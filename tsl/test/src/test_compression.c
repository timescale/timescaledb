/*
 * This file and its contents are licensed under the Timescale License.
 * Please see the included NOTICE for copyright information and
 * LICENSE-TIMESCALE for a copy of the license.
 */

#include <postgres.h>

#include <access/heapam.h>
#include <access/htup_details.h>
#include <catalog/pg_type.h>
#include <fmgr.h>
#include <libpq/pqformat.h>
#include <lib/stringinfo.h>
#include <utils/array.h>
#include <utils/builtins.h>
#include <utils/lsyscache.h>
#include <utils/rel.h>
#include <utils/syscache.h>
#include <utils/typcache.h>
#include <fmgr.h>

#include "ts_catalog/catalog.h"
#include <export.h>
#include "test_utils.h"

#include "compression/array.h"
#include "compression/dictionary.h"
#include "compression/gorilla.h"
#include "compression/deltadelta.h"
#include "compression/float_utils.h"
#include "compression/segment_meta.h"

#define VEC_PREFIX compression_info
#define VEC_ELEMENT_TYPE Form_hypertable_compression
#define VEC_DECLARE 1
#define VEC_DEFINE 1
#define VEC_SCOPE static inline
#include <adts/vec.h>

#define TEST_ELEMENTS 1015

TS_FUNCTION_INFO_V1(ts_test_compression);
TS_FUNCTION_INFO_V1(ts_compress_table);
TS_FUNCTION_INFO_V1(ts_decompress_table);

static void
test_int_array()
{
	ArrayCompressor *compressor = array_compressor_alloc(INT4OID);
	ArrayCompressed *compressed;
	DecompressionIterator *iter;
	int i;
	for (i = 0; i < TEST_ELEMENTS; i++)
		array_compressor_append(compressor, Int32GetDatum(i));

	compressed = array_compressor_finish(compressor);
	TestAssertTrue(compressed != NULL);

	i = 0;
	iter =
		tsl_array_decompression_iterator_from_datum_forward(PointerGetDatum(compressed), INT4OID);
	for (DecompressResult r = array_decompression_iterator_try_next_forward(iter); !r.is_done;
		 r = array_decompression_iterator_try_next_forward(iter))
	{
		TestAssertTrue(!r.is_null);
		TestAssertInt64Eq(DatumGetInt32(r.val), i);
		i += 1;
	}
	TestAssertInt64Eq(i, TEST_ELEMENTS);

	iter =
		tsl_array_decompression_iterator_from_datum_reverse(PointerGetDatum(compressed), INT4OID);
	for (DecompressResult r = array_decompression_iterator_try_next_reverse(iter); !r.is_done;
		 r = array_decompression_iterator_try_next_reverse(iter))
	{
		TestAssertTrue(!r.is_null);
		TestAssertInt64Eq(DatumGetInt32(r.val), i - 1);
		i -= 1;
	}
	TestAssertInt64Eq(i, 0);
}

static void
test_string_array()
{
	ArrayCompressor *compressor = array_compressor_alloc(TEXTOID);
	ArrayCompressed *compressed;
	DecompressionIterator *iter;
	char *strings[5] = { "a", "foo", "bar", "gobble gobble gobble", "baz" };
	text *texts[5];
	int i;
	for (i = 0; i < 5; i++)
		texts[i] = cstring_to_text(strings[i]);

	for (i = 0; i < TEST_ELEMENTS; i++)
		array_compressor_append(compressor, PointerGetDatum(texts[i % 5]));

	compressed = array_compressor_finish(compressor);
	TestAssertTrue(compressed != NULL);

	i = 0;
	iter =
		tsl_array_decompression_iterator_from_datum_forward(PointerGetDatum(compressed), TEXTOID);
	for (DecompressResult r = array_decompression_iterator_try_next_forward(iter); !r.is_done;
		 r = array_decompression_iterator_try_next_forward(iter))
	{
		TestAssertTrue(!r.is_null);
		if (strcmp(TextDatumGetCString(r.val), strings[i % 5]) != 0)
			elog(ERROR,
				 "%4d \"%s\" != \"%s\" @ %d",
				 i,
				 TextDatumGetCString(r.val),
				 strings[i % 5],
				 __LINE__);
		i += 1;
	}
	TestAssertInt64Eq(i, TEST_ELEMENTS);

	iter =
		tsl_array_decompression_iterator_from_datum_reverse(PointerGetDatum(compressed), TEXTOID);
	for (DecompressResult r = array_decompression_iterator_try_next_reverse(iter); !r.is_done;
		 r = array_decompression_iterator_try_next_reverse(iter))
	{
		TestAssertTrue(!r.is_null);
		if (strcmp(TextDatumGetCString(r.val), strings[(i - 1) % 5]) != 0)
			elog(ERROR,
				 "%4d \"%s\" != \"%s\" @ %d",
				 i,
				 TextDatumGetCString(r.val),
				 strings[i % 5],
				 __LINE__);
		i -= 1;
	}
	TestAssertInt64Eq(i, 0);
}

static void
test_int_dictionary()
{
	DictionaryCompressor *compressor = dictionary_compressor_alloc(INT4OID);
	DictionaryCompressed *compressed;
	DecompressionIterator *iter;
	int i;
	for (i = 0; i < TEST_ELEMENTS; i++)
		dictionary_compressor_append(compressor, Int32GetDatum(i % 15));

	compressed = dictionary_compressor_finish(compressor);
	TestAssertTrue(compressed != NULL);

	i = 0;
	iter = tsl_dictionary_decompression_iterator_from_datum_forward(PointerGetDatum(compressed),
																	INT4OID);
	for (DecompressResult r = dictionary_decompression_iterator_try_next_forward(iter); !r.is_done;
		 r = dictionary_decompression_iterator_try_next_forward(iter))
	{
		TestAssertTrue(!r.is_null);
		TestAssertInt64Eq(DatumGetInt32(r.val), i % 15);
		i += 1;
	}
	TestAssertInt64Eq(i, TEST_ELEMENTS);
}

static void
test_string_dictionary()
{
	DictionaryCompressor *compressor = dictionary_compressor_alloc(TEXTOID);
	DictionaryCompressed *compressed;
	DecompressionIterator *iter;
	char *strings[5] = { "a", "foo", "bar", "gobble gobble gobble", "baz" };
	text *texts[5];
	int i;
	for (i = 0; i < 5; i++)
		texts[i] = cstring_to_text(strings[i]);

	for (i = 0; i < 1014; i++)
		dictionary_compressor_append(compressor, PointerGetDatum(texts[i % 5]));

	compressed = dictionary_compressor_finish(compressor);
	TestAssertTrue(compressed != NULL);

	i = 0;
	iter = tsl_dictionary_decompression_iterator_from_datum_forward(PointerGetDatum(compressed),
																	TEXTOID);
	for (DecompressResult r = dictionary_decompression_iterator_try_next_forward(iter); !r.is_done;
		 r = dictionary_decompression_iterator_try_next_forward(iter))
	{
		TestAssertTrue(!r.is_null);
		if (strcmp(TextDatumGetCString(r.val), strings[i % 5]) != 0)
			elog(ERROR,
				 "%4d \"%s\" != \"%s\" @ %d",
				 i,
				 TextDatumGetCString(r.val),
				 strings[i % 5],
				 __LINE__);
		i += 1;
	}

	TestAssertInt64Eq(i, 1014);
	iter = tsl_dictionary_decompression_iterator_from_datum_reverse(PointerGetDatum(compressed),
																	TEXTOID);
	for (DecompressResult r = dictionary_decompression_iterator_try_next_reverse(iter); !r.is_done;
		 r = dictionary_decompression_iterator_try_next_reverse(iter))
	{
		TestAssertTrue(!r.is_null);
		if (strcmp(TextDatumGetCString(r.val), strings[(i - 1) % 5]) != 0)
			elog(ERROR,
				 "%4d \"%s\" != \"%s\" @ %d",
				 i,
				 TextDatumGetCString(r.val),
				 strings[i % 5],
				 __LINE__);
		i -= 1;
	}
	TestAssertInt64Eq(i, 0);

	TestEnsureError(dictionary_compressor_alloc(CSTRINGOID));
}

static void
test_gorilla_int()
{
	GorillaCompressor *compressor = gorilla_compressor_alloc();
	GorillaCompressed *compressed;
	DecompressionIterator *iter;
	uint32 i;
	for (i = 0; i < TEST_ELEMENTS; i++)
		gorilla_compressor_append_value(compressor, i);

	compressed = gorilla_compressor_finish(compressor);
	TestAssertTrue(compressed != NULL);
	TestAssertInt64Eq(VARSIZE(compressed), 1344);

	i = 0;
	iter = gorilla_decompression_iterator_from_datum_forward(PointerGetDatum(compressed), INT8OID);
	for (DecompressResult r = gorilla_decompression_iterator_try_next_forward(iter); !r.is_done;
		 r = gorilla_decompression_iterator_try_next_forward(iter))
	{
		TestAssertTrue(!r.is_null);
		TestAssertInt64Eq(DatumGetInt64(r.val), i);
		i += 1;
	}
	TestAssertInt64Eq(i, TEST_ELEMENTS);

	iter = gorilla_decompression_iterator_from_datum_reverse(PointerGetDatum(compressed), INT8OID);
	for (DecompressResult r = gorilla_decompression_iterator_try_next_reverse(iter); !r.is_done;
		 r = gorilla_decompression_iterator_try_next_reverse(iter))
	{
		TestAssertTrue(!r.is_null);
		TestAssertInt64Eq(DatumGetInt64(r.val), i - 1);
		i -= 1;
	}
	TestAssertInt64Eq(i, 0);

	{
		StringInfoData buf;
		bytea *sent;
		StringInfoData transmition;
		GorillaCompressed *compressed_recv;

		pq_begintypsend(&buf);
		gorilla_compressed_send((CompressedDataHeader *) compressed, &buf);
		sent = pq_endtypsend(&buf);

		transmition = (StringInfoData){
			.data = VARDATA(sent),
			.len = VARSIZE(sent),
			.maxlen = VARSIZE(sent),
		};

		compressed_recv =
			(GorillaCompressed *) DatumGetPointer(gorilla_compressed_recv(&transmition));
		iter = gorilla_decompression_iterator_from_datum_forward(PointerGetDatum(compressed_recv),
																 INT8OID);
		for (DecompressResult r = gorilla_decompression_iterator_try_next_forward(iter); !r.is_done;
			 r = gorilla_decompression_iterator_try_next_forward(iter))
		{
			TestAssertTrue(!r.is_null);
			TestAssertInt64Eq(DatumGetInt64(r.val), i);
			i += 1;
		}
		TestAssertInt64Eq(i, TEST_ELEMENTS);
	}
}

static void
test_gorilla_float()
{
	GorillaCompressor *compressor = gorilla_compressor_alloc();
	GorillaCompressed *compressed;
	DecompressionIterator *iter;
	float i;
	for (i = 0.0; i < TEST_ELEMENTS; i++)
		gorilla_compressor_append_value(compressor, float_get_bits(i));

	compressed = gorilla_compressor_finish(compressor);
	TestAssertTrue(compressed != NULL);
	TestAssertInt64Eq(VARSIZE(compressed), 1200);

	i = 0;
	iter =
		gorilla_decompression_iterator_from_datum_forward(PointerGetDatum(compressed), FLOAT4OID);
	for (DecompressResult r = gorilla_decompression_iterator_try_next_forward(iter); !r.is_done;
		 r = gorilla_decompression_iterator_try_next_forward(iter))
	{
		TestAssertTrue(!r.is_null);
		TestAssertDoubleEq(DatumGetFloat4(r.val), i);
		i += 1.0;
	}
	TestAssertInt64Eq(i, TEST_ELEMENTS);

	iter =
		gorilla_decompression_iterator_from_datum_reverse(PointerGetDatum(compressed), FLOAT4OID);
	for (DecompressResult r = gorilla_decompression_iterator_try_next_reverse(iter); !r.is_done;
		 r = gorilla_decompression_iterator_try_next_reverse(iter))
	{
		TestAssertTrue(!r.is_null);
		TestAssertInt64Eq(DatumGetFloat4(r.val), i - 1);
		i -= 1;
	}
	TestAssertInt64Eq(i, 0);
}

static uint64
test_hash64(uint64 x)
{
	x ^= x >> 30;
	x *= 0xbf58476d1ce4e5b9U;
	x ^= x >> 27;
	x *= 0x94d049bb133111ebU;
	x ^= x >> 31;
	return x;
}

static void
test_gorilla_double(bool have_nulls, bool have_random)
{
	GorillaCompressor *compressor = gorilla_compressor_alloc();
	GorillaCompressed *compressed;

<<<<<<< HEAD
	double values[1015];
	bool nulls[1015];
	for (int i = 0; i < 1015; i++)
=======
	double values[TEST_ELEMENTS];
	bool nulls[TEST_ELEMENTS];
	for (int i = 0; i < TEST_ELEMENTS; i++)
>>>>>>> 790b322b
	{
		if (have_random)
		{
			/* Also add some stretches of equal numbers. */
			int base = i;
			if (i % 37 < 3)
			{
				base = 1;
			}
			else if (i % 53 < 2)
			{
				base = 2;
			}

			values[i] = (test_hash64(base) / (double) PG_UINT64_MAX) * 100.;
		}
		else
		{
			values[i] = i;
		}

		if (have_nulls && i % 29 == 0)
		{
			nulls[i] = true;
		}
		else
		{
			nulls[i] = false;
		}

		if (nulls[i])
		{
			gorilla_compressor_append_null(compressor);
		}
		else
		{
			gorilla_compressor_append_value(compressor, double_get_bits(values[i]));
		}
	}

	compressed = gorilla_compressor_finish(compressor);
	TestAssertTrue(compressed != NULL);
	if (!have_nulls && !have_random)
	{
		TestAssertInt64Eq(VARSIZE(compressed), 1200);
	}

	/* Forward decompression. */
	DecompressionIterator *iter =
		gorilla_decompression_iterator_from_datum_forward(PointerGetDatum(compressed), FLOAT8OID);
<<<<<<< HEAD
	ArrowArray *bulk_result =
		gorilla_decompress_all_forward_direction(PointerGetDatum(compressed), FLOAT8OID);
	for (int i = 0; i < 1015; i++)
=======
	for (int i = 0; i < TEST_ELEMENTS; i++)
>>>>>>> 790b322b
	{
		DecompressResult r = gorilla_decompression_iterator_try_next_forward(iter);
		TestAssertTrue(!r.is_done);
		if (r.is_null)
		{
			TestAssertTrue(nulls[i]);
<<<<<<< HEAD
			TestAssertTrue(!arrow_validity_bitmap_get(bulk_result->buffers[0], i));
=======
>>>>>>> 790b322b
		}
		else
		{
			TestAssertTrue(!nulls[i]);
<<<<<<< HEAD
			TestAssertTrue(arrow_validity_bitmap_get(bulk_result->buffers[0], i));
			TestAssertTrue(values[i] == DatumGetFloat8(r.val));
			TestAssertTrue(values[i] == ((double *) bulk_result->buffers[1])[i]);
=======
			TestAssertTrue(values[i] == DatumGetFloat8(r.val));
>>>>>>> 790b322b
		}
	}
	DecompressResult r = gorilla_decompression_iterator_try_next_forward(iter);
	TestAssertTrue(r.is_done);

	/* Reverse decompression. */
	iter =
		gorilla_decompression_iterator_from_datum_reverse(PointerGetDatum(compressed), FLOAT8OID);
<<<<<<< HEAD
	for (int i = 1015 - 1; i >= 0; i--)
=======
	for (int i = TEST_ELEMENTS - 1; i >= 0; i--)
>>>>>>> 790b322b
	{
		DecompressResult r = gorilla_decompression_iterator_try_next_reverse(iter);
		TestAssertTrue(!r.is_done);
		if (r.is_null)
		{
			TestAssertTrue(nulls[i]);
		}
		else
		{
			TestAssertTrue(!nulls[i]);
			TestAssertTrue(values[i] == DatumGetFloat8(r.val));
		}
	}
	r = gorilla_decompression_iterator_try_next_reverse(iter);
	TestAssertTrue(r.is_done);
}

static void
test_delta()
{
	DeltaDeltaCompressor *compressor = delta_delta_compressor_alloc();
	Datum compressed;
	DecompressionIterator *iter;
	int i;
	for (i = 0; i < TEST_ELEMENTS; i++)
		delta_delta_compressor_append_value(compressor, i);

	compressed = DirectFunctionCall1(tsl_deltadelta_compressor_finish, PointerGetDatum(compressor));
	TestAssertTrue(DatumGetPointer(compressed) != NULL);
	TestAssertInt64Eq(VARSIZE(DatumGetPointer(compressed)), 56);

	i = 0;
	iter = delta_delta_decompression_iterator_from_datum_forward(compressed, INT8OID);
	for (DecompressResult r = delta_delta_decompression_iterator_try_next_forward(iter); !r.is_done;
		 r = delta_delta_decompression_iterator_try_next_forward(iter))
	{
		TestAssertTrue(!r.is_null);
		TestAssertInt64Eq(DatumGetInt64(r.val), i);
		i += 1;
	}
	TestAssertInt64Eq(i, TEST_ELEMENTS);
}

static void
test_delta2()
{
	DeltaDeltaCompressor *compressor = delta_delta_compressor_alloc();
	Datum compressed;
	DecompressionIterator *iter;
	int i;
	for (i = 0; i < TEST_ELEMENTS; i++)
	{
		/* prevent everything from being rle'd away */
		if (i % 2 != 0)
			delta_delta_compressor_append_value(compressor, 2 * i);
		else
			delta_delta_compressor_append_value(compressor, i);
	}

	compressed = DirectFunctionCall1(tsl_deltadelta_compressor_finish, PointerGetDatum(compressor));
	TestAssertTrue(DatumGetPointer(compressed) != NULL);
	TestAssertInt64Eq(VARSIZE(DatumGetPointer(compressed)), 1664);

	i = 0;
	iter = delta_delta_decompression_iterator_from_datum_forward(compressed, INT8OID);
	for (DecompressResult r = delta_delta_decompression_iterator_try_next_forward(iter); !r.is_done;
		 r = delta_delta_decompression_iterator_try_next_forward(iter))
	{
		TestAssertTrue(!r.is_null);
		if (i % 2 != 0)
			TestAssertInt64Eq(DatumGetInt64(r.val), 2 * i);
		else
			TestAssertInt64Eq(DatumGetInt64(r.val), i);
		i += 1;
	}
	TestAssertInt64Eq(i, TEST_ELEMENTS);
}

static void
test_delta3(bool have_nulls, bool have_random)
{
	DeltaDeltaCompressor *compressor = delta_delta_compressor_alloc();
	Datum compressed;

	int64 values[TEST_ELEMENTS];
	bool nulls[TEST_ELEMENTS];
	for (int i = 0; i < TEST_ELEMENTS; i++)
	{
		if (have_random)
		{
			/* Also add some stretches of equal numbers. */
			int base = i;
			if (i % 37 < 4)
			{
				base = 1;
			}
			else if (i % 53 < 2)
			{
				base = 2;
			}

			values[i] = test_hash64(base);
		}
		else
		{
			values[i] = i;
		}

		if (have_nulls && i % 29 == 0)
		{
			nulls[i] = true;
		}
		else
		{
			nulls[i] = false;
		}

		if (nulls[i])
		{
			delta_delta_compressor_append_null(compressor);
		}
		else
		{
			delta_delta_compressor_append_value(compressor, values[i]);
		}
	}

	compressed = PointerGetDatum(delta_delta_compressor_finish(compressor));
	TestAssertTrue(DatumGetPointer(compressed) != NULL);

	/* Forward decompression. */
	DecompressionIterator *iter =
		delta_delta_decompression_iterator_from_datum_forward(PointerGetDatum(compressed), INT8OID);
	for (int i = 0; i < TEST_ELEMENTS; i++)
	{
		DecompressResult r = delta_delta_decompression_iterator_try_next_forward(iter);
		TestAssertTrue(!r.is_done);
		if (r.is_null)
		{
			TestAssertTrue(nulls[i]);
		}
		else
		{
			TestAssertTrue(!nulls[i]);
			TestAssertTrue(values[i] == DatumGetInt64(r.val));
		}
	}
	DecompressResult r = delta_delta_decompression_iterator_try_next_forward(iter);
	TestAssertTrue(r.is_done);

	/* Reverse decompression. */
	iter =
		delta_delta_decompression_iterator_from_datum_reverse(PointerGetDatum(compressed), INT8OID);
	for (int i = TEST_ELEMENTS - 1; i >= 0; i--)
	{
		DecompressResult r = delta_delta_decompression_iterator_try_next_reverse(iter);
		TestAssertTrue(!r.is_done);
		if (r.is_null)
		{
			TestAssertTrue(nulls[i]);
		}
		else
		{
			TestAssertTrue(!nulls[i]);
			TestAssertTrue(values[i] == DatumGetInt64(r.val));
		}
	}
	r = delta_delta_decompression_iterator_try_next_reverse(iter);
	TestAssertTrue(r.is_done);
}

static void
test_delta3(bool have_nulls, bool have_random)
{
	DeltaDeltaCompressor *compressor = delta_delta_compressor_alloc();
	Datum compressed;

	int64 values[1015];
	bool nulls[1015];
	for (int i = 0; i < 1015; i++)
	{
		if (have_random)
		{
			/* Also add some stretches of equal numbers. */
			int base = i;
			if (i % 37 < 4)
			{
				base = 1;
			}
			else if (i % 53 < 2)
			{
				base = 2;
			}

			values[i] = test_hash64(base);
		}
		else
		{
			values[i] = i;
		}

		if (have_nulls && i % 29 == 0)
		{
			nulls[i] = true;
		}
		else
		{
			nulls[i] = false;
		}

		if (nulls[i])
		{
			delta_delta_compressor_append_null(compressor);
		}
		else
		{
			delta_delta_compressor_append_value(compressor, values[i]);
		}
	}

	compressed = PointerGetDatum(delta_delta_compressor_finish(compressor));
	TestAssertTrue(DatumGetPointer(compressed) != NULL);

	/* Forward decompression. */
	DecompressionIterator *iter =
		delta_delta_decompression_iterator_from_datum_forward(PointerGetDatum(compressed), INT8OID);
	ArrowArray *bulk_result =
		delta_delta_decompress_all_forward_direction(PointerGetDatum(compressed), INT8OID);
	for (int i = 0; i < 1015; i++)
	{
		DecompressResult r = delta_delta_decompression_iterator_try_next_forward(iter);
		TestAssertTrue(!r.is_done);
		if (r.is_null)
		{
			TestAssertTrue(nulls[i]);
			TestAssertTrue(!arrow_validity_bitmap_get(bulk_result->buffers[0], i));
		}
		else
		{
			TestAssertTrue(!nulls[i]);
			TestAssertTrue(arrow_validity_bitmap_get(bulk_result->buffers[0], i));
			TestAssertTrue(values[i] == DatumGetInt64(r.val));
			TestAssertTrue(values[i] == ((int64_t *) bulk_result->buffers[1])[i]);
		}
	}
	DecompressResult r = delta_delta_decompression_iterator_try_next_forward(iter);
	TestAssertTrue(r.is_done);

	/* Reverse decompression. */
	iter =
		delta_delta_decompression_iterator_from_datum_reverse(PointerGetDatum(compressed), INT8OID);
	for (int i = 1015 - 1; i >= 0; i--)
	{
		DecompressResult r = delta_delta_decompression_iterator_try_next_reverse(iter);
		TestAssertTrue(!r.is_done);
		if (r.is_null)
		{
			TestAssertTrue(nulls[i]);
		}
		else
		{
			TestAssertTrue(!nulls[i]);
			TestAssertTrue(values[i] == DatumGetInt64(r.val));
		}
	}
	r = delta_delta_decompression_iterator_try_next_reverse(iter);
	TestAssertTrue(r.is_done);
}

Datum
ts_test_compression(PG_FUNCTION_ARGS)
{
	test_int_array();
	test_string_array();
	test_int_dictionary();
	test_string_dictionary();
	test_gorilla_int();
	test_gorilla_float();
	test_gorilla_double(/* have_nulls = */ false, /* have_random = */ false);
	test_gorilla_double(/* have_nulls = */ false, /* have_random = */ true);
	test_gorilla_double(/* have_nulls = */ true, /* have_random = */ false);
	test_gorilla_double(/* have_nulls = */ true, /* have_random = */ true);
	test_delta();
	test_delta2();
	test_delta3(/* have_nulls = */ false, /* have_random = */ false);
	test_delta3(/* have_nulls = */ false, /* have_random = */ true);
	test_delta3(/* have_nulls = */ true, /* have_random = */ false);
	test_delta3(/* have_nulls = */ true, /* have_random = */ true);
	PG_RETURN_VOID();
}

static compression_info_vec *
compression_info_from_array(ArrayType *compression_info_arr, Oid form_oid)
{
	ArrayMetaState compression_info_arr_meta = {
		.element_type = form_oid,
	};
	ArrayIterator compression_info_iter;
	Datum compression_info_datum;
	bool is_null;
	compression_info_vec *compression_info = compression_info_vec_create(CurrentMemoryContext, 0);
	TupleDesc form_desc = NULL;

	get_typlenbyvalalign(compression_info_arr_meta.element_type,
						 &compression_info_arr_meta.typlen,
						 &compression_info_arr_meta.typbyval,
						 &compression_info_arr_meta.typalign);

	compression_info_iter =
		array_create_iterator(compression_info_arr, 0, &compression_info_arr_meta);

	while (array_iterate(compression_info_iter, &compression_info_datum, &is_null))
	{
		HeapTupleHeader form;
		HeapTupleData tmptup;

		TestAssertTrue(!is_null);
		form = DatumGetHeapTupleHeaderCopy(compression_info_datum);
		TestAssertTrue(HeapTupleHeaderGetTypeId(form) == form_oid);
		if (form_desc == NULL)
		{
			int32 formTypmod = HeapTupleHeaderGetTypMod(form);
			form_desc = lookup_rowtype_tupdesc(form_oid, formTypmod);
		}

		tmptup.t_len = HeapTupleHeaderGetDatumLength(form);
		tmptup.t_data = form;
		compression_info_vec_append(compression_info, (void *) GETSTRUCT(&tmptup));
	}
	if (form_desc != NULL)
		ReleaseTupleDesc(form_desc);
	return compression_info;
}

Datum
ts_compress_table(PG_FUNCTION_ARGS)
{
	Oid in_table = PG_GETARG_OID(0);
	Oid out_table = PG_GETARG_OID(1);
	ArrayType *compression_info_array = DatumGetArrayTypeP(PG_GETARG_DATUM(2));
	compression_info_vec *compression_info =
		compression_info_from_array(compression_info_array, compression_info_array->elemtype);

	compress_chunk(in_table,
				   out_table,
				   (const ColumnCompressionInfo **) compression_info->data,
				   compression_info->num_elements);

	PG_RETURN_VOID();
}

Datum
ts_decompress_table(PG_FUNCTION_ARGS)
{
	Oid in_table = PG_GETARG_OID(0);
	Oid out_table = PG_GETARG_OID(1);

	decompress_chunk(in_table, out_table);

	PG_RETURN_VOID();
}

TS_FUNCTION_INFO_V1(ts_segment_meta_min_max_append);

Datum
ts_segment_meta_min_max_append(PG_FUNCTION_ARGS)
{
	SegmentMetaMinMaxBuilder *builder =
		(SegmentMetaMinMaxBuilder *) (PG_ARGISNULL(0) ? NULL : PG_GETARG_POINTER(0));
	MemoryContext agg_context;
	MemoryContext old_context;

	if (!AggCheckCallContext(fcinfo, &agg_context))
	{
		/* cannot be called directly because of internal-type argument */
		elog(ERROR, "ts_segment_meta_min_max_append called in non-aggregate context");
	}

	old_context = MemoryContextSwitchTo(agg_context);

	if (builder == NULL)
	{
		Oid type_to_compress = get_fn_expr_argtype(fcinfo->flinfo, 1);
		builder = segment_meta_min_max_builder_create(type_to_compress, fcinfo->fncollation);
	}
	if (PG_ARGISNULL(1))
		segment_meta_min_max_builder_update_null(builder);
	else
		segment_meta_min_max_builder_update_val(builder, PG_GETARG_DATUM(1));

	MemoryContextSwitchTo(old_context);
	PG_RETURN_POINTER(builder);
}

TS_FUNCTION_INFO_V1(ts_segment_meta_min_max_finish_max);
Datum
ts_segment_meta_min_max_finish_max(PG_FUNCTION_ARGS)
{
	SegmentMetaMinMaxBuilder *builder =
		(SegmentMetaMinMaxBuilder *) (PG_ARGISNULL(0) ? NULL : PG_GETARG_POINTER(0));

	if (builder == NULL || segment_meta_min_max_builder_empty(builder))
		PG_RETURN_NULL();

	PG_RETURN_DATUM(segment_meta_min_max_builder_max(builder));
}

TS_FUNCTION_INFO_V1(ts_segment_meta_min_max_finish_min);
Datum
ts_segment_meta_min_max_finish_min(PG_FUNCTION_ARGS)
{
	SegmentMetaMinMaxBuilder *builder =
		(SegmentMetaMinMaxBuilder *) (PG_ARGISNULL(0) ? NULL : PG_GETARG_POINTER(0));

	if (builder == NULL || segment_meta_min_max_builder_empty(builder))
		PG_RETURN_NULL();

	PG_RETURN_DATUM(segment_meta_min_max_builder_min(builder));
}

TS_FUNCTION_INFO_V1(ts_compression_custom_type_in);
TS_FUNCTION_INFO_V1(ts_compression_custom_type_out);
TS_FUNCTION_INFO_V1(ts_compression_custom_type_eq);

/* basically int2in but returns by reference */
Datum
ts_compression_custom_type_in(PG_FUNCTION_ARGS)
{
	char *num = PG_GETARG_CSTRING(0);
	int16 *val = palloc(sizeof(*val));
	*val = pg_strtoint16(num);

	PG_RETURN_POINTER(val);
}

/* like int2out but takes values by ref */
Datum
ts_compression_custom_type_out(PG_FUNCTION_ARGS)
{
	int16 *arg = (int16 *) PG_GETARG_POINTER(0);
	char *result = (char *) palloc(7); /* sign, 5 digits, '\0' */

	pg_itoa(*arg, result);
	PG_RETURN_CSTRING(result);
}

/* like int2eq but takes values by ref */
Datum
ts_compression_custom_type_eq(PG_FUNCTION_ARGS)
{
	int16 *arg1 = (int16 *) PG_GETARG_POINTER(0);
	int16 *arg2 = (int16 *) PG_GETARG_POINTER(1);

	PG_RETURN_BOOL(*arg1 == *arg2);
}<|MERGE_RESOLUTION|>--- conflicted
+++ resolved
@@ -338,15 +338,9 @@
 	GorillaCompressor *compressor = gorilla_compressor_alloc();
 	GorillaCompressed *compressed;
 
-<<<<<<< HEAD
-	double values[1015];
-	bool nulls[1015];
-	for (int i = 0; i < 1015; i++)
-=======
 	double values[TEST_ELEMENTS];
 	bool nulls[TEST_ELEMENTS];
 	for (int i = 0; i < TEST_ELEMENTS; i++)
->>>>>>> 790b322b
 	{
 		if (have_random)
 		{
@@ -397,34 +391,23 @@
 	/* Forward decompression. */
 	DecompressionIterator *iter =
 		gorilla_decompression_iterator_from_datum_forward(PointerGetDatum(compressed), FLOAT8OID);
-<<<<<<< HEAD
 	ArrowArray *bulk_result =
 		gorilla_decompress_all_forward_direction(PointerGetDatum(compressed), FLOAT8OID);
-	for (int i = 0; i < 1015; i++)
-=======
 	for (int i = 0; i < TEST_ELEMENTS; i++)
->>>>>>> 790b322b
 	{
 		DecompressResult r = gorilla_decompression_iterator_try_next_forward(iter);
 		TestAssertTrue(!r.is_done);
 		if (r.is_null)
 		{
 			TestAssertTrue(nulls[i]);
-<<<<<<< HEAD
 			TestAssertTrue(!arrow_validity_bitmap_get(bulk_result->buffers[0], i));
-=======
->>>>>>> 790b322b
 		}
 		else
 		{
 			TestAssertTrue(!nulls[i]);
-<<<<<<< HEAD
 			TestAssertTrue(arrow_validity_bitmap_get(bulk_result->buffers[0], i));
 			TestAssertTrue(values[i] == DatumGetFloat8(r.val));
 			TestAssertTrue(values[i] == ((double *) bulk_result->buffers[1])[i]);
-=======
-			TestAssertTrue(values[i] == DatumGetFloat8(r.val));
->>>>>>> 790b322b
 		}
 	}
 	DecompressResult r = gorilla_decompression_iterator_try_next_forward(iter);
@@ -433,11 +416,7 @@
 	/* Reverse decompression. */
 	iter =
 		gorilla_decompression_iterator_from_datum_reverse(PointerGetDatum(compressed), FLOAT8OID);
-<<<<<<< HEAD
-	for (int i = 1015 - 1; i >= 0; i--)
-=======
 	for (int i = TEST_ELEMENTS - 1; i >= 0; i--)
->>>>>>> 790b322b
 	{
 		DecompressResult r = gorilla_decompression_iterator_try_next_reverse(iter);
 		TestAssertTrue(!r.is_done);
@@ -514,99 +493,6 @@
 		i += 1;
 	}
 	TestAssertInt64Eq(i, TEST_ELEMENTS);
-}
-
-static void
-test_delta3(bool have_nulls, bool have_random)
-{
-	DeltaDeltaCompressor *compressor = delta_delta_compressor_alloc();
-	Datum compressed;
-
-	int64 values[TEST_ELEMENTS];
-	bool nulls[TEST_ELEMENTS];
-	for (int i = 0; i < TEST_ELEMENTS; i++)
-	{
-		if (have_random)
-		{
-			/* Also add some stretches of equal numbers. */
-			int base = i;
-			if (i % 37 < 4)
-			{
-				base = 1;
-			}
-			else if (i % 53 < 2)
-			{
-				base = 2;
-			}
-
-			values[i] = test_hash64(base);
-		}
-		else
-		{
-			values[i] = i;
-		}
-
-		if (have_nulls && i % 29 == 0)
-		{
-			nulls[i] = true;
-		}
-		else
-		{
-			nulls[i] = false;
-		}
-
-		if (nulls[i])
-		{
-			delta_delta_compressor_append_null(compressor);
-		}
-		else
-		{
-			delta_delta_compressor_append_value(compressor, values[i]);
-		}
-	}
-
-	compressed = PointerGetDatum(delta_delta_compressor_finish(compressor));
-	TestAssertTrue(DatumGetPointer(compressed) != NULL);
-
-	/* Forward decompression. */
-	DecompressionIterator *iter =
-		delta_delta_decompression_iterator_from_datum_forward(PointerGetDatum(compressed), INT8OID);
-	for (int i = 0; i < TEST_ELEMENTS; i++)
-	{
-		DecompressResult r = delta_delta_decompression_iterator_try_next_forward(iter);
-		TestAssertTrue(!r.is_done);
-		if (r.is_null)
-		{
-			TestAssertTrue(nulls[i]);
-		}
-		else
-		{
-			TestAssertTrue(!nulls[i]);
-			TestAssertTrue(values[i] == DatumGetInt64(r.val));
-		}
-	}
-	DecompressResult r = delta_delta_decompression_iterator_try_next_forward(iter);
-	TestAssertTrue(r.is_done);
-
-	/* Reverse decompression. */
-	iter =
-		delta_delta_decompression_iterator_from_datum_reverse(PointerGetDatum(compressed), INT8OID);
-	for (int i = TEST_ELEMENTS - 1; i >= 0; i--)
-	{
-		DecompressResult r = delta_delta_decompression_iterator_try_next_reverse(iter);
-		TestAssertTrue(!r.is_done);
-		if (r.is_null)
-		{
-			TestAssertTrue(nulls[i]);
-		}
-		else
-		{
-			TestAssertTrue(!nulls[i]);
-			TestAssertTrue(values[i] == DatumGetInt64(r.val));
-		}
-	}
-	r = delta_delta_decompression_iterator_try_next_reverse(iter);
-	TestAssertTrue(r.is_done);
 }
 
 static void
