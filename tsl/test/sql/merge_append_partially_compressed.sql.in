-- This file and its contents are licensed under the Timescale License.
-- Please see the included NOTICE for copyright information and
-- LICENSE-TIMESCALE for a copy of the license.

-- this test checks the validity of the produced plans for partially compressed chunks
-- when injecting query_pathkeys on top of the append
-- path that combines the uncompressed and compressed parts of a chunk.

-- We're testing the MergeAppend here which is not compatible with parallel plans.
set max_parallel_workers_per_gather = 0;
set timescaledb.enable_decompression_sorted_merge = off;
\set PREFIX 'EXPLAIN (analyze, costs off, timing off, summary off)'

CREATE TABLE ht_metrics_compressed(time timestamptz, device int, value float);
SELECT create_hypertable('ht_metrics_compressed','time');
ALTER TABLE ht_metrics_compressed SET (timescaledb.compress, timescaledb.compress_segmentby='device', timescaledb.compress_orderby='time');

INSERT INTO ht_metrics_compressed
SELECT time, device, device * 0.1
FROM generate_series('2020-01-02'::timestamptz,'2020-01-18'::timestamptz,'6 hour') time,
generate_series(1,3) device;

SELECT compress_chunk(c) FROM show_chunks('ht_metrics_compressed') c;
-- make them partially compressed
INSERT INTO ht_metrics_compressed
SELECT time, device, device * 0.1
FROM generate_series('2020-01-02'::timestamptz,'2020-01-18'::timestamptz,'9 hour') time,
generate_series(1,3) device;

VACUUM ANALYZE ht_metrics_compressed;

-- chunkAppend eligible queries (from tsbench)
-- sort is not pushed down
:PREFIX SELECT * FROM ht_metrics_compressed ORDER BY time DESC, device LIMIT 1;
:PREFIX SELECT * FROM ht_metrics_compressed ORDER BY time_bucket('1d', time) DESC, device LIMIT 1;
:PREFIX SELECT * FROM ht_metrics_compressed ORDER BY time desc limit 10;
:PREFIX SELECT * FROM ht_metrics_compressed ORDER BY time_bucket('2d',time) DESC LIMIT 1;
:PREFIX SELECT * FROM ht_metrics_compressed WHERE device IN (1,2,3) ORDER BY time DESC LIMIT 1;
:PREFIX SELECT * FROM ht_metrics_compressed WHERE device IN (1,2,3) ORDER BY time, device DESC LIMIT 1;
-- index scan, no sort on top
:PREFIX SELECT * FROM ht_metrics_compressed WHERE device = 3 ORDER BY time DESC LIMIT 1; -- index scan, no resorting required
SELECT * FROM ht_metrics_compressed WHERE device = 3 ORDER BY time DESC LIMIT 1;
:PREFIX SELECT * FROM ht_metrics_compressed WHERE device = 3 ORDER BY device, time DESC LIMIT 1; -- this uses the index and does not do sort on top
SELECT * FROM ht_metrics_compressed WHERE device = 3 ORDER BY device, time DESC LIMIT 1;
:PREFIX SELECT * FROM ht_metrics_compressed WHERE device = 3 ORDER BY time, device DESC LIMIT 1; -- this also uses the index and does not do sort on top
SELECT * FROM ht_metrics_compressed WHERE device = 3 ORDER BY time, device DESC LIMIT 1;

-- not eligible for chunkAppend, but eligible for sort pushdown
:PREFIX SELECT * FROM ht_metrics_compressed ORDER BY device, time DESC LIMIT 1; -- with pushdown
:PREFIX SELECT * FROM ht_metrics_compressed WHERE device IN (1,2,3) ORDER BY device, time DESC LIMIT 1; -- with pushdown

<<<<<<< HEAD
-- Test direct ordered select from a single partially compressed chunk
select * from show_chunks('ht_metrics_compressed') chunk order by chunk limit 1 \gset

:PREFIX
SELECT * FROM :chunk ORDER BY device, time LIMIT 5;

SELECT * FROM :chunk ORDER BY device, time LIMIT 5;

:PREFIX
SELECT * FROM :chunk ORDER BY device DESC, time DESC LIMIT 5;

SELECT * FROM :chunk ORDER BY device DESC, time DESC LIMIT 5;
=======
-- -- Test direct ordered select from a single partially compressed chunk
-- -- Note that this currently doesn't work: https://github.com/timescale/timescaledb/issues/7084
-- select * from show_chunks('ht_metrics_compressed') chunk order by chunk limit 1 \gset
--
-- :PREFIX
-- SELECT * FROM :chunk ORDER BY device, time LIMIT 5;
--
-- SELECT * FROM :chunk ORDER BY device, time LIMIT 5;
--
-- :PREFIX
-- SELECT * FROM :chunk ORDER BY device DESC, time DESC LIMIT 5;
--
-- SELECT * FROM :chunk ORDER BY device DESC, time DESC LIMIT 5;
>>>>>>> 773ae4a8


CREATE TABLE test1 (
time timestamptz NOT NULL,
    x1 integer,
    x2 integer,
    x3 integer,
    x4 integer,
    x5 integer);

SELECT FROM create_hypertable('test1', 'time');

ALTER TABLE test1 SET (timescaledb.compress, timescaledb.compress_segmentby='x1, x2, x5', timescaledb.compress_orderby = 'time DESC, x3 ASC, x4 ASC');

INSERT INTO test1 (time, x1, x2, x3, x4, x5) values('2000-01-01 00:00:00-00', 1, 2, 1, 1, 0);
INSERT INTO test1 (time, x1, x2, x3, x4, x5) values('2000-01-01 01:00:00-00', 1, 3, 2, 2, 0);
INSERT INTO test1 (time, x1, x2, x3, x4, x5) values('2000-01-01 02:00:00-00', 2, 1, 3, 3, 0);
INSERT INTO test1 (time, x1, x2, x3, x4, x5) values('2000-01-01 03:00:00-00', 1, 2, 4, 4, 0);

SELECT compress_chunk(i) FROM show_chunks('test1') i;

-- make all the chunks partially compressed
INSERT INTO test1 (time, x1, x2, x3, x4, x5) values('2000-01-01 02:01:00-00', 10, 20, 30, 40 ,50);

ANALYZE test1;

-- tests that require resorting (pushdown below decompressChunk node cannot happen)

-- requires resorting, no pushdown can happen
:PREFIX
SELECT * FROM test1 ORDER BY time DESC LIMIT 10;

-- requires resorting
:PREFIX
SELECT * FROM test1 ORDER BY time DESC NULLS FIRST, x3 ASC NULLS LAST LIMIT 10;

-- all these require resorting, no pushdown can happen
:PREFIX
SELECT * FROM test1 ORDER BY time DESC NULLS FIRST, x3 ASC NULLS LAST, x4 ASC NULLS LAST LIMIT 10;

:PREFIX
SELECT * FROM test1 ORDER BY time DESC NULLS FIRST, x3 ASC NULLS LAST, x4 DESC NULLS FIRST LIMIT 10;

:PREFIX
SELECT * FROM test1 ORDER BY time ASC NULLS LAST LIMIT 10;

:PREFIX
SELECT * FROM test1 ORDER BY time ASC NULLS LAST, x3 DESC NULLS FIRST LIMIT 10;

:PREFIX
SELECT * FROM test1 ORDER BY time ASC NULLS LAST, x3 DESC NULLS FIRST, x4 DESC NULLS FIRST LIMIT 10;

:PREFIX
SELECT * FROM test1 ORDER BY time ASC NULLS FIRST, x3 DESC NULLS LAST, x4 ASC LIMIT 10;

set enable_hashagg to off; -- different on PG13

:PREFIX
SELECT x1, x2, max(time) FROM (SELECT * FROM test1 ORDER BY time, x1, x2 LIMIT 10) t
GROUP BY x1, x2, time ORDER BY time limit 10;

reset enable_hashagg;

:PREFIX
SELECT * FROM test1 ORDER BY x1, x2, x5, x4, time LIMIT 10;

:PREFIX
SELECT * FROM test1 ORDER BY x1, x2, x5, time, x4 LIMIT 10;

:PREFIX
SELECT * FROM test1 ORDER BY x1, x2, x5, time, x3 LIMIT 10;

:PREFIX
SELECT * FROM test1 ORDER BY x1, x2, x5, time, x3, x4 LIMIT 10;

:PREFIX
SELECT * FROM test1 ORDER BY x1, x2, x5, time, x4 DESC LIMIT 10; -- no pushdown because orderby does not match

-- queries with pushdown
:PREFIX
SELECT * FROM test1 ORDER BY x1, x2, x5, time LIMIT 10;

:PREFIX
SELECT * FROM test1 ORDER BY x1, x2, x5, time DESC, x3 ASC, x4 ASC LIMIT 10; -- pushdown

:PREFIX
SELECT * FROM test1 ORDER BY x1, x2, x5, time ASC, x3 DESC, x4 DESC LIMIT 10; -- pushdown

:PREFIX
SELECT * FROM test1 ORDER BY x1, x2, x5, time, x3 DESC LIMIT 10;

-- test append with join column in orderby
-- #6975

CREATE TABLE join_table (
	x1 integer,
	y1 float);

INSERT INTO join_table VALUES (1, 1.0), (2,2.0);

:PREFIX
SELECT * FROM test1 t1 JOIN join_table jt ON t1.x1 = jt.x1
ORDER BY t1.x1, jt.y1;

---------------------------------------------------------------------------
-- test queries without ordered append, but still eligible for sort pushdown
---------------------------------------------------------------------------

CREATE TABLE test2 (
time timestamptz NOT NULL,
    x1 integer,
    x2 integer,
    x3 integer,
    x4 integer,
    x5 integer);

SELECT FROM create_hypertable('test2', 'time');

ALTER TABLE test2 SET (timescaledb.compress, timescaledb.compress_segmentby='x1, x2, x5', timescaledb.compress_orderby = 'x3 ASC, x4 ASC');

INSERT INTO test2 (time, x1, x2, x3, x4, x5) values('2000-01-01 00:00:00-00', 1, 2, 1, 1, 0);
INSERT INTO test2 (time, x1, x2, x3, x4, x5) values('2000-01-01 01:00:00-00', 1, 3, 2, 2, 0);
INSERT INTO test2 (time, x1, x2, x3, x4, x5) values('2000-01-01 02:00:00-00', 2, 1, 3, 3, 0);
INSERT INTO test2 (time, x1, x2, x3, x4, x5) values('2000-01-01 03:00:00-00', 1, 2, 4, 4, 0);
-- chunk 2
INSERT INTO test2 (time, x1, x2, x3, x4, x5) values('2000-01-10 00:00:00-00', 1, 2, 5, 5, 0);
INSERT INTO test2 (time, x1, x2, x3, x4, x5) values('2000-01-10 01:00:00-00', 1, 3, 6, 6, 0);
INSERT INTO test2 (time, x1, x2, x3, x4, x5) values('2000-01-10 02:00:00-00', 2, 1, 7, 7, 0);
INSERT INTO test2 (time, x1, x2, x3, x4, x5) values('2000-01-10 03:00:00-00', 1, 2, 8, 8, 0);

SELECT compress_chunk(i) FROM show_chunks('test2') i;
-- make them partially compressed
INSERT INTO test2 (time, x1, x2, x3, x4, x5) values('2000-01-01 00:02:01-00', 1, 2,  9,  9, 0);
INSERT INTO test2 (time, x1, x2, x3, x4, x5) values('2000-01-10 00:02:01-00', 1, 2, 10, 10, 0);

ANALYZE test2;

set enable_indexscan = off;
-- queries where sort is pushed down
:PREFIX SELECT * FROM test2 ORDER BY x1, x2, x5, x3 LIMIT 10;
SELECT * FROM test2 ORDER BY x1, x2, x5, x3 LIMIT 10;
:PREFIX SELECT * FROM test2 ORDER BY x1, x2, x5, x3, x4 LIMIT 10;
SELECT * FROM test2 ORDER BY x1, x2, x5, x3, x4 LIMIT 10;

-- queries where sort is not pushed down
:PREFIX SELECT * FROM test2 ORDER BY x1, x2, x3 LIMIT 10;
SELECT * FROM test2 ORDER BY x1, x2, x3 LIMIT 10;
:PREFIX SELECT * FROM test2 ORDER BY x1, x2, x5, x4 LIMIT 10;
SELECT * FROM test2 ORDER BY x1, x2, x5, x4 LIMIT 10;
:PREFIX SELECT * FROM test2 ORDER BY x1, x2, x5, time LIMIT 10;
SELECT * FROM test2 ORDER BY x1, x2, x5, time LIMIT 10;

-----------------------------
-- tests with space partitioning
-----------------------------
CREATE TABLE test3 (
time timestamptz NOT NULL,
    x1 integer,
    x2 integer,
    x3 integer,
    x4 integer,
    x5 integer);

SELECT FROM create_hypertable('test3', 'time');
SELECT add_dimension('test3', 'x1', number_partitions => 2);

ALTER TABLE test3 SET (timescaledb.compress, timescaledb.compress_segmentby='x1, x2, x5', timescaledb.compress_orderby = 'x3 ASC, x4 ASC');

INSERT INTO test3 (time, x1, x2, x3, x4, x5) values('2000-01-01 00:00:00-00', 1, 2, 1, 1, 0);
INSERT INTO test3 (time, x1, x2, x3, x4, x5) values('2000-01-01 01:00:00-00', 1, 3, 2, 2, 0);
INSERT INTO test3 (time, x1, x2, x3, x4, x5) values('2000-01-01 02:00:00-00', 2, 1, 3, 3, 0);
INSERT INTO test3 (time, x1, x2, x3, x4, x5) values('2000-01-01 03:00:00-00', 1, 2, 4, 4, 0);
-- chunk 2
INSERT INTO test3 (time, x1, x2, x3, x4, x5) values('2000-01-10 00:00:00-00', 1, 2, 5, 5, 0);
INSERT INTO test3 (time, x1, x2, x3, x4, x5) values('2000-01-10 01:00:00-00', 1, 3, 6, 6, 0);
INSERT INTO test3 (time, x1, x2, x3, x4, x5) values('2000-01-10 02:00:00-00', 2, 1, 7, 7, 0);
INSERT INTO test3 (time, x1, x2, x3, x4, x5) values('2000-01-10 03:00:00-00', 1, 2, 8, 8, 0);

SELECT compress_chunk(i) FROM show_chunks('test3') i;
-- make them partially compressed
INSERT INTO test3 (time, x1, x2, x3, x4, x5) values('2000-01-01 00:02:01-00', 1, 2,  9,  9, 0);
INSERT INTO test3 (time, x1, x2, x3, x4, x5) values('2000-01-10 00:02:01-00', 1, 2, 10, 10, 0);

ANALYZE test3;

set enable_indexscan = off;
-- queries where sort is pushed down
:PREFIX SELECT * FROM test3 ORDER BY x1, x2, x5, x3 LIMIT 10;
SELECT * FROM test3 ORDER BY x1, x2, x5, x3 LIMIT 10;
:PREFIX SELECT * FROM test3 ORDER BY x1, x2, x5, x3, x4 LIMIT 10;
SELECT * FROM test3 ORDER BY x1, x2, x5, x3, x4 LIMIT 10;

-- queries where sort is not pushed down
:PREFIX SELECT * FROM test3 ORDER BY x1, x2, x3 LIMIT 10;
SELECT * FROM test3 ORDER BY x1, x2, x3 LIMIT 10;
:PREFIX SELECT * FROM test3 ORDER BY x1, x2, x5, x4 LIMIT 10;
SELECT * FROM test3 ORDER BY x1, x2, x5, x4 LIMIT 10;
:PREFIX SELECT * FROM test3 ORDER BY x1, x2, x5, time LIMIT 10;
SELECT * FROM test3 ORDER BY x1, x2, x5, time LIMIT 10;

reset enable_indexscan;


reset timescaledb.enable_decompression_sorted_merge;
reset max_parallel_workers_per_gather;<|MERGE_RESOLUTION|>--- conflicted
+++ resolved
@@ -49,7 +49,6 @@
 :PREFIX SELECT * FROM ht_metrics_compressed ORDER BY device, time DESC LIMIT 1; -- with pushdown
 :PREFIX SELECT * FROM ht_metrics_compressed WHERE device IN (1,2,3) ORDER BY device, time DESC LIMIT 1; -- with pushdown
 
-<<<<<<< HEAD
 -- Test direct ordered select from a single partially compressed chunk
 select * from show_chunks('ht_metrics_compressed') chunk order by chunk limit 1 \gset
 
@@ -62,21 +61,6 @@
 SELECT * FROM :chunk ORDER BY device DESC, time DESC LIMIT 5;
 
 SELECT * FROM :chunk ORDER BY device DESC, time DESC LIMIT 5;
-=======
--- -- Test direct ordered select from a single partially compressed chunk
--- -- Note that this currently doesn't work: https://github.com/timescale/timescaledb/issues/7084
--- select * from show_chunks('ht_metrics_compressed') chunk order by chunk limit 1 \gset
---
--- :PREFIX
--- SELECT * FROM :chunk ORDER BY device, time LIMIT 5;
---
--- SELECT * FROM :chunk ORDER BY device, time LIMIT 5;
---
--- :PREFIX
--- SELECT * FROM :chunk ORDER BY device DESC, time DESC LIMIT 5;
---
--- SELECT * FROM :chunk ORDER BY device DESC, time DESC LIMIT 5;
->>>>>>> 773ae4a8
 
 
 CREATE TABLE test1 (
