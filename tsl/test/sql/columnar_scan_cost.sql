--- conflicted
+++ resolved
@@ -32,8 +32,17 @@
 
 explain select ts from costtab where c = '100';
 
-<<<<<<< HEAD
-explain select ts, s from t where c = '100';
+explain select ts, s from costtab;
+
+explain select ts, s from costtab where s = '1';
+
+explain select ts, s from costtab where c = '100';
+
+explain select * from costtab where ts = 5000;
+
+explain select * from costtab where fi = 200 and ts = 5000;
+
+explain select * from costtab where s = '1' or (fi = 200 and ts = 5000);
 
 
 -- Test estimation of compressed batch size using the _ts_meta_count stats.
@@ -114,18 +123,6 @@
 select count(compress_chunk(c)) from show_chunks('estimate_count') c;
 
 explain (analyze, timing off, summary off) select * from estimate_count;
-=======
-explain select ts, s from costtab;
-
-explain select ts, s from costtab where s = '1';
-
-explain select ts, s from costtab where c = '100';
-
-explain select * from costtab where ts = 5000;
-
-explain select * from costtab where fi = 200 and ts = 5000;
-
-explain select * from costtab where s = '1' or (fi = 200 and ts = 5000);
 
 
 -- Test a high-cardinality orderby column
@@ -145,5 +142,4 @@
 select * from highcard where ts < 500000;
 
 explain (analyze, timing off, summary off)
-select * from highcard where ts > 500000;
->>>>>>> eace2231
+select * from highcard where ts > 500000;