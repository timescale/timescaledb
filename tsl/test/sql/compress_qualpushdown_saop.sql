-- This file and its contents are licensed under the Timescale License.
-- Please see the included NOTICE for copyright information and
-- LICENSE-TIMESCALE for a copy of the license.

-- Planning tests for compressed chunk table filter pushdown with scalar array
-- operations.
\c :TEST_DBNAME :ROLE_SUPERUSER

-- helper function: float -> pseudorandom float [-0.5..0.5]
create or replace function mix(x anyelement) returns float8 as $$
    select hashfloat8(x::float8) / pow(2, 32)
$$ language sql;

-- a lower() function that is stable
create function stable_lower(x text) returns text as 'lower' language internal stable;

-- a lower() function that is volatile
create function volatile_lower(x text) returns text as 'lower' language internal volatile;

set max_parallel_workers_per_gather = 0;

create table saop(ts int, segmentby text, with_minmax text, with_bloom text);

select create_hypertable('saop', 'ts', chunk_time_interval => 50001);

alter table saop set (timescaledb.compress,
    timescaledb.compress_segmentby = 'segmentby',
    timescaledb.compress_orderby = 'with_minmax, ts');

insert into saop
select ts,
    ts % 23 segmentby,
    ts % 29 with_minmax,
    (mix(ts % 1483) * 1483)::int::text with_bloom
from generate_series(0, 100000) ts;

create index on saop(with_bloom);

select count(compress_chunk(x)) from show_chunks('saop') x;

vacuum full analyze saop;


explain (analyze, buffers off, costs off, timing off, summary off)
select * from saop where segmentby = any(array['1', '10']);

<<<<<<< HEAD
explain (analyze, costs off, timing off, summary off)
select * from saop where '1' = any(array[segmentby, segmentby]);

explain (analyze, costs off, timing off, summary off)
=======
explain (analyze, buffers off, costs off, timing off, summary off)
select * from saop where '1' = any(array[segmentby, segmentby]);

explain (analyze, buffers off, costs off, timing off, summary off)
>>>>>>> ff980e62
select * from saop where with_minmax = any(array['1', '10']);

explain (analyze, buffers off, costs off, timing off, summary off)
select * from saop where with_bloom = any(array['1', '10']);

set timescaledb.enable_sparse_index_bloom to off;

explain (analyze, buffers off, costs off, timing off, summary off)
select * from saop where with_bloom = any(array['1', '10']);

reset timescaledb.enable_sparse_index_bloom;

explain (analyze, buffers off, costs off, timing off, summary off)
select * from saop where with_bloom = any(array['1', '10']::varchar(255)[]);

explain (analyze, buffers off, costs off, timing off, summary off)
select * from saop where with_bloom::varchar = any(array['1', '10']);

select * from (
    select 3 priority, 'C' "COLLATION"
    union all (select 2, collname from pg_collation where collname ilike 'en_us%' order by collencoding, collname limit 1)
    union all (select 1, collname from pg_collation where collname ilike 'en_us_utf%8%' order by collencoding, collname limit 1)
) c
order by priority limit 1 \gset

explain (analyze, buffers off, costs off, timing off, summary off)
select * from saop where (with_bloom collate :"COLLATION") = any(array['1', '10']::varchar(255)[]);

explain (analyze, buffers off, costs off, timing off, summary off)
select * from saop where with_bloom in ('1', '10');

explain (analyze, buffers off, costs off, timing off, summary off)
select * from saop where with_bloom = all(array['1', '10']);

explain (analyze, buffers off, costs off, timing off, summary off)
select * from saop where with_minmax < any(array['1', '10']);

explain (analyze, buffers off, costs off, timing off, summary off)
select * from saop where with_minmax < all(array['1', '10']);

explain (analyze, buffers off, costs off, timing off, summary off)
select * from saop where with_bloom = any(array[segmentby, '10']);

explain (analyze, buffers off, costs off, timing off, summary off)
select * from saop where with_bloom = any(array[segmentby, null]);

explain (analyze, buffers off, costs off, timing off, summary off)
select * from saop where with_bloom = any(array[segmentby, null, with_minmax]);

explain (analyze, buffers off, costs off, timing off, summary off)
select * from saop where with_bloom = any(array[stable_lower(segmentby), stable_lower('1')]);

explain (analyze, buffers off, costs off, timing off, summary off)
select * from saop where with_bloom = any(array[stable_lower(segmentby), stable_lower('1'), volatile_lower('10')]);

explain (analyze, buffers off, costs off, timing off, summary off)
select * from saop where with_bloom = any(array[]::text[]);

<<<<<<< HEAD
explain (analyze, costs off, timing off, summary off)
select * from saop where with_bloom = any(null::text[]);

explain (analyze, costs off, timing off, summary off)
=======
explain (analyze, buffers off, costs off, timing off, summary off)
select * from saop where with_bloom = any(null::text[]);

explain (analyze, buffers off, costs off, timing off, summary off)
>>>>>>> ff980e62
select * from saop where with_bloom = any(array[null, null]);

explain (analyze, buffers off, costs off, timing off, summary off)
select * from saop where segmentby = any(array[with_bloom, with_minmax]);

explain (analyze, buffers off, costs off, timing off, summary off)
select * from saop where segmentby = all(array[with_bloom, with_minmax]);


-- If the arguments of an operator can pushed down but require recheck, combining
-- them is wrong.
explain (analyze, buffers off, costs off, timing off, summary off)
select * from saop where (with_bloom = '1') = (with_minmax = '1');

explain (analyze, buffers off, costs off, timing off, summary off)
select * from saop where (with_bloom = any(array['1', '10'])) = (with_minmax = any(array['1', '10']));

explain (analyze, buffers off, costs off, timing off, summary off)
select * from saop where (segmentby = '1') = (segmentby = '2');

explain (analyze, buffers off, costs off, timing off, summary off)
select * from saop where (segmentby = any(array['1', '2'])) = (segmentby = any(array['3', '4']));

explain (analyze, buffers off, costs off, timing off, summary off)
select * from saop where with_bloom = any(case when with_minmax = '1' then array['1'] else array['2'] end);

explain (analyze, buffers off, costs off, timing off, summary off)
select * from saop where with_bloom = any(case when segmentby = '1' then array['1'] else array['2'] end);


-- Partial pushdown of AND scalar array operation.
explain (analyze, buffers off, costs off, timing off, summary off)
select * from saop where with_bloom = all(array[with_minmax, with_minmax]);

explain (analyze, buffers off, costs off, timing off, summary off)
select * from saop where with_bloom = all(array['1', with_minmax]);

explain (analyze, buffers off, costs off, timing off, summary off)
select * from saop where segmentby = '1' and with_bloom = all(array['1', with_minmax]);

explain (analyze, buffers off, costs off, timing off, summary off)
select * from saop where segmentby = '1' or with_bloom = all(array['1', with_minmax]);


-- Partial pushdown with volatile functions.
explain (analyze, buffers off, costs off, timing off, summary off)
select * from saop where with_bloom = any(array[stable_lower(segmentby), volatile_lower(segmentby)]);

explain (analyze, buffers off, costs off, timing off, summary off)
select * from saop where with_bloom = stable_lower(segmentby) or with_bloom = volatile_lower(segmentby);

explain (analyze, buffers off, costs off, timing off, summary off)
select * from saop where with_bloom = all(array[stable_lower(segmentby), volatile_lower(segmentby)]);

explain (analyze, buffers off, costs off, timing off, summary off)
select * from saop where segmentby = '1' or with_bloom = all(array[stable_lower('1'), volatile_lower('1')]);

explain (analyze, buffers off, costs off, timing off, summary off)
select * from saop where segmentby = '1' or (with_bloom = stable_lower('1') and with_bloom = volatile_lower('1'));


-- Some joins.
explain (analyze, buffers off, costs off, timing off, summary off)
with arrays as (select array[segmentby] a from saop group by segmentby order by segmentby limit 10)
select * from saop, arrays where segmentby = any(a);

explain (analyze, buffers off, costs off, timing off, summary off)
with arrays as (select array[segmentby] a from saop group by segmentby order by segmentby limit 10)
select * from saop, arrays where with_minmax = any(a);

explain (analyze, buffers off, costs off, timing off, summary off)
with arrays as (select array[segmentby] a from saop group by segmentby order by segmentby limit 10)
select * from saop, arrays where with_bloom = any(a);


-- Array parameter of prepared statements.
prepare array_param as select * from saop where with_bloom = any($1);
set timescaledb.enable_chunk_append to off;

-- Generic plans.
set plan_cache_mode = force_generic_plan;

explain (analyze, buffers off, costs off, timing off, summary off)
execute array_param(array['1', '10']);

explain (analyze, buffers off, costs off, timing off, summary off)
execute array_param(array[]::text[]);

<<<<<<< HEAD
explain (analyze, costs off, timing off, summary off)
=======
explain (analyze, buffers off, costs off, timing off, summary off)
>>>>>>> ff980e62
execute array_param(null::text[]);

-- Custom plans.
set plan_cache_mode = force_custom_plan;

explain (analyze, buffers off, costs off, timing off, summary off)
execute array_param(array['1', '10']);

explain (analyze, buffers off, costs off, timing off, summary off)
execute array_param(array[]::text[]);

<<<<<<< HEAD
explain (analyze, costs off, timing off, summary off)
=======
explain (analyze, buffers off, costs off, timing off, summary off)
>>>>>>> ff980e62
execute array_param(null::text[]);

reset timescaledb.enable_chunk_append;<|MERGE_RESOLUTION|>--- conflicted
+++ resolved
@@ -44,17 +44,10 @@
 explain (analyze, buffers off, costs off, timing off, summary off)
 select * from saop where segmentby = any(array['1', '10']);
 
-<<<<<<< HEAD
-explain (analyze, costs off, timing off, summary off)
+explain (analyze, buffers off, costs off, timing off, summary off)
 select * from saop where '1' = any(array[segmentby, segmentby]);
 
-explain (analyze, costs off, timing off, summary off)
-=======
-explain (analyze, buffers off, costs off, timing off, summary off)
-select * from saop where '1' = any(array[segmentby, segmentby]);
-
-explain (analyze, buffers off, costs off, timing off, summary off)
->>>>>>> ff980e62
+explain (analyze, buffers off, costs off, timing off, summary off)
 select * from saop where with_minmax = any(array['1', '10']);
 
 explain (analyze, buffers off, costs off, timing off, summary off)
@@ -113,17 +106,10 @@
 explain (analyze, buffers off, costs off, timing off, summary off)
 select * from saop where with_bloom = any(array[]::text[]);
 
-<<<<<<< HEAD
-explain (analyze, costs off, timing off, summary off)
+explain (analyze, buffers off, costs off, timing off, summary off)
 select * from saop where with_bloom = any(null::text[]);
 
-explain (analyze, costs off, timing off, summary off)
-=======
-explain (analyze, buffers off, costs off, timing off, summary off)
-select * from saop where with_bloom = any(null::text[]);
-
-explain (analyze, buffers off, costs off, timing off, summary off)
->>>>>>> ff980e62
+explain (analyze, buffers off, costs off, timing off, summary off)
 select * from saop where with_bloom = any(array[null, null]);
 
 explain (analyze, buffers off, costs off, timing off, summary off)
@@ -212,11 +198,7 @@
 explain (analyze, buffers off, costs off, timing off, summary off)
 execute array_param(array[]::text[]);
 
-<<<<<<< HEAD
-explain (analyze, costs off, timing off, summary off)
-=======
-explain (analyze, buffers off, costs off, timing off, summary off)
->>>>>>> ff980e62
+explain (analyze, buffers off, costs off, timing off, summary off)
 execute array_param(null::text[]);
 
 -- Custom plans.
@@ -228,11 +210,7 @@
 explain (analyze, buffers off, costs off, timing off, summary off)
 execute array_param(array[]::text[]);
 
-<<<<<<< HEAD
-explain (analyze, costs off, timing off, summary off)
-=======
-explain (analyze, buffers off, costs off, timing off, summary off)
->>>>>>> ff980e62
+explain (analyze, buffers off, costs off, timing off, summary off)
 execute array_param(null::text[]);
 
 reset timescaledb.enable_chunk_append;