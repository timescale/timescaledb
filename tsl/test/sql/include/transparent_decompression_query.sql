-- This file and its contents are licensed under the Timescale License.
-- Please see the included NOTICE for copyright information and
-- LICENSE-TIMESCALE for a copy of the license.

-- this should use DecompressChunk node
:PREFIX_VERBOSE
SELECT *
FROM :TEST_TABLE
WHERE device_id = 1
ORDER BY time
LIMIT 5;

-- test RECORD by itself
:PREFIX
SELECT *
FROM :TEST_TABLE
WHERE device_id = 1
ORDER BY time;

<<<<<<< HEAD

=======
>>>>>>> cecf2f9c
-- test empty targetlist
:PREFIX
SELECT
FROM :TEST_TABLE;

-- test empty resultset
:PREFIX
SELECT *
FROM :TEST_TABLE
WHERE device_id < 0;

-- test targetlist not referencing columns
:PREFIX
SELECT 1
FROM :TEST_TABLE;

-- The following plans are flaky between MergeAppend or Sort + Append.
SET enable_sort = off;

-- test expressions
:PREFIX
SELECT time_bucket ('1d', time),
    v1 + v2 AS "sum",
    COALESCE(NULL, v1, v2) AS "coalesce",
    NULL AS "NULL",
    'text' AS "text",
    :TEST_TABLE AS "RECORD"
FROM :TEST_TABLE
WHERE device_id IN (1, 2)
ORDER BY time,
    device_id
;

-- test constraints not present in targetlist
:PREFIX
SELECT v1
FROM :TEST_TABLE
WHERE device_id = 1
ORDER BY v1
;

-- test order not present in targetlist
:PREFIX
SELECT v2
FROM :TEST_TABLE
WHERE device_id = 1
ORDER BY v1
;

-- test column with all NULL
:PREFIX
SELECT v3
FROM :TEST_TABLE
WHERE device_id = 1
;

--
-- test qual pushdown
--
-- v3 is not segment by or order by column so should not be pushed down
:PREFIX_VERBOSE
SELECT *
FROM :TEST_TABLE
WHERE v3 > 10.0
ORDER BY time,
    device_id;

-- device_id constraint should be pushed down
:PREFIX
SELECT *
FROM :TEST_TABLE
WHERE device_id = 1
ORDER BY time,
    device_id
LIMIT 10;

RESET enable_sort;

-- test IS NULL / IS NOT NULL
:PREFIX
SELECT *
FROM :TEST_TABLE
WHERE device_id IS NOT NULL
ORDER BY time,
    device_id
LIMIT 10;

:PREFIX
SELECT *
FROM :TEST_TABLE
WHERE device_id IS NULL
ORDER BY time,
    device_id
LIMIT 10;

-- test IN (Const,Const)
:PREFIX
SELECT *
FROM :TEST_TABLE
WHERE device_id IN (1, 2)
ORDER BY time,
    device_id
LIMIT 10;

-- test cast pushdown
:PREFIX
SELECT *
FROM :TEST_TABLE
WHERE device_id = '1'::text::int
ORDER BY time,
    device_id
LIMIT 10;

--test var op var with two segment by
:PREFIX
SELECT *
FROM :TEST_TABLE
WHERE device_id = device_id_peer
ORDER BY time,
    device_id
LIMIT 10;

:PREFIX
SELECT *
FROM :TEST_TABLE
WHERE device_id_peer < device_id
ORDER BY time,
    device_id
LIMIT 10;

-- test expressions
:PREFIX
SELECT *
FROM :TEST_TABLE
WHERE device_id = 1 + 4 / 2
ORDER BY time,
    device_id
LIMIT 10;

-- test function calls
-- not yet pushed down

:PREFIX
SELECT *
FROM :TEST_TABLE
WHERE device_id = length(substring(version(), 1, 3))
ORDER BY time,
    device_id
LIMIT 10;

--
-- test segment meta pushdown
--
-- order by column and const

:PREFIX
SELECT *
FROM :TEST_TABLE
WHERE time = '2000-01-01 1:00:00+0'
ORDER BY time,
    device_id
LIMIT 10;

:PREFIX
SELECT *
FROM :TEST_TABLE
WHERE time < '2000-01-01 1:00:00+0'
ORDER BY time,
    device_id
LIMIT 10;

:PREFIX
SELECT *
FROM :TEST_TABLE
WHERE time <= '2000-01-01 1:00:00+0'
ORDER BY time,
    device_id
LIMIT 10;

:PREFIX
SELECT *
FROM :TEST_TABLE
WHERE time >= '2000-01-01 1:00:00+0'
ORDER BY time,
    device_id
LIMIT 10;

:PREFIX
SELECT *
FROM :TEST_TABLE
WHERE time > '2000-01-01 1:00:00+0'
ORDER BY time,
    device_id
LIMIT 10;

:PREFIX
SELECT *
FROM :TEST_TABLE
WHERE '2000-01-01 1:00:00+0' < time
ORDER BY time,
    device_id
LIMIT 10;

--pushdowns between order by and segment by columns
:PREFIX
SELECT *
FROM :TEST_TABLE
WHERE v0 < 1
ORDER BY time,
    device_id
LIMIT 10;

:PREFIX
SELECT *
FROM :TEST_TABLE
WHERE v0 < device_id
ORDER BY time,
    device_id
LIMIT 10;

:PREFIX
SELECT *
FROM :TEST_TABLE
WHERE device_id < v0
ORDER BY time,
    device_id
LIMIT 10;

:PREFIX
SELECT *
FROM :TEST_TABLE
WHERE v1 = device_id
ORDER BY time,
    device_id
LIMIT 10;

--pushdown between two order by column (not pushed down)
:PREFIX
SELECT *
FROM :TEST_TABLE
WHERE v0 = v1
ORDER BY time,
    device_id
LIMIT 10;

--pushdown of quals on order by and segment by cols anded together
:PREFIX_VERBOSE
SELECT *
FROM :TEST_TABLE
WHERE time > '2000-01-01 1:00:00+0'
    AND device_id = 1
ORDER BY time,
    device_id
LIMIT 10;

--pushdown of quals on order by and segment by cols or together (not pushed down)
:PREFIX
SELECT *
FROM :TEST_TABLE
WHERE time > '2000-01-01 1:00:00+0'
    OR device_id = 1
ORDER BY time,
    device_id
LIMIT 10;

--functions not yet optimized
:PREFIX
SELECT *
FROM :TEST_TABLE
WHERE time < now()
ORDER BY time,
    device_id
LIMIT 10;

-- test sort optimization interaction
:PREFIX
SELECT time
FROM :TEST_TABLE
ORDER BY time DESC
LIMIT 10;

:PREFIX
SELECT time,
    device_id
FROM :TEST_TABLE
ORDER BY time DESC,
    device_id
LIMIT 10;

:PREFIX
SELECT time,
    device_id
FROM :TEST_TABLE
ORDER BY device_id,
    time DESC
LIMIT 10;

--
-- test ordered path
--
-- should not produce ordered path

-- This plan is flaky between MergeAppend over Sorts and Sort over Append
SET enable_sort TO off;
:PREFIX_VERBOSE
SELECT *
FROM :TEST_TABLE
WHERE time > '2000-01-08'
ORDER BY time,
    device_id;
RESET enable_sort;

-- should produce ordered path
:PREFIX_VERBOSE
SELECT *
FROM :TEST_TABLE
WHERE time > '2000-01-08'
ORDER BY device_id,
    device_id_peer,
    v0,
    v1 DESC,
    time;

-- test order by columns not in targetlist
:PREFIX_VERBOSE
SELECT device_id,
    device_id_peer
FROM :TEST_TABLE
WHERE time > '2000-01-08'
ORDER BY device_id,
    device_id_peer,
    v0,
    v1 DESC,
    time
LIMIT 100;

-- test ordering only by segmentby columns
-- should produce ordered path and not have sequence number in targetlist of compressed scan

:PREFIX_VERBOSE
SELECT device_id,
    device_id_peer
FROM :TEST_TABLE
WHERE time > '2000-01-08'
ORDER BY device_id,
    device_id_peer
LIMIT 100;

-- should produce ordered path
-- only referencing PREFIX_VERBOSE should work

:PREFIX_VERBOSE
SELECT device_id,
    device_id_peer,
    v0
FROM :TEST_TABLE
WHERE time > '2000-01-08'
ORDER BY device_id,
    device_id_peer,
    v0;

-- should produce ordered path
-- only referencing PREFIX_VERBOSE should work

:PREFIX_VERBOSE
SELECT device_id,
    device_id_peer,
    v0,
    v1
FROM :TEST_TABLE
WHERE time > '2000-01-08'
ORDER BY device_id,
    device_id_peer,
    v0,
    v1 DESC;

-- These plans are flaky between MergeAppend and Sort over Append.
SET enable_sort TO OFF;

-- should not produce ordered path.
:PREFIX_VERBOSE
SELECT *
FROM :TEST_TABLE
WHERE time > '2000-01-08'
ORDER BY device_id,
    device_id_peer,
    v0,
    v1 DESC,
    time,
    v3;

-- should produce ordered path
-- ASC/DESC for segmentby columns can be pushed down

:PREFIX_VERBOSE
SELECT *
FROM :TEST_TABLE
WHERE time > '2000-01-08'
ORDER BY device_id DESC,
    device_id_peer DESC,
    v0,
    v1 DESC,
    time;

-- should not produce ordered path
:PREFIX_VERBOSE
SELECT *
FROM :TEST_TABLE
WHERE time > '2000-01-08'
ORDER BY device_id DESC,
    device_id_peer DESC,
    v0,
    v1,
    time;

RESET enable_sort;

--
-- test constraint exclusion
--
-- test plan time exclusion
-- first chunk should be excluded
<<<<<<< HEAD
-- This plan is flaky between MergeAppend and Sort over Append.
SET enable_sort TO off;
=======
>>>>>>> cecf2f9c
:PREFIX
SELECT *
FROM :TEST_TABLE
WHERE time > '2000-01-08'
ORDER BY time,
    device_id;
RESET enable_sort;

-- test runtime exclusion
-- first chunk should be excluded

:PREFIX
SELECT *
FROM :TEST_TABLE
WHERE time > '2000-01-08'::text::timestamptz
ORDER BY time,
    device_id;

-- test aggregate
:PREFIX
SELECT count(*)
FROM :TEST_TABLE;

-- test aggregate with GROUP BY
-- Disable hash aggregation to get a deterministic test output
SET enable_hashagg = OFF;
:PREFIX
SELECT count(*)
FROM :TEST_TABLE
GROUP BY device_id
ORDER BY device_id;

-- test window functions with GROUP BY
:PREFIX
SELECT sum(count(*)) OVER ()
FROM :TEST_TABLE
GROUP BY device_id
ORDER BY device_id;

SET enable_hashagg = ON;

-- test CTE
:PREFIX WITH q AS (
    SELECT v1
    FROM :TEST_TABLE
    ORDER BY time
)
SELECT *
FROM q
ORDER BY v1;

-- test CTE join
:PREFIX WITH q1 AS (
    SELECT time,
        v1
    FROM :TEST_TABLE
    WHERE device_id = 1
    ORDER BY time
),
q2 AS (
    SELECT time,
        v2
    FROM :TEST_TABLE
    WHERE device_id = 2
    ORDER BY time
)
SELECT *
FROM q1
    INNER JOIN q2 ON q1.time = q2.time
ORDER BY q1.time;

-- test prepared statement
PREPARE prep AS
SELECT count(time)
FROM :TEST_TABLE
WHERE device_id = 1;

:PREFIX EXECUTE prep;

EXECUTE prep;

EXECUTE prep;

EXECUTE prep;

EXECUTE prep;

EXECUTE prep;

EXECUTE prep;

DEALLOCATE prep;

--
-- test indexes
--

SET enable_seqscan TO FALSE;

-- IndexScans should work
:PREFIX_VERBOSE
SELECT time,
    device_id
FROM :TEST_TABLE
WHERE device_id = 1
ORDER BY device_id,
    time;

-- globs should not plan IndexOnlyScans
:PREFIX_VERBOSE
SELECT *
FROM :TEST_TABLE
WHERE device_id = 1
ORDER BY device_id,
    time;

-- whole row reference should work
:PREFIX_VERBOSE
SELECT test_table
FROM :TEST_TABLE AS test_table
WHERE device_id = 1
ORDER BY device_id,
    time;

-- even when we select only a segmentby column, we still need count
:PREFIX_VERBOSE
SELECT device_id
FROM :TEST_TABLE
WHERE device_id = 1
ORDER BY device_id;

:PREFIX_VERBOSE
SELECT count(*)
FROM :TEST_TABLE
WHERE device_id = 1;

-- should be able to order using an index
CREATE INDEX tmp_idx ON :TEST_TABLE (device_id);

:PREFIX_VERBOSE
SELECT device_id
FROM :TEST_TABLE
ORDER BY device_id;

DROP INDEX tmp_idx CASCADE;

-- These plans are flaky between MergeAppend and Sort over Append.
SET enable_sort TO OFF;

--use the peer index
:PREFIX_VERBOSE
SELECT *
FROM :TEST_TABLE
WHERE device_id_peer = 1
ORDER BY device_id_peer,
    time;

RESET enable_sort;

:PREFIX_VERBOSE
SELECT device_id_peer
FROM :TEST_TABLE
WHERE device_id_peer = 1
ORDER BY device_id_peer;

--ensure that we can get a nested loop
SET enable_seqscan TO TRUE;

SET enable_hashjoin TO FALSE;

:PREFIX_VERBOSE
SELECT device_id_peer
FROM :TEST_TABLE
WHERE device_id_peer IN (
        VALUES (1));

--with multiple values can get a nested loop.
:PREFIX_VERBOSE
SELECT device_id_peer
FROM :TEST_TABLE
WHERE device_id_peer IN (
        VALUES (1),
            (2));

RESET enable_hashjoin;

:PREFIX_VERBOSE
SELECT device_id_peer
FROM :TEST_TABLE
WHERE device_id IN (
        VALUES (1));

--with multiple values can get a semi-join or nested loop depending on seq_page_cost.
SET enable_hashjoin TO OFF;
SET enable_mergejoin TO OFF;

:PREFIX_VERBOSE
SELECT device_id_peer
FROM :TEST_TABLE
WHERE device_id IN (
        VALUES (1),
            (2));

RESET enable_hashjoin;
RESET enable_mergejoin;
SET seq_page_cost = 100;

-- loop/row counts of this query is different on windows so we run it without analyze
:PREFIX_NO_ANALYZE
SELECT device_id_peer
FROM :TEST_TABLE
WHERE device_id IN (
        VALUES (1),
            (2));

RESET seq_page_cost;

:PREFIX_VERBOSE
SELECT device_id_peer
FROM :TEST_TABLE
WHERE device_id IN (
        VALUES (1));

:PREFIX_VERBOSE
SELECT device_id_peer
FROM :TEST_TABLE
WHERE device_id IN (
        VALUES (1),
            (2));

-- test view
CREATE OR REPLACE VIEW compressed_view AS
SELECT time,
    device_id,
    v1,
    v2
FROM :TEST_TABLE;

:PREFIX
SELECT *
FROM compressed_view
WHERE device_id = 1
ORDER BY time DESC
LIMIT 10;

DROP VIEW compressed_view;

-- test INNER JOIN
:PREFIX
SELECT *
FROM :TEST_TABLE m1
    INNER JOIN :TEST_TABLE m2 ON m1.time = m2.time
        AND m1.device_id = m2.device_id
    ORDER BY m1.time,
        m1.device_id
    LIMIT 10;

:PREFIX
SELECT *
FROM :TEST_TABLE m1
    INNER JOIN :TEST_TABLE m2 ON m1.time = m2.time
    INNER JOIN :TEST_TABLE m3 ON m2.time = m3.time
        AND m1.device_id = m2.device_id
        AND m3.device_id = 3
    ORDER BY m1.time,
        m1.device_id
    LIMIT 10;

:PREFIX
SELECT *
FROM :TEST_TABLE m1
    INNER JOIN :TEST_TABLE m2 ON m1.time = m2.time
        AND m1.device_id = 1
        AND m2.device_id = 2
    ORDER BY m1.time,
        m1.device_id,
        m2.time,
        m2.device_id
    LIMIT 100;

:PREFIX
SELECT *
FROM metrics m1
    INNER JOIN metrics_space m2 ON m1.time = m2.time
        AND m1.device_id = 1
        AND m2.device_id = 2
    ORDER BY m1.time,
        m1.device_id,
        m2.time,
        m2.device_id
    LIMIT 100;

-- test OUTER JOIN
:PREFIX
SELECT *
FROM :TEST_TABLE m1
    LEFT OUTER JOIN :TEST_TABLE m2 ON m1.time = m2.time
    AND m1.device_id = m2.device_id
ORDER BY m1.time,
    m1.device_id
LIMIT 10;

:PREFIX
SELECT *
FROM :TEST_TABLE m1
    LEFT OUTER JOIN :TEST_TABLE m2 ON m1.time = m2.time
    AND m1.device_id = 1
    AND m2.device_id = 2
ORDER BY m1.time,
    m1.device_id,
    m2.time,
    m2.device_id
LIMIT 100;

:PREFIX
SELECT *
FROM metrics m1
    LEFT OUTER JOIN metrics_space m2 ON m1.time = m2.time
    AND m1.device_id = 1
    AND m2.device_id = 2
ORDER BY m1.time,
    m1.device_id,
    m2.time,
    m2.device_id
LIMIT 100;

-- test implicit self-join
:PREFIX
SELECT *
FROM :TEST_TABLE m1,
    :TEST_TABLE m2
WHERE m1.time = m2.time
ORDER BY m1.time,
    m1.device_id,
    m2.time,
    m2.device_id
LIMIT 20;

-- test self-join with sub-query
:PREFIX
SELECT *
FROM (
    SELECT *
    FROM :TEST_TABLE m1) m1
    INNER JOIN (
        SELECT *
        FROM :TEST_TABLE m2) m2 ON m1.time = m2.time
ORDER BY m1.time,
    m1.device_id,
    m2.device_id
LIMIT 10;

:PREFIX
SELECT *
FROM generate_series('2000-01-01'::timestamptz, '2000-02-01'::timestamptz, '1d'::interval) g (time)
        INNER JOIN LATERAL (
            SELECT time
            FROM :TEST_TABLE m1
            WHERE m1.time = g.time
            LIMIT 1) m1 ON TRUE;

-- test prepared statement with params pushdown
PREPARE param_prep (int) AS
SELECT *
FROM generate_series('2000-01-01'::timestamptz, '2000-02-01'::timestamptz, '1d'::interval) g (time)
        INNER JOIN LATERAL (
            SELECT time
            FROM :TEST_TABLE m1
            WHERE m1.time = g.time
                AND device_id = $1
            LIMIT 1) m1 ON TRUE;

:PREFIX EXECUTE param_prep (1);

:PREFIX EXECUTE param_prep (2);

EXECUTE param_prep (1);

EXECUTE param_prep (2);

EXECUTE param_prep (1);

EXECUTE param_prep (2);

EXECUTE param_prep (1);

DEALLOCATE param_prep;

-- test continuous aggs
SET client_min_messages TO error;

CREATE MATERIALIZED VIEW cagg_test WITH (timescaledb.continuous, timescaledb.materialized_only = TRUE) AS
SELECT time_bucket ('1d', time) AS time,
    device_id,
    avg(v1)
FROM :TEST_TABLE
WHERE device_id = 1
GROUP BY 1,
    2 WITH DATA;

SELECT time
FROM cagg_test
ORDER BY time
LIMIT 1;

DROP MATERIALIZED VIEW cagg_test;

RESET client_min_messages;

--github issue 1558. nested loop with index scan needed
--disables parallel scan

SET enable_seqscan = FALSE;

SET enable_bitmapscan = FALSE;

SET max_parallel_workers_per_gather = 0;

SET enable_hashjoin = FALSE;

SET enable_mergejoin = FALSE;

:PREFIX
SELECT *
FROM metrics,
    metrics_space
WHERE metrics.time > metrics_space.time
    AND metrics.device_id = metrics_space.device_id
    AND metrics.time < metrics_space.time;

SET enable_seqscan = TRUE;

SET enable_bitmapscan = TRUE;

SET max_parallel_workers_per_gather = 0;

SET enable_hashjoin = TRUE;

SET enable_mergejoin = TRUE;

---end github issue 1558<|MERGE_RESOLUTION|>--- conflicted
+++ resolved
@@ -17,10 +17,7 @@
 WHERE device_id = 1
 ORDER BY time;
 
-<<<<<<< HEAD
-
-=======
->>>>>>> cecf2f9c
+
 -- test empty targetlist
 :PREFIX
 SELECT
@@ -443,11 +440,8 @@
 --
 -- test plan time exclusion
 -- first chunk should be excluded
-<<<<<<< HEAD
 -- This plan is flaky between MergeAppend and Sort over Append.
 SET enable_sort TO off;
-=======
->>>>>>> cecf2f9c
 :PREFIX
 SELECT *
 FROM :TEST_TABLE
