-- This file and its contents are licensed under the Timescale License.
-- Please see the included NOTICE for copyright information and
-- LICENSE-TIMESCALE for a copy of the license.

-- CAGG on hypertable (1st level)
CREATE MATERIALIZED VIEW :CAGG_NAME_1ST_LEVEL
WITH (timescaledb.continuous, timescaledb.materialized_only=true) AS
SELECT
  time_bucket(:BUCKET_WIDTH_1ST, "time") AS bucket,
  SUM(temperature) AS temperature,
  device_id
FROM conditions
GROUP BY 1, 3
ORDER BY 1, 2, 3
WITH NO DATA;

-- CAGG on CAGG (2th level)
CREATE MATERIALIZED VIEW :CAGG_NAME_2TH_LEVEL
WITH (timescaledb.continuous, timescaledb.materialized_only=true) AS
SELECT
  time_bucket(:BUCKET_WIDTH_2TH, "bucket") AS bucket,
  SUM(temperature) AS temperature
\if :IS_JOIN
  , devices.device_id
  , devices.name
  FROM :CAGG_NAME_1ST_LEVEL
  JOIN devices ON devices.device_id = :CAGG_NAME_1ST_LEVEL.device_id
  GROUP BY 1, 3, 4
  ORDER BY 1, 2, 3, 4
\else
  FROM :CAGG_NAME_1ST_LEVEL
  GROUP BY 1
  ORDER BY 1, 2
\endif
WITH NO DATA;

-- CAGG on CAGG (3th level)
CREATE MATERIALIZED VIEW :CAGG_NAME_3TH_LEVEL
WITH (timescaledb.continuous, timescaledb.materialized_only=true) AS
SELECT
  time_bucket(:BUCKET_WIDTH_3TH, "bucket") AS bucket,
  SUM(temperature) AS temperature
\if :IS_JOIN
  , :CAGG_NAME_2TH_LEVEL.device_id
  , :CAGG_NAME_2TH_LEVEL.name
  , devices.location
  FROM :CAGG_NAME_2TH_LEVEL
  JOIN devices ON devices.device_id = :CAGG_NAME_2TH_LEVEL.device_id
  GROUP BY 1, 3, 4, 5
  ORDER BY 1, 2, 3, 4, 5
\else
  FROM :CAGG_NAME_2TH_LEVEL
  GROUP BY 1
  ORDER BY 1, 2
\endif
WITH NO DATA;

-- Check chunk_interval
\if :IS_TIME_DIMENSION
  SELECT h.table_name AS name, _timescaledb_functions.to_interval(d.interval_length) AS chunk_interval
  FROM _timescaledb_catalog.hypertable h
  LEFT JOIN _timescaledb_catalog.dimension d on d.hypertable_id = h.id
  WHERE h.table_name = 'conditions'
  UNION ALL
  SELECT c.user_view_name AS name, _timescaledb_functions.to_interval(d.interval_length) AS chunk_interval
  FROM _timescaledb_catalog.continuous_agg c
  LEFT JOIN _timescaledb_catalog.dimension d on d.hypertable_id = c.mat_hypertable_id
  WHERE c.user_view_name IN (:'CAGG_NAME_1ST_LEVEL', :'CAGG_NAME_2TH_LEVEL', :'CAGG_NAME_3TH_LEVEL')
  ORDER BY 1, 2;
\else
  SELECT h.table_name AS name, d.interval_length AS chunk_interval
  FROM _timescaledb_catalog.hypertable h
  LEFT JOIN _timescaledb_catalog.dimension d on d.hypertable_id = h.id
  WHERE h.table_name = 'conditions'
  UNION ALL
  SELECT c.user_view_name AS name, d.interval_length AS chunk_interval
  FROM _timescaledb_catalog.continuous_agg c
  LEFT JOIN _timescaledb_catalog.dimension d on d.hypertable_id = c.mat_hypertable_id
  WHERE c.user_view_name IN (:'CAGG_NAME_1ST_LEVEL', :'CAGG_NAME_2TH_LEVEL', :'CAGG_NAME_3TH_LEVEL')
  ORDER BY 1, 2;
\endif

-- No data because the CAGGs are just for materialized data
SELECT * FROM :CAGG_NAME_1ST_LEVEL;
SELECT * FROM :CAGG_NAME_2TH_LEVEL;
SELECT * FROM :CAGG_NAME_3TH_LEVEL;

-- Turn CAGGs into Realtime
ALTER MATERIALIZED VIEW :CAGG_NAME_1ST_LEVEL SET (timescaledb.materialized_only=false);
ALTER MATERIALIZED VIEW :CAGG_NAME_2TH_LEVEL SET (timescaledb.materialized_only=false);
ALTER MATERIALIZED VIEW :CAGG_NAME_3TH_LEVEL SET (timescaledb.materialized_only=false);

-- Realtime data
SELECT * FROM :CAGG_NAME_1ST_LEVEL;
SELECT * FROM :CAGG_NAME_2TH_LEVEL;
SELECT * FROM :CAGG_NAME_3TH_LEVEL;

-- Turn CAGGs into materialized only again
ALTER MATERIALIZED VIEW :CAGG_NAME_1ST_LEVEL SET (timescaledb.materialized_only=true);
ALTER MATERIALIZED VIEW :CAGG_NAME_2TH_LEVEL SET (timescaledb.materialized_only=true);
ALTER MATERIALIZED VIEW :CAGG_NAME_3TH_LEVEL SET (timescaledb.materialized_only=true);

-- Refresh all data
CALL refresh_continuous_aggregate(:'CAGG_NAME_1ST_LEVEL', NULL, NULL);
CALL refresh_continuous_aggregate(:'CAGG_NAME_2TH_LEVEL', NULL, NULL);
CALL refresh_continuous_aggregate(:'CAGG_NAME_3TH_LEVEL', NULL, NULL);

-- Materialized data
SELECT * FROM :CAGG_NAME_1ST_LEVEL;
SELECT * FROM :CAGG_NAME_2TH_LEVEL;
SELECT * FROM :CAGG_NAME_3TH_LEVEL;

\if :IS_TIME_DIMENSION
-- Invalidate an old region
INSERT INTO conditions ("time", temperature) VALUES ('2022-01-01 01:00:00-00'::timestamptz, 2);
-- New region
INSERT INTO conditions ("time", temperature) VALUES ('2022-01-03 01:00:00-00'::timestamptz, 2);
\else
-- Invalidate an old region
INSERT INTO conditions ("time", temperature) VALUES (2,  2);
-- New region
INSERT INTO conditions ("time", temperature) VALUES (10, 2);
\endif

-- No changes
SELECT * FROM :CAGG_NAME_1ST_LEVEL;
SELECT * FROM :CAGG_NAME_2TH_LEVEL;
SELECT * FROM :CAGG_NAME_3TH_LEVEL;

-- Turn CAGGs into Realtime
ALTER MATERIALIZED VIEW :CAGG_NAME_1ST_LEVEL SET (timescaledb.materialized_only=false);
ALTER MATERIALIZED VIEW :CAGG_NAME_2TH_LEVEL SET (timescaledb.materialized_only=false);
ALTER MATERIALIZED VIEW :CAGG_NAME_3TH_LEVEL SET (timescaledb.materialized_only=false);

-- Realtime changes, just new region
SELECT * FROM :CAGG_NAME_1ST_LEVEL;
SELECT * FROM :CAGG_NAME_2TH_LEVEL;
SELECT * FROM :CAGG_NAME_3TH_LEVEL;

-- Turn CAGGs into materialized only again
ALTER MATERIALIZED VIEW :CAGG_NAME_1ST_LEVEL SET (timescaledb.materialized_only=true);
ALTER MATERIALIZED VIEW :CAGG_NAME_2TH_LEVEL SET (timescaledb.materialized_only=true);
ALTER MATERIALIZED VIEW :CAGG_NAME_3TH_LEVEL SET (timescaledb.materialized_only=true);

-- Refresh all data
CALL refresh_continuous_aggregate(:'CAGG_NAME_1ST_LEVEL', NULL, NULL);
CALL refresh_continuous_aggregate(:'CAGG_NAME_2TH_LEVEL', NULL, NULL);
CALL refresh_continuous_aggregate(:'CAGG_NAME_3TH_LEVEL', NULL, NULL);

-- All changes are materialized
SELECT * FROM :CAGG_NAME_1ST_LEVEL;
SELECT * FROM :CAGG_NAME_2TH_LEVEL;
SELECT * FROM :CAGG_NAME_3TH_LEVEL;

-- TRUNCATE tests
TRUNCATE :CAGG_NAME_2TH_LEVEL;
-- This full refresh will remove all the data from the 3TH level cagg
CALL refresh_continuous_aggregate(:'CAGG_NAME_3TH_LEVEL', NULL, NULL);
-- Should return no rows
SELECT * FROM :CAGG_NAME_2TH_LEVEL;
SELECT * FROM :CAGG_NAME_3TH_LEVEL;
-- If we have all the data in the bottom levels caggs we can rebuild
CALL refresh_continuous_aggregate(:'CAGG_NAME_2TH_LEVEL', NULL, NULL);
CALL refresh_continuous_aggregate(:'CAGG_NAME_3TH_LEVEL', NULL, NULL);
-- Now we have all the data
SELECT * FROM :CAGG_NAME_2TH_LEVEL;
SELECT * FROM :CAGG_NAME_3TH_LEVEL;

-- DROP tests
\set ON_ERROR_STOP 0
-- should error because it depends of other CAGGs
DROP MATERIALIZED VIEW :CAGG_NAME_1ST_LEVEL;
DROP MATERIALIZED VIEW :CAGG_NAME_2TH_LEVEL;
CALL refresh_continuous_aggregate(:'CAGG_NAME_1ST_LEVEL', NULL, NULL);
CALL refresh_continuous_aggregate(:'CAGG_NAME_2TH_LEVEL', NULL, NULL);
\set ON_ERROR_STOP 1

-- DROP the 3TH level CAGG don't affect others
DROP MATERIALIZED VIEW :CAGG_NAME_3TH_LEVEL;
\set ON_ERROR_STOP 0
-- should error because it was dropped
<<<<<<< HEAD
SELECT * FROM :CAGG_NAME_3TH_LEVEL ORDER BY bucket, device_id;
=======
SELECT * FROM :CAGG_NAME_3TH_LEVEL;
>>>>>>> 518cd479
\set ON_ERROR_STOP 1
-- should work because dropping the top level CAGG
-- don't affect the down level CAGGs
TRUNCATE :CAGG_NAME_2TH_LEVEL,:CAGG_NAME_1ST_LEVEL;
CALL refresh_continuous_aggregate(:'CAGG_NAME_2TH_LEVEL', NULL, NULL);
CALL refresh_continuous_aggregate(:'CAGG_NAME_1ST_LEVEL', NULL, NULL);
<<<<<<< HEAD
SELECT * FROM :CAGG_NAME_1ST_LEVEL ORDER BY bucket, device_id;
SELECT * FROM :CAGG_NAME_2TH_LEVEL ORDER BY bucket, temperature;
=======
SELECT * FROM :CAGG_NAME_1ST_LEVEL;
SELECT * FROM :CAGG_NAME_2TH_LEVEL;
>>>>>>> 518cd479

-- DROP the 2TH level CAGG don't affect others
DROP MATERIALIZED VIEW :CAGG_NAME_2TH_LEVEL;
\set ON_ERROR_STOP 0
-- should error because it was dropped
<<<<<<< HEAD
SELECT * FROM :CAGG_NAME_2TH_LEVEL ORDER BY bucket, temperature;
\set ON_ERROR_STOP 1
-- should work because dropping the top level CAGG
-- don't affect the down level CAGGs
SELECT * FROM :CAGG_NAME_1ST_LEVEL ORDER BY bucket, device_id;
=======
SELECT * FROM :CAGG_NAME_2TH_LEVEL;
\set ON_ERROR_STOP 1
-- should work because dropping the top level CAGG
-- don't affect the down level CAGGs
SELECT * FROM :CAGG_NAME_1ST_LEVEL;
>>>>>>> 518cd479

-- DROP the first CAGG should work
DROP MATERIALIZED VIEW :CAGG_NAME_1ST_LEVEL;
\set ON_ERROR_STOP 0
-- should error because it was dropped
<<<<<<< HEAD
SELECT * FROM :CAGG_NAME_1ST_LEVEL ORDER BY bucket, device_id;
=======
SELECT * FROM :CAGG_NAME_1ST_LEVEL;
>>>>>>> 518cd479
\set ON_ERROR_STOP 1<|MERGE_RESOLUTION|>--- conflicted
+++ resolved
@@ -179,50 +179,29 @@
 DROP MATERIALIZED VIEW :CAGG_NAME_3TH_LEVEL;
 \set ON_ERROR_STOP 0
 -- should error because it was dropped
-<<<<<<< HEAD
-SELECT * FROM :CAGG_NAME_3TH_LEVEL ORDER BY bucket, device_id;
-=======
-SELECT * FROM :CAGG_NAME_3TH_LEVEL;
->>>>>>> 518cd479
+SELECT * FROM :CAGG_NAME_3TH_LEVEL;
 \set ON_ERROR_STOP 1
 -- should work because dropping the top level CAGG
 -- don't affect the down level CAGGs
 TRUNCATE :CAGG_NAME_2TH_LEVEL,:CAGG_NAME_1ST_LEVEL;
 CALL refresh_continuous_aggregate(:'CAGG_NAME_2TH_LEVEL', NULL, NULL);
 CALL refresh_continuous_aggregate(:'CAGG_NAME_1ST_LEVEL', NULL, NULL);
-<<<<<<< HEAD
-SELECT * FROM :CAGG_NAME_1ST_LEVEL ORDER BY bucket, device_id;
-SELECT * FROM :CAGG_NAME_2TH_LEVEL ORDER BY bucket, temperature;
-=======
-SELECT * FROM :CAGG_NAME_1ST_LEVEL;
-SELECT * FROM :CAGG_NAME_2TH_LEVEL;
->>>>>>> 518cd479
+SELECT * FROM :CAGG_NAME_1ST_LEVEL;
+SELECT * FROM :CAGG_NAME_2TH_LEVEL;
 
 -- DROP the 2TH level CAGG don't affect others
 DROP MATERIALIZED VIEW :CAGG_NAME_2TH_LEVEL;
 \set ON_ERROR_STOP 0
 -- should error because it was dropped
-<<<<<<< HEAD
-SELECT * FROM :CAGG_NAME_2TH_LEVEL ORDER BY bucket, temperature;
+SELECT * FROM :CAGG_NAME_2TH_LEVEL;
 \set ON_ERROR_STOP 1
 -- should work because dropping the top level CAGG
 -- don't affect the down level CAGGs
-SELECT * FROM :CAGG_NAME_1ST_LEVEL ORDER BY bucket, device_id;
-=======
-SELECT * FROM :CAGG_NAME_2TH_LEVEL;
-\set ON_ERROR_STOP 1
--- should work because dropping the top level CAGG
--- don't affect the down level CAGGs
-SELECT * FROM :CAGG_NAME_1ST_LEVEL;
->>>>>>> 518cd479
+SELECT * FROM :CAGG_NAME_1ST_LEVEL;
 
 -- DROP the first CAGG should work
 DROP MATERIALIZED VIEW :CAGG_NAME_1ST_LEVEL;
 \set ON_ERROR_STOP 0
 -- should error because it was dropped
-<<<<<<< HEAD
-SELECT * FROM :CAGG_NAME_1ST_LEVEL ORDER BY bucket, device_id;
-=======
-SELECT * FROM :CAGG_NAME_1ST_LEVEL;
->>>>>>> 518cd479
+SELECT * FROM :CAGG_NAME_1ST_LEVEL;
 \set ON_ERROR_STOP 1