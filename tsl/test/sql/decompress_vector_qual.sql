--- conflicted
+++ resolved
@@ -77,12 +77,9 @@
 select count(*) from vectorqual where metric3 === 777;
 select count(*) from vectorqual where metric3 === any(array[777, 888]);
 
-<<<<<<< HEAD
-=======
 -- It also doesn't have a commutator.
 select count(*) from vectorqual where 777 === metric3;
 
->>>>>>> 2a6c6d61
 
 -- NullTest is not vectorized.
 set timescaledb.debug_require_vector_qual to 'forbid';
@@ -118,11 +115,6 @@
 select count(compress_chunk(x, true)) from show_chunks('singlebatch') x;
 
 set timescaledb.debug_require_vector_qual to 'only';
-<<<<<<< HEAD
-select count(*) from singlebatch where metric2 = any(array[0, 0, 0, 0, 22]);
-select count(*) from singlebatch where metric2 = any(array[0, 22, 0, 0, 0]);
-select count(*) from singlebatch where metric2 = any(array[0, 0, 0, 0, 0]);
-=======
 -- Uncomment to generate the test reference w/o the vector optimizations.
 -- set timescaledb.enable_bulk_decompression to off;
 -- set timescaledb.debug_require_vector_qual to 'forbid';
@@ -131,7 +123,6 @@
 select count(*) from singlebatch where metric2 = any(array[0, 22, 0, 0, 0]);
 select count(*) from singlebatch where metric2 = any(array[0, 0, 0, 0, 0]);
 select count(*) from singlebatch where metric2 != any(array[0, 0, 0, 0, 0]);
->>>>>>> 2a6c6d61
 select count(*) from singlebatch where metric2 <= all(array[12, 12, 12, 12, 0]);
 select count(*) from singlebatch where metric2 <= all(array[12, 0, 12, 12, 12]);
 select count(*) from singlebatch where metric2 <= all(array[12, 12, 12, 12, 12]);
@@ -139,10 +130,7 @@
 select count(*) from singlebatch where metric3 = 777 and metric2 = any(array[0, 0, 0, 0, 22]);
 select count(*) from singlebatch where metric3 = 777 and metric2 = any(array[0, 22, 0, 0, 0]);
 select count(*) from singlebatch where metric3 = 777 and metric2 = any(array[0, 0, 0, 0, 0]);
-<<<<<<< HEAD
-=======
 select count(*) from singlebatch where metric3 = 777 and metric2 != any(array[0, 0, 0, 0, 0]);
->>>>>>> 2a6c6d61
 select count(*) from singlebatch where metric3 = 777 and metric2 <= all(array[12, 12, 12, 12, 0]);
 select count(*) from singlebatch where metric3 = 777 and metric2 <= all(array[12, 0, 12, 12, 12]);
 select count(*) from singlebatch where metric3 = 777 and metric2 <= all(array[12, 12, 12, 12, 12]);
@@ -150,10 +138,7 @@
 select count(*) from singlebatch where metric2 = any(array[0, 0, 0, 0, 22]) and metric3 = 777;
 select count(*) from singlebatch where metric2 = any(array[0, 22, 0, 0, 0]) and metric3 = 777;
 select count(*) from singlebatch where metric2 = any(array[0, 0, 0, 0, 0]) and metric3 = 777;
-<<<<<<< HEAD
-=======
 select count(*) from singlebatch where metric2 != any(array[0, 0, 0, 0, 0]) and metric3 = 777;
->>>>>>> 2a6c6d61
 select count(*) from singlebatch where metric2 <= all(array[12, 12, 12, 12, 0]) and metric3 = 777;
 select count(*) from singlebatch where metric2 <= all(array[12, 0, 12, 12, 12]) and metric3 = 777;
 select count(*) from singlebatch where metric2 <= all(array[12, 12, 12, 12, 12]) and metric3 = 777;
@@ -161,10 +146,7 @@
 select count(*) from singlebatch where metric3 != 777 and metric2 = any(array[0, 0, 0, 0, 22]);
 select count(*) from singlebatch where metric3 != 777 and metric2 = any(array[0, 22, 0, 0, 0]);
 select count(*) from singlebatch where metric3 != 777 and metric2 = any(array[0, 0, 0, 0, 0]);
-<<<<<<< HEAD
-=======
 select count(*) from singlebatch where metric3 != 777 and metric2 != any(array[0, 0, 0, 0, 0]);
->>>>>>> 2a6c6d61
 select count(*) from singlebatch where metric3 != 777 and metric2 <= all(array[12, 12, 12, 12, 0]);
 select count(*) from singlebatch where metric3 != 777 and metric2 <= all(array[12, 0, 12, 12, 12]);
 select count(*) from singlebatch where metric3 != 777 and metric2 <= all(array[12, 12, 12, 12, 12]);
@@ -172,19 +154,13 @@
 select count(*) from singlebatch where metric2 = any(array[0, 0, 0, 0, 22]) and metric3 != 777;
 select count(*) from singlebatch where metric2 = any(array[0, 22, 0, 0, 0]) and metric3 != 777;
 select count(*) from singlebatch where metric2 = any(array[0, 0, 0, 0, 0]) and metric3 != 777;
-<<<<<<< HEAD
-=======
 select count(*) from singlebatch where metric2 != any(array[0, 0, 0, 0, 0]) and metric3 != 777;
->>>>>>> 2a6c6d61
 select count(*) from singlebatch where metric2 <= all(array[12, 12, 12, 12, 0]) and metric3 != 777;
 select count(*) from singlebatch where metric2 <= all(array[12, 0, 12, 12, 12]) and metric3 != 777;
 select count(*) from singlebatch where metric2 <= all(array[12, 12, 12, 12, 12]) and metric3 != 777;
 
-<<<<<<< HEAD
-=======
 reset timescaledb.enable_bulk_decompression;
 reset timescaledb.debug_require_vector_qual;
->>>>>>> 2a6c6d61
 
 
 -- Comparison with other column not vectorized.
