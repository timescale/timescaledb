-- This file and its contents are licensed under the Timescale License.
-- Please see the included NOTICE for copyright information and
-- LICENSE-TIMESCALE for a copy of the license.

\c :TEST_DBNAME :ROLE_SUPERUSER

create table vectorqual(metric1 int8, ts timestamp, metric2 int8, device int8);
select create_hypertable('vectorqual', 'ts');
alter table vectorqual set (timescaledb.compress, timescaledb.compress_segmentby = 'device');

insert into vectorqual(ts, device, metric1, metric2) values ('2020-01-01 00:00:00', 1, 11, 12);
select count(compress_chunk(x, true)) from show_chunks('vectorqual') x;

alter table vectorqual drop column metric1;
insert into vectorqual(ts, device, metric2) values ('2021-01-01 00:00:00', 2, 22);
select count(compress_chunk(x, true)) from show_chunks('vectorqual') x;

alter table vectorqual add column metric3 int4 default 777;
insert into vectorqual(ts, device, metric2, metric3) values ('2022-01-01 00:00:00', 3, 32, 33);
select count(compress_chunk(x, true)) from show_chunks('vectorqual') x;

alter table vectorqual add column metric4 int8;
insert into vectorqual(ts, device, metric2, metric3, metric4) values ('2023-01-01 00:00:00', 4, 42, 43, 44);
select count(compress_chunk(x, true)) from show_chunks('vectorqual') x;

select * from vectorqual order by vectorqual;

set timescaledb.debug_require_vector_qual to 'only' /* all following quals must be vectorized */;
select count(*) from vectorqual where ts > '1999-01-01 00:00:00';
select count(*) from vectorqual where metric2 = 22;
select count(*) from vectorqual where 22 = metric2 /* commutators */;
select count(*) from vectorqual where metric3 = 33;
select count(*) from vectorqual where metric3 = 777 /* default value */;
select count(*) from vectorqual where metric4 = 44 /* column with default null */;
select count(*) from vectorqual where metric4 >= 0 /* nulls shouldn't pass the qual */;

set timescaledb.debug_require_vector_qual to 'forbid';
select count(*) from vectorqual where device = 1 /* can't apply vector ops to the segmentby column */;


-- Test columns that don't support bulk decompression.
alter table vectorqual add column tag name;
insert into vectorqual(ts, device, metric2, metric3, metric4, tag) values ('2025-01-01 00:00:00', 5, 52, 53, 54, 'tag5');
select count(compress_chunk(x, true)) from show_chunks('vectorqual') x;

set timescaledb.debug_require_vector_qual to 'only';
select tag from vectorqual where metric2 > 0;


-- Queries without aggregation.
select * from vectorqual where ts > '2021-01-01 00:00:00' order by vectorqual;
select * from vectorqual where metric4 >= 0 order by vectorqual;


-- Constraints on columns not selected.
select metric4 from vectorqual where ts > '2021-01-01 00:00:00' order by 1;


-- ANDed constraints on multiple columns.
select * from vectorqual where ts > '2021-01-01 00:00:00' and metric3 > 40 order by vectorqual;


-- ORed constrainst on multiple columns (not vectorized for now).
set timescaledb.debug_require_vector_qual to 'forbid';
select * from vectorqual where ts > '2021-01-01 00:00:00' or metric3 > 40 order by vectorqual;


-- Test with unary operator.
create operator !! (function = 'bool', rightarg = int4);
select count(*) from vectorqual where !!metric3;


-- Custom operator on column that supports bulk decompression is not vectorized.
set timescaledb.debug_require_vector_qual to 'forbid';
create function int4eqq(int4, int4) returns bool as 'int4eq' language internal;
create operator === (function = 'int4eqq', rightarg = int4, leftarg = int4);
select count(*) from vectorqual where metric3 === 777;
select count(*) from vectorqual where metric3 === any(array[777, 888]);

-- It also doesn't have a commutator.
select count(*) from vectorqual where 777 === metric3;


-- NullTest is not vectorized.
set timescaledb.debug_require_vector_qual to 'forbid';
select count(*) from vectorqual where metric4 is null;
select count(*) from vectorqual where metric4 is not null;


-- Scalar array operators are vectorized if the operator is vectorizable.
set timescaledb.debug_require_vector_qual to 'only';
select count(*) from vectorqual where metric3 = any(array[777, 888]); /* default value */
select count(*) from vectorqual where metric4 = any(array[44, 55]) /* default null */;
select count(*) from vectorqual where metric2 > any(array[-1, -2, -3]) /* any */;
select count(*) from vectorqual where metric2 > all(array[-1, -2, -3]) /* all */;

-- Also have to support null array elements, because they are impossible to
-- prevent in stable expressions.
set timescaledb.debug_require_vector_qual to 'only';
select count(*) from vectorqual where metric2 = any(array[null::int]) /* any with null element */;
select count(*) from vectorqual where metric2 = any(array[22, null]) /* any with null element */;
select count(*) from vectorqual where metric2 = any(array[null, 32]) /* any with null element */;
select count(*) from vectorqual where metric2 = any(array[22, null, 32]) /* any with null element */;
select count(*) from vectorqual where metric2 = all(array[null::int]) /* all with null element */;
select count(*) from vectorqual where metric2 = all(array[22, null]) /* all with null element */;
select count(*) from vectorqual where metric2 = all(array[null, 32]) /* all with null element */;
select count(*) from vectorqual where metric2 = all(array[22, null, 32]) /* all with null element */;

-- Check early exit.
reset timescaledb.debug_require_vector_qual;
create table singlebatch(like vectorqual);
select create_hypertable('singlebatch', 'ts');
alter table singlebatch set (timescaledb.compress);
insert into singlebatch select '2022-02-02 02:02:02', metric2, device, metric3, metric4, tag from vectorqual;
select count(compress_chunk(x, true)) from show_chunks('singlebatch') x;

set timescaledb.debug_require_vector_qual to 'only';
-- Uncomment to generate the test reference w/o the vector optimizations.
-- set timescaledb.enable_bulk_decompression to off;
-- set timescaledb.debug_require_vector_qual to 'forbid';

select count(*) from singlebatch where metric2 = any(array[0, 0, 0, 0, 22]);
select count(*) from singlebatch where metric2 = any(array[0, 22, 0, 0, 0]);
select count(*) from singlebatch where metric2 = any(array[0, 0, 0, 0, 0]);
select count(*) from singlebatch where metric2 != any(array[0, 0, 0, 0, 0]);
select count(*) from singlebatch where metric2 <= all(array[12, 12, 12, 12, 0]);
select count(*) from singlebatch where metric2 <= all(array[12, 0, 12, 12, 12]);
select count(*) from singlebatch where metric2 <= all(array[12, 12, 12, 12, 12]);

select count(*) from singlebatch where metric3 = 777 and metric2 = any(array[0, 0, 0, 0, 22]);
select count(*) from singlebatch where metric3 = 777 and metric2 = any(array[0, 22, 0, 0, 0]);
select count(*) from singlebatch where metric3 = 777 and metric2 = any(array[0, 0, 0, 0, 0]);
select count(*) from singlebatch where metric3 = 777 and metric2 != any(array[0, 0, 0, 0, 0]);
select count(*) from singlebatch where metric3 = 777 and metric2 <= all(array[12, 12, 12, 12, 0]);
select count(*) from singlebatch where metric3 = 777 and metric2 <= all(array[12, 0, 12, 12, 12]);
select count(*) from singlebatch where metric3 = 777 and metric2 <= all(array[12, 12, 12, 12, 12]);

select count(*) from singlebatch where metric2 = any(array[0, 0, 0, 0, 22]) and metric3 = 777;
select count(*) from singlebatch where metric2 = any(array[0, 22, 0, 0, 0]) and metric3 = 777;
select count(*) from singlebatch where metric2 = any(array[0, 0, 0, 0, 0]) and metric3 = 777;
select count(*) from singlebatch where metric2 != any(array[0, 0, 0, 0, 0]) and metric3 = 777;
select count(*) from singlebatch where metric2 <= all(array[12, 12, 12, 12, 0]) and metric3 = 777;
select count(*) from singlebatch where metric2 <= all(array[12, 0, 12, 12, 12]) and metric3 = 777;
select count(*) from singlebatch where metric2 <= all(array[12, 12, 12, 12, 12]) and metric3 = 777;

select count(*) from singlebatch where metric3 != 777 and metric2 = any(array[0, 0, 0, 0, 22]);
select count(*) from singlebatch where metric3 != 777 and metric2 = any(array[0, 22, 0, 0, 0]);
select count(*) from singlebatch where metric3 != 777 and metric2 = any(array[0, 0, 0, 0, 0]);
select count(*) from singlebatch where metric3 != 777 and metric2 != any(array[0, 0, 0, 0, 0]);
select count(*) from singlebatch where metric3 != 777 and metric2 <= all(array[12, 12, 12, 12, 0]);
select count(*) from singlebatch where metric3 != 777 and metric2 <= all(array[12, 0, 12, 12, 12]);
select count(*) from singlebatch where metric3 != 777 and metric2 <= all(array[12, 12, 12, 12, 12]);

select count(*) from singlebatch where metric2 = any(array[0, 0, 0, 0, 22]) and metric3 != 777;
select count(*) from singlebatch where metric2 = any(array[0, 22, 0, 0, 0]) and metric3 != 777;
select count(*) from singlebatch where metric2 = any(array[0, 0, 0, 0, 0]) and metric3 != 777;
select count(*) from singlebatch where metric2 != any(array[0, 0, 0, 0, 0]) and metric3 != 777;
select count(*) from singlebatch where metric2 <= all(array[12, 12, 12, 12, 0]) and metric3 != 777;
select count(*) from singlebatch where metric2 <= all(array[12, 0, 12, 12, 12]) and metric3 != 777;
select count(*) from singlebatch where metric2 <= all(array[12, 12, 12, 12, 12]) and metric3 != 777;

reset timescaledb.enable_bulk_decompression;
reset timescaledb.debug_require_vector_qual;


-- Comparison with other column not vectorized.
set timescaledb.debug_require_vector_qual to 'forbid';
select count(*) from vectorqual where metric3 = metric4;
select count(*) from vectorqual where metric3 = any(array[metric4]);


-- Vectorized filters also work if we have only stable functions on the right
-- side that can be evaluated to a constant at run time.
set timescaledb.debug_require_vector_qual to 'only';
select count(*) from vectorqual where ts > '2021-01-01 00:00:00'::timestamptz::timestamp;
select count(*) from vectorqual where ts > '2021-01-01 00:00:00'::timestamp - interval '1 day';
-- Expression that evaluates to Null.
select count(*) from vectorqual where ts > case when '2021-01-01'::timestamp < '2022-01-01'::timestamptz then null else '2021-01-01 00:00:00'::timestamp end;
select count(*) from vectorqual where ts < LOCALTIMESTAMP + '3 years'::interval;

-- This filter is not vectorized because the 'timestamp > timestamptz'
-- operator is stable, not immutable, because it uses the current session
-- timezone. We could transform it to something like
-- 'timestamp > timestamptz::timestamp' to allow our stable function evaluation
-- to handle this case, but we don't do it at the moment.
set timescaledb.debug_require_vector_qual to 'forbid';
select count(*) from vectorqual where ts > '2021-01-01 00:00:00'::timestamptz;

-- Can't vectorize comparison with a volatile function.
select count(*) from vectorqual where metric3 > random()::int - 100;
select count(*) from vectorqual where ts > case when random() < 10 then null else '2021-01-01 00:00:00'::timestamp end;


-- Test that the vectorized quals are disabled by disabling the bulk decompression.
set timescaledb.enable_bulk_decompression to off;
set timescaledb.debug_require_vector_qual to 'forbid';
select count(*) from vectorqual where metric4 > null;
set timescaledb.enable_bulk_decompression to on;


-- Test that the debug GUC works
\set ON_ERROR_STOP 0
set timescaledb.debug_require_vector_qual to 'forbid';
select count(*) from vectorqual where metric4 > 4;
set timescaledb.debug_require_vector_qual to 'only';
select count(*) from vectorqual where metric4 is null;
\set ON_ERROR_STOP 1


-- Date columns
create table date_table(ts date);
select create_hypertable('date_table', 'ts');
alter table date_table set (timescaledb.compress);
insert into date_table values ('2021-01-01'), ('2021-01-02'),
    ('2021-01-03');
select count(compress_chunk(x, true)) from show_chunks('date_table') x;

set timescaledb.debug_require_vector_qual to 'only';
select * from date_table where ts >  '2021-01-02';
select * from date_table where ts >= '2021-01-02';
select * from date_table where ts =  '2021-01-02';
select * from date_table where ts <= '2021-01-02';
select * from date_table where ts <  '2021-01-02';
<<<<<<< HEAD

-- Vectorized comparison for text
create table t(ts int, d int, a text);
select create_hypertable('t', 'ts');
alter table t set (timescaledb.compress, timescaledb.compress_segmentby = 'd');

insert into t select x, 1, '' from generate_series(1, 1000) x;
insert into t select x, 2, 'same' from generate_series(1, 1000) x;
insert into t select x, 3, 'different' || x from generate_series(1, 1000) x;
insert into t select x, 4, case when x % 2 = 0 then null else 'same-with-nulls' end from generate_series(1, 1000) x;
insert into t select x, 5, case when x % 2 = 0 then null else 'different-with-nulls' || x end from generate_series(1, 1000) x;

select count(compress_chunk(x, true)) from show_chunks('t') x;

set timescaledb.debug_require_vector_qual to 'only';
-- Uncomment to generate the test reference w/o the vector optimizations.
-- set timescaledb.enable_bulk_decompression to off;
-- set timescaledb.debug_require_vector_qual to 'forbid';

select count(*), min(ts), max(ts), min(d), max(d) from t where a = '';
select count(*), min(ts), max(ts), min(d), max(d) from t where a = 'same';
select count(*), min(ts), max(ts), min(d), max(d) from t where a = 'same-with-nulls';
select count(*), min(ts), max(ts), min(d), max(d) from t where a = 'different1';
select count(*), min(ts), max(ts), min(d), max(d) from t where a = 'different-with-nulls1';
select count(*), min(ts), max(ts), min(d), max(d) from t where a = 'different1000';
select count(*), min(ts), max(ts), min(d), max(d) from t where a = 'different-with-nulls999';
select count(*), min(ts), max(ts), min(d), max(d) from t where a in ('same', 'different500');
select count(*), min(ts), max(ts), min(d), max(d) from t where a in ('same-with-nulls', 'different-with-nulls499');

-- Null tests are not vectorized yet.
reset timescaledb.debug_require_vector_qual;
select count(*), min(ts), max(ts), min(d), max(d) from t where a is null;
select count(*), min(ts), max(ts), min(d), max(d) from t where a is not null;

reset timescaledb.debug_require_vector_qual;
reset timescaledb.enable_bulk_decompression;
=======
select * from date_table where ts <  CURRENT_DATE;
>>>>>>> 301612af
<|MERGE_RESOLUTION|>--- conflicted
+++ resolved
@@ -221,7 +221,8 @@
 select * from date_table where ts =  '2021-01-02';
 select * from date_table where ts <= '2021-01-02';
 select * from date_table where ts <  '2021-01-02';
-<<<<<<< HEAD
+select * from date_table where ts <  CURRENT_DATE;
+
 
 -- Vectorized comparison for text
 create table t(ts int, d int, a text);
@@ -257,7 +258,4 @@
 select count(*), min(ts), max(ts), min(d), max(d) from t where a is not null;
 
 reset timescaledb.debug_require_vector_qual;
-reset timescaledb.enable_bulk_decompression;
-=======
-select * from date_table where ts <  CURRENT_DATE;
->>>>>>> 301612af
+reset timescaledb.enable_bulk_decompression;