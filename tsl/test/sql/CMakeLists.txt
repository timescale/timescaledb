--- conflicted
+++ resolved
@@ -114,12 +114,9 @@
     recompress_chunk_segmentwise.sql
     feature_flags.sql
     vector_agg_default.sql
-<<<<<<< HEAD
     vector_agg_filter.sql
     vector_agg_grouping.sql
-=======
     vector_agg_memory.sql
->>>>>>> 20b37b01
     vector_agg_segmentby.sql)
 
   list(
