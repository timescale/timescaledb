include(GenerateTestSchedule)

# These are the files for the 'postgresql' configuration. This is the default,
# so unless you have a good reason, add new test files here.
set(TEST_FILES
    agg_partials_pushdown.sql
    bgw_security.sql
    bgw_policy.sql
    bgw_job_ddl.sql
    cagg_deprecated_bucket_ng.sql
    cagg_errors.sql
    cagg_invalidation.sql
    cagg_permissions.sql
    cagg_policy.sql
    cagg_query.sql
    cagg_refresh.sql
    cagg_utils.sql
    cagg_watermark.sql
    compress_auto_sparse_index.sql
    compress_default.sql
    compress_dml_copy.sql
    compress_float8_corrupt.sql
    compressed_detoaster.sql
    compressed_collation.sql
    compression_create_compressed_table.sql
    compression_conflicts.sql
    compression_defaults.sql
    compression_fks.sql
    compression_insert.sql
    compression_policy.sql
    compression_qualpushdown.sql
    compression_settings.sql
    compression_sorted_merge_distinct.sql
    compression_sorted_merge_columns.sql
    decompress_index.sql
    foreign_keys.sql
    move.sql
    partialize_finalize.sql
    policy_generalization.sql
    reorder.sql
    size_utils_tsl.sql
    skip_scan.sql
    transparent_decompression_join_index.sql
    vector_agg_default.sql
    vector_agg_param.sql)

if(USE_TELEMETRY)
  list(APPEND TEST_FILES bgw_telemetry.sql)
endif()

if(CMAKE_BUILD_TYPE MATCHES Debug)
  list(
    APPEND
    TEST_FILES
    bgw_custom.sql
    bgw_db_scheduler.sql
    bgw_job_stat_history.sql
    bgw_job_stat_history_errors.sql
    bgw_job_stat_history_errors_permissions.sql
    bgw_db_scheduler_fixed.sql
    bgw_reorder_drop_chunks.sql
    scheduler_fixed.sql
    compress_bgw_reorder_drop_chunks.sql
    chunk_api.sql
    chunk_merge.sql
    chunk_utils_compression.sql
    compression_algos.sql
    compression_bgw.sql
    compression_ddl.sql
    compression_hypertable.sql
    compression_merge.sql
    compression_indexscan.sql
    compression_segment_meta.sql
    compression_sorted_merge_filter.sql
    cagg_bgw_drop_chunks.sql
    cagg_drop_chunks.sql
    cagg_dump.sql
    cagg_joins.sql
    cagg_migrate.sql
    cagg_multi.sql
    cagg_on_cagg.sql
    cagg_on_cagg_joins.sql
    cagg_tableam.sql
    cagg_policy_run.sql
    decompress_memory.sql
    decompress_vector_qual.sql
    exp_cagg_monthly.sql
    exp_cagg_next_gen.sql
    exp_cagg_origin.sql
    exp_cagg_timezone.sql
    hypertable_generalization.sql
    insert_memory_usage.sql
    information_view_chunk_count.sql
    read_only.sql
    transparent_decompression_queries.sql
    tsl_tables.sql
    license_tsl.sql
    fixed_schedules.sql
    recompress_chunk_segmentwise.sql
    feature_flags.sql)

endif(CMAKE_BUILD_TYPE MATCHES Debug)

if((${PG_VERSION_MAJOR} GREATER_EQUAL "14"))
  if(CMAKE_BUILD_TYPE MATCHES Debug)
    list(APPEND TEST_FILES chunk_utils_internal.sql
         compression_update_delete.sql)
  endif()
  list(APPEND TEST_FILES compression.sql compression_permissions.sql)
endif()

if((${PG_VERSION_MAJOR} GREATER_EQUAL "15"))
  if(CMAKE_BUILD_TYPE MATCHES Debug)
    list(APPEND TEST_FILES bgw_scheduler_control.sql)
  endif()
  list(APPEND TEST_FILES merge_compress.sql)
endif()

set(SOLO_TESTS
    # This interferes with other tests since it reloads the config to increase
    # log level.
    bgw_custom
    bgw_scheduler_control
    bgw_db_scheduler
    bgw_job_stat_history_errors_permissions
    bgw_job_stat_history_errors
    bgw_job_stat_history
    bgw_db_scheduler_fixed
    bgw_reorder_drop_chunks
    scheduler_fixed
    compress_bgw_reorder_drop_chunks
    compression_ddl
    cagg_bgw
    cagg_ddl-${PG_VERSION_MAJOR}
    cagg_dump
    cagg_invalidation
    move
    reorder
    telemetry_stats)

set(TEST_TEMPLATES
<<<<<<< HEAD
=======
    cagg_union_view.sql.in
    cagg_watermark.sql.in
    chunk_column_stats.sql.in
>>>>>>> 518cd479
    compression_sorted_merge.sql.in
    merge_append_partially_compressed.sql.in
    plan_skip_scan.sql.in
    transparent_decompression_ordered_index.sql.in
    transparent_decompression.sql.in)

# This test runs only with PG version >= 14
if((${PG_VERSION_MAJOR} GREATER_EQUAL "14"))
  set(TEST_FILES_ON_VERSION_GE_14 modify_exclusion.sql.in)
endif()

if((${PG_VERSION_MAJOR} GREATER "14"))
  # This is a test for a prototype feature that has different outputs on PG14,
  # so we disable it on v14 not to have to work with multiple references.
  list(APPEND TEST_FILES vectorized_aggregation.sql)
endif()

if(CMAKE_BUILD_TYPE MATCHES Debug)
  list(
    APPEND
    TEST_TEMPLATES
    cagg_bgw.sql.in
    cagg_ddl.sql.in
    cagg_migrate_function.sql.in
    cagg_repair.sql.in
    cagg_usage.sql.in
    compression_errors.sql.in
    continuous_aggs.sql.in)
  if(USE_TELEMETRY)
    list(APPEND TEST_FILES telemetry_stats.sql)
  endif()
endif(CMAKE_BUILD_TYPE MATCHES Debug)

# Check if PostgreSQL was compiled with JIT support
set(PG_CONFIG_H "${PG_INCLUDEDIR}/pg_config.h")
if(EXISTS ${PG_CONFIG_H})
  file(STRINGS "${PG_CONFIG_H}" PG_USE_LLVM
       REGEX "^#[\t ]*define[\t ]+USE_LLVM[\t ]+1.*")
  if(PG_USE_LLVM)
    list(APPEND TEST_FILES jit.sql)
  endif()
endif()

# Regression tests that vary with PostgreSQL version. Generated test files are
# put in the original source directory since all tests must be in the same
# directory. These files are updated when the template is edited, but not when
# the output file is deleted. If the output is deleted either recreate it
# manually, or rerun cmake on the root dir.
foreach(TEMPLATE_FILE ${TEST_TEMPLATES})
  string(LENGTH ${TEMPLATE_FILE} TEMPLATE_NAME_LEN)
  math(EXPR TEMPLATE_NAME_LEN ${TEMPLATE_NAME_LEN}-7)
  string(SUBSTRING ${TEMPLATE_FILE} 0 ${TEMPLATE_NAME_LEN} TEMPLATE)
  set(TEST_FILE ${TEMPLATE}-${TEST_VERSION_SUFFIX}.sql)
  configure_file(${TEMPLATE_FILE} ${CMAKE_CURRENT_SOURCE_DIR}/${TEST_FILE}
                 COPYONLY)
  list(APPEND TEST_FILES ${TEST_FILE})
endforeach(TEMPLATE_FILE)

foreach(TEST_FILES_GE_14 ${TEST_FILES_ON_VERSION_GE_14})
  string(LENGTH ${TEST_FILES_GE_14} TEST_FILES_GE_14_NAME_LEN)
  math(EXPR TEST_FILES_GE_14_NAME_LEN ${TEST_FILES_GE_14_NAME_LEN}-7)
  string(SUBSTRING ${TEST_FILES_GE_14} 0 ${TEST_FILES_GE_14_NAME_LEN} TEMPLATE)
  set(TEST_FILE ${TEMPLATE}-${TEST_VERSION_SUFFIX}.sql)
  configure_file(${TEST_FILES_GE_14} ${CMAKE_CURRENT_SOURCE_DIR}/${TEST_FILE}
                 COPYONLY)
  list(APPEND TEST_FILES ${TEST_FILE})
endforeach(TEST_FILES_GE_14)

if(NOT TEST_GROUP_SIZE)
  set(PARALLEL_GROUP_SIZE 10)
else()
  set(PARALLEL_GROUP_SIZE ${TEST_GROUP_SIZE})
endif()

# Generate a test schedule
generate_test_schedule(
  ${TEST_SCHEDULE}
  TEST_FILES
  ${TEST_FILES}
  SOLO
  ${SOLO_TESTS}
  GROUP_SIZE
  ${PARALLEL_GROUP_SIZE})<|MERGE_RESOLUTION|>--- conflicted
+++ resolved
@@ -139,17 +139,13 @@
     telemetry_stats)
 
 set(TEST_TEMPLATES
-<<<<<<< HEAD
-=======
     cagg_union_view.sql.in
-    cagg_watermark.sql.in
     chunk_column_stats.sql.in
->>>>>>> 518cd479
     compression_sorted_merge.sql.in
     merge_append_partially_compressed.sql.in
     plan_skip_scan.sql.in
-    transparent_decompression_ordered_index.sql.in
-    transparent_decompression.sql.in)
+    transparent_decompression.sql.in
+    transparent_decompression_ordered_index.sql.in)
 
 # This test runs only with PG version >= 14
 if((${PG_VERSION_MAJOR} GREATER_EQUAL "14"))
