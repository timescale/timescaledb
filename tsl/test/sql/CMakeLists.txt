include(GenerateTestSchedule)

# These are the files for the 'postgresql' configuration. This is the default,
# so unless you have a good reason, add new test files here.
set(TEST_FILES
    agg_partials_pushdown.sql
    bgw_security.sql
    bgw_policy.sql
    bgw_job_ddl.sql
    cagg_deprecated_bucket_ng.sql
    cagg_errors.sql
    cagg_invalidation.sql
    cagg_policy.sql
    cagg_query.sql
    cagg_refresh.sql
    cagg_utils.sql
    cagg_watermark.sql
    compress_auto_sparse_index.sql
    compress_default.sql
    compress_dml_copy.sql
    compress_float8_corrupt.sql
    compressed_detoaster.sql
    compressed_collation.sql
    compression.sql
    compression_create_compressed_table.sql
    compression_conflicts.sql
    compression_defaults.sql
    compression_fks.sql
    compression_insert.sql
    compression_policy.sql
    compression_qualpushdown.sql
    compression_settings.sql
    compression_sorted_merge_distinct.sql
    compression_sorted_merge_columns.sql
    decompress_index.sql
    foreign_keys.sql
    move.sql
    partialize_finalize.sql
    policy_generalization.sql
    reorder.sql
    size_utils_tsl.sql
    skip_scan.sql
    transparent_decompression_join_index.sql
<<<<<<< HEAD
    vector_agg_default.sql
    vector_agg_param.sql)
=======
    vector_agg_param.sql
    vectorized_aggregation.sql)
>>>>>>> 17ab214c

if(USE_TELEMETRY)
  list(APPEND TEST_FILES bgw_telemetry.sql)
endif()

if(CMAKE_BUILD_TYPE MATCHES Debug)
  list(
    APPEND
    TEST_FILES
    bgw_custom.sql
    bgw_db_scheduler.sql
    bgw_job_stat_history.sql
    bgw_job_stat_history_errors.sql
    bgw_job_stat_history_errors_permissions.sql
    bgw_db_scheduler_fixed.sql
    bgw_reorder_drop_chunks.sql
    scheduler_fixed.sql
    compress_bgw_reorder_drop_chunks.sql
    chunk_api.sql
    chunk_merge.sql
    chunk_utils_compression.sql
    chunk_utils_internal.sql
    compression_algos.sql
    compression_bgw.sql
    compression_ddl.sql
    compression_hypertable.sql
    compression_merge.sql
    compression_indexscan.sql
    compression_segment_meta.sql
    compression_sorted_merge_filter.sql
    cagg_bgw_drop_chunks.sql
    cagg_drop_chunks.sql
    cagg_dump.sql
    cagg_joins.sql
    cagg_migrate.sql
    cagg_multi.sql
    cagg_on_cagg.sql
    cagg_on_cagg_joins.sql
    cagg_tableam.sql
    cagg_policy_run.sql
    decompress_memory.sql
    decompress_vector_qual.sql
    exp_cagg_monthly.sql
    exp_cagg_next_gen.sql
    exp_cagg_origin.sql
    exp_cagg_timezone.sql
    hypertable_generalization.sql
    insert_memory_usage.sql
    information_view_chunk_count.sql
    read_only.sql
    transparent_decompression_queries.sql
    tsl_tables.sql
    license_tsl.sql
    fixed_schedules.sql
    recompress_chunk_segmentwise.sql
    feature_flags.sql
    vector_agg_default.sql
    vector_agg_segmentby.sql)
endif(CMAKE_BUILD_TYPE MATCHES Debug)

if((${PG_VERSION_MAJOR} GREATER_EQUAL "15"))
  if(CMAKE_BUILD_TYPE MATCHES Debug)
    list(APPEND TEST_FILES bgw_scheduler_control.sql)
  endif()
  list(APPEND TEST_FILES merge_compress.sql)
endif()

if((${PG_VERSION_MAJOR} GREATER_EQUAL "17"))
  list(APPEND TEST_FILES privilege_maintain.sql)
endif()

set(SOLO_TESTS
    # This interferes with other tests since it reloads the config to increase
    # log level.
    bgw_custom
    bgw_scheduler_control
    bgw_db_scheduler
    bgw_job_stat_history_errors_permissions
    bgw_job_stat_history_errors
    bgw_job_stat_history
    bgw_db_scheduler_fixed
    bgw_reorder_drop_chunks
    scheduler_fixed
    compress_bgw_reorder_drop_chunks
    compression_ddl
    cagg_bgw
    cagg_ddl-${PG_VERSION_MAJOR}
    cagg_dump
    cagg_invalidation
    move
    reorder
    telemetry_stats)

set(TEST_TEMPLATES
    cagg_union_view.sql.in
<<<<<<< HEAD
=======
    cagg_permissions.sql.in
>>>>>>> 17ab214c
    chunk_column_stats.sql.in
    compression_permissions.sql.in
    compression_sorted_merge.sql.in
    merge_append_partially_compressed.sql.in
    modify_exclusion.sql.in
    plan_skip_scan.sql.in
    transparent_decompression.sql.in
    transparent_decompression_ordered_index.sql.in)
<<<<<<< HEAD

# This test runs only with PG version >= 14
if((${PG_VERSION_MAJOR} GREATER_EQUAL "14"))
  set(TEST_FILES_ON_VERSION_GE_14 modify_exclusion.sql.in)
endif()
=======
>>>>>>> 17ab214c

if((${PG_VERSION_MAJOR} GREATER "14"))
  # This is a test for a prototype feature that has different outputs on PG14,
  # so we disable it on v14 not to have to work with multiple references.
  list(APPEND TEST_FILES vectorized_aggregation.sql)
endif()

if(CMAKE_BUILD_TYPE MATCHES Debug)
  list(
    APPEND
    TEST_TEMPLATES
    cagg_bgw.sql.in
    cagg_ddl.sql.in
    cagg_migrate_function.sql.in
    cagg_repair.sql.in
    cagg_usage.sql.in
    compression_errors.sql.in
    compression_update_delete.sql.in
    continuous_aggs.sql.in)
  if(USE_TELEMETRY)
    list(APPEND TEST_FILES telemetry_stats.sql)
  endif()
endif(CMAKE_BUILD_TYPE MATCHES Debug)

# Check if PostgreSQL was compiled with JIT support
set(PG_CONFIG_H "${PG_INCLUDEDIR}/pg_config.h")
if(EXISTS ${PG_CONFIG_H})
  file(STRINGS "${PG_CONFIG_H}" PG_USE_LLVM
       REGEX "^#[\t ]*define[\t ]+USE_LLVM[\t ]+1.*")
  if(PG_USE_LLVM)
    list(APPEND TEST_FILES jit.sql)
  endif()
endif()

# Regression tests that vary with PostgreSQL version. Generated test files are
# put in the original source directory since all tests must be in the same
# directory. These files are updated when the template is edited, but not when
# the output file is deleted. If the output is deleted either recreate it
# manually, or rerun cmake on the root dir.
foreach(TEMPLATE_FILE ${TEST_TEMPLATES})
  string(LENGTH ${TEMPLATE_FILE} TEMPLATE_NAME_LEN)
  math(EXPR TEMPLATE_NAME_LEN ${TEMPLATE_NAME_LEN}-7)
  string(SUBSTRING ${TEMPLATE_FILE} 0 ${TEMPLATE_NAME_LEN} TEMPLATE)
  set(TEST_FILE ${TEMPLATE}-${TEST_VERSION_SUFFIX}.sql)
  configure_file(${TEMPLATE_FILE} ${CMAKE_CURRENT_SOURCE_DIR}/${TEST_FILE}
                 COPYONLY)
  list(APPEND TEST_FILES ${TEST_FILE})
endforeach(TEMPLATE_FILE)

if(NOT TEST_GROUP_SIZE)
  set(PARALLEL_GROUP_SIZE 10)
else()
  set(PARALLEL_GROUP_SIZE ${TEST_GROUP_SIZE})
endif()

# Generate a test schedule
generate_test_schedule(
  ${TEST_SCHEDULE}
  TEST_FILES
  ${TEST_FILES}
  SOLO
  ${SOLO_TESTS}
  GROUP_SIZE
  ${PARALLEL_GROUP_SIZE})<|MERGE_RESOLUTION|>--- conflicted
+++ resolved
@@ -41,13 +41,8 @@
     size_utils_tsl.sql
     skip_scan.sql
     transparent_decompression_join_index.sql
-<<<<<<< HEAD
-    vector_agg_default.sql
-    vector_agg_param.sql)
-=======
     vector_agg_param.sql
     vectorized_aggregation.sql)
->>>>>>> 17ab214c
 
 if(USE_TELEMETRY)
   list(APPEND TEST_FILES bgw_telemetry.sql)
@@ -143,10 +138,7 @@
 
 set(TEST_TEMPLATES
     cagg_union_view.sql.in
-<<<<<<< HEAD
-=======
     cagg_permissions.sql.in
->>>>>>> 17ab214c
     chunk_column_stats.sql.in
     compression_permissions.sql.in
     compression_sorted_merge.sql.in
@@ -155,20 +147,6 @@
     plan_skip_scan.sql.in
     transparent_decompression.sql.in
     transparent_decompression_ordered_index.sql.in)
-<<<<<<< HEAD
-
-# This test runs only with PG version >= 14
-if((${PG_VERSION_MAJOR} GREATER_EQUAL "14"))
-  set(TEST_FILES_ON_VERSION_GE_14 modify_exclusion.sql.in)
-endif()
-=======
->>>>>>> 17ab214c
-
-if((${PG_VERSION_MAJOR} GREATER "14"))
-  # This is a test for a prototype feature that has different outputs on PG14,
-  # so we disable it on v14 not to have to work with multiple references.
-  list(APPEND TEST_FILES vectorized_aggregation.sql)
-endif()
 
 if(CMAKE_BUILD_TYPE MATCHES Debug)
   list(
