--- conflicted
+++ resolved
@@ -20,21 +20,6 @@
 select create_hypertable('aggfns', 's', chunk_time_interval => :GROUPING_CARDINALITY / :CHUNKS);
 
 create view source as
-<<<<<<< HEAD
-select s * 10000::int + t as t,
-    s,
-    case when t % 1051 = 0 then null else (mix(s + t + 1) * 32767)::int2 end as cint2,
-    (mix(s + t + 2) * 32767 * 65536)::int4 as cint4,
-    (mix(s + t + 3) * 32767 * 65536)::int8 as cint8,
-    case when s = 1 and t = 1061 then 'nan'::float4
-        when s = 2 and t = 1061 then '+inf'::float4
-        when s = 3 and t = 1061 then '-inf'::float4
-        else (mix(s + t + 4) * 100)::float4 end as cfloat4,
-    (mix(s + t + 5) * 100)::float8 as cfloat8,
-    '2021-01-01 01:01:01'::timestamp + interval '1 second' * (s * 10000::int + t) as cts,
-    '2021-01-01 01:01:01'::timestamptz + interval '1 second' * (s * 10000::int + t) as ctstz,
-    '2021-01-01'::date + interval '1 day' * (s * 10000::int + t) as cdate
-=======
 select s * 10000 + t as t,
     s,
     case when t % 1051 = 0 then null
@@ -48,7 +33,6 @@
     '2021-01-01 01:01:01'::timestamp + interval '1 second' * (s * 10000) as cts,
     '2021-01-01 01:01:01'::timestamptz + interval '1 second' * (s * 10000) as ctstz,
     '2021-01-01'::date + interval '1 day' * (s * 10000) as cdate
->>>>>>> 155ca6f7
 from
     generate_series(1::int, :CHUNK_ROWS * :CHUNKS / :GROUPING_CARDINALITY) t,
     generate_series(0::int, :GROUPING_CARDINALITY - 1::int) s(s)
@@ -62,29 +46,8 @@
 select count(compress_chunk(x)) from show_chunks('aggfns') x;
 
 alter table aggfns add column ss int default 11;
-<<<<<<< HEAD
-
-insert into aggfns
-select *,
-    case
-        -- null in entire batch
-        when s = 2 then null
-        -- null for some rows
-        when s = 3 and t % 1053 = 0 then null
-        -- for some rows same as default
-        when s = 4 and t % 1057 = 0 then 11
-        -- not null for entire batch
-        else s
-    end as ss
-from source where s != 1;
-
-select count(compress_chunk(x)) from show_chunks('aggfns') x;
-
-analyze aggfns;
-=======
 alter table aggfns add column cfloat8 float8 default '13';
 alter table aggfns add column x text default '11';
->>>>>>> 155ca6f7
 
 insert into aggfns
 select *, ss::text as x from (
@@ -181,21 +144,6 @@
         null,
         's']) with ordinality as grouping(grouping, n)
 where
-<<<<<<< HEAD
-    case
---        when explain is not null then condition is null and grouping = 's'
-        when explain is not null then false
-        when true then true
-    end
-    and
-    case
-        when variable = '*' then function = 'count'
-        when condition = 'cint2 is null' then variable = 'cint2'
-        when function = 'count' then variable in ('cfloat4', 's', 'ss')
-        when variable = 't' then function in ('min', 'max')
-        when variable in ('cts', 'ctstz', 'cdate') then function in ('min', 'max')
-    else true end
-=======
     true
     and (explain is null /* or condition is null and grouping = 's' */)
     and (variable != '*' or function = 'count')
@@ -204,7 +152,6 @@
     and (variable != 'cint8' or function != 'stddev')
     and (function != 'count' or variable in ('cint2', 's', '*'))
     and (condition is distinct from 'cint2 is null' or variable = 'cint2')
->>>>>>> 155ca6f7
 order by explain, condition.n, variable, function, grouping.n
 \gexec
 
