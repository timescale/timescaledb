--- conflicted
+++ resolved
@@ -99,13 +99,9 @@
 
 ---- Uncomment to generate reference. Note that there are minor discrepancies
 ---- on float4 due to different numeric stability in our and PG implementations.
-<<<<<<< HEAD
--- set timescaledb.enable_chunkwise_aggregation to off; set timescaledb.debug_require_vector_agg = 'forbid';
-=======
 --set timescaledb.enable_chunkwise_aggregation to off; set timescaledb.enable_vectorized_aggregation to off; set timescaledb.debug_require_vector_agg = 'forbid';
 
 set max_parallel_workers_per_gather = 0;
->>>>>>> 487898c8
 
 select
     format('%sselect %s%s(%s) from aggfns%s%s%s;',
