--- conflicted
+++ resolved
@@ -1146,11 +1146,7 @@
 2024-02-29 15:02:03.87313+01	20	3	3
 \.
 
-<<<<<<< HEAD
-SELECT * FROM compressed_table ORDER BY a;
-=======
 SELECT * FROM compressed_table ORDER BY time, a;
->>>>>>> 7477567d
 SELECT compress_chunk(i, if_not_compressed => true) FROM show_chunks('compressed_table') i;
 
 -- Check DML decompression limit
