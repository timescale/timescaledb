--- conflicted
+++ resolved
@@ -50,13 +50,8 @@
          Rows Removed by Filter: 34960
          Batches Removed by Filter: 4
          Bulk Decompression: true
-<<<<<<< HEAD
-         ->  Seq Scan on _timescaledb_internal.compress_hyper_2_3_chunk (actual rows=44.00 loops=1)
-               Output: compress_hyper_2_3_chunk._ts_meta_count, compress_hyper_2_3_chunk.s, compress_hyper_2_3_chunk._ts_meta_min_2, compress_hyper_2_3_chunk._ts_meta_max_2, compress_hyper_2_3_chunk.ts, compress_hyper_2_3_chunk._ts_meta_min_1, compress_hyper_2_3_chunk._ts_meta_max_1, compress_hyper_2_3_chunk.id, compress_hyper_2_3_chunk._ts_meta_v2_bl2u_payload, compress_hyper_2_3_chunk.payload
-=======
          ->  Seq Scan on _timescaledb_internal.compress_hyper_2_3_chunk (actual rows=35.00 loops=1)
-               Output: compress_hyper_2_3_chunk._ts_meta_count, compress_hyper_2_3_chunk.s, compress_hyper_2_3_chunk._ts_meta_min_2, compress_hyper_2_3_chunk._ts_meta_max_2, compress_hyper_2_3_chunk.ts, compress_hyper_2_3_chunk._ts_meta_min_1, compress_hyper_2_3_chunk._ts_meta_max_1, compress_hyper_2_3_chunk.id, compress_hyper_2_3_chunk._ts_meta_v2_bloom1_payload, compress_hyper_2_3_chunk.payload
->>>>>>> 49bdae91
+               Output: compress_hyper_2_3_chunk._ts_meta_count, compress_hyper_2_3_chunk.s, compress_hyper_2_3_chunk._ts_meta_min_2, compress_hyper_2_3_chunk._ts_meta_max_2, compress_hyper_2_3_chunk.ts, compress_hyper_2_3_chunk._ts_meta_min_1, compress_hyper_2_3_chunk._ts_meta_max_1, compress_hyper_2_3_chunk.id, compress_hyper_2_3_chunk._ts_meta_v2_bloom2_payload, compress_hyper_2_3_chunk.payload
                Filter: (((compress_hyper_2_3_chunk._ts_meta_min_1 <= 1) AND (compress_hyper_2_3_chunk._ts_meta_max_1 >= 1)) OR ((compress_hyper_2_3_chunk._ts_meta_min_1 <= 2) AND (compress_hyper_2_3_chunk._ts_meta_max_1 >= 2)) OR ((compress_hyper_2_3_chunk._ts_meta_min_1 <= 3) AND (compress_hyper_2_3_chunk._ts_meta_max_1 >= 3)) OR ((compress_hyper_2_3_chunk._ts_meta_min_1 <= 4) AND (compress_hyper_2_3_chunk._ts_meta_max_1 >= 4)) OR ((compress_hyper_2_3_chunk._ts_meta_min_1 <= 5) AND (compress_hyper_2_3_chunk._ts_meta_max_1 >= 5)) OR ((compress_hyper_2_3_chunk._ts_meta_min_1 <= 6) AND (compress_hyper_2_3_chunk._ts_meta_max_1 >= 6)) OR ((compress_hyper_2_3_chunk._ts_meta_min_1 <= 7) AND (compress_hyper_2_3_chunk._ts_meta_max_1 >= 7)) OR ((compress_hyper_2_3_chunk._ts_meta_min_1 <= 8) AND (compress_hyper_2_3_chunk._ts_meta_max_1 >= 8)))
                Rows Removed by Filter: 682
    ->  Custom Scan (ColumnarScan) on _timescaledb_internal._hyper_1_2_chunk (actual rows=32.00 loops=1)
@@ -65,13 +60,8 @@
          Rows Removed by Filter: 28968
          Batches Removed by Filter: 4
          Bulk Decompression: true
-<<<<<<< HEAD
-         ->  Seq Scan on _timescaledb_internal.compress_hyper_2_4_chunk (actual rows=36.00 loops=1)
-               Output: compress_hyper_2_4_chunk._ts_meta_count, compress_hyper_2_4_chunk.s, compress_hyper_2_4_chunk._ts_meta_min_2, compress_hyper_2_4_chunk._ts_meta_max_2, compress_hyper_2_4_chunk.ts, compress_hyper_2_4_chunk._ts_meta_min_1, compress_hyper_2_4_chunk._ts_meta_max_1, compress_hyper_2_4_chunk.id, compress_hyper_2_4_chunk._ts_meta_v2_bl2u_payload, compress_hyper_2_4_chunk.payload
-=======
          ->  Seq Scan on _timescaledb_internal.compress_hyper_2_4_chunk (actual rows=29.00 loops=1)
-               Output: compress_hyper_2_4_chunk._ts_meta_count, compress_hyper_2_4_chunk.s, compress_hyper_2_4_chunk._ts_meta_min_2, compress_hyper_2_4_chunk._ts_meta_max_2, compress_hyper_2_4_chunk.ts, compress_hyper_2_4_chunk._ts_meta_min_1, compress_hyper_2_4_chunk._ts_meta_max_1, compress_hyper_2_4_chunk.id, compress_hyper_2_4_chunk._ts_meta_v2_bloom1_payload, compress_hyper_2_4_chunk.payload
->>>>>>> 49bdae91
+               Output: compress_hyper_2_4_chunk._ts_meta_count, compress_hyper_2_4_chunk.s, compress_hyper_2_4_chunk._ts_meta_min_2, compress_hyper_2_4_chunk._ts_meta_max_2, compress_hyper_2_4_chunk.ts, compress_hyper_2_4_chunk._ts_meta_min_1, compress_hyper_2_4_chunk._ts_meta_max_1, compress_hyper_2_4_chunk.id, compress_hyper_2_4_chunk._ts_meta_v2_bloom2_payload, compress_hyper_2_4_chunk.payload
                Filter: (((compress_hyper_2_4_chunk._ts_meta_min_1 <= 1) AND (compress_hyper_2_4_chunk._ts_meta_max_1 >= 1)) OR ((compress_hyper_2_4_chunk._ts_meta_min_1 <= 2) AND (compress_hyper_2_4_chunk._ts_meta_max_1 >= 2)) OR ((compress_hyper_2_4_chunk._ts_meta_min_1 <= 3) AND (compress_hyper_2_4_chunk._ts_meta_max_1 >= 3)) OR ((compress_hyper_2_4_chunk._ts_meta_min_1 <= 4) AND (compress_hyper_2_4_chunk._ts_meta_max_1 >= 4)) OR ((compress_hyper_2_4_chunk._ts_meta_min_1 <= 5) AND (compress_hyper_2_4_chunk._ts_meta_max_1 >= 5)) OR ((compress_hyper_2_4_chunk._ts_meta_min_1 <= 6) AND (compress_hyper_2_4_chunk._ts_meta_max_1 >= 6)) OR ((compress_hyper_2_4_chunk._ts_meta_min_1 <= 7) AND (compress_hyper_2_4_chunk._ts_meta_max_1 >= 7)) OR ((compress_hyper_2_4_chunk._ts_meta_min_1 <= 8) AND (compress_hyper_2_4_chunk._ts_meta_max_1 >= 8)))
                Rows Removed by Filter: 688
 
@@ -88,13 +78,8 @@
          Rows Removed by Filter: 4990
          Batches Removed by Filter: 4
          Bulk Decompression: true
-<<<<<<< HEAD
-         ->  Bitmap Heap Scan on _timescaledb_internal.compress_hyper_2_3_chunk (actual rows=14.00 loops=1)
-               Output: compress_hyper_2_3_chunk._ts_meta_count, compress_hyper_2_3_chunk.s, compress_hyper_2_3_chunk._ts_meta_min_2, compress_hyper_2_3_chunk._ts_meta_max_2, compress_hyper_2_3_chunk.ts, compress_hyper_2_3_chunk._ts_meta_min_1, compress_hyper_2_3_chunk._ts_meta_max_1, compress_hyper_2_3_chunk.id, compress_hyper_2_3_chunk._ts_meta_v2_bl2u_payload, compress_hyper_2_3_chunk.payload
-=======
          ->  Bitmap Heap Scan on _timescaledb_internal.compress_hyper_2_3_chunk (actual rows=5.00 loops=1)
-               Output: compress_hyper_2_3_chunk._ts_meta_count, compress_hyper_2_3_chunk.s, compress_hyper_2_3_chunk._ts_meta_min_2, compress_hyper_2_3_chunk._ts_meta_max_2, compress_hyper_2_3_chunk.ts, compress_hyper_2_3_chunk._ts_meta_min_1, compress_hyper_2_3_chunk._ts_meta_max_1, compress_hyper_2_3_chunk.id, compress_hyper_2_3_chunk._ts_meta_v2_bloom1_payload, compress_hyper_2_3_chunk.payload
->>>>>>> 49bdae91
+               Output: compress_hyper_2_3_chunk._ts_meta_count, compress_hyper_2_3_chunk.s, compress_hyper_2_3_chunk._ts_meta_min_2, compress_hyper_2_3_chunk._ts_meta_max_2, compress_hyper_2_3_chunk.ts, compress_hyper_2_3_chunk._ts_meta_min_1, compress_hyper_2_3_chunk._ts_meta_max_1, compress_hyper_2_3_chunk.id, compress_hyper_2_3_chunk._ts_meta_v2_bloom2_payload, compress_hyper_2_3_chunk.payload
                Recheck Cond: (((compress_hyper_2_3_chunk._ts_meta_min_1 <= 1) AND (compress_hyper_2_3_chunk._ts_meta_max_1 >= 1)) OR ((compress_hyper_2_3_chunk._ts_meta_min_1 <= 2) AND (compress_hyper_2_3_chunk._ts_meta_max_1 >= 2)))
                Heap Blocks: exact=5
                ->  BitmapOr (actual rows=0.00 loops=1)
@@ -108,13 +93,8 @@
          Rows Removed by Filter: 4992
          Batches Removed by Filter: 4
          Bulk Decompression: true
-<<<<<<< HEAD
-         ->  Bitmap Heap Scan on _timescaledb_internal.compress_hyper_2_4_chunk (actual rows=12.00 loops=1)
-               Output: compress_hyper_2_4_chunk._ts_meta_count, compress_hyper_2_4_chunk.s, compress_hyper_2_4_chunk._ts_meta_min_2, compress_hyper_2_4_chunk._ts_meta_max_2, compress_hyper_2_4_chunk.ts, compress_hyper_2_4_chunk._ts_meta_min_1, compress_hyper_2_4_chunk._ts_meta_max_1, compress_hyper_2_4_chunk.id, compress_hyper_2_4_chunk._ts_meta_v2_bl2u_payload, compress_hyper_2_4_chunk.payload
-=======
          ->  Bitmap Heap Scan on _timescaledb_internal.compress_hyper_2_4_chunk (actual rows=5.00 loops=1)
-               Output: compress_hyper_2_4_chunk._ts_meta_count, compress_hyper_2_4_chunk.s, compress_hyper_2_4_chunk._ts_meta_min_2, compress_hyper_2_4_chunk._ts_meta_max_2, compress_hyper_2_4_chunk.ts, compress_hyper_2_4_chunk._ts_meta_min_1, compress_hyper_2_4_chunk._ts_meta_max_1, compress_hyper_2_4_chunk.id, compress_hyper_2_4_chunk._ts_meta_v2_bloom1_payload, compress_hyper_2_4_chunk.payload
->>>>>>> 49bdae91
+               Output: compress_hyper_2_4_chunk._ts_meta_count, compress_hyper_2_4_chunk.s, compress_hyper_2_4_chunk._ts_meta_min_2, compress_hyper_2_4_chunk._ts_meta_max_2, compress_hyper_2_4_chunk.ts, compress_hyper_2_4_chunk._ts_meta_min_1, compress_hyper_2_4_chunk._ts_meta_max_1, compress_hyper_2_4_chunk.id, compress_hyper_2_4_chunk._ts_meta_v2_bloom2_payload, compress_hyper_2_4_chunk.payload
                Recheck Cond: (((compress_hyper_2_4_chunk._ts_meta_min_1 <= 1) AND (compress_hyper_2_4_chunk._ts_meta_max_1 >= 1)) OR ((compress_hyper_2_4_chunk._ts_meta_min_1 <= 2) AND (compress_hyper_2_4_chunk._ts_meta_max_1 >= 2)))
                Heap Blocks: exact=5
                ->  BitmapOr (actual rows=0.00 loops=1)
@@ -141,13 +121,8 @@
                Rows Removed by Filter: 4990
                Batches Removed by Filter: 4
                Bulk Decompression: true
-<<<<<<< HEAD
-               ->  Bitmap Heap Scan on _timescaledb_internal.compress_hyper_2_3_chunk compress_hyper_2_3_chunk_1 (actual rows=14.00 loops=1)
-                     Output: compress_hyper_2_3_chunk_1._ts_meta_count, compress_hyper_2_3_chunk_1.s, compress_hyper_2_3_chunk_1._ts_meta_min_2, compress_hyper_2_3_chunk_1._ts_meta_max_2, compress_hyper_2_3_chunk_1.ts, compress_hyper_2_3_chunk_1._ts_meta_min_1, compress_hyper_2_3_chunk_1._ts_meta_max_1, compress_hyper_2_3_chunk_1.id, compress_hyper_2_3_chunk_1._ts_meta_v2_bl2u_payload, compress_hyper_2_3_chunk_1.payload
-=======
                ->  Bitmap Heap Scan on _timescaledb_internal.compress_hyper_2_3_chunk compress_hyper_2_3_chunk_1 (actual rows=5.00 loops=1)
-                     Output: compress_hyper_2_3_chunk_1._ts_meta_count, compress_hyper_2_3_chunk_1.s, compress_hyper_2_3_chunk_1._ts_meta_min_2, compress_hyper_2_3_chunk_1._ts_meta_max_2, compress_hyper_2_3_chunk_1.ts, compress_hyper_2_3_chunk_1._ts_meta_min_1, compress_hyper_2_3_chunk_1._ts_meta_max_1, compress_hyper_2_3_chunk_1.id, compress_hyper_2_3_chunk_1._ts_meta_v2_bloom1_payload, compress_hyper_2_3_chunk_1.payload
->>>>>>> 49bdae91
+                     Output: compress_hyper_2_3_chunk_1._ts_meta_count, compress_hyper_2_3_chunk_1.s, compress_hyper_2_3_chunk_1._ts_meta_min_2, compress_hyper_2_3_chunk_1._ts_meta_max_2, compress_hyper_2_3_chunk_1.ts, compress_hyper_2_3_chunk_1._ts_meta_min_1, compress_hyper_2_3_chunk_1._ts_meta_max_1, compress_hyper_2_3_chunk_1.id, compress_hyper_2_3_chunk_1._ts_meta_v2_bloom2_payload, compress_hyper_2_3_chunk_1.payload
                      Recheck Cond: (((compress_hyper_2_3_chunk_1._ts_meta_min_1 <= 1) AND (compress_hyper_2_3_chunk_1._ts_meta_max_1 >= 1)) OR ((compress_hyper_2_3_chunk_1._ts_meta_min_1 <= 2) AND (compress_hyper_2_3_chunk_1._ts_meta_max_1 >= 2)))
                      Heap Blocks: exact=5
                      ->  BitmapOr (actual rows=0.00 loops=1)
@@ -161,13 +136,8 @@
                Rows Removed by Filter: 4992
                Batches Removed by Filter: 4
                Bulk Decompression: true
-<<<<<<< HEAD
-               ->  Bitmap Heap Scan on _timescaledb_internal.compress_hyper_2_4_chunk compress_hyper_2_4_chunk_1 (actual rows=12.00 loops=1)
-                     Output: compress_hyper_2_4_chunk_1._ts_meta_count, compress_hyper_2_4_chunk_1.s, compress_hyper_2_4_chunk_1._ts_meta_min_2, compress_hyper_2_4_chunk_1._ts_meta_max_2, compress_hyper_2_4_chunk_1.ts, compress_hyper_2_4_chunk_1._ts_meta_min_1, compress_hyper_2_4_chunk_1._ts_meta_max_1, compress_hyper_2_4_chunk_1.id, compress_hyper_2_4_chunk_1._ts_meta_v2_bl2u_payload, compress_hyper_2_4_chunk_1.payload
-=======
                ->  Bitmap Heap Scan on _timescaledb_internal.compress_hyper_2_4_chunk compress_hyper_2_4_chunk_1 (actual rows=5.00 loops=1)
-                     Output: compress_hyper_2_4_chunk_1._ts_meta_count, compress_hyper_2_4_chunk_1.s, compress_hyper_2_4_chunk_1._ts_meta_min_2, compress_hyper_2_4_chunk_1._ts_meta_max_2, compress_hyper_2_4_chunk_1.ts, compress_hyper_2_4_chunk_1._ts_meta_min_1, compress_hyper_2_4_chunk_1._ts_meta_max_1, compress_hyper_2_4_chunk_1.id, compress_hyper_2_4_chunk_1._ts_meta_v2_bloom1_payload, compress_hyper_2_4_chunk_1.payload
->>>>>>> 49bdae91
+                     Output: compress_hyper_2_4_chunk_1._ts_meta_count, compress_hyper_2_4_chunk_1.s, compress_hyper_2_4_chunk_1._ts_meta_min_2, compress_hyper_2_4_chunk_1._ts_meta_max_2, compress_hyper_2_4_chunk_1.ts, compress_hyper_2_4_chunk_1._ts_meta_min_1, compress_hyper_2_4_chunk_1._ts_meta_max_1, compress_hyper_2_4_chunk_1.id, compress_hyper_2_4_chunk_1._ts_meta_v2_bloom2_payload, compress_hyper_2_4_chunk_1.payload
                      Recheck Cond: (((compress_hyper_2_4_chunk_1._ts_meta_min_1 <= 1) AND (compress_hyper_2_4_chunk_1._ts_meta_max_1 >= 1)) OR ((compress_hyper_2_4_chunk_1._ts_meta_min_1 <= 2) AND (compress_hyper_2_4_chunk_1._ts_meta_max_1 >= 2)))
                      Heap Blocks: exact=5
                      ->  BitmapOr (actual rows=0.00 loops=1)
@@ -182,9 +152,9 @@
                Rows Removed by Filter: 990
                Bulk Decompression: true
                ->  Index Scan using compress_hyper_2_3_chunk_s__ts_meta_min_1__ts_meta_max_1__t_idx on _timescaledb_internal.compress_hyper_2_3_chunk (actual rows=1.00 loops=18)
-                     Output: compress_hyper_2_3_chunk._ts_meta_count, compress_hyper_2_3_chunk.s, compress_hyper_2_3_chunk._ts_meta_min_2, compress_hyper_2_3_chunk._ts_meta_max_2, compress_hyper_2_3_chunk.ts, compress_hyper_2_3_chunk._ts_meta_min_1, compress_hyper_2_3_chunk._ts_meta_max_1, compress_hyper_2_3_chunk.id, compress_hyper_2_3_chunk._ts_meta_v2_bl2u_payload, compress_hyper_2_3_chunk.payload
+                     Output: compress_hyper_2_3_chunk._ts_meta_count, compress_hyper_2_3_chunk.s, compress_hyper_2_3_chunk._ts_meta_min_2, compress_hyper_2_3_chunk._ts_meta_max_2, compress_hyper_2_3_chunk.ts, compress_hyper_2_3_chunk._ts_meta_min_1, compress_hyper_2_3_chunk._ts_meta_max_1, compress_hyper_2_3_chunk.id, compress_hyper_2_3_chunk._ts_meta_v2_bloom2_payload, compress_hyper_2_3_chunk.payload
                      Index Cond: (compress_hyper_2_3_chunk.s = t2.s)
-                     Filter: _timescaledb_functions.bloom1_contains(compress_hyper_2_3_chunk._ts_meta_v2_bl2u_payload, '-537'::integer)
+                     Filter: _timescaledb_functions.bloom1_contains(compress_hyper_2_3_chunk._ts_meta_v2_bloom2_payload, '-537'::integer)
                      Rows Removed by Filter: 2
          ->  Custom Scan (ColumnarScan) on _timescaledb_internal._hyper_1_2_chunk t1_2 (actual rows=8.00 loops=18)
                Output: t1_2.ts, t1_2.s, t1_2.id, t1_2.payload
@@ -192,9 +162,9 @@
                Rows Removed by Filter: 992
                Bulk Decompression: true
                ->  Index Scan using compress_hyper_2_4_chunk_s__ts_meta_min_1__ts_meta_max_1__t_idx on _timescaledb_internal.compress_hyper_2_4_chunk (actual rows=1.00 loops=18)
-                     Output: compress_hyper_2_4_chunk._ts_meta_count, compress_hyper_2_4_chunk.s, compress_hyper_2_4_chunk._ts_meta_min_2, compress_hyper_2_4_chunk._ts_meta_max_2, compress_hyper_2_4_chunk.ts, compress_hyper_2_4_chunk._ts_meta_min_1, compress_hyper_2_4_chunk._ts_meta_max_1, compress_hyper_2_4_chunk.id, compress_hyper_2_4_chunk._ts_meta_v2_bl2u_payload, compress_hyper_2_4_chunk.payload
+                     Output: compress_hyper_2_4_chunk._ts_meta_count, compress_hyper_2_4_chunk.s, compress_hyper_2_4_chunk._ts_meta_min_2, compress_hyper_2_4_chunk._ts_meta_max_2, compress_hyper_2_4_chunk.ts, compress_hyper_2_4_chunk._ts_meta_min_1, compress_hyper_2_4_chunk._ts_meta_max_1, compress_hyper_2_4_chunk.id, compress_hyper_2_4_chunk._ts_meta_v2_bloom2_payload, compress_hyper_2_4_chunk.payload
                      Index Cond: (compress_hyper_2_4_chunk.s = t2.s)
-                     Filter: _timescaledb_functions.bloom1_contains(compress_hyper_2_4_chunk._ts_meta_v2_bl2u_payload, '-537'::integer)
+                     Filter: _timescaledb_functions.bloom1_contains(compress_hyper_2_4_chunk._ts_meta_v2_bloom2_payload, '-537'::integer)
                      Rows Removed by Filter: 2
 
 ;
