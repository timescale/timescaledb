-- This file and its contents are licensed under the Timescale License.
-- Please see the included NOTICE for copyright information and
-- LICENSE-TIMESCALE for a copy of the license.
-- Exercise the Bitmap Heap Scan over the compressed chunk table. It requires
-- big tables with high selectivity OR queries on indexed columns, so it almost
-- doesn't happen in the normal tests.
\c :TEST_DBNAME :ROLE_SUPERUSER
-- helper function: float -> pseudorandom float [-0.5..0.5]
create or replace function mix(x anyelement) returns float8 as $$
    select hashfloat8(x::float8) / pow(2, 32)
$$ language sql;
set max_parallel_workers_per_gather = 0;
set enable_memoize to off;
create table bscan(ts int, s int, id int, payload int);
select create_hypertable('bscan', 'ts', chunk_time_interval => 500001);
NOTICE:  adding not-null constraint to column "ts"
 create_hypertable  
--------------------
 (1,public,bscan,t)
(1 row)

alter table bscan set (timescaledb.compress,
    timescaledb.compress_segmentby = 's',
    timescaledb.compress_orderby = 'id, ts');
insert into bscan
select ts,
    ts % 239 s,
    ts % 111721 id,
    (mix(ts % 1483) * 1483)::int payload
from generate_series(1, 1000000) ts;
create index on bscan(payload);
select count(compress_chunk(x)) from show_chunks('bscan') x;
 count 
-------
     2
(1 row)

vacuum full analyze bscan;
-- We have many conditions here, so it's less selective and the bitmap scan
-- overhead grows. This query should use Seq Scan.
explain (analyze, verbose, costs off, timing off, summary off)
select * from bscan where id = 1 or id = 2 or id = 3 or id = 4 or id = 5
    or id = 6 or id = 7 or id = 8
;
                                                                                                                                                                                                                                                                                                                                                                                                                                  QUERY PLAN                                                                                                                                                                                                                                                                                                                                                                                                                                  
------------------------------------------------------------------------------------------------------------------------------------------------------------------------------------------------------------------------------------------------------------------------------------------------------------------------------------------------------------------------------------------------------------------------------------------------------------------------------------------------------------------------------------------------------------------------------------------------------------------------------------------------------------------------------------------------------------------------------------------------------------------------------------------------------------------------------------------------------------------------------
 Append (actual rows=72 loops=1)
   ->  Custom Scan (ColumnarScan) on _timescaledb_internal._hyper_1_1_chunk (actual rows=40 loops=1)
         Output: _hyper_1_1_chunk.ts, _hyper_1_1_chunk.s, _hyper_1_1_chunk.id, _hyper_1_1_chunk.payload
         Vectorized Filter: ((_hyper_1_1_chunk.id = 1) OR (_hyper_1_1_chunk.id = 2) OR (_hyper_1_1_chunk.id = 3) OR (_hyper_1_1_chunk.id = 4) OR (_hyper_1_1_chunk.id = 5) OR (_hyper_1_1_chunk.id = 6) OR (_hyper_1_1_chunk.id = 7) OR (_hyper_1_1_chunk.id = 8))
         Rows Removed by Filter: 43960
         Batches Removed by Filter: 4
         Bulk Decompression: true
         ->  Seq Scan on _timescaledb_internal.compress_hyper_2_3_chunk (actual rows=44 loops=1)
               Output: compress_hyper_2_3_chunk._ts_meta_count, compress_hyper_2_3_chunk.s, compress_hyper_2_3_chunk._ts_meta_min_2, compress_hyper_2_3_chunk._ts_meta_max_2, compress_hyper_2_3_chunk.ts, compress_hyper_2_3_chunk._ts_meta_min_1, compress_hyper_2_3_chunk._ts_meta_max_1, compress_hyper_2_3_chunk.id, compress_hyper_2_3_chunk._ts_meta_v2_bloom1_payload, compress_hyper_2_3_chunk.payload
               Filter: (((compress_hyper_2_3_chunk._ts_meta_min_1 <= 1) AND (compress_hyper_2_3_chunk._ts_meta_max_1 >= 1)) OR ((compress_hyper_2_3_chunk._ts_meta_min_1 <= 2) AND (compress_hyper_2_3_chunk._ts_meta_max_1 >= 2)) OR ((compress_hyper_2_3_chunk._ts_meta_min_1 <= 3) AND (compress_hyper_2_3_chunk._ts_meta_max_1 >= 3)) OR ((compress_hyper_2_3_chunk._ts_meta_min_1 <= 4) AND (compress_hyper_2_3_chunk._ts_meta_max_1 >= 4)) OR ((compress_hyper_2_3_chunk._ts_meta_min_1 <= 5) AND (compress_hyper_2_3_chunk._ts_meta_max_1 >= 5)) OR ((compress_hyper_2_3_chunk._ts_meta_min_1 <= 6) AND (compress_hyper_2_3_chunk._ts_meta_max_1 >= 6)) OR ((compress_hyper_2_3_chunk._ts_meta_min_1 <= 7) AND (compress_hyper_2_3_chunk._ts_meta_max_1 >= 7)) OR ((compress_hyper_2_3_chunk._ts_meta_min_1 <= 8) AND (compress_hyper_2_3_chunk._ts_meta_max_1 >= 8)))
               Rows Removed by Filter: 673
   ->  Custom Scan (ColumnarScan) on _timescaledb_internal._hyper_1_2_chunk (actual rows=32 loops=1)
         Output: _hyper_1_2_chunk.ts, _hyper_1_2_chunk.s, _hyper_1_2_chunk.id, _hyper_1_2_chunk.payload
         Vectorized Filter: ((_hyper_1_2_chunk.id = 1) OR (_hyper_1_2_chunk.id = 2) OR (_hyper_1_2_chunk.id = 3) OR (_hyper_1_2_chunk.id = 4) OR (_hyper_1_2_chunk.id = 5) OR (_hyper_1_2_chunk.id = 6) OR (_hyper_1_2_chunk.id = 7) OR (_hyper_1_2_chunk.id = 8))
         Rows Removed by Filter: 35968
         Batches Removed by Filter: 4
         Bulk Decompression: true
         ->  Seq Scan on _timescaledb_internal.compress_hyper_2_4_chunk (actual rows=36 loops=1)
               Output: compress_hyper_2_4_chunk._ts_meta_count, compress_hyper_2_4_chunk.s, compress_hyper_2_4_chunk._ts_meta_min_2, compress_hyper_2_4_chunk._ts_meta_max_2, compress_hyper_2_4_chunk.ts, compress_hyper_2_4_chunk._ts_meta_min_1, compress_hyper_2_4_chunk._ts_meta_max_1, compress_hyper_2_4_chunk.id, compress_hyper_2_4_chunk._ts_meta_v2_bloom1_payload, compress_hyper_2_4_chunk.payload
               Filter: (((compress_hyper_2_4_chunk._ts_meta_min_1 <= 1) AND (compress_hyper_2_4_chunk._ts_meta_max_1 >= 1)) OR ((compress_hyper_2_4_chunk._ts_meta_min_1 <= 2) AND (compress_hyper_2_4_chunk._ts_meta_max_1 >= 2)) OR ((compress_hyper_2_4_chunk._ts_meta_min_1 <= 3) AND (compress_hyper_2_4_chunk._ts_meta_max_1 >= 3)) OR ((compress_hyper_2_4_chunk._ts_meta_min_1 <= 4) AND (compress_hyper_2_4_chunk._ts_meta_max_1 >= 4)) OR ((compress_hyper_2_4_chunk._ts_meta_min_1 <= 5) AND (compress_hyper_2_4_chunk._ts_meta_max_1 >= 5)) OR ((compress_hyper_2_4_chunk._ts_meta_min_1 <= 6) AND (compress_hyper_2_4_chunk._ts_meta_max_1 >= 6)) OR ((compress_hyper_2_4_chunk._ts_meta_min_1 <= 7) AND (compress_hyper_2_4_chunk._ts_meta_max_1 >= 7)) OR ((compress_hyper_2_4_chunk._ts_meta_min_1 <= 8) AND (compress_hyper_2_4_chunk._ts_meta_max_1 >= 8)))
               Rows Removed by Filter: 681
(21 rows)

-- This should be Bitmap Heap Scan because we have an OR of highly selective
-- conditions.
explain (analyze, verbose, costs off, timing off, summary off)
select * from bscan where id = 1 or id = 2
;
                                                                                                                                                                                                   QUERY PLAN                                                                                                                                                                                                   
----------------------------------------------------------------------------------------------------------------------------------------------------------------------------------------------------------------------------------------------------------------------------------------------------------------------------------------------------------------------------------------------------------------
 Append (actual rows=18 loops=1)
   ->  Custom Scan (ColumnarScan) on _timescaledb_internal._hyper_1_1_chunk (actual rows=10 loops=1)
         Output: _hyper_1_1_chunk.ts, _hyper_1_1_chunk.s, _hyper_1_1_chunk.id, _hyper_1_1_chunk.payload
         Vectorized Filter: ((_hyper_1_1_chunk.id = 1) OR (_hyper_1_1_chunk.id = 2))
         Rows Removed by Filter: 13990
         Batches Removed by Filter: 4
         Bulk Decompression: true
         ->  Bitmap Heap Scan on _timescaledb_internal.compress_hyper_2_3_chunk (actual rows=14 loops=1)
               Output: compress_hyper_2_3_chunk._ts_meta_count, compress_hyper_2_3_chunk.s, compress_hyper_2_3_chunk._ts_meta_min_2, compress_hyper_2_3_chunk._ts_meta_max_2, compress_hyper_2_3_chunk.ts, compress_hyper_2_3_chunk._ts_meta_min_1, compress_hyper_2_3_chunk._ts_meta_max_1, compress_hyper_2_3_chunk.id, compress_hyper_2_3_chunk._ts_meta_v2_bloom1_payload, compress_hyper_2_3_chunk.payload
               Recheck Cond: (((compress_hyper_2_3_chunk._ts_meta_min_1 <= 1) AND (compress_hyper_2_3_chunk._ts_meta_max_1 >= 1)) OR ((compress_hyper_2_3_chunk._ts_meta_min_1 <= 2) AND (compress_hyper_2_3_chunk._ts_meta_max_1 >= 2)))
               Heap Blocks: exact=6
               ->  BitmapOr (actual rows=0 loops=1)
                     ->  Bitmap Index Scan on compress_hyper_2_3_chunk_s__ts_meta_min_1__ts_meta_max_1__t_idx (actual rows=9 loops=1)
                           Index Cond: ((compress_hyper_2_3_chunk._ts_meta_min_1 <= 1) AND (compress_hyper_2_3_chunk._ts_meta_max_1 >= 1))
                     ->  Bitmap Index Scan on compress_hyper_2_3_chunk_s__ts_meta_min_1__ts_meta_max_1__t_idx (actual rows=14 loops=1)
                           Index Cond: ((compress_hyper_2_3_chunk._ts_meta_min_1 <= 2) AND (compress_hyper_2_3_chunk._ts_meta_max_1 >= 2))
   ->  Custom Scan (ColumnarScan) on _timescaledb_internal._hyper_1_2_chunk (actual rows=8 loops=1)
         Output: _hyper_1_2_chunk.ts, _hyper_1_2_chunk.s, _hyper_1_2_chunk.id, _hyper_1_2_chunk.payload
         Vectorized Filter: ((_hyper_1_2_chunk.id = 1) OR (_hyper_1_2_chunk.id = 2))
         Rows Removed by Filter: 11992
         Batches Removed by Filter: 4
         Bulk Decompression: true
         ->  Bitmap Heap Scan on _timescaledb_internal.compress_hyper_2_4_chunk (actual rows=12 loops=1)
               Output: compress_hyper_2_4_chunk._ts_meta_count, compress_hyper_2_4_chunk.s, compress_hyper_2_4_chunk._ts_meta_min_2, compress_hyper_2_4_chunk._ts_meta_max_2, compress_hyper_2_4_chunk.ts, compress_hyper_2_4_chunk._ts_meta_min_1, compress_hyper_2_4_chunk._ts_meta_max_1, compress_hyper_2_4_chunk.id, compress_hyper_2_4_chunk._ts_meta_v2_bloom1_payload, compress_hyper_2_4_chunk.payload
               Recheck Cond: (((compress_hyper_2_4_chunk._ts_meta_min_1 <= 1) AND (compress_hyper_2_4_chunk._ts_meta_max_1 >= 1)) OR ((compress_hyper_2_4_chunk._ts_meta_min_1 <= 2) AND (compress_hyper_2_4_chunk._ts_meta_max_1 >= 2)))
               Heap Blocks: exact=6
               ->  BitmapOr (actual rows=0 loops=1)
                     ->  Bitmap Index Scan on compress_hyper_2_4_chunk_s__ts_meta_min_1__ts_meta_max_1__t_idx (actual rows=8 loops=1)
                           Index Cond: ((compress_hyper_2_4_chunk._ts_meta_min_1 <= 1) AND (compress_hyper_2_4_chunk._ts_meta_max_1 >= 1))
                     ->  Bitmap Index Scan on compress_hyper_2_4_chunk_s__ts_meta_min_1__ts_meta_max_1__t_idx (actual rows=12 loops=1)
                           Index Cond: ((compress_hyper_2_4_chunk._ts_meta_min_1 <= 2) AND (compress_hyper_2_4_chunk._ts_meta_max_1 >= 2))
(31 rows)

-- Also try a join with a Bitmap Heap Scan
explain (analyze, verbose, costs off, timing off, summary off)
select * from bscan t1, bscan t2
where (t2.id = 1 or t2.id = 2)
    and t1.s = t2.s
    and t1.payload = -537;
                                                                                                                                                                                                                   QUERY PLAN                                                                                                                                                                                                                   
------------------------------------------------------------------------------------------------------------------------------------------------------------------------------------------------------------------------------------------------------------------------------------------------------------------------------------------------------------------------------------------------------------------------------------------------
 Merge Join (actual rows=50 loops=1)
   Output: t1_1.ts, t1_1.s, t1_1.id, t1_1.payload, t2_1.ts, t2_1.s, t2_1.id, t2_1.payload
<<<<<<< HEAD
   Merge Cond: (t2_1.s = t1_1.s)
   ->  Sort (actual rows=18 loops=1)
         Output: t2_1.ts, t2_1.s, t2_1.id, t2_1.payload
         Sort Key: t2_1.s
         Sort Method: quicksort 
         ->  Append (actual rows=18 loops=1)
               ->  Custom Scan (DecompressChunk) on _timescaledb_internal._hyper_1_1_chunk t2_1 (actual rows=10 loops=1)
                     Output: t2_1.ts, t2_1.s, t2_1.id, t2_1.payload
                     Vectorized Filter: ((t2_1.id = 1) OR (t2_1.id = 2))
                     Rows Removed by Filter: 13990
                     Batches Removed by Filter: 4
                     Bulk Decompression: true
                     ->  Bitmap Heap Scan on _timescaledb_internal.compress_hyper_2_3_chunk compress_hyper_2_3_chunk_1 (actual rows=14 loops=1)
                           Output: compress_hyper_2_3_chunk_1._ts_meta_count, compress_hyper_2_3_chunk_1.s, compress_hyper_2_3_chunk_1._ts_meta_min_2, compress_hyper_2_3_chunk_1._ts_meta_max_2, compress_hyper_2_3_chunk_1.ts, compress_hyper_2_3_chunk_1._ts_meta_min_1, compress_hyper_2_3_chunk_1._ts_meta_max_1, compress_hyper_2_3_chunk_1.id, compress_hyper_2_3_chunk_1._ts_meta_v2_bloom1_payload, compress_hyper_2_3_chunk_1.payload
                           Recheck Cond: (((compress_hyper_2_3_chunk_1._ts_meta_min_1 <= 1) AND (compress_hyper_2_3_chunk_1._ts_meta_max_1 >= 1)) OR ((compress_hyper_2_3_chunk_1._ts_meta_min_1 <= 2) AND (compress_hyper_2_3_chunk_1._ts_meta_max_1 >= 2)))
                           Heap Blocks: exact=6
                           ->  BitmapOr (actual rows=0 loops=1)
                                 ->  Bitmap Index Scan on compress_hyper_2_3_chunk_s__ts_meta_min_1__ts_meta_max_1__t_idx (actual rows=9 loops=1)
                                       Index Cond: ((compress_hyper_2_3_chunk_1._ts_meta_min_1 <= 1) AND (compress_hyper_2_3_chunk_1._ts_meta_max_1 >= 1))
                                 ->  Bitmap Index Scan on compress_hyper_2_3_chunk_s__ts_meta_min_1__ts_meta_max_1__t_idx (actual rows=14 loops=1)
                                       Index Cond: ((compress_hyper_2_3_chunk_1._ts_meta_min_1 <= 2) AND (compress_hyper_2_3_chunk_1._ts_meta_max_1 >= 2))
               ->  Custom Scan (DecompressChunk) on _timescaledb_internal._hyper_1_2_chunk t2_2 (actual rows=8 loops=1)
                     Output: t2_2.ts, t2_2.s, t2_2.id, t2_2.payload
                     Vectorized Filter: ((t2_2.id = 1) OR (t2_2.id = 2))
                     Rows Removed by Filter: 11992
                     Batches Removed by Filter: 4
                     Bulk Decompression: true
                     ->  Bitmap Heap Scan on _timescaledb_internal.compress_hyper_2_4_chunk compress_hyper_2_4_chunk_1 (actual rows=12 loops=1)
                           Output: compress_hyper_2_4_chunk_1._ts_meta_count, compress_hyper_2_4_chunk_1.s, compress_hyper_2_4_chunk_1._ts_meta_min_2, compress_hyper_2_4_chunk_1._ts_meta_max_2, compress_hyper_2_4_chunk_1.ts, compress_hyper_2_4_chunk_1._ts_meta_min_1, compress_hyper_2_4_chunk_1._ts_meta_max_1, compress_hyper_2_4_chunk_1.id, compress_hyper_2_4_chunk_1._ts_meta_v2_bloom1_payload, compress_hyper_2_4_chunk_1.payload
                           Recheck Cond: (((compress_hyper_2_4_chunk_1._ts_meta_min_1 <= 1) AND (compress_hyper_2_4_chunk_1._ts_meta_max_1 >= 1)) OR ((compress_hyper_2_4_chunk_1._ts_meta_min_1 <= 2) AND (compress_hyper_2_4_chunk_1._ts_meta_max_1 >= 2)))
                           Heap Blocks: exact=6
                           ->  BitmapOr (actual rows=0 loops=1)
                                 ->  Bitmap Index Scan on compress_hyper_2_4_chunk_s__ts_meta_min_1__ts_meta_max_1__t_idx (actual rows=8 loops=1)
                                       Index Cond: ((compress_hyper_2_4_chunk_1._ts_meta_min_1 <= 1) AND (compress_hyper_2_4_chunk_1._ts_meta_max_1 >= 1))
                                 ->  Bitmap Index Scan on compress_hyper_2_4_chunk_s__ts_meta_min_1__ts_meta_max_1__t_idx (actual rows=12 loops=1)
                                       Index Cond: ((compress_hyper_2_4_chunk_1._ts_meta_min_1 <= 2) AND (compress_hyper_2_4_chunk_1._ts_meta_max_1 >= 2))
   ->  Materialize (actual rows=618 loops=1)
         Output: t1_1.ts, t1_1.s, t1_1.id, t1_1.payload
         ->  Sort (actual rows=618 loops=1)
               Output: t1_1.ts, t1_1.s, t1_1.id, t1_1.payload
               Sort Key: t1_1.s
               Sort Method: quicksort 
               ->  Append (actual rows=674 loops=1)
                     ->  Custom Scan (DecompressChunk) on _timescaledb_internal._hyper_1_1_chunk t1_1 (actual rows=337 loops=1)
                           Output: t1_1.ts, t1_1.s, t1_1.id, t1_1.payload
                           Vectorized Filter: (t1_1.payload = '-537'::integer)
                           Rows Removed by Filter: 259321
                           Batches Removed by Filter: 3
                           Bulk Decompression: true
                           ->  Seq Scan on _timescaledb_internal.compress_hyper_2_3_chunk (actual rows=276 loops=1)
                                 Output: compress_hyper_2_3_chunk._ts_meta_count, compress_hyper_2_3_chunk.s, compress_hyper_2_3_chunk._ts_meta_min_2, compress_hyper_2_3_chunk._ts_meta_max_2, compress_hyper_2_3_chunk.ts, compress_hyper_2_3_chunk._ts_meta_min_1, compress_hyper_2_3_chunk._ts_meta_max_1, compress_hyper_2_3_chunk.id, compress_hyper_2_3_chunk._ts_meta_v2_bloom1_payload, compress_hyper_2_3_chunk.payload
                                 Filter: _timescaledb_functions.bloom1_contains(compress_hyper_2_3_chunk._ts_meta_v2_bloom1_payload, '-537'::integer)
                                 Rows Removed by Filter: 441
                     ->  Custom Scan (DecompressChunk) on _timescaledb_internal._hyper_1_2_chunk t1_2 (actual rows=337 loops=1)
                           Output: t1_2.ts, t1_2.s, t1_2.id, t1_2.payload
                           Vectorized Filter: (t1_2.payload = '-537'::integer)
                           Rows Removed by Filter: 258227
                           Batches Removed by Filter: 3
                           Bulk Decompression: true
                           ->  Seq Scan on _timescaledb_internal.compress_hyper_2_4_chunk (actual rows=274 loops=1)
                                 Output: compress_hyper_2_4_chunk._ts_meta_count, compress_hyper_2_4_chunk.s, compress_hyper_2_4_chunk._ts_meta_min_2, compress_hyper_2_4_chunk._ts_meta_max_2, compress_hyper_2_4_chunk.ts, compress_hyper_2_4_chunk._ts_meta_min_1, compress_hyper_2_4_chunk._ts_meta_max_1, compress_hyper_2_4_chunk.id, compress_hyper_2_4_chunk._ts_meta_v2_bloom1_payload, compress_hyper_2_4_chunk.payload
                                 Filter: _timescaledb_functions.bloom1_contains(compress_hyper_2_4_chunk._ts_meta_v2_bloom1_payload, '-537'::integer)
                                 Rows Removed by Filter: 443
(65 rows)
=======
   ->  Append (actual rows=18 loops=1)
         ->  Custom Scan (ColumnarScan) on _timescaledb_internal._hyper_1_1_chunk t2_1 (actual rows=10 loops=1)
               Output: t2_1.ts, t2_1.s, t2_1.id, t2_1.payload
               Vectorized Filter: ((t2_1.id = 1) OR (t2_1.id = 2))
               Rows Removed by Filter: 13990
               Batches Removed by Filter: 4
               Bulk Decompression: true
               ->  Bitmap Heap Scan on _timescaledb_internal.compress_hyper_2_3_chunk compress_hyper_2_3_chunk_1 (actual rows=14 loops=1)
                     Output: compress_hyper_2_3_chunk_1._ts_meta_count, compress_hyper_2_3_chunk_1.s, compress_hyper_2_3_chunk_1._ts_meta_min_2, compress_hyper_2_3_chunk_1._ts_meta_max_2, compress_hyper_2_3_chunk_1.ts, compress_hyper_2_3_chunk_1._ts_meta_min_1, compress_hyper_2_3_chunk_1._ts_meta_max_1, compress_hyper_2_3_chunk_1.id, compress_hyper_2_3_chunk_1._ts_meta_v2_bloom1_payload, compress_hyper_2_3_chunk_1.payload
                     Recheck Cond: (((compress_hyper_2_3_chunk_1._ts_meta_min_1 <= 1) AND (compress_hyper_2_3_chunk_1._ts_meta_max_1 >= 1)) OR ((compress_hyper_2_3_chunk_1._ts_meta_min_1 <= 2) AND (compress_hyper_2_3_chunk_1._ts_meta_max_1 >= 2)))
                     Heap Blocks: exact=6
                     ->  BitmapOr (actual rows=0 loops=1)
                           ->  Bitmap Index Scan on compress_hyper_2_3_chunk_s__ts_meta_min_1__ts_meta_max_1__t_idx (actual rows=9 loops=1)
                                 Index Cond: ((compress_hyper_2_3_chunk_1._ts_meta_min_1 <= 1) AND (compress_hyper_2_3_chunk_1._ts_meta_max_1 >= 1))
                           ->  Bitmap Index Scan on compress_hyper_2_3_chunk_s__ts_meta_min_1__ts_meta_max_1__t_idx (actual rows=14 loops=1)
                                 Index Cond: ((compress_hyper_2_3_chunk_1._ts_meta_min_1 <= 2) AND (compress_hyper_2_3_chunk_1._ts_meta_max_1 >= 2))
         ->  Custom Scan (ColumnarScan) on _timescaledb_internal._hyper_1_2_chunk t2_2 (actual rows=8 loops=1)
               Output: t2_2.ts, t2_2.s, t2_2.id, t2_2.payload
               Vectorized Filter: ((t2_2.id = 1) OR (t2_2.id = 2))
               Rows Removed by Filter: 11992
               Batches Removed by Filter: 4
               Bulk Decompression: true
               ->  Bitmap Heap Scan on _timescaledb_internal.compress_hyper_2_4_chunk compress_hyper_2_4_chunk_1 (actual rows=12 loops=1)
                     Output: compress_hyper_2_4_chunk_1._ts_meta_count, compress_hyper_2_4_chunk_1.s, compress_hyper_2_4_chunk_1._ts_meta_min_2, compress_hyper_2_4_chunk_1._ts_meta_max_2, compress_hyper_2_4_chunk_1.ts, compress_hyper_2_4_chunk_1._ts_meta_min_1, compress_hyper_2_4_chunk_1._ts_meta_max_1, compress_hyper_2_4_chunk_1.id, compress_hyper_2_4_chunk_1._ts_meta_v2_bloom1_payload, compress_hyper_2_4_chunk_1.payload
                     Recheck Cond: (((compress_hyper_2_4_chunk_1._ts_meta_min_1 <= 1) AND (compress_hyper_2_4_chunk_1._ts_meta_max_1 >= 1)) OR ((compress_hyper_2_4_chunk_1._ts_meta_min_1 <= 2) AND (compress_hyper_2_4_chunk_1._ts_meta_max_1 >= 2)))
                     Heap Blocks: exact=6
                     ->  BitmapOr (actual rows=0 loops=1)
                           ->  Bitmap Index Scan on compress_hyper_2_4_chunk_s__ts_meta_min_1__ts_meta_max_1__t_idx (actual rows=8 loops=1)
                                 Index Cond: ((compress_hyper_2_4_chunk_1._ts_meta_min_1 <= 1) AND (compress_hyper_2_4_chunk_1._ts_meta_max_1 >= 1))
                           ->  Bitmap Index Scan on compress_hyper_2_4_chunk_s__ts_meta_min_1__ts_meta_max_1__t_idx (actual rows=12 loops=1)
                                 Index Cond: ((compress_hyper_2_4_chunk_1._ts_meta_min_1 <= 2) AND (compress_hyper_2_4_chunk_1._ts_meta_max_1 >= 2))
   ->  Append (actual rows=3 loops=18)
         ->  Custom Scan (ColumnarScan) on _timescaledb_internal._hyper_1_1_chunk t1_1 (actual rows=1 loops=18)
               Output: t1_1.ts, t1_1.s, t1_1.id, t1_1.payload
               Vectorized Filter: (t1_1.payload = '-537'::integer)
               Rows Removed by Filter: 1115
               Batches Removed by Filter: 1
               Bulk Decompression: true
               ->  Index Scan using compress_hyper_2_3_chunk_s__ts_meta_min_1__ts_meta_max_1__t_idx on _timescaledb_internal.compress_hyper_2_3_chunk (actual rows=1 loops=18)
                     Output: compress_hyper_2_3_chunk._ts_meta_count, compress_hyper_2_3_chunk.s, compress_hyper_2_3_chunk._ts_meta_min_2, compress_hyper_2_3_chunk._ts_meta_max_2, compress_hyper_2_3_chunk.ts, compress_hyper_2_3_chunk._ts_meta_min_1, compress_hyper_2_3_chunk._ts_meta_max_1, compress_hyper_2_3_chunk.id, compress_hyper_2_3_chunk._ts_meta_v2_bloom1_payload, compress_hyper_2_3_chunk.payload
                     Index Cond: (compress_hyper_2_3_chunk.s = t2_1.s)
                     Filter: _timescaledb_functions.bloom1_contains(compress_hyper_2_3_chunk._ts_meta_v2_bloom1_payload, '-537'::integer)
                     Rows Removed by Filter: 2
         ->  Custom Scan (ColumnarScan) on _timescaledb_internal._hyper_1_2_chunk t1_2 (actual rows=1 loops=18)
               Output: t1_2.ts, t1_2.s, t1_2.id, t1_2.payload
               Vectorized Filter: (t1_2.payload = '-537'::integer)
               Rows Removed by Filter: 1115
               Bulk Decompression: true
               ->  Index Scan using compress_hyper_2_4_chunk_s__ts_meta_min_1__ts_meta_max_1__t_idx on _timescaledb_internal.compress_hyper_2_4_chunk (actual rows=1 loops=18)
                     Output: compress_hyper_2_4_chunk._ts_meta_count, compress_hyper_2_4_chunk.s, compress_hyper_2_4_chunk._ts_meta_min_2, compress_hyper_2_4_chunk._ts_meta_max_2, compress_hyper_2_4_chunk.ts, compress_hyper_2_4_chunk._ts_meta_min_1, compress_hyper_2_4_chunk._ts_meta_max_1, compress_hyper_2_4_chunk.id, compress_hyper_2_4_chunk._ts_meta_v2_bloom1_payload, compress_hyper_2_4_chunk.payload
                     Index Cond: (compress_hyper_2_4_chunk.s = t2_1.s)
                     Filter: _timescaledb_functions.bloom1_contains(compress_hyper_2_4_chunk._ts_meta_v2_bloom1_payload, '-537'::integer)
                     Rows Removed by Filter: 2
(55 rows)
>>>>>>> 11cfd275

;<|MERGE_RESOLUTION|>--- conflicted
+++ resolved
@@ -117,14 +117,13 @@
 ------------------------------------------------------------------------------------------------------------------------------------------------------------------------------------------------------------------------------------------------------------------------------------------------------------------------------------------------------------------------------------------------------------------------------------------------
  Merge Join (actual rows=50 loops=1)
    Output: t1_1.ts, t1_1.s, t1_1.id, t1_1.payload, t2_1.ts, t2_1.s, t2_1.id, t2_1.payload
-<<<<<<< HEAD
    Merge Cond: (t2_1.s = t1_1.s)
    ->  Sort (actual rows=18 loops=1)
          Output: t2_1.ts, t2_1.s, t2_1.id, t2_1.payload
          Sort Key: t2_1.s
          Sort Method: quicksort 
          ->  Append (actual rows=18 loops=1)
-               ->  Custom Scan (DecompressChunk) on _timescaledb_internal._hyper_1_1_chunk t2_1 (actual rows=10 loops=1)
+               ->  Custom Scan (ColumnarScan) on _timescaledb_internal._hyper_1_1_chunk t2_1 (actual rows=10 loops=1)
                      Output: t2_1.ts, t2_1.s, t2_1.id, t2_1.payload
                      Vectorized Filter: ((t2_1.id = 1) OR (t2_1.id = 2))
                      Rows Removed by Filter: 13990
@@ -139,7 +138,7 @@
                                        Index Cond: ((compress_hyper_2_3_chunk_1._ts_meta_min_1 <= 1) AND (compress_hyper_2_3_chunk_1._ts_meta_max_1 >= 1))
                                  ->  Bitmap Index Scan on compress_hyper_2_3_chunk_s__ts_meta_min_1__ts_meta_max_1__t_idx (actual rows=14 loops=1)
                                        Index Cond: ((compress_hyper_2_3_chunk_1._ts_meta_min_1 <= 2) AND (compress_hyper_2_3_chunk_1._ts_meta_max_1 >= 2))
-               ->  Custom Scan (DecompressChunk) on _timescaledb_internal._hyper_1_2_chunk t2_2 (actual rows=8 loops=1)
+               ->  Custom Scan (ColumnarScan) on _timescaledb_internal._hyper_1_2_chunk t2_2 (actual rows=8 loops=1)
                      Output: t2_2.ts, t2_2.s, t2_2.id, t2_2.payload
                      Vectorized Filter: ((t2_2.id = 1) OR (t2_2.id = 2))
                      Rows Removed by Filter: 11992
@@ -161,7 +160,7 @@
                Sort Key: t1_1.s
                Sort Method: quicksort 
                ->  Append (actual rows=674 loops=1)
-                     ->  Custom Scan (DecompressChunk) on _timescaledb_internal._hyper_1_1_chunk t1_1 (actual rows=337 loops=1)
+                     ->  Custom Scan (ColumnarScan) on _timescaledb_internal._hyper_1_1_chunk t1_1 (actual rows=337 loops=1)
                            Output: t1_1.ts, t1_1.s, t1_1.id, t1_1.payload
                            Vectorized Filter: (t1_1.payload = '-537'::integer)
                            Rows Removed by Filter: 259321
@@ -171,7 +170,7 @@
                                  Output: compress_hyper_2_3_chunk._ts_meta_count, compress_hyper_2_3_chunk.s, compress_hyper_2_3_chunk._ts_meta_min_2, compress_hyper_2_3_chunk._ts_meta_max_2, compress_hyper_2_3_chunk.ts, compress_hyper_2_3_chunk._ts_meta_min_1, compress_hyper_2_3_chunk._ts_meta_max_1, compress_hyper_2_3_chunk.id, compress_hyper_2_3_chunk._ts_meta_v2_bloom1_payload, compress_hyper_2_3_chunk.payload
                                  Filter: _timescaledb_functions.bloom1_contains(compress_hyper_2_3_chunk._ts_meta_v2_bloom1_payload, '-537'::integer)
                                  Rows Removed by Filter: 441
-                     ->  Custom Scan (DecompressChunk) on _timescaledb_internal._hyper_1_2_chunk t1_2 (actual rows=337 loops=1)
+                     ->  Custom Scan (ColumnarScan) on _timescaledb_internal._hyper_1_2_chunk t1_2 (actual rows=337 loops=1)
                            Output: t1_2.ts, t1_2.s, t1_2.id, t1_2.payload
                            Vectorized Filter: (t1_2.payload = '-537'::integer)
                            Rows Removed by Filter: 258227
@@ -182,61 +181,5 @@
                                  Filter: _timescaledb_functions.bloom1_contains(compress_hyper_2_4_chunk._ts_meta_v2_bloom1_payload, '-537'::integer)
                                  Rows Removed by Filter: 443
 (65 rows)
-=======
-   ->  Append (actual rows=18 loops=1)
-         ->  Custom Scan (ColumnarScan) on _timescaledb_internal._hyper_1_1_chunk t2_1 (actual rows=10 loops=1)
-               Output: t2_1.ts, t2_1.s, t2_1.id, t2_1.payload
-               Vectorized Filter: ((t2_1.id = 1) OR (t2_1.id = 2))
-               Rows Removed by Filter: 13990
-               Batches Removed by Filter: 4
-               Bulk Decompression: true
-               ->  Bitmap Heap Scan on _timescaledb_internal.compress_hyper_2_3_chunk compress_hyper_2_3_chunk_1 (actual rows=14 loops=1)
-                     Output: compress_hyper_2_3_chunk_1._ts_meta_count, compress_hyper_2_3_chunk_1.s, compress_hyper_2_3_chunk_1._ts_meta_min_2, compress_hyper_2_3_chunk_1._ts_meta_max_2, compress_hyper_2_3_chunk_1.ts, compress_hyper_2_3_chunk_1._ts_meta_min_1, compress_hyper_2_3_chunk_1._ts_meta_max_1, compress_hyper_2_3_chunk_1.id, compress_hyper_2_3_chunk_1._ts_meta_v2_bloom1_payload, compress_hyper_2_3_chunk_1.payload
-                     Recheck Cond: (((compress_hyper_2_3_chunk_1._ts_meta_min_1 <= 1) AND (compress_hyper_2_3_chunk_1._ts_meta_max_1 >= 1)) OR ((compress_hyper_2_3_chunk_1._ts_meta_min_1 <= 2) AND (compress_hyper_2_3_chunk_1._ts_meta_max_1 >= 2)))
-                     Heap Blocks: exact=6
-                     ->  BitmapOr (actual rows=0 loops=1)
-                           ->  Bitmap Index Scan on compress_hyper_2_3_chunk_s__ts_meta_min_1__ts_meta_max_1__t_idx (actual rows=9 loops=1)
-                                 Index Cond: ((compress_hyper_2_3_chunk_1._ts_meta_min_1 <= 1) AND (compress_hyper_2_3_chunk_1._ts_meta_max_1 >= 1))
-                           ->  Bitmap Index Scan on compress_hyper_2_3_chunk_s__ts_meta_min_1__ts_meta_max_1__t_idx (actual rows=14 loops=1)
-                                 Index Cond: ((compress_hyper_2_3_chunk_1._ts_meta_min_1 <= 2) AND (compress_hyper_2_3_chunk_1._ts_meta_max_1 >= 2))
-         ->  Custom Scan (ColumnarScan) on _timescaledb_internal._hyper_1_2_chunk t2_2 (actual rows=8 loops=1)
-               Output: t2_2.ts, t2_2.s, t2_2.id, t2_2.payload
-               Vectorized Filter: ((t2_2.id = 1) OR (t2_2.id = 2))
-               Rows Removed by Filter: 11992
-               Batches Removed by Filter: 4
-               Bulk Decompression: true
-               ->  Bitmap Heap Scan on _timescaledb_internal.compress_hyper_2_4_chunk compress_hyper_2_4_chunk_1 (actual rows=12 loops=1)
-                     Output: compress_hyper_2_4_chunk_1._ts_meta_count, compress_hyper_2_4_chunk_1.s, compress_hyper_2_4_chunk_1._ts_meta_min_2, compress_hyper_2_4_chunk_1._ts_meta_max_2, compress_hyper_2_4_chunk_1.ts, compress_hyper_2_4_chunk_1._ts_meta_min_1, compress_hyper_2_4_chunk_1._ts_meta_max_1, compress_hyper_2_4_chunk_1.id, compress_hyper_2_4_chunk_1._ts_meta_v2_bloom1_payload, compress_hyper_2_4_chunk_1.payload
-                     Recheck Cond: (((compress_hyper_2_4_chunk_1._ts_meta_min_1 <= 1) AND (compress_hyper_2_4_chunk_1._ts_meta_max_1 >= 1)) OR ((compress_hyper_2_4_chunk_1._ts_meta_min_1 <= 2) AND (compress_hyper_2_4_chunk_1._ts_meta_max_1 >= 2)))
-                     Heap Blocks: exact=6
-                     ->  BitmapOr (actual rows=0 loops=1)
-                           ->  Bitmap Index Scan on compress_hyper_2_4_chunk_s__ts_meta_min_1__ts_meta_max_1__t_idx (actual rows=8 loops=1)
-                                 Index Cond: ((compress_hyper_2_4_chunk_1._ts_meta_min_1 <= 1) AND (compress_hyper_2_4_chunk_1._ts_meta_max_1 >= 1))
-                           ->  Bitmap Index Scan on compress_hyper_2_4_chunk_s__ts_meta_min_1__ts_meta_max_1__t_idx (actual rows=12 loops=1)
-                                 Index Cond: ((compress_hyper_2_4_chunk_1._ts_meta_min_1 <= 2) AND (compress_hyper_2_4_chunk_1._ts_meta_max_1 >= 2))
-   ->  Append (actual rows=3 loops=18)
-         ->  Custom Scan (ColumnarScan) on _timescaledb_internal._hyper_1_1_chunk t1_1 (actual rows=1 loops=18)
-               Output: t1_1.ts, t1_1.s, t1_1.id, t1_1.payload
-               Vectorized Filter: (t1_1.payload = '-537'::integer)
-               Rows Removed by Filter: 1115
-               Batches Removed by Filter: 1
-               Bulk Decompression: true
-               ->  Index Scan using compress_hyper_2_3_chunk_s__ts_meta_min_1__ts_meta_max_1__t_idx on _timescaledb_internal.compress_hyper_2_3_chunk (actual rows=1 loops=18)
-                     Output: compress_hyper_2_3_chunk._ts_meta_count, compress_hyper_2_3_chunk.s, compress_hyper_2_3_chunk._ts_meta_min_2, compress_hyper_2_3_chunk._ts_meta_max_2, compress_hyper_2_3_chunk.ts, compress_hyper_2_3_chunk._ts_meta_min_1, compress_hyper_2_3_chunk._ts_meta_max_1, compress_hyper_2_3_chunk.id, compress_hyper_2_3_chunk._ts_meta_v2_bloom1_payload, compress_hyper_2_3_chunk.payload
-                     Index Cond: (compress_hyper_2_3_chunk.s = t2_1.s)
-                     Filter: _timescaledb_functions.bloom1_contains(compress_hyper_2_3_chunk._ts_meta_v2_bloom1_payload, '-537'::integer)
-                     Rows Removed by Filter: 2
-         ->  Custom Scan (ColumnarScan) on _timescaledb_internal._hyper_1_2_chunk t1_2 (actual rows=1 loops=18)
-               Output: t1_2.ts, t1_2.s, t1_2.id, t1_2.payload
-               Vectorized Filter: (t1_2.payload = '-537'::integer)
-               Rows Removed by Filter: 1115
-               Bulk Decompression: true
-               ->  Index Scan using compress_hyper_2_4_chunk_s__ts_meta_min_1__ts_meta_max_1__t_idx on _timescaledb_internal.compress_hyper_2_4_chunk (actual rows=1 loops=18)
-                     Output: compress_hyper_2_4_chunk._ts_meta_count, compress_hyper_2_4_chunk.s, compress_hyper_2_4_chunk._ts_meta_min_2, compress_hyper_2_4_chunk._ts_meta_max_2, compress_hyper_2_4_chunk.ts, compress_hyper_2_4_chunk._ts_meta_min_1, compress_hyper_2_4_chunk._ts_meta_max_1, compress_hyper_2_4_chunk.id, compress_hyper_2_4_chunk._ts_meta_v2_bloom1_payload, compress_hyper_2_4_chunk.payload
-                     Index Cond: (compress_hyper_2_4_chunk.s = t2_1.s)
-                     Filter: _timescaledb_functions.bloom1_contains(compress_hyper_2_4_chunk._ts_meta_v2_bloom1_payload, '-537'::integer)
-                     Rows Removed by Filter: 2
-(55 rows)
->>>>>>> 11cfd275
 
 ;