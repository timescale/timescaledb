-- This file and its contents are licensed under the Timescale License.
-- Please see the included NOTICE for copyright information and
-- LICENSE-TIMESCALE for a copy of the license.
SET timescaledb.enable_transparent_decompression to OFF;
\set PREFIX 'EXPLAIN (analyze, verbose, costs off, timing off, summary off)'
\ir include/rand_generator.sql
-- This file and its contents are licensed under the Timescale License.
-- Please see the included NOTICE for copyright information and
-- LICENSE-TIMESCALE for a copy of the license.
--------------------------
-- cheap rand generator --
--------------------------
create table rand_minstd_state(i bigint);
create function rand_minstd_advance(bigint) returns bigint
language sql immutable as
$$
	select (16807 * $1) % 2147483647
$$;
create function gen_rand_minstd() returns bigint
language sql security definer as
$$
	update rand_minstd_state set i = rand_minstd_advance(i) returning i
$$;
-- seed the random num generator
insert into rand_minstd_state values (321);
--test_collation ---
--basic test with count
create table foo (a integer, b integer, c integer, d integer);
select table_name from create_hypertable('foo', 'a', chunk_time_interval=> 10);
NOTICE:  adding not-null constraint to column "a"
 table_name 
------------
 foo
(1 row)

create unique index foo_uniq ON foo (a, b);
--note that the "d" order by column is all NULL
insert into foo values( 3 , 16 , 20, NULL);
insert into foo values( 10 , 10 , 20, NULL);
insert into foo values( 20 , 11 , 20, NULL);
insert into foo values( 30 , 12 , 20, NULL);
analyze foo;
-- check that approximate_row_count works with a regular table
SELECT approximate_row_count('foo');
 approximate_row_count 
-----------------------
                     4
(1 row)

SELECT count(*) from foo;
 count 
-------
     4
(1 row)

alter table foo set (timescaledb.compress, timescaledb.compress_segmentby = 'a,b', timescaledb.compress_orderby = 'c desc, d asc nulls last');
--test self-refencing updates
SET timescaledb.enable_transparent_decompression to ON;
update foo set c = 40
where  a = (SELECT max(a) FROM foo);
SET timescaledb.enable_transparent_decompression to OFF;
SELECT id, schema_name, table_name, compression_state as compressed, compressed_hypertable_id FROM _timescaledb_catalog.hypertable ORDER BY id;
 id |      schema_name      |        table_name        | compressed | compressed_hypertable_id 
----+-----------------------+--------------------------+------------+--------------------------
  1 | public                | foo                      |          1 |                        2
  2 | _timescaledb_internal | _compressed_hypertable_2 |          2 |                         
(2 rows)

SELECT * FROM _timescaledb_catalog.compression_settings ORDER BY relid::regclass;
 relid | segmentby | orderby | orderby_desc | orderby_nullsfirst 
-------+-----------+---------+--------------+--------------------
 foo   | {a,b}     | {c,d}   | {t,f}        | {t,f}
(1 row)

SELECT * FROM timescaledb_information.compression_settings ORDER BY hypertable_name;
 hypertable_schema | hypertable_name | attname | segmentby_column_index | orderby_column_index | orderby_asc | orderby_nullsfirst 
-------------------+-----------------+---------+------------------------+----------------------+-------------+--------------------
 public            | foo             | a       |                      1 |                      |             | 
 public            | foo             | b       |                      2 |                      |             | 
 public            | foo             | c       |                        |                    1 | f           | t
 public            | foo             | d       |                        |                    2 | t           | f
(4 rows)

-- TEST2 compress-chunk for the chunks created earlier --
select compress_chunk( '_timescaledb_internal._hyper_1_2_chunk');
             compress_chunk             
----------------------------------------
 _timescaledb_internal._hyper_1_2_chunk
(1 row)

select tgname , tgtype, tgenabled , relname
from pg_trigger t, pg_class rel
where t.tgrelid = rel.oid and rel.relname like '_hyper_1_2_chunk' order by tgname;
 tgname | tgtype | tgenabled | relname 
--------+--------+-----------+---------
(0 rows)

\x
select * from chunk_compression_stats('foo')
order by chunk_name limit 2;
-[ RECORD 1 ]------------------+----------------------
chunk_schema                   | _timescaledb_internal
chunk_name                     | _hyper_1_1_chunk
compression_status             | Uncompressed
before_compression_table_bytes | 
before_compression_index_bytes | 
before_compression_toast_bytes | 
before_compression_total_bytes | 
after_compression_table_bytes  | 
after_compression_index_bytes  | 
after_compression_toast_bytes  | 
after_compression_total_bytes  | 
node_name                      | 
-[ RECORD 2 ]------------------+----------------------
chunk_schema                   | _timescaledb_internal
chunk_name                     | _hyper_1_2_chunk
compression_status             | Compressed
before_compression_table_bytes | 8192
before_compression_index_bytes | 32768
before_compression_toast_bytes | 0
before_compression_total_bytes | 40960
after_compression_table_bytes  | 16384
after_compression_index_bytes  | 16384
after_compression_toast_bytes  | 8192
after_compression_total_bytes  | 40960
node_name                      | 

\x
select compress_chunk( '_timescaledb_internal._hyper_1_1_chunk');
             compress_chunk             
----------------------------------------
 _timescaledb_internal._hyper_1_1_chunk
(1 row)

\x
select * from _timescaledb_catalog.compression_chunk_size
order by chunk_id;
-[ RECORD 1 ]--------------+------
chunk_id                   | 1
compressed_chunk_id        | 6
uncompressed_heap_size     | 8192
uncompressed_toast_size    | 0
uncompressed_index_size    | 32768
compressed_heap_size       | 16384
compressed_toast_size      | 8192
compressed_index_size      | 16384
numrows_pre_compression    | 1
numrows_post_compression   | 1
numrows_frozen_immediately | 1
-[ RECORD 2 ]--------------+------
chunk_id                   | 2
compressed_chunk_id        | 5
uncompressed_heap_size     | 8192
uncompressed_toast_size    | 0
uncompressed_index_size    | 32768
compressed_heap_size       | 16384
compressed_toast_size      | 8192
compressed_index_size      | 16384
numrows_pre_compression    | 1
numrows_post_compression   | 1
numrows_frozen_immediately | 1

\x
select  ch1.id, ch1.schema_name, ch1.table_name ,  ch2.table_name as compress_table
from
_timescaledb_catalog.chunk ch1, _timescaledb_catalog.chunk ch2
where ch1.compressed_chunk_id = ch2.id;
 id |      schema_name      |    table_name    |      compress_table      
----+-----------------------+------------------+--------------------------
  2 | _timescaledb_internal | _hyper_1_2_chunk | compress_hyper_2_5_chunk
  1 | _timescaledb_internal | _hyper_1_1_chunk | compress_hyper_2_6_chunk
(2 rows)

\set ON_ERROR_STOP 0
--cannot compress the chunk the second time around
select compress_chunk( '_timescaledb_internal._hyper_1_2_chunk', false);
ERROR:  chunk "_hyper_1_2_chunk" is already compressed
--TEST2a try DML on a compressed chunk
BEGIN;
insert into foo values( 11 , 10 , 20, 120);
ROLLBACK;
update foo set b =20 where a = 10;
delete from foo where a = 10;
--TEST2b try complex DML on compressed chunk
create table foo_join ( a integer, newval integer);
select table_name from create_hypertable('foo_join', 'a', chunk_time_interval=> 10);
NOTICE:  adding not-null constraint to column "a"
 table_name 
------------
 foo_join
(1 row)

insert into foo_join select generate_series(0,40, 10), 111;
create table foo_join2 ( a integer, newval integer);
select table_name from create_hypertable('foo_join2', 'a', chunk_time_interval=> 10);
NOTICE:  adding not-null constraint to column "a"
 table_name 
------------
 foo_join2
(1 row)

insert into foo_join select generate_series(0,40, 10), 222;
update foo
set b = newval
from foo_join where foo.a = foo_join.a;
update foo
set b = newval
from foo_join where foo.a = foo_join.a and foo_join.a > 10;
--here the chunk gets excluded , so succeeds --
update foo
set b = newval
from foo_join where foo.a = foo_join.a and foo.a > 20;
update foo
set b = (select f1.newval from foo_join f1 left join lateral (select newval as newval2 from  foo_join2 f2 where f1.a= f2.a ) subq on true limit 1);
--upsert test --
insert into foo values(10, 12, 12, 12)
on conflict( a, b)
do update set b = excluded.b;
SELECT * from foo ORDER BY a,b;
 a  |  b  | c  | d  
----+-----+----+----
  3 | 111 | 20 |   
 10 |  12 | 12 | 12
 20 | 111 | 20 |   
 30 | 111 | 40 |   
(4 rows)

--TEST2c Do DML directly on the chunk.
insert into _timescaledb_internal._hyper_1_2_chunk values(10, 12, 12, 12)
on conflict( a, b)
do update set b = excluded.b + 12;
SELECT * from foo ORDER BY a,b;
 a  |  b  | c  | d  
----+-----+----+----
  3 | 111 | 20 |   
 10 |  24 | 12 | 12
 20 | 111 | 20 |   
 30 | 111 | 40 |   
(4 rows)

update _timescaledb_internal._hyper_1_2_chunk
set b = 12;
delete from _timescaledb_internal._hyper_1_2_chunk;
--TEST2d decompress the chunk and try DML
select decompress_chunk( '_timescaledb_internal._hyper_1_2_chunk');
            decompress_chunk            
----------------------------------------
 _timescaledb_internal._hyper_1_2_chunk
(1 row)

insert into foo values( 11 , 10 , 20, 120);
update foo set b =20 where a = 10;
select * from _timescaledb_internal._hyper_1_2_chunk order by a,b;
 a  | b  | c  |  d  
----+----+----+-----
 11 | 10 | 20 | 120
(1 row)

delete from foo where a = 10;
select * from _timescaledb_internal._hyper_1_2_chunk order by a,b;
 a  | b  | c  |  d  
----+----+----+-----
 11 | 10 | 20 | 120
(1 row)

-- TEST3 check if compress data from views is accurate
CREATE TABLE conditions (
      time        TIMESTAMPTZ       NOT NULL,
      location    TEXT              NOT NULL,
      location2    char(10)              NOT NULL,
      temperature DOUBLE PRECISION  NULL,
      humidity    DOUBLE PRECISION  NULL
    );
select create_hypertable( 'conditions', 'time', chunk_time_interval=> '31days'::interval);
    create_hypertable    
-------------------------
 (5,public,conditions,t)
(1 row)

alter table conditions set (timescaledb.compress, timescaledb.compress_segmentby = 'location', timescaledb.compress_orderby = 'time');
insert into conditions
select generate_series('2018-12-01 00:00'::timestamp, '2018-12-31 00:00'::timestamp, '1 day'), 'POR', 'klick', 55, 75;
insert into conditions
select generate_series('2018-12-01 00:00'::timestamp, '2018-12-31 00:00'::timestamp, '1 day'), 'NYC', 'klick', 55, 75;
SELECT id, schema_name, table_name, compression_state as compressed, compressed_hypertable_id FROM _timescaledb_catalog.hypertable WHERE table_name = 'conditions';
 id | schema_name | table_name | compressed | compressed_hypertable_id 
----+-------------+------------+------------+--------------------------
  5 | public      | conditions |          1 |                        6
(1 row)

SELECT * FROM _timescaledb_catalog.compression_settings WHERE relid = 'conditions'::regclass;
   relid    | segmentby  | orderby | orderby_desc | orderby_nullsfirst 
------------+------------+---------+--------------+--------------------
 conditions | {location} | {time}  | {f}          | {f}
(1 row)

select attname, attstorage, typname from pg_attribute at, pg_class cl , pg_type ty
where cl.oid = at.attrelid and  at.attnum > 0
and cl.relname = '_compressed_hypertable_4'
and atttypid = ty.oid
order by at.attnum;
 attname | attstorage | typname 
---------+------------+---------
(0 rows)

SELECT ch1.schema_name|| '.' || ch1.table_name as "CHUNK_NAME", ch1.id "CHUNK_ID"
FROM _timescaledb_catalog.chunk ch1, _timescaledb_catalog.hypertable ht where ch1.hypertable_id = ht.id and ht.table_name like 'conditions'
ORDER BY ch1.id
LIMIT 1 \gset
SELECT count(*) from :CHUNK_NAME;
 count 
-------
    42
(1 row)

SELECT count(*) as "ORIGINAL_CHUNK_COUNT" from :CHUNK_NAME \gset
select tableoid::regclass, count(*) from conditions group by tableoid order by tableoid;
                tableoid                 | count 
-----------------------------------------+-------
 _timescaledb_internal._hyper_5_12_chunk |    42
 _timescaledb_internal._hyper_5_13_chunk |    20
(2 rows)

SELECT compress_chunk(ch) FROM show_chunks('conditions') ch LIMIT 1;
             compress_chunk              
-----------------------------------------
 _timescaledb_internal._hyper_5_12_chunk
(1 row)

--test that only one chunk was affected
--note tables with 0 rows will not show up in here.
select tableoid::regclass, count(*) from conditions group by tableoid order by tableoid;
                tableoid                 | count 
-----------------------------------------+-------
 _timescaledb_internal._hyper_5_13_chunk |    20
(1 row)

SELECT compress_chunk(ch, true) FROM show_chunks('conditions') ch ORDER BY ch::text DESC LIMIT 1;
             compress_chunk              
-----------------------------------------
 _timescaledb_internal._hyper_5_13_chunk
(1 row)

select tableoid::regclass, count(*) from conditions group by tableoid order by tableoid;
 tableoid | count 
----------+-------
(0 rows)

select  compressed.schema_name|| '.' || compressed.table_name as "COMPRESSED_CHUNK_NAME"
from _timescaledb_catalog.chunk uncompressed, _timescaledb_catalog.chunk compressed
where uncompressed.compressed_chunk_id = compressed.id AND uncompressed.id = :'CHUNK_ID' \gset
SELECT count(*) from :CHUNK_NAME;
 count 
-------
     0
(1 row)

SELECT count(*) from :COMPRESSED_CHUNK_NAME;
 count 
-------
     2
(1 row)

SELECT sum(_ts_meta_count) from :COMPRESSED_CHUNK_NAME;
 sum 
-----
  42
(1 row)

SELECT location, _ts_meta_sequence_num from :COMPRESSED_CHUNK_NAME ORDER BY 1,2;
 location | _ts_meta_sequence_num 
----------+-----------------------
 NYC      |                    10
 POR      |                    10
(2 rows)

\x
SELECT chunk_id, numrows_pre_compression, numrows_post_compression
FROM _timescaledb_catalog.chunk srcch,
      _timescaledb_catalog.compression_chunk_size map,
     _timescaledb_catalog.hypertable srcht
WHERE map.chunk_id = srcch.id and srcht.id = srcch.hypertable_id
       and srcht.table_name like 'conditions'
order by chunk_id;
-[ RECORD 1 ]------------+---
chunk_id                 | 12
numrows_pre_compression  | 42
numrows_post_compression | 2
-[ RECORD 2 ]------------+---
chunk_id                 | 13
numrows_pre_compression  | 20
numrows_post_compression | 2

select * from chunk_compression_stats('conditions')
order by chunk_name;
-[ RECORD 1 ]------------------+----------------------
chunk_schema                   | _timescaledb_internal
chunk_name                     | _hyper_5_12_chunk
compression_status             | Compressed
before_compression_table_bytes | 8192
before_compression_index_bytes | 16384
before_compression_toast_bytes | 8192
before_compression_total_bytes | 32768
after_compression_table_bytes  | 16384
after_compression_index_bytes  | 16384
after_compression_toast_bytes  | 8192
after_compression_total_bytes  | 40960
node_name                      | 
-[ RECORD 2 ]------------------+----------------------
chunk_schema                   | _timescaledb_internal
chunk_name                     | _hyper_5_13_chunk
compression_status             | Compressed
before_compression_table_bytes | 8192
before_compression_index_bytes | 16384
before_compression_toast_bytes | 8192
before_compression_total_bytes | 32768
after_compression_table_bytes  | 16384
after_compression_index_bytes  | 16384
after_compression_toast_bytes  | 8192
after_compression_total_bytes  | 40960
node_name                      | 

select * from hypertable_compression_stats('foo');
-[ RECORD 1 ]------------------+------
total_chunks                   | 4
number_compressed_chunks       | 1
before_compression_table_bytes | 8192
before_compression_index_bytes | 32768
before_compression_toast_bytes | 0
before_compression_total_bytes | 40960
after_compression_table_bytes  | 16384
after_compression_index_bytes  | 16384
after_compression_toast_bytes  | 8192
after_compression_total_bytes  | 40960
node_name                      | 

select * from hypertable_compression_stats('conditions');
-[ RECORD 1 ]------------------+------
total_chunks                   | 2
number_compressed_chunks       | 2
before_compression_table_bytes | 16384
before_compression_index_bytes | 32768
before_compression_toast_bytes | 16384
before_compression_total_bytes | 65536
after_compression_table_bytes  | 32768
after_compression_index_bytes  | 32768
after_compression_toast_bytes  | 16384
after_compression_total_bytes  | 81920
node_name                      | 

vacuum full foo;
vacuum full conditions;
-- After vacuum, table_bytes is 0, but any associated index/toast storage is not
-- completely reclaimed. Sets it at 8K (page size). So a chunk which has
-- been compressed still incurs an overhead of n * 8KB (for every index + toast table) storage on the original uncompressed chunk.
select pg_size_pretty(table_bytes), pg_size_pretty(index_bytes),
pg_size_pretty(toast_bytes), pg_size_pretty(total_bytes)
from hypertable_detailed_size('conditions');
-[ RECORD 1 ]--+-------
pg_size_pretty | 16 kB
pg_size_pretty | 56 kB
pg_size_pretty | 40 kB
pg_size_pretty | 112 kB

select * from timescaledb_information.hypertables
where hypertable_name like 'foo' or hypertable_name like 'conditions'
order by hypertable_name;
-[ RECORD 1 ]-------+------------------
hypertable_schema   | public
hypertable_name     | conditions
owner               | default_perm_user
num_dimensions      | 1
num_chunks          | 2
compression_enabled | t
tablespaces         | 
-[ RECORD 2 ]-------+------------------
hypertable_schema   | public
hypertable_name     | foo
owner               | default_perm_user
num_dimensions      | 1
num_chunks          | 4
compression_enabled | t
tablespaces         | 

\x
SELECT count(decompress_chunk(ch)) FROM show_chunks('conditions') ch;
 count 
-------
     2
(1 row)

SELECT count(*), count(*) = :'ORIGINAL_CHUNK_COUNT' from :CHUNK_NAME;
 count | ?column? 
-------+----------
    42 | t
(1 row)

--check that the compressed chunk is dropped
\set ON_ERROR_STOP 0
SELECT count(*) from :COMPRESSED_CHUNK_NAME;
ERROR:  relation "_timescaledb_internal.compress_hyper_6_14_chunk" does not exist at character 22
\set ON_ERROR_STOP 1
--size information is gone too
select count(*)
FROM _timescaledb_catalog.chunk ch1, _timescaledb_catalog.hypertable ht,
_timescaledb_catalog.compression_chunk_size map
where ch1.hypertable_id = ht.id and ht.table_name like 'conditions'
and map.chunk_id = ch1.id;
 count 
-------
     0
(1 row)

--make sure  compressed_chunk_id  is reset to NULL
select ch1.compressed_chunk_id IS NULL
FROM _timescaledb_catalog.chunk ch1, _timescaledb_catalog.hypertable ht where ch1.hypertable_id = ht.id and ht.table_name like 'conditions';
 ?column? 
----------
 t
 t
(2 rows)

-- test plans get invalidated when chunks get compressed
SET timescaledb.enable_transparent_decompression TO ON;
CREATE TABLE plan_inval(time timestamptz, device_id int);
SELECT create_hypertable('plan_inval','time');
NOTICE:  adding not-null constraint to column "time"
    create_hypertable    
-------------------------
 (7,public,plan_inval,t)
(1 row)

ALTER TABLE plan_inval SET (timescaledb.compress,timescaledb.compress_orderby='time desc');
-- create 2 chunks
INSERT INTO plan_inval SELECT * FROM (VALUES ('2000-01-01'::timestamptz,1), ('2000-01-07'::timestamptz,1)) v(time,device_id);
SET max_parallel_workers_per_gather to 0;
-- Disable hash aggregation to get a deterministic test output
SET enable_hashagg = OFF;
PREPARE prep_plan AS SELECT count(*) FROM plan_inval;
EXECUTE prep_plan;
 count 
-------
     2
(1 row)

EXECUTE prep_plan;
 count 
-------
     2
(1 row)

EXECUTE prep_plan;
 count 
-------
     2
(1 row)

-- get name of first chunk
SELECT tableoid::regclass AS "CHUNK_NAME" FROM plan_inval ORDER BY time LIMIT 1
\gset
SELECT compress_chunk(:'CHUNK_NAME');
             compress_chunk              
-----------------------------------------
 _timescaledb_internal._hyper_7_16_chunk
(1 row)

EXECUTE prep_plan;
 count 
-------
     2
(1 row)

EXPLAIN (COSTS OFF) EXECUTE prep_plan;
                              QUERY PLAN                              
----------------------------------------------------------------------
 Finalize Aggregate
   ->  Append
         ->  Partial Aggregate
               ->  Custom Scan (DecompressChunk) on _hyper_7_16_chunk
                     ->  Seq Scan on compress_hyper_8_18_chunk
         ->  Partial Aggregate
               ->  Seq Scan on _hyper_7_17_chunk
(7 rows)

SET enable_hashagg = ON;
CREATE TABLE test_collation (
      time      TIMESTAMPTZ       NOT NULL,
      device_id  TEXT   COLLATE "C"           NULL,
      device_id_2  TEXT  COLLATE "POSIX"           NULL,
      val_1 TEXT  COLLATE "C" NULL,
      val_2 TEXT COLLATE "POSIX"  NULL
    );
--we want all the data to go into 1 chunk. so use 1 year chunk interval
select create_hypertable( 'test_collation', 'time', chunk_time_interval=> '1 day'::interval);
      create_hypertable      
-----------------------------
 (9,public,test_collation,t)
(1 row)

\set ON_ERROR_STOP 0
--forbid setting collation in compression ORDER BY clause. (parse error is fine)
alter table test_collation set (timescaledb.compress, timescaledb.compress_segmentby='device_id, device_id_2', timescaledb.compress_orderby = 'val_1 COLLATE "POSIX", val2, time');
ERROR:  unable to parse ordering option "val_1 COLLATE "POSIX", val2, time"
\set ON_ERROR_STOP 1
alter table test_collation set (timescaledb.compress, timescaledb.compress_segmentby='device_id, device_id_2', timescaledb.compress_orderby = 'val_1, val_2, time');
insert into test_collation
select generate_series('2018-01-01 00:00'::timestamp, '2018-01-10 00:00'::timestamp, '2 hour'), 'device_1', 'device_3', gen_rand_minstd(), gen_rand_minstd();
insert into test_collation
select generate_series('2018-01-01 00:00'::timestamp, '2018-01-10 00:00'::timestamp, '2 hour'), 'device_2', 'device_4', gen_rand_minstd(), gen_rand_minstd();
insert into test_collation
select generate_series('2018-01-01 00:00'::timestamp, '2018-01-10 00:00'::timestamp, '2 hour'), NULL, 'device_5', gen_rand_minstd(), gen_rand_minstd();
--compress 2 chunks
SELECT compress_chunk(ch) FROM show_chunks('test_collation') ch LIMIT 2;
             compress_chunk              
-----------------------------------------
 _timescaledb_internal._hyper_9_19_chunk
 _timescaledb_internal._hyper_9_20_chunk
(2 rows)

CREATE OR REPLACE PROCEDURE reindex_compressed_hypertable(hypertable REGCLASS)
AS $$
DECLARE
  hyper_id int;
BEGIN
  SELECT h.compressed_hypertable_id
  INTO hyper_id
  FROM _timescaledb_catalog.hypertable h
  WHERE h.table_name = hypertable::name;
  EXECUTE format('REINDEX TABLE _timescaledb_internal._compressed_hypertable_%s',
    hyper_id);
END $$ LANGUAGE plpgsql;
-- reindexing compressed hypertable to update statistics
CALL reindex_compressed_hypertable('test_collation');
--segment bys are pushed down correctly
EXPLAIN (costs off) SELECT * FROM test_collation WHERE device_id < 'a';
                                                         QUERY PLAN                                                         
----------------------------------------------------------------------------------------------------------------------------
 Append
   ->  Custom Scan (DecompressChunk) on _hyper_9_19_chunk
         ->  Index Scan using compress_hyper_10_29_chunk_device_id_device_id_2__ts_meta_s_idx on compress_hyper_10_29_chunk
               Index Cond: (device_id < 'a'::text)
   ->  Custom Scan (DecompressChunk) on _hyper_9_20_chunk
         ->  Index Scan using compress_hyper_10_30_chunk_device_id_device_id_2__ts_meta_s_idx on compress_hyper_10_30_chunk
               Index Cond: (device_id < 'a'::text)
   ->  Seq Scan on _hyper_9_21_chunk
         Filter: (device_id < 'a'::text)
   ->  Seq Scan on _hyper_9_22_chunk
         Filter: (device_id < 'a'::text)
   ->  Seq Scan on _hyper_9_23_chunk
         Filter: (device_id < 'a'::text)
   ->  Seq Scan on _hyper_9_24_chunk
         Filter: (device_id < 'a'::text)
   ->  Seq Scan on _hyper_9_25_chunk
         Filter: (device_id < 'a'::text)
   ->  Seq Scan on _hyper_9_26_chunk
         Filter: (device_id < 'a'::text)
   ->  Seq Scan on _hyper_9_27_chunk
         Filter: (device_id < 'a'::text)
   ->  Seq Scan on _hyper_9_28_chunk
         Filter: (device_id < 'a'::text)
(23 rows)

EXPLAIN (costs off) SELECT * FROM test_collation WHERE device_id < 'a' COLLATE "POSIX";
                          QUERY PLAN                           
---------------------------------------------------------------
 Append
   ->  Custom Scan (DecompressChunk) on _hyper_9_19_chunk
         ->  Seq Scan on compress_hyper_10_29_chunk
               Filter: (device_id < 'a'::text COLLATE "POSIX")
   ->  Custom Scan (DecompressChunk) on _hyper_9_20_chunk
         ->  Seq Scan on compress_hyper_10_30_chunk
               Filter: (device_id < 'a'::text COLLATE "POSIX")
   ->  Seq Scan on _hyper_9_21_chunk
         Filter: (device_id < 'a'::text COLLATE "POSIX")
   ->  Seq Scan on _hyper_9_22_chunk
         Filter: (device_id < 'a'::text COLLATE "POSIX")
   ->  Seq Scan on _hyper_9_23_chunk
         Filter: (device_id < 'a'::text COLLATE "POSIX")
   ->  Seq Scan on _hyper_9_24_chunk
         Filter: (device_id < 'a'::text COLLATE "POSIX")
   ->  Seq Scan on _hyper_9_25_chunk
         Filter: (device_id < 'a'::text COLLATE "POSIX")
   ->  Seq Scan on _hyper_9_26_chunk
         Filter: (device_id < 'a'::text COLLATE "POSIX")
   ->  Seq Scan on _hyper_9_27_chunk
         Filter: (device_id < 'a'::text COLLATE "POSIX")
   ->  Seq Scan on _hyper_9_28_chunk
         Filter: (device_id < 'a'::text COLLATE "POSIX")
(23 rows)

\set ON_ERROR_STOP 0
EXPLAIN (costs off) SELECT * FROM test_collation WHERE device_id COLLATE "POSIX" < device_id_2 COLLATE "C";
ERROR:  collation mismatch between explicit collations "POSIX" and "C" at character 96
SELECT device_id < device_id_2  FROM test_collation;
ERROR:  could not determine which collation to use for string comparison
\set ON_ERROR_STOP 1
--segment meta on order bys pushdown
--should work
EXPLAIN (costs off) SELECT * FROM test_collation WHERE val_1 < 'a';
                        QUERY PLAN                        
----------------------------------------------------------
 Append
   ->  Custom Scan (DecompressChunk) on _hyper_9_19_chunk
         Filter: (val_1 < 'a'::text)
         ->  Seq Scan on compress_hyper_10_29_chunk
               Filter: (_ts_meta_min_1 < 'a'::text)
   ->  Custom Scan (DecompressChunk) on _hyper_9_20_chunk
         Filter: (val_1 < 'a'::text)
         ->  Seq Scan on compress_hyper_10_30_chunk
               Filter: (_ts_meta_min_1 < 'a'::text)
   ->  Seq Scan on _hyper_9_21_chunk
         Filter: (val_1 < 'a'::text)
   ->  Seq Scan on _hyper_9_22_chunk
         Filter: (val_1 < 'a'::text)
   ->  Seq Scan on _hyper_9_23_chunk
         Filter: (val_1 < 'a'::text)
   ->  Seq Scan on _hyper_9_24_chunk
         Filter: (val_1 < 'a'::text)
   ->  Seq Scan on _hyper_9_25_chunk
         Filter: (val_1 < 'a'::text)
   ->  Seq Scan on _hyper_9_26_chunk
         Filter: (val_1 < 'a'::text)
   ->  Seq Scan on _hyper_9_27_chunk
         Filter: (val_1 < 'a'::text)
   ->  Seq Scan on _hyper_9_28_chunk
         Filter: (val_1 < 'a'::text)
(25 rows)

EXPLAIN (costs off) SELECT * FROM test_collation WHERE val_2 < 'a';
                        QUERY PLAN                        
----------------------------------------------------------
 Append
   ->  Custom Scan (DecompressChunk) on _hyper_9_19_chunk
         Filter: (val_2 < 'a'::text)
         ->  Seq Scan on compress_hyper_10_29_chunk
               Filter: (_ts_meta_min_2 < 'a'::text)
   ->  Custom Scan (DecompressChunk) on _hyper_9_20_chunk
         Filter: (val_2 < 'a'::text)
         ->  Seq Scan on compress_hyper_10_30_chunk
               Filter: (_ts_meta_min_2 < 'a'::text)
   ->  Seq Scan on _hyper_9_21_chunk
         Filter: (val_2 < 'a'::text)
   ->  Seq Scan on _hyper_9_22_chunk
         Filter: (val_2 < 'a'::text)
   ->  Seq Scan on _hyper_9_23_chunk
         Filter: (val_2 < 'a'::text)
   ->  Seq Scan on _hyper_9_24_chunk
         Filter: (val_2 < 'a'::text)
   ->  Seq Scan on _hyper_9_25_chunk
         Filter: (val_2 < 'a'::text)
   ->  Seq Scan on _hyper_9_26_chunk
         Filter: (val_2 < 'a'::text)
   ->  Seq Scan on _hyper_9_27_chunk
         Filter: (val_2 < 'a'::text)
   ->  Seq Scan on _hyper_9_28_chunk
         Filter: (val_2 < 'a'::text)
(25 rows)

EXPLAIN (costs off) SELECT * FROM test_collation WHERE val_1 < 'a' COLLATE "C";
                           QUERY PLAN                           
----------------------------------------------------------------
 Append
   ->  Custom Scan (DecompressChunk) on _hyper_9_19_chunk
         Filter: (val_1 < 'a'::text COLLATE "C")
         ->  Seq Scan on compress_hyper_10_29_chunk
               Filter: (_ts_meta_min_1 < 'a'::text COLLATE "C")
   ->  Custom Scan (DecompressChunk) on _hyper_9_20_chunk
         Filter: (val_1 < 'a'::text COLLATE "C")
         ->  Seq Scan on compress_hyper_10_30_chunk
               Filter: (_ts_meta_min_1 < 'a'::text COLLATE "C")
   ->  Seq Scan on _hyper_9_21_chunk
         Filter: (val_1 < 'a'::text COLLATE "C")
   ->  Seq Scan on _hyper_9_22_chunk
         Filter: (val_1 < 'a'::text COLLATE "C")
   ->  Seq Scan on _hyper_9_23_chunk
         Filter: (val_1 < 'a'::text COLLATE "C")
   ->  Seq Scan on _hyper_9_24_chunk
         Filter: (val_1 < 'a'::text COLLATE "C")
   ->  Seq Scan on _hyper_9_25_chunk
         Filter: (val_1 < 'a'::text COLLATE "C")
   ->  Seq Scan on _hyper_9_26_chunk
         Filter: (val_1 < 'a'::text COLLATE "C")
   ->  Seq Scan on _hyper_9_27_chunk
         Filter: (val_1 < 'a'::text COLLATE "C")
   ->  Seq Scan on _hyper_9_28_chunk
         Filter: (val_1 < 'a'::text COLLATE "C")
(25 rows)

EXPLAIN (costs off) SELECT * FROM test_collation WHERE val_2 < 'a' COLLATE "POSIX";
                             QUERY PLAN                             
--------------------------------------------------------------------
 Append
   ->  Custom Scan (DecompressChunk) on _hyper_9_19_chunk
         Filter: (val_2 < 'a'::text COLLATE "POSIX")
         ->  Seq Scan on compress_hyper_10_29_chunk
               Filter: (_ts_meta_min_2 < 'a'::text COLLATE "POSIX")
   ->  Custom Scan (DecompressChunk) on _hyper_9_20_chunk
         Filter: (val_2 < 'a'::text COLLATE "POSIX")
         ->  Seq Scan on compress_hyper_10_30_chunk
               Filter: (_ts_meta_min_2 < 'a'::text COLLATE "POSIX")
   ->  Seq Scan on _hyper_9_21_chunk
         Filter: (val_2 < 'a'::text COLLATE "POSIX")
   ->  Seq Scan on _hyper_9_22_chunk
         Filter: (val_2 < 'a'::text COLLATE "POSIX")
   ->  Seq Scan on _hyper_9_23_chunk
         Filter: (val_2 < 'a'::text COLLATE "POSIX")
   ->  Seq Scan on _hyper_9_24_chunk
         Filter: (val_2 < 'a'::text COLLATE "POSIX")
   ->  Seq Scan on _hyper_9_25_chunk
         Filter: (val_2 < 'a'::text COLLATE "POSIX")
   ->  Seq Scan on _hyper_9_26_chunk
         Filter: (val_2 < 'a'::text COLLATE "POSIX")
   ->  Seq Scan on _hyper_9_27_chunk
         Filter: (val_2 < 'a'::text COLLATE "POSIX")
   ->  Seq Scan on _hyper_9_28_chunk
         Filter: (val_2 < 'a'::text COLLATE "POSIX")
(25 rows)

--cannot pushdown when op collation does not match column's collation since min/max used different collation than what op needs
EXPLAIN (costs off) SELECT * FROM test_collation WHERE val_1 < 'a' COLLATE "POSIX";
                        QUERY PLAN                        
----------------------------------------------------------
 Append
   ->  Custom Scan (DecompressChunk) on _hyper_9_19_chunk
         Filter: (val_1 < 'a'::text COLLATE "POSIX")
         ->  Seq Scan on compress_hyper_10_29_chunk
   ->  Custom Scan (DecompressChunk) on _hyper_9_20_chunk
         Filter: (val_1 < 'a'::text COLLATE "POSIX")
         ->  Seq Scan on compress_hyper_10_30_chunk
   ->  Seq Scan on _hyper_9_21_chunk
         Filter: (val_1 < 'a'::text COLLATE "POSIX")
   ->  Seq Scan on _hyper_9_22_chunk
         Filter: (val_1 < 'a'::text COLLATE "POSIX")
   ->  Seq Scan on _hyper_9_23_chunk
         Filter: (val_1 < 'a'::text COLLATE "POSIX")
   ->  Seq Scan on _hyper_9_24_chunk
         Filter: (val_1 < 'a'::text COLLATE "POSIX")
   ->  Seq Scan on _hyper_9_25_chunk
         Filter: (val_1 < 'a'::text COLLATE "POSIX")
   ->  Seq Scan on _hyper_9_26_chunk
         Filter: (val_1 < 'a'::text COLLATE "POSIX")
   ->  Seq Scan on _hyper_9_27_chunk
         Filter: (val_1 < 'a'::text COLLATE "POSIX")
   ->  Seq Scan on _hyper_9_28_chunk
         Filter: (val_1 < 'a'::text COLLATE "POSIX")
(23 rows)

EXPLAIN (costs off) SELECT * FROM test_collation WHERE val_2 < 'a' COLLATE "C";
                        QUERY PLAN                        
----------------------------------------------------------
 Append
   ->  Custom Scan (DecompressChunk) on _hyper_9_19_chunk
         Filter: (val_2 < 'a'::text COLLATE "C")
         ->  Seq Scan on compress_hyper_10_29_chunk
   ->  Custom Scan (DecompressChunk) on _hyper_9_20_chunk
         Filter: (val_2 < 'a'::text COLLATE "C")
         ->  Seq Scan on compress_hyper_10_30_chunk
   ->  Seq Scan on _hyper_9_21_chunk
         Filter: (val_2 < 'a'::text COLLATE "C")
   ->  Seq Scan on _hyper_9_22_chunk
         Filter: (val_2 < 'a'::text COLLATE "C")
   ->  Seq Scan on _hyper_9_23_chunk
         Filter: (val_2 < 'a'::text COLLATE "C")
   ->  Seq Scan on _hyper_9_24_chunk
         Filter: (val_2 < 'a'::text COLLATE "C")
   ->  Seq Scan on _hyper_9_25_chunk
         Filter: (val_2 < 'a'::text COLLATE "C")
   ->  Seq Scan on _hyper_9_26_chunk
         Filter: (val_2 < 'a'::text COLLATE "C")
   ->  Seq Scan on _hyper_9_27_chunk
         Filter: (val_2 < 'a'::text COLLATE "C")
   ->  Seq Scan on _hyper_9_28_chunk
         Filter: (val_2 < 'a'::text COLLATE "C")
(23 rows)

--test datatypes
CREATE TABLE datatype_test(
  time timestamptz NOT NULL,
  int2_column int2,
  int4_column int4,
  int8_column int8,
  float4_column float4,
  float8_column float8,
  date_column date,
  timestamp_column timestamp,
  timestamptz_column timestamptz,
  interval_column interval,
  numeric_column numeric,
  decimal_column decimal,
  text_column text,
  char_column char
);
SELECT create_hypertable('datatype_test','time');
WARNING:  column type "timestamp without time zone" used for "timestamp_column" does not follow best practices
      create_hypertable      
-----------------------------
 (11,public,datatype_test,t)
(1 row)

ALTER TABLE datatype_test SET (timescaledb.compress);
INSERT INTO datatype_test VALUES ('2000-01-01',2,4,8,4.0,8.0,'2000-01-01','2001-01-01 12:00','2001-01-01 6:00','1 week', 3.41, 4.2, 'text', 'x');
SELECT count(compress_chunk(ch)) FROM show_chunks('datatype_test') ch;
 count 
-------
     1
(1 row)

select id, schema_name, table_name, compression_state as compressed, compressed_hypertable_id from _timescaledb_catalog.hypertable where table_name = 'datatype_test';
 id | schema_name |  table_name   | compressed | compressed_hypertable_id 
----+-------------+---------------+------------+--------------------------
 11 | public      | datatype_test |          1 |                       12
(1 row)

SELECT * FROM _timescaledb_catalog.compression_settings WHERE relid='datatype_test'::regclass;
     relid     | segmentby | orderby | orderby_desc | orderby_nullsfirst 
---------------+-----------+---------+--------------+--------------------
 datatype_test |           | {time}  | {t}          | {t}
(1 row)

--TEST try to compress a hypertable that has a continuous aggregate
CREATE TABLE metrics(time timestamptz, device_id int, v1 float, v2 float);
SELECT create_hypertable('metrics','time');
NOTICE:  adding not-null constraint to column "time"
   create_hypertable   
-----------------------
 (13,public,metrics,t)
(1 row)

INSERT INTO metrics SELECT generate_series('2000-01-01'::timestamptz,'2000-01-10','1m'),1,0.25,0.75;
-- check expressions in view definition
CREATE MATERIALIZED VIEW cagg_expr WITH (timescaledb.continuous)
AS
SELECT
  time_bucket('1d', time) AS time,
  'Const'::text AS Const,
  4.3::numeric AS "numeric",
  first(metrics,time),
  CASE WHEN true THEN 'foo' ELSE 'bar' END,
  COALESCE(NULL,'coalesce'),
  avg(v1) + avg(v2) AS avg1,
  avg(v1+v2) AS avg2,
  count(*) AS cnt
FROM metrics
GROUP BY 1 WITH NO DATA;
CALL refresh_continuous_aggregate('cagg_expr', NULL, NULL);
SELECT * FROM cagg_expr ORDER BY time LIMIT 5;
             time             | const | numeric |                    first                     | case | coalesce | avg1 | avg2 | cnt  
------------------------------+-------+---------+----------------------------------------------+------+----------+------+------+------
 Fri Dec 31 16:00:00 1999 PST | Const |     4.3 | ("Sat Jan 01 00:00:00 2000 PST",1,0.25,0.75) | foo  | coalesce |    1 |    1 |  960
 Sat Jan 01 16:00:00 2000 PST | Const |     4.3 | ("Sat Jan 01 16:00:00 2000 PST",1,0.25,0.75) | foo  | coalesce |    1 |    1 | 1440
 Sun Jan 02 16:00:00 2000 PST | Const |     4.3 | ("Sun Jan 02 16:00:00 2000 PST",1,0.25,0.75) | foo  | coalesce |    1 |    1 | 1440
 Mon Jan 03 16:00:00 2000 PST | Const |     4.3 | ("Mon Jan 03 16:00:00 2000 PST",1,0.25,0.75) | foo  | coalesce |    1 |    1 | 1440
 Tue Jan 04 16:00:00 2000 PST | Const |     4.3 | ("Tue Jan 04 16:00:00 2000 PST",1,0.25,0.75) | foo  | coalesce |    1 |    1 | 1440
(5 rows)

ALTER TABLE metrics set(timescaledb.compress);
-- test rescan in compress chunk dml blocker
CREATE TABLE rescan_test(id integer NOT NULL, t timestamptz NOT NULL, val double precision, PRIMARY KEY(id, t));
SELECT create_hypertable('rescan_test', 't', chunk_time_interval => interval '1 day');
     create_hypertable     
---------------------------
 (16,public,rescan_test,t)
(1 row)

-- compression
ALTER TABLE rescan_test SET (timescaledb.compress, timescaledb.compress_segmentby = 'id');
-- INSERT dummy data
INSERT INTO rescan_test SELECT 1, time, random() FROM generate_series('2000-01-01'::timestamptz, '2000-01-05'::timestamptz, '1h'::interval) g(time);
SELECT count(*) FROM rescan_test;
 count 
-------
    97
(1 row)

-- compress first chunk
SELECT compress_chunk(ch) FROM show_chunks('rescan_test') ch LIMIT 1;
              compress_chunk              
------------------------------------------
 _timescaledb_internal._hyper_16_36_chunk
(1 row)

-- count should be equal to count before compression
SELECT count(*) FROM rescan_test;
 count 
-------
    97
(1 row)

-- single row update is fine
UPDATE rescan_test SET val = val + 1 WHERE rescan_test.id = 1 AND rescan_test.t = '2000-01-03 00:00:00+00';
-- multi row update via WHERE is fine
UPDATE rescan_test SET val = val + 1 WHERE rescan_test.id = 1 AND rescan_test.t > '2000-01-03 00:00:00+00';
-- single row update with FROM is allowed if no compressed chunks are hit
UPDATE rescan_test SET val = tmp.val
FROM (SELECT x.id, x.t, x.val FROM unnest(array[(1, '2000-01-03 00:00:00+00', 2.045)]::rescan_test[]) AS x) AS tmp
WHERE rescan_test.id = tmp.id AND rescan_test.t = tmp.t AND rescan_test.t >= '2000-01-03';
-- single row update with FROM is blocked
\set ON_ERROR_STOP 0
UPDATE rescan_test SET val = tmp.val
FROM (SELECT x.id, x.t, x.val FROM unnest(array[(1, '2000-01-03 00:00:00+00', 2.045)]::rescan_test[]) AS x) AS tmp
WHERE rescan_test.id = tmp.id AND rescan_test.t = tmp.t;
-- bulk row update with FROM is blocked
UPDATE rescan_test SET val = tmp.val
FROM (SELECT x.id, x.t, x.val FROM unnest(array[(1, '2000-01-03 00:00:00+00', 2.045), (1, '2000-01-03 01:00:00+00', 8.045)]::rescan_test[]) AS x) AS tmp
WHERE rescan_test.id = tmp.id AND rescan_test.t = tmp.t;
\set ON_ERROR_STOP 1
-- Test FK constraint drop and recreate during compression and decompression on a chunk
CREATE TABLE meta (device_id INT PRIMARY KEY);
CREATE TABLE hyper(
    time INT NOT NULL,
    device_id INT REFERENCES meta(device_id) ON DELETE CASCADE ON UPDATE CASCADE,
    val INT);
SELECT * FROM create_hypertable('hyper', 'time', chunk_time_interval => 10);
 hypertable_id | schema_name | table_name | created 
---------------+-------------+------------+---------
            18 | public      | hyper      | t
(1 row)

ALTER TABLE hyper SET (
    timescaledb.compress,
    timescaledb.compress_orderby = 'time',
    timescaledb.compress_segmentby = 'device_id');
INSERT INTO meta VALUES (1), (2), (3), (4), (5);
INSERT INTO hyper VALUES (1, 1, 1), (2, 2, 1), (3, 3, 1), (10, 3, 2), (11, 4, 2), (11, 5, 2);
SELECT ch1.table_name AS "CHUNK_NAME", ch1.schema_name|| '.' || ch1.table_name AS "CHUNK_FULL_NAME"
FROM _timescaledb_catalog.chunk ch1, _timescaledb_catalog.hypertable ht
WHERE ch1.hypertable_id = ht.id AND ht.table_name LIKE 'hyper'
ORDER BY ch1.id LIMIT 1 \gset
SELECT constraint_schema, constraint_name, table_schema, table_name, constraint_type
FROM information_schema.table_constraints
WHERE table_name = :'CHUNK_NAME' AND constraint_type = 'FOREIGN KEY'
ORDER BY constraint_name;
   constraint_schema   |      constraint_name      |     table_schema      |     table_name     | constraint_type 
-----------------------+---------------------------+-----------------------+--------------------+-----------------
 _timescaledb_internal | 42_6_hyper_device_id_fkey | _timescaledb_internal | _hyper_18_42_chunk | FOREIGN KEY
(1 row)

SELECT compress_chunk(:'CHUNK_FULL_NAME');
              compress_chunk              
------------------------------------------
 _timescaledb_internal._hyper_18_42_chunk
(1 row)

SELECT constraint_schema, constraint_name, table_schema, table_name, constraint_type
FROM information_schema.table_constraints
WHERE table_name = :'CHUNK_NAME' AND constraint_type = 'FOREIGN KEY'
ORDER BY constraint_name;
 constraint_schema | constraint_name | table_schema | table_name | constraint_type 
-------------------+-----------------+--------------+------------+-----------------
(0 rows)

-- Delete data from compressed chunk directly fails
\set ON_ERROR_STOP 0
DELETE FROM hyper WHERE device_id = 3;
\set ON_ERROR_STOP 0
-- Delete data from FK-referenced table deletes data from compressed chunk
SELECT * FROM hyper ORDER BY time, device_id;
 time | device_id | val 
------+-----------+-----
    1 |         1 |   1
    2 |         2 |   1
   11 |         4 |   2
   11 |         5 |   2
(4 rows)

DELETE FROM meta WHERE device_id = 3;
SELECT * FROM hyper ORDER BY time, device_id;
 time | device_id | val 
------+-----------+-----
    1 |         1 |   1
    2 |         2 |   1
   11 |         4 |   2
   11 |         5 |   2
(4 rows)

SELECT decompress_chunk(:'CHUNK_FULL_NAME');
             decompress_chunk             
------------------------------------------
 _timescaledb_internal._hyper_18_42_chunk
(1 row)

SELECT constraint_schema, constraint_name, table_schema, table_name, constraint_type
FROM information_schema.table_constraints
WHERE table_name = :'CHUNK_NAME' AND constraint_type = 'FOREIGN KEY'
ORDER BY constraint_name;
   constraint_schema   |      constraint_name      |     table_schema      |     table_name     | constraint_type 
-----------------------+---------------------------+-----------------------+--------------------+-----------------
 _timescaledb_internal | 42_8_hyper_device_id_fkey | _timescaledb_internal | _hyper_18_42_chunk | FOREIGN KEY
(1 row)

-- create hypertable with 2 chunks
CREATE TABLE ht5(time TIMESTAMPTZ NOT NULL);
SELECT create_hypertable('ht5','time');
 create_hypertable 
-------------------
 (20,public,ht5,t)
(1 row)

INSERT INTO ht5 SELECT '2000-01-01'::TIMESTAMPTZ;
INSERT INTO ht5 SELECT '2001-01-01'::TIMESTAMPTZ;
-- compressed chunk stats should not show dropped chunks
ALTER TABLE ht5 SET (timescaledb.compress);
SELECT compress_chunk(i) FROM show_chunks('ht5') i;
              compress_chunk              
------------------------------------------
 _timescaledb_internal._hyper_20_45_chunk
 _timescaledb_internal._hyper_20_46_chunk
(2 rows)

SELECT drop_chunks('ht5', newer_than => '2000-01-01'::TIMESTAMPTZ);
               drop_chunks                
------------------------------------------
 _timescaledb_internal._hyper_20_46_chunk
(1 row)

select chunk_name from chunk_compression_stats('ht5')
order by chunk_name;
     chunk_name     
--------------------
 _hyper_20_45_chunk
(1 row)

-- Test enabling compression for a table with compound foreign key
-- (Issue https://github.com/timescale/timescaledb/issues/2000)
CREATE TABLE table2(col1 INT, col2 int, primary key (col1,col2));
CREATE TABLE table1(col1 INT NOT NULL, col2 INT);
ALTER TABLE table1 ADD CONSTRAINT fk_table1 FOREIGN KEY (col1,col2) REFERENCES table2(col1,col2);
SELECT create_hypertable('table1','col1', chunk_time_interval => 10);
  create_hypertable   
----------------------
 (22,public,table1,t)
(1 row)

-- Trying to list an incomplete set of fields of the compound key (should fail with a nice message)
ALTER TABLE table1 SET (timescaledb.compress, timescaledb.compress_segmentby = 'col1');
ERROR:  column "col2" must be used for segmenting
-- Listing all fields of the compound key should succeed:
ALTER TABLE table1 SET (timescaledb.compress, timescaledb.compress_segmentby = 'col1,col2');
SELECT * FROM timescaledb_information.compression_settings ORDER BY hypertable_name;
 hypertable_schema | hypertable_name |   attname   | segmentby_column_index | orderby_column_index | orderby_asc | orderby_nullsfirst 
-------------------+-----------------+-------------+------------------------+----------------------+-------------+--------------------
 public            | conditions      | location    |                      1 |                      |             | 
 public            | conditions      | time        |                        |                    1 | t           | f
 public            | datatype_test   | time        |                        |                    1 | f           | t
 public            | foo             | a           |                      1 |                      |             | 
 public            | foo             | b           |                      2 |                      |             | 
 public            | foo             | c           |                        |                    1 | f           | t
 public            | foo             | d           |                        |                    2 | t           | f
 public            | ht5             | time        |                        |                    1 | f           | t
 public            | hyper           | device_id   |                      1 |                      |             | 
 public            | hyper           | time        |                        |                    1 | t           | f
 public            | metrics         | time        |                        |                    1 | f           | t
 public            | plan_inval      | time        |                        |                    1 | f           | t
 public            | rescan_test     | id          |                      1 |                      |             | 
 public            | rescan_test     | t           |                        |                    1 | f           | t
 public            | table1          | col1        |                      1 |                      |             | 
 public            | table1          | col2        |                      2 |                      |             | 
 public            | test_collation  | device_id   |                      1 |                      |             | 
 public            | test_collation  | device_id_2 |                      2 |                      |             | 
 public            | test_collation  | val_1       |                        |                    1 | t           | f
 public            | test_collation  | val_2       |                        |                    2 | t           | f
 public            | test_collation  | time        |                        |                    3 | t           | f
(21 rows)

-- test delete/update on non-compressed tables involving hypertables with compression
CREATE TABLE uncompressed_ht (
  time timestamptz NOT NULL,
  value double precision,
  series_id integer
);
SELECT table_name FROM create_hypertable ('uncompressed_ht', 'time');
   table_name    
-----------------
 uncompressed_ht
(1 row)

INSERT INTO uncompressed_ht
  VALUES ('2020-04-20 01:01', 100, 1), ('2020-05-20 01:01', 100, 1), ('2020-04-20 01:01', 200, 2);
CREATE TABLE compressed_ht (
  time timestamptz NOT NULL,
  value double precision,
  series_id integer
);
SELECT table_name FROM create_hypertable ('compressed_ht', 'time');
  table_name   
---------------
 compressed_ht
(1 row)

ALTER TABLE compressed_ht SET (timescaledb.compress);
INSERT INTO compressed_ht
  VALUES ('2020-04-20 01:01', 100, 1), ('2020-05-20 01:01', 100, 1);
SELECT count(compress_chunk(ch)) FROM show_chunks('compressed_ht') ch;
 count 
-------
     2
(1 row)

BEGIN;
WITH compressed AS (
  SELECT series_id
  FROM compressed_ht
  WHERE time >= '2020-04-17 17:14:24.161989+00'
)
DELETE FROM uncompressed_ht
WHERE series_id IN (SELECT series_id FROM compressed);
ROLLBACK;
-- test delete inside CTE
WITH compressed AS (
  DELETE FROM compressed_ht RETURNING series_id
)
SELECT * FROM uncompressed_ht
WHERE series_id IN (SELECT series_id FROM compressed);
             time             | value | series_id 
------------------------------+-------+-----------
 Mon Apr 20 01:01:00 2020 PDT |   100 |         1
 Wed May 20 01:01:00 2020 PDT |   100 |         1
(2 rows)

-- test update inside CTE is blocked
WITH compressed AS (
  UPDATE compressed_ht SET value = 0.2 RETURNING *
)
SELECT * FROM uncompressed_ht
WHERE series_id IN (SELECT series_id FROM compressed);
 time | value | series_id 
------+-------+-----------
(0 rows)

DROP TABLE compressed_ht;
DROP TABLE uncompressed_ht;
-- Test that pg_stats and pg_class stats for uncompressed chunks are correctly updated after compression.
-- Note that approximate_row_count pulls from pg_class
CREATE TABLE stattest(time TIMESTAMPTZ NOT NULL, c1 int);
SELECT create_hypertable('stattest', 'time');
   create_hypertable    
------------------------
 (27,public,stattest,t)
(1 row)

INSERT INTO stattest SELECT '2020/02/20 01:00'::TIMESTAMPTZ + ('1 hour'::interval * v), 250 * v FROM generate_series(0,25) v;
SELECT table_name INTO TEMPORARY temptable FROM _timescaledb_catalog.chunk WHERE hypertable_id = (SELECT id FROM _timescaledb_catalog.hypertable WHERE table_name = 'stattest');
\set statchunk '(select table_name from temptable)'
SELECT * FROM pg_stats WHERE tablename = :statchunk;
 schemaname | tablename | attname | inherited | null_frac | avg_width | n_distinct | most_common_vals | most_common_freqs | histogram_bounds | correlation | most_common_elems | most_common_elem_freqs | elem_count_histogram 
------------+-----------+---------+-----------+-----------+-----------+------------+------------------+-------------------+------------------+-------------+-------------------+------------------------+----------------------
(0 rows)

ALTER TABLE stattest SET (timescaledb.compress);
-- check that approximate_row_count works with all normal chunks
SELECT approximate_row_count('stattest');
 approximate_row_count 
-----------------------
                     0
(1 row)

SELECT compress_chunk(c) FROM show_chunks('stattest') c;
              compress_chunk              
------------------------------------------
 _timescaledb_internal._hyper_27_55_chunk
(1 row)

-- check that approximate_row_count works with all compressed chunks
SELECT approximate_row_count('stattest');
 approximate_row_count 
-----------------------
                    26
(1 row)

-- actual count should match with the above
SELECT count(*) from stattest;
 count 
-------
    26
(1 row)

-- Uncompressed chunk table is empty since we just compressed the chunk and moved everything to compressed chunk table.
-- reltuples is initially -1 on PG14 before VACUUM/ANALYZE was run
SELECT relpages, CASE WHEN reltuples > 0 THEN reltuples ELSE 0 END as reltuples FROM pg_class WHERE relname = :statchunk;
 relpages | reltuples 
----------+-----------
        0 |         0
(1 row)

SELECT compch.table_name  as "STAT_COMP_CHUNK_NAME"
FROM _timescaledb_catalog.hypertable ht, _timescaledb_catalog.chunk ch
       , _timescaledb_catalog.chunk compch
  WHERE ht.table_name = 'stattest' AND ch.hypertable_id = ht.id
        AND compch.id = ch.compressed_chunk_id AND ch.compressed_chunk_id > 0  \gset
-- reltuples is initially -1 on PG14 before VACUUM/ANALYZE was run
SELECT relpages, CASE WHEN reltuples > 0 THEN reltuples ELSE 0 END as reltuples FROM pg_class WHERE relname = :'STAT_COMP_CHUNK_NAME';
 relpages | reltuples 
----------+-----------
        0 |         0
(1 row)

-- Unfortunately, the stats on the hypertable won't find any rows to sample from the chunk
ANALYZE stattest;
SELECT histogram_bounds FROM pg_stats WHERE tablename = 'stattest' AND attname = 'c1';
 histogram_bounds 
------------------
(0 rows)

SELECT relpages, reltuples FROM pg_class WHERE relname = :statchunk;
 relpages | reltuples 
----------+-----------
        0 |         0
(1 row)

-- verify that corresponding compressed chunk table stats is updated as well.
SELECT relpages, reltuples FROM pg_class WHERE relname = :'STAT_COMP_CHUNK_NAME';
 relpages | reltuples 
----------+-----------
        1 |         1
(1 row)

-- verify that approximate_row_count works fine on a chunk with compressed data
SELECT approximate_row_count('_timescaledb_internal.' || :'STAT_COMP_CHUNK_NAME');
 approximate_row_count 
-----------------------
                    26
(1 row)

-- Verify partial chunk stats are handled correctly when analyzing
-- for both uncompressed and compressed chunk tables
INSERT INTO stattest SELECT '2020/02/20 01:00'::TIMESTAMPTZ + ('1 hour'::interval * v), 250 * v FROM generate_series(25,50) v;
ANALYZE stattest;
SELECT histogram_bounds FROM pg_stats WHERE tablename = :statchunk AND attname = 'c1';
                                                                histogram_bounds                                                                
------------------------------------------------------------------------------------------------------------------------------------------------
 {6250,6500,6750,7000,7250,7500,7750,8000,8250,8500,8750,9000,9250,9500,9750,10000,10250,10500,10750,11000,11250,11500,11750,12000,12250,12500}
(1 row)

-- Hypertable will now see the histogram bounds since we have data in the uncompressed chunk table.
SELECT histogram_bounds FROM pg_stats WHERE tablename = 'stattest' AND attname = 'c1';
                                                                histogram_bounds                                                                
------------------------------------------------------------------------------------------------------------------------------------------------
 {6250,6500,6750,7000,7250,7500,7750,8000,8250,8500,8750,9000,9250,9500,9750,10000,10250,10500,10750,11000,11250,11500,11750,12000,12250,12500}
(1 row)

-- verify that corresponding uncompressed chunk table stats is updated as well.
SELECT relpages, reltuples FROM pg_class WHERE relname = :statchunk;
 relpages | reltuples 
----------+-----------
        1 |        26
(1 row)

-- verify that corresponding compressed chunk table stats have not changed since
-- we didn't compress anything new.
SELECT relpages, reltuples FROM pg_class WHERE relname = :'STAT_COMP_CHUNK_NAME';
 relpages | reltuples 
----------+-----------
        1 |         1
(1 row)

-- verify that approximate_row_count works fine on a chunk with a mix of uncompressed
-- and compressed data
SELECT table_name  as "STAT_CHUNK_NAME" from temptable \gset
SELECT approximate_row_count('_timescaledb_internal.' || :'STAT_CHUNK_NAME');
 approximate_row_count 
-----------------------
                    52
(1 row)

-- should match with the result via the hypertable post in-memory decompression
SELECT count(*) from stattest;
 count 
-------
    52
(1 row)

SELECT count(*) from show_chunks('stattest');
 count 
-------
     1
(1 row)

-- Verify that decompressing the chunk restores autoanalyze to the hypertable's setting
SELECT reloptions FROM pg_class WHERE relname = :statchunk;
 reloptions 
------------
 
(1 row)

SELECT decompress_chunk(c) FROM show_chunks('stattest') c;
             decompress_chunk             
------------------------------------------
 _timescaledb_internal._hyper_27_55_chunk
(1 row)

SELECT reloptions FROM pg_class WHERE relname = :statchunk;
 reloptions 
------------
 
(1 row)

SELECT compress_chunk(c) FROM show_chunks('stattest') c;
              compress_chunk              
------------------------------------------
 _timescaledb_internal._hyper_27_55_chunk
(1 row)

SELECT reloptions FROM pg_class WHERE relname = :statchunk;
 reloptions 
------------
 
(1 row)

ALTER TABLE stattest SET (autovacuum_enabled = false);
SELECT decompress_chunk(c) FROM show_chunks('stattest') c;
             decompress_chunk             
------------------------------------------
 _timescaledb_internal._hyper_27_55_chunk
(1 row)

SELECT reloptions FROM pg_class WHERE relname = :statchunk;
         reloptions         
----------------------------
 {autovacuum_enabled=false}
(1 row)

-- Verify that even a global analyze works as well, changing message scope here
-- to hide WARNINGs for skipped tables
SET client_min_messages TO ERROR;
ANALYZE;
SET client_min_messages TO NOTICE;
SELECT histogram_bounds FROM pg_stats WHERE tablename = :statchunk and attname = 'c1';
                                                                                                                         histogram_bounds                                                                                                                         
------------------------------------------------------------------------------------------------------------------------------------------------------------------------------------------------------------------------------------------------------------------
 {0,250,500,750,1000,1250,1500,1750,2000,2250,2500,2750,3000,3250,3500,3750,4000,4250,4500,4750,5000,5250,5500,5750,6000,6500,6750,7000,7250,7500,7750,8000,8250,8500,8750,9000,9250,9500,9750,10000,10250,10500,10750,11000,11250,11500,11750,12000,12250,12500}
(1 row)

SELECT relpages, reltuples FROM pg_class WHERE relname = :statchunk;
 relpages | reltuples 
----------+-----------
        1 |        52
(1 row)

--- Test that analyze on compression internal table updates stats on original chunks
CREATE TABLE stattest2(time TIMESTAMPTZ NOT NULL, c1 int, c2 int);
SELECT create_hypertable('stattest2', 'time', chunk_time_interval=>'1 day'::interval);
    create_hypertable    
-------------------------
 (29,public,stattest2,t)
(1 row)

ALTER TABLE stattest2 SET (timescaledb.compress, timescaledb.compress_segmentby='c1');
INSERT INTO stattest2 SELECT '2020/06/20 01:00'::TIMESTAMPTZ ,1 , generate_series(1, 200, 1);
INSERT INTO stattest2 SELECT '2020/07/20 01:00'::TIMESTAMPTZ ,1 , generate_series(1, 200, 1);
SELECT compress_chunk(ch) FROM show_chunks('stattest2') ch LIMIT 1;
              compress_chunk              
------------------------------------------
 _timescaledb_internal._hyper_29_58_chunk
(1 row)

-- reltuples is initially -1 on PG14 before VACUUM/ANALYZE has been run
SELECT relname, CASE WHEN reltuples > 0 THEN reltuples ELSE 0 END AS reltuples, relpages, relallvisible FROM pg_class
 WHERE relname in ( SELECT ch.table_name FROM
                   _timescaledb_catalog.chunk ch, _timescaledb_catalog.hypertable ht
  WHERE ht.table_name = 'stattest2' AND ch.hypertable_id = ht.id )
order by relname;
      relname       | reltuples | relpages | relallvisible 
--------------------+-----------+----------+---------------
 _hyper_29_58_chunk |         0 |        0 |             0
 _hyper_29_59_chunk |         0 |        0 |             0
(2 rows)

\c :TEST_DBNAME :ROLE_SUPERUSER
--overwrite pg_class stats for the compressed chunk.
UPDATE pg_class
SET reltuples = 0, relpages = 0
 WHERE relname in ( SELECT ch.table_name FROM
    _timescaledb_catalog.chunk ch,
    _timescaledb_catalog.hypertable ht
  WHERE ht.table_name = 'stattest2' AND ch.hypertable_id = ht.id
        AND ch.compressed_chunk_id > 0 );
\c :TEST_DBNAME :ROLE_DEFAULT_PERM_USER
-- reltuples is initially -1 on PG14 before VACUUM/ANALYZE has been run
SELECT relname, CASE WHEN reltuples > 0 THEN reltuples ELSE 0 END AS reltuples, relpages, relallvisible FROM pg_class
 WHERE relname in ( SELECT ch.table_name FROM
                   _timescaledb_catalog.chunk ch, _timescaledb_catalog.hypertable ht
  WHERE ht.table_name = 'stattest2' AND ch.hypertable_id = ht.id )
order by relname;
      relname       | reltuples | relpages | relallvisible 
--------------------+-----------+----------+---------------
 _hyper_29_58_chunk |         0 |        0 |             0
 _hyper_29_59_chunk |         0 |        0 |             0
(2 rows)

SELECT '_timescaledb_internal.' || compht.table_name as "STAT_COMP_TABLE",
             compht.table_name  as "STAT_COMP_TABLE_NAME"
FROM _timescaledb_catalog.hypertable ht, _timescaledb_catalog.hypertable compht
WHERE ht.table_name = 'stattest2' AND ht.compressed_hypertable_id = compht.id \gset
--analyze the compressed table, will update stats for the raw table.
ANALYZE :STAT_COMP_TABLE;
-- reltuples is initially -1 on PG14 before VACUUM/ANALYZE has been run
SELECT relname, CASE WHEN reltuples > 0 THEN reltuples ELSE 0 END AS reltuples, relpages, relallvisible FROM pg_class
 WHERE relname in ( SELECT ch.table_name FROM
                   _timescaledb_catalog.chunk ch, _timescaledb_catalog.hypertable ht
  WHERE ht.table_name = 'stattest2' AND ch.hypertable_id = ht.id )
ORDER BY relname;
      relname       | reltuples | relpages | relallvisible 
--------------------+-----------+----------+---------------
 _hyper_29_58_chunk |         0 |        0 |             0
 _hyper_29_59_chunk |         0 |        0 |             0
(2 rows)

SELECT relname, reltuples, relpages, relallvisible FROM pg_class
 WHERE relname in ( SELECT ch.table_name FROM
                   _timescaledb_catalog.chunk ch, _timescaledb_catalog.hypertable ht
  WHERE ht.table_name = :'STAT_COMP_TABLE_NAME' AND ch.hypertable_id = ht.id )
ORDER BY relname;
          relname           | reltuples | relpages | relallvisible 
----------------------------+-----------+----------+---------------
 compress_hyper_30_60_chunk |        -1 |        0 |             0
(1 row)

--analyze on stattest2 should not overwrite
ANALYZE stattest2;
SELECT relname, reltuples, relpages, relallvisible FROM pg_class
 WHERE relname in ( SELECT ch.table_name FROM
                   _timescaledb_catalog.chunk ch, _timescaledb_catalog.hypertable ht
  WHERE ht.table_name = 'stattest2' AND ch.hypertable_id = ht.id )
ORDER BY relname;
      relname       | reltuples | relpages | relallvisible 
--------------------+-----------+----------+---------------
 _hyper_29_58_chunk |         0 |        0 |             0
 _hyper_29_59_chunk |       200 |        2 |             0
(2 rows)

SELECT relname, reltuples, relpages, relallvisible FROM pg_class
 WHERE relname in ( SELECT ch.table_name FROM
                   _timescaledb_catalog.chunk ch, _timescaledb_catalog.hypertable ht
  WHERE ht.table_name = :'STAT_COMP_TABLE_NAME' AND ch.hypertable_id = ht.id )
ORDER BY relname;
          relname           | reltuples | relpages | relallvisible 
----------------------------+-----------+----------+---------------
 compress_hyper_30_60_chunk |         1 |        1 |             0
(1 row)

-- analyze on compressed hypertable should restore stats
-- Test approximate_row_count() with compressed hypertable
--
CREATE TABLE approx_count(time timestamptz not null, device int, temp float);
SELECT create_hypertable('approx_count', 'time');
     create_hypertable      
----------------------------
 (31,public,approx_count,t)
(1 row)

INSERT INTO approx_count SELECT t, (abs(timestamp_hash(t::timestamp)) % 10) + 1, random()*80
FROM generate_series('2018-03-02 1:00'::TIMESTAMPTZ, '2018-03-04 1:00', '1 hour') t;
SELECT count(*) FROM approx_count;
 count 
-------
    49
(1 row)

ALTER TABLE approx_count SET (timescaledb.compress, timescaledb.compress_segmentby='device', timescaledb.compress_orderby = 'time DESC');
SELECT approximate_row_count('approx_count');
 approximate_row_count 
-----------------------
                     0
(1 row)

ANALYZE approx_count;
SELECT approximate_row_count('approx_count');
 approximate_row_count 
-----------------------
                    49
(1 row)

DROP TABLE approx_count;
--TEST drop_chunks from a compressed hypertable (that has caggs defined).
-- chunk metadata is still retained. verify correct status for chunk
SELECT count(compress_chunk(ch)) FROM show_chunks('metrics') ch;
 count 
-------
     2
(1 row)

SELECT drop_chunks('metrics', older_than=>'1 day'::interval);
               drop_chunks                
------------------------------------------
 _timescaledb_internal._hyper_13_33_chunk
 _timescaledb_internal._hyper_13_34_chunk
(2 rows)

SELECT
   c.table_name as chunk_name,
   c.status as chunk_status, c.dropped, c.compressed_chunk_id as comp_id
FROM _timescaledb_catalog.hypertable h, _timescaledb_catalog.chunk c
WHERE h.id = c.hypertable_id and h.table_name = 'metrics'
ORDER BY 1;
 chunk_name | chunk_status | dropped | comp_id 
------------+--------------+---------+---------
(0 rows)

SELECT "time", cnt  FROM cagg_expr ORDER BY time LIMIT 5;
             time             | cnt  
------------------------------+------
 Fri Dec 31 16:00:00 1999 PST |  960
 Sat Jan 01 16:00:00 2000 PST | 1440
 Sun Jan 02 16:00:00 2000 PST | 1440
 Mon Jan 03 16:00:00 2000 PST | 1440
 Tue Jan 04 16:00:00 2000 PST | 1440
(5 rows)

--now reload data into the dropped chunks region, then compress
-- then verify chunk status/dropped column
INSERT INTO metrics SELECT generate_series('2000-01-01'::timestamptz,'2000-01-10','1m'),1,0.25,0.75;
SELECT count(compress_chunk(ch)) FROM show_chunks('metrics') ch;
 count 
-------
     2
(1 row)

SELECT
   c.table_name as chunk_name,
   c.status as chunk_status, c.dropped, c.compressed_chunk_id as comp_id
FROM _timescaledb_catalog.hypertable h, _timescaledb_catalog.chunk c
WHERE h.id = c.hypertable_id and h.table_name = 'metrics'
ORDER BY 1;
     chunk_name     | chunk_status | dropped | comp_id 
--------------------+--------------+---------+---------
 _hyper_13_64_chunk |            1 | f       |      66
 _hyper_13_65_chunk |            1 | f       |      67
(2 rows)

SELECT count(*) FROM metrics;
 count 
-------
 12961
(1 row)

-- test sequence number is local to segment by
CREATE TABLE local_seq(time timestamptz, device int);
SELECT table_name FROM create_hypertable('local_seq','time');
NOTICE:  adding not-null constraint to column "time"
 table_name 
------------
 local_seq
(1 row)

ALTER TABLE local_seq SET(timescaledb.compress,timescaledb.compress_segmentby='device');
INSERT INTO local_seq SELECT '2000-01-01',1 FROM generate_series(1,3000);
INSERT INTO local_seq SELECT '2000-01-01',2 FROM generate_series(1,3500);
INSERT INTO local_seq SELECT '2000-01-01',3 FROM generate_series(1,3000);
INSERT INTO local_seq SELECT '2000-01-01',4 FROM generate_series(1,3000);
INSERT INTO local_seq SELECT '2000-01-01', generate_series(5,8);
SELECT compress_chunk(c) FROM show_chunks('local_seq') c;
              compress_chunk              
------------------------------------------
 _timescaledb_internal._hyper_33_68_chunk
(1 row)

SELECT
	format('%s.%s',chunk.schema_name,chunk.table_name) AS "COMP_CHUNK"
FROM _timescaledb_catalog.hypertable ht
  INNER JOIN _timescaledb_catalog.hypertable ht_comp ON ht_comp.id = ht.compressed_hypertable_id
  INNER JOIN _timescaledb_catalog.chunk ON chunk.hypertable_id = ht_comp.id
WHERE ht.table_name = 'local_seq' \gset
SELECT device, _ts_meta_sequence_num, _ts_meta_count FROM :COMP_CHUNK ORDER BY 1,2;
 device | _ts_meta_sequence_num | _ts_meta_count 
--------+-----------------------+----------------
      1 |                    10 |           1000
      1 |                    20 |           1000
      1 |                    30 |           1000
      2 |                    10 |           1000
      2 |                    20 |           1000
      2 |                    30 |           1000
      2 |                    40 |            500
      3 |                    10 |           1000
      3 |                    20 |           1000
      3 |                    30 |           1000
      4 |                    10 |           1000
      4 |                    20 |           1000
      4 |                    30 |           1000
      5 |                    10 |              1
      6 |                    10 |              1
      7 |                    10 |              1
      8 |                    10 |              1
(17 rows)

-- github issue 4872
-- If subplan of ConstraintAwareAppend is TidRangeScan, then SELECT on
-- hypertable fails with error "invalid child of chunk append: Node (26)"
CREATE TABLE tidrangescan_test(time timestamptz, device_id int, v1 float, v2 float);
SELECT create_hypertable('tidrangescan_test','time');
NOTICE:  adding not-null constraint to column "time"
        create_hypertable        
---------------------------------
 (35,public,tidrangescan_test,t)
(1 row)

INSERT INTO tidrangescan_test SELECT generate_series('2000-01-01'::timestamptz,'2000-01-10','1m'),1,0.25,0.75;
CREATE MATERIALIZED VIEW tidrangescan_expr WITH (timescaledb.continuous)
 AS
 SELECT
   time_bucket('1d', time) AS time,
   'Const'::text AS Const,
   4.3::numeric AS "numeric",
   first(tidrangescan_test,time),
   CASE WHEN true THEN 'foo' ELSE 'bar' END,
   COALESCE(NULL,'coalesce'),
   avg(v1) + avg(v2) AS avg1,
   avg(v1+v2) AS avg2,
   count(*) AS cnt
 FROM tidrangescan_test
 WHERE ctid < '(1,1)'::tid GROUP BY 1 WITH NO DATA;
CALL refresh_continuous_aggregate('tidrangescan_expr', NULL, NULL);
SET timescaledb.enable_chunk_append to off;
SET enable_indexscan to off;
SELECT time, const, numeric,first, avg1, avg2 FROM tidrangescan_expr ORDER BY time LIMIT 5;
             time             | const | numeric |                    first                     | avg1 | avg2 
------------------------------+-------+---------+----------------------------------------------+------+------
 Fri Dec 31 16:00:00 1999 PST | Const |     4.3 | ("Sat Jan 01 00:00:00 2000 PST",1,0.25,0.75) |    1 |    1
 Wed Jan 05 16:00:00 2000 PST | Const |     4.3 | ("Wed Jan 05 16:00:00 2000 PST",1,0.25,0.75) |    1 |    1
(2 rows)

RESET timescaledb.enable_chunk_append;
RESET enable_indexscan;
-- Test the number of allocated parallel workers for decompression
-- Test that a parallel plan is generated
-- with different number of parallel workers
CREATE TABLE f_sensor_data(
      time timestamptz NOT NULL,
      sensor_id integer NOT NULL,
      cpu double precision NULL,
      temperature double precision NULL
    );
SELECT FROM create_hypertable('f_sensor_data','time');
--
(1 row)

SELECT set_chunk_time_interval('f_sensor_data', INTERVAL '1 year');
 set_chunk_time_interval 
-------------------------
 
(1 row)

-- Create one chunk manually to ensure, all data is inserted into one chunk
SELECT * FROM _timescaledb_functions.create_chunk('f_sensor_data',' {"time": [181900977000000, 515024000000000]}');
 chunk_id | hypertable_id |      schema_name      |     table_name     | relkind |                    slices                    | created 
----------+---------------+-----------------------+--------------------+---------+----------------------------------------------+---------
       73 |            37 | _timescaledb_internal | _hyper_37_73_chunk | r       | {"time": [181900977000000, 515024000000000]} | t
(1 row)

INSERT INTO f_sensor_data
SELECT
    time AS time,
    sensor_id,
    100.0,
    36.6
FROM
    generate_series('1980-01-01 00:00'::timestamp, '1980-02-28 12:00', INTERVAL '1 day') AS g1(time),
    generate_series(1, 1700, 1 ) AS g2(sensor_id)
ORDER BY
    time;
ALTER TABLE f_sensor_data SET (timescaledb.compress, timescaledb.compress_segmentby='sensor_id' ,timescaledb.compress_orderby = 'time DESC');
SELECT compress_chunk(i) FROM show_chunks('f_sensor_data') i;
              compress_chunk              
------------------------------------------
 _timescaledb_internal._hyper_37_73_chunk
(1 row)

CALL reindex_compressed_hypertable('f_sensor_data');
-- Encourage use of parallel plans
SET parallel_setup_cost = 0;
SET parallel_tuple_cost = 0;
SET min_parallel_table_scan_size TO '0';
\set explain 'EXPLAIN (VERBOSE, COSTS OFF)'
SHOW min_parallel_table_scan_size;
 min_parallel_table_scan_size 
------------------------------
 0
(1 row)

SHOW max_parallel_workers;
 max_parallel_workers 
----------------------
 8
(1 row)

SHOW max_parallel_workers_per_gather;
 max_parallel_workers_per_gather 
---------------------------------
 2
(1 row)

SET max_parallel_workers_per_gather = 4;
SHOW max_parallel_workers_per_gather;
 max_parallel_workers_per_gather 
---------------------------------
 4
(1 row)

-- We disable enable_parallel_append here to ensure
-- that we create the same query plan in all PG 14.X versions
SET enable_parallel_append = false;
:explain
SELECT sum(cpu) FROM f_sensor_data;
                                                                                                                                                                              QUERY PLAN                                                                                                                                                                              
----------------------------------------------------------------------------------------------------------------------------------------------------------------------------------------------------------------------------------------------------------------------------------------------------------------------------------------------------------------------
 Finalize Aggregate
   Output: sum(_hyper_37_73_chunk.cpu)
   ->  Gather
         Output: (PARTIAL sum(_hyper_37_73_chunk.cpu))
         Workers Planned: 4
         ->  Partial Aggregate
<<<<<<< HEAD
               Output: PARTIAL sum(_hyper_37_71_chunk.cpu)
               ->  Custom Scan (DecompressChunk) on _timescaledb_internal._hyper_37_71_chunk
                     Output: _hyper_37_71_chunk.cpu
                     ->  Parallel Seq Scan on _timescaledb_internal.compress_hyper_38_72_chunk
                           Output: compress_hyper_38_72_chunk._ts_meta_count, compress_hyper_38_72_chunk._ts_meta_sequence_num, compress_hyper_38_72_chunk.sensor_id, compress_hyper_38_72_chunk._ts_meta_min_1, compress_hyper_38_72_chunk._ts_meta_max_1, compress_hyper_38_72_chunk."time", compress_hyper_38_72_chunk.cpu, compress_hyper_38_72_chunk.temperature
=======
               Output: PARTIAL sum(_hyper_37_73_chunk.cpu)
               ->  Custom Scan (DecompressChunk) on _timescaledb_internal._hyper_37_73_chunk
                     Output: _hyper_37_73_chunk.cpu
                     ->  Parallel Seq Scan on _timescaledb_internal.compress_hyper_38_74_chunk
                           Output: compress_hyper_38_74_chunk."time", compress_hyper_38_74_chunk.sensor_id, compress_hyper_38_74_chunk.cpu, compress_hyper_38_74_chunk.temperature, compress_hyper_38_74_chunk._ts_meta_count, compress_hyper_38_74_chunk._ts_meta_sequence_num, compress_hyper_38_74_chunk._ts_meta_min_1, compress_hyper_38_74_chunk._ts_meta_max_1
>>>>>>> ab7a09e8
(11 rows)

-- Encourage use of Index Scan
SET enable_seqscan = false;
SET enable_indexscan = true;
SET min_parallel_index_scan_size = 0;
SET min_parallel_table_scan_size = 0;
CREATE INDEX ON f_sensor_data (time, sensor_id);
:explain
SELECT * FROM f_sensor_data WHERE sensor_id > 100;
                                                                                                                                                                        QUERY PLAN                                                                                                                                                                        
----------------------------------------------------------------------------------------------------------------------------------------------------------------------------------------------------------------------------------------------------------------------------------------------------------------------------------------------------------
 Gather
   Output: _hyper_37_73_chunk."time", _hyper_37_73_chunk.sensor_id, _hyper_37_73_chunk.cpu, _hyper_37_73_chunk.temperature
   Workers Planned: 2
<<<<<<< HEAD
   ->  Custom Scan (DecompressChunk) on _timescaledb_internal._hyper_37_71_chunk
         Output: _hyper_37_71_chunk."time", _hyper_37_71_chunk.sensor_id, _hyper_37_71_chunk.cpu, _hyper_37_71_chunk.temperature
         ->  Parallel Index Scan using compress_hyper_38_72_chunk_sensor_id__ts_meta_sequence_num_idx on _timescaledb_internal.compress_hyper_38_72_chunk
               Output: compress_hyper_38_72_chunk._ts_meta_count, compress_hyper_38_72_chunk._ts_meta_sequence_num, compress_hyper_38_72_chunk.sensor_id, compress_hyper_38_72_chunk._ts_meta_min_1, compress_hyper_38_72_chunk._ts_meta_max_1, compress_hyper_38_72_chunk."time", compress_hyper_38_72_chunk.cpu, compress_hyper_38_72_chunk.temperature
               Index Cond: (compress_hyper_38_72_chunk.sensor_id > 100)
=======
   ->  Custom Scan (DecompressChunk) on _timescaledb_internal._hyper_37_73_chunk
         Output: _hyper_37_73_chunk."time", _hyper_37_73_chunk.sensor_id, _hyper_37_73_chunk.cpu, _hyper_37_73_chunk.temperature
         ->  Parallel Index Scan using compress_hyper_38_74_chunk_sensor_id__ts_meta_sequence_num_idx on _timescaledb_internal.compress_hyper_38_74_chunk
               Output: compress_hyper_38_74_chunk."time", compress_hyper_38_74_chunk.sensor_id, compress_hyper_38_74_chunk.cpu, compress_hyper_38_74_chunk.temperature, compress_hyper_38_74_chunk._ts_meta_count, compress_hyper_38_74_chunk._ts_meta_sequence_num, compress_hyper_38_74_chunk._ts_meta_min_1, compress_hyper_38_74_chunk._ts_meta_max_1
               Index Cond: (compress_hyper_38_74_chunk.sensor_id > 100)
>>>>>>> ab7a09e8
(8 rows)

RESET enable_parallel_append;
-- Test for partially compressed chunks
INSERT INTO f_sensor_data
SELECT
    time AS time,
    sensor_id,
    100.0,
    36.6
FROM
    generate_series('1980-01-01 00:00'::timestamp, '1980-01-30 12:00', INTERVAL '1 day') AS g1(time),
    generate_series(1700, 1800, 1 ) AS g2(sensor_id)
ORDER BY
    time;
:explain
SELECT sum(cpu) FROM f_sensor_data;
                                                                                                                                                                                 QUERY PLAN                                                                                                                                                                                 
----------------------------------------------------------------------------------------------------------------------------------------------------------------------------------------------------------------------------------------------------------------------------------------------------------------------------------------------------------------------------
 Finalize Aggregate
   Output: sum(_hyper_37_73_chunk.cpu)
   ->  Gather
         Output: (PARTIAL sum(_hyper_37_73_chunk.cpu))
         Workers Planned: 4
         ->  Parallel Append
               ->  Partial Aggregate
                     Output: PARTIAL sum(_hyper_37_73_chunk.cpu)
                     ->  Parallel Seq Scan on _timescaledb_internal._hyper_37_73_chunk
                           Output: _hyper_37_73_chunk.cpu
               ->  Partial Aggregate
<<<<<<< HEAD
                     Output: PARTIAL sum(_hyper_37_71_chunk.cpu)
                     ->  Custom Scan (DecompressChunk) on _timescaledb_internal._hyper_37_71_chunk
                           Output: _hyper_37_71_chunk.cpu
                           ->  Parallel Seq Scan on _timescaledb_internal.compress_hyper_38_72_chunk
                                 Output: compress_hyper_38_72_chunk._ts_meta_count, compress_hyper_38_72_chunk._ts_meta_sequence_num, compress_hyper_38_72_chunk.sensor_id, compress_hyper_38_72_chunk._ts_meta_min_1, compress_hyper_38_72_chunk._ts_meta_max_1, compress_hyper_38_72_chunk."time", compress_hyper_38_72_chunk.cpu, compress_hyper_38_72_chunk.temperature
=======
                     Output: PARTIAL sum(_hyper_37_73_chunk.cpu)
                     ->  Custom Scan (DecompressChunk) on _timescaledb_internal._hyper_37_73_chunk
                           Output: _hyper_37_73_chunk.cpu
                           ->  Parallel Seq Scan on _timescaledb_internal.compress_hyper_38_74_chunk
                                 Output: compress_hyper_38_74_chunk."time", compress_hyper_38_74_chunk.sensor_id, compress_hyper_38_74_chunk.cpu, compress_hyper_38_74_chunk.temperature, compress_hyper_38_74_chunk._ts_meta_count, compress_hyper_38_74_chunk._ts_meta_sequence_num, compress_hyper_38_74_chunk._ts_meta_min_1, compress_hyper_38_74_chunk._ts_meta_max_1
>>>>>>> ab7a09e8
(16 rows)

:explain
SELECT * FROM f_sensor_data WHERE sensor_id > 100;
                                                                                                                                                                           QUERY PLAN                                                                                                                                                                           
----------------------------------------------------------------------------------------------------------------------------------------------------------------------------------------------------------------------------------------------------------------------------------------------------------------------------------------------------------------
 Gather
   Output: _hyper_37_73_chunk."time", _hyper_37_73_chunk.sensor_id, _hyper_37_73_chunk.cpu, _hyper_37_73_chunk.temperature
   Workers Planned: 3
   ->  Parallel Append
<<<<<<< HEAD
         ->  Parallel Index Scan using _hyper_37_71_chunk_f_sensor_data_time_sensor_id_idx on _timescaledb_internal._hyper_37_71_chunk
               Output: _hyper_37_71_chunk."time", _hyper_37_71_chunk.sensor_id, _hyper_37_71_chunk.cpu, _hyper_37_71_chunk.temperature
               Index Cond: (_hyper_37_71_chunk.sensor_id > 100)
         ->  Custom Scan (DecompressChunk) on _timescaledb_internal._hyper_37_71_chunk
               Output: _hyper_37_71_chunk."time", _hyper_37_71_chunk.sensor_id, _hyper_37_71_chunk.cpu, _hyper_37_71_chunk.temperature
               Filter: (_hyper_37_71_chunk.sensor_id > 100)
               ->  Parallel Index Scan using compress_hyper_38_72_chunk_sensor_id__ts_meta_sequence_num_idx on _timescaledb_internal.compress_hyper_38_72_chunk
                     Output: compress_hyper_38_72_chunk._ts_meta_count, compress_hyper_38_72_chunk._ts_meta_sequence_num, compress_hyper_38_72_chunk.sensor_id, compress_hyper_38_72_chunk._ts_meta_min_1, compress_hyper_38_72_chunk._ts_meta_max_1, compress_hyper_38_72_chunk."time", compress_hyper_38_72_chunk.cpu, compress_hyper_38_72_chunk.temperature
                     Index Cond: (compress_hyper_38_72_chunk.sensor_id > 100)
=======
         ->  Parallel Index Scan using _hyper_37_73_chunk_f_sensor_data_time_sensor_id_idx on _timescaledb_internal._hyper_37_73_chunk
               Output: _hyper_37_73_chunk."time", _hyper_37_73_chunk.sensor_id, _hyper_37_73_chunk.cpu, _hyper_37_73_chunk.temperature
               Index Cond: (_hyper_37_73_chunk.sensor_id > 100)
         ->  Custom Scan (DecompressChunk) on _timescaledb_internal._hyper_37_73_chunk
               Output: _hyper_37_73_chunk."time", _hyper_37_73_chunk.sensor_id, _hyper_37_73_chunk.cpu, _hyper_37_73_chunk.temperature
               Filter: (_hyper_37_73_chunk.sensor_id > 100)
               ->  Parallel Index Scan using compress_hyper_38_74_chunk_sensor_id__ts_meta_sequence_num_idx on _timescaledb_internal.compress_hyper_38_74_chunk
                     Output: compress_hyper_38_74_chunk."time", compress_hyper_38_74_chunk.sensor_id, compress_hyper_38_74_chunk.cpu, compress_hyper_38_74_chunk.temperature, compress_hyper_38_74_chunk._ts_meta_count, compress_hyper_38_74_chunk._ts_meta_sequence_num, compress_hyper_38_74_chunk._ts_meta_min_1, compress_hyper_38_74_chunk._ts_meta_max_1
                     Index Cond: (compress_hyper_38_74_chunk.sensor_id > 100)
>>>>>>> ab7a09e8
(13 rows)

-- Test non-partial paths below append are not executed multiple times
CREATE TABLE ts_device_table(time INTEGER, device INTEGER, location INTEGER, value INTEGER);
CREATE UNIQUE INDEX device_time_idx on ts_device_table(time, device);
SELECT create_hypertable('ts_device_table', 'time', chunk_time_interval => 1000);
NOTICE:  adding not-null constraint to column "time"
       create_hypertable       
-------------------------------
 (39,public,ts_device_table,t)
(1 row)

INSERT INTO ts_device_table SELECT generate_series(0,999,1), 1, 100, 20;
ALTER TABLE ts_device_table set(timescaledb.compress, timescaledb.compress_segmentby='location', timescaledb.compress_orderby='time');
WARNING:  column "device" should be used for segmenting or ordering
SELECT compress_chunk(i) AS chunk_name FROM show_chunks('ts_device_table') i \gset
SELECT count(*) FROM ts_device_table;
 count 
-------
  1000
(1 row)

SELECT count(*) FROM :chunk_name;
 count 
-------
  1000
(1 row)

INSERT INTO ts_device_table VALUES (1, 1, 100, 100) ON CONFLICT DO NOTHING;
SELECT count(*) FROM :chunk_name;
 count 
-------
  1000
(1 row)

SET parallel_setup_cost TO '0';
SET parallel_tuple_cost TO '0';
SET min_parallel_table_scan_size TO '8';
SET min_parallel_index_scan_size TO '8';
SET random_page_cost TO '0';
SELECT count(*) FROM :chunk_name;
 count 
-------
  1000
(1 row)

ANALYZE :chunk_name;
SELECT count(*) FROM :chunk_name;
 count 
-------
  1000
(1 row)

-- Test that parallel plans are chosen even if partial and small chunks are involved
RESET min_parallel_index_scan_size;
RESET min_parallel_table_scan_size;
CREATE TABLE ht_metrics_partially_compressed(time timestamptz, device int, value float);
SELECT create_hypertable('ht_metrics_partially_compressed','time',create_default_indexes:=false);
NOTICE:  adding not-null constraint to column "time"
               create_hypertable               
-----------------------------------------------
 (41,public,ht_metrics_partially_compressed,t)
(1 row)

ALTER TABLE ht_metrics_partially_compressed SET (timescaledb.compress, timescaledb.compress_segmentby='device');
INSERT INTO ht_metrics_partially_compressed
SELECT time, device, device * 0.1 FROM
   generate_series('2020-01-01'::timestamptz,'2020-01-02'::timestamptz, INTERVAL '1 m') g(time),
   LATERAL (SELECT generate_series(1,2) AS device) g2;
SELECT compress_chunk(c) FROM show_chunks('ht_metrics_partially_compressed') c;
              compress_chunk              
------------------------------------------
 _timescaledb_internal._hyper_41_77_chunk
 _timescaledb_internal._hyper_41_78_chunk
(2 rows)

INSERT INTO ht_metrics_partially_compressed VALUES ('2020-01-01'::timestamptz, 1, 0.1);
:explain
SELECT * FROM ht_metrics_partially_compressed ORDER BY time DESC, device LIMIT 1;
                                                                                                                                                            QUERY PLAN                                                                                                                                                             
-----------------------------------------------------------------------------------------------------------------------------------------------------------------------------------------------------------------------------------------------------------------------------------------------------------------------------------
 Limit
   Output: ht_metrics_partially_compressed."time", ht_metrics_partially_compressed.device, ht_metrics_partially_compressed.value
   ->  Custom Scan (ChunkAppend) on public.ht_metrics_partially_compressed
         Output: ht_metrics_partially_compressed."time", ht_metrics_partially_compressed.device, ht_metrics_partially_compressed.value
         Order: ht_metrics_partially_compressed."time" DESC, ht_metrics_partially_compressed.device
         Startup Exclusion: false
         Runtime Exclusion: false
         ->  Sort
<<<<<<< HEAD
               Output: _hyper_41_76_chunk."time", _hyper_41_76_chunk.device, _hyper_41_76_chunk.value
               Sort Key: _hyper_41_76_chunk."time" DESC, _hyper_41_76_chunk.device
               ->  Custom Scan (DecompressChunk) on _timescaledb_internal._hyper_41_76_chunk
                     Output: _hyper_41_76_chunk."time", _hyper_41_76_chunk.device, _hyper_41_76_chunk.value
                     ->  Seq Scan on _timescaledb_internal.compress_hyper_42_78_chunk
                           Output: compress_hyper_42_78_chunk._ts_meta_count, compress_hyper_42_78_chunk._ts_meta_sequence_num, compress_hyper_42_78_chunk.device, compress_hyper_42_78_chunk._ts_meta_min_1, compress_hyper_42_78_chunk._ts_meta_max_1, compress_hyper_42_78_chunk."time", compress_hyper_42_78_chunk.value
=======
               Output: _hyper_41_78_chunk."time", _hyper_41_78_chunk.device, _hyper_41_78_chunk.value
               Sort Key: _hyper_41_78_chunk."time" DESC, _hyper_41_78_chunk.device
               ->  Custom Scan (DecompressChunk) on _timescaledb_internal._hyper_41_78_chunk
                     Output: _hyper_41_78_chunk."time", _hyper_41_78_chunk.device, _hyper_41_78_chunk.value
                     ->  Seq Scan on _timescaledb_internal.compress_hyper_42_80_chunk
                           Output: compress_hyper_42_80_chunk."time", compress_hyper_42_80_chunk.device, compress_hyper_42_80_chunk.value, compress_hyper_42_80_chunk._ts_meta_count, compress_hyper_42_80_chunk._ts_meta_sequence_num, compress_hyper_42_80_chunk._ts_meta_min_1, compress_hyper_42_80_chunk._ts_meta_max_1
>>>>>>> ab7a09e8
         ->  Merge Append
               Sort Key: _hyper_41_77_chunk."time" DESC, _hyper_41_77_chunk.device
               ->  Sort
<<<<<<< HEAD
                     Output: _hyper_41_75_chunk."time", _hyper_41_75_chunk.device, _hyper_41_75_chunk.value
                     Sort Key: _hyper_41_75_chunk."time" DESC, _hyper_41_75_chunk.device
                     ->  Custom Scan (DecompressChunk) on _timescaledb_internal._hyper_41_75_chunk
                           Output: _hyper_41_75_chunk."time", _hyper_41_75_chunk.device, _hyper_41_75_chunk.value
                           ->  Seq Scan on _timescaledb_internal.compress_hyper_42_77_chunk
                                 Output: compress_hyper_42_77_chunk._ts_meta_count, compress_hyper_42_77_chunk._ts_meta_sequence_num, compress_hyper_42_77_chunk.device, compress_hyper_42_77_chunk._ts_meta_min_1, compress_hyper_42_77_chunk._ts_meta_max_1, compress_hyper_42_77_chunk."time", compress_hyper_42_77_chunk.value
=======
                     Output: _hyper_41_77_chunk."time", _hyper_41_77_chunk.device, _hyper_41_77_chunk.value
                     Sort Key: _hyper_41_77_chunk."time" DESC, _hyper_41_77_chunk.device
                     ->  Custom Scan (DecompressChunk) on _timescaledb_internal._hyper_41_77_chunk
                           Output: _hyper_41_77_chunk."time", _hyper_41_77_chunk.device, _hyper_41_77_chunk.value
                           ->  Seq Scan on _timescaledb_internal.compress_hyper_42_79_chunk
                                 Output: compress_hyper_42_79_chunk."time", compress_hyper_42_79_chunk.device, compress_hyper_42_79_chunk.value, compress_hyper_42_79_chunk._ts_meta_count, compress_hyper_42_79_chunk._ts_meta_sequence_num, compress_hyper_42_79_chunk._ts_meta_min_1, compress_hyper_42_79_chunk._ts_meta_max_1
>>>>>>> ab7a09e8
               ->  Sort
                     Output: _hyper_41_77_chunk."time", _hyper_41_77_chunk.device, _hyper_41_77_chunk.value
                     Sort Key: _hyper_41_77_chunk."time" DESC, _hyper_41_77_chunk.device
                     ->  Seq Scan on _timescaledb_internal._hyper_41_77_chunk
                           Output: _hyper_41_77_chunk."time", _hyper_41_77_chunk.device, _hyper_41_77_chunk.value
(28 rows)

-- Test parameter change on rescan
-- issue 6069
CREATE TABLE IF NOT EXISTS i6069 (
	timestamp TIMESTAMP WITHOUT TIME ZONE NOT NULL,
	attr_id SMALLINT NOT NULL,
	number_val DOUBLE PRECISION DEFAULT NULL
);
SELECT table_name FROM create_hypertable(
	'i6069', 'timestamp',
	create_default_indexes => FALSE, if_not_exists => TRUE, chunk_time_interval => INTERVAL '1 day'
);
WARNING:  column type "timestamp without time zone" used for "timestamp" does not follow best practices
 table_name 
------------
 i6069
(1 row)

ALTER TABLE i6069 SET (
  timescaledb.compress,
  timescaledb.compress_segmentby = 'attr_id'
);
INSERT INTO i6069 VALUES('2023-07-01', 1, 1),('2023-07-03', 2, 1),('2023-07-05', 3, 1),
	('2023-07-01', 4, 1),('2023-07-03', 5, 1),('2023-07-05', 6, 1),
	('2023-07-01', 7, 1),('2023-07-03', 8, 1),('2023-07-05', 9, 1),
	('2023-07-01', 10, 1),('2023-07-03', 11, 1),('2023-07-05', 12, 1),
	('2023-07-01', 13, 1),('2023-07-03', 14, 1),('2023-07-05', 15, 1),
	('2023-07-01', 16, 1),('2023-07-03', 17, 1),('2023-07-05', 18, 1),
	('2023-07-01', 19, 1),('2023-07-03', 20, 1),('2023-07-05', 21, 1),
	('2023-07-01', 22, 1),('2023-07-03', 23, 1),('2023-07-05', 24, 1),
	('2023-07-01', 25, 1),('2023-07-03', 26, 1),('2023-07-05', 27, 1),
	('2023-07-01', 28, 1),('2023-07-03', 29, 1),('2023-07-05', 30, 1),
	('2023-07-01', 31, 1),('2023-07-03', 32, 1),('2023-07-05', 33, 1),
	('2023-07-01', 34, 1),('2023-07-03', 35, 1),('2023-07-05', 36, 1),
	('2023-07-01', 37, 1),('2023-07-03', 38, 1),('2023-07-05', 39, 1),
	('2023-07-01', 40, 1),('2023-07-03', 41, 1),('2023-07-05', 42, 1),
	('2023-07-01', 43, 1),('2023-07-03', 44, 1),('2023-07-05', 45, 1),
	('2023-07-01', 46, 1),('2023-07-03', 47, 1),('2023-07-05', 48, 1),
	('2023-07-01', 49, 1),('2023-07-03', 50, 1),('2023-07-05', 51, 1),
	('2023-07-01', 52, 1),('2023-07-03', 53, 1),('2023-07-05', 54, 1),
	('2023-07-01', 55, 1),('2023-07-03', 56, 1),('2023-07-05', 57, 1),
	('2023-07-01', 58, 1),('2023-07-03', 59, 1),('2023-07-05', 60, 1),
	('2023-07-01', 61, 1),('2023-07-03', 62, 1),('2023-07-05', 63, 1),
	('2023-07-01', 64, 1),('2023-07-03', 65, 1),('2023-07-05', 66, 1),
	('2023-07-01', 67, 1),('2023-07-03', 68, 1),('2023-07-05', 69, 1),
	('2023-07-01', 70, 1),('2023-07-03', 71, 1),('2023-07-05', 72, 1),
	('2023-07-01', 73, 1),('2023-07-03', 74, 1),('2023-07-05', 75, 1),
	('2023-07-01', 76, 1),('2023-07-03', 77, 1),('2023-07-05', 78, 1),
	('2023-07-01', 79, 1),('2023-07-03', 80, 1),('2023-07-05', 81, 1),
	('2023-07-01', 82, 1),('2023-07-03', 83, 1),('2023-07-05', 84, 1),
	('2023-07-01', 85, 1),('2023-07-03', 86, 1),('2023-07-05', 87, 1),
	('2023-07-01', 88, 1),('2023-07-03', 89, 1),('2023-07-05', 90, 1),
	('2023-07-01', 91, 1),('2023-07-03', 92, 1),('2023-07-05', 93, 1),
	('2023-07-01', 94, 1),('2023-07-03', 95, 1),('2023-07-05', 96, 1),
	('2023-07-01', 97, 1),('2023-07-03', 98, 1),('2023-07-05', 99, 1),
	('2023-07-01', 100, 1),('2023-07-03', 101, 1),('2023-07-05', 102, 1),
	('2023-07-01', 103, 1),('2023-07-03', 104, 1),('2023-07-05', 105, 1),
	('2023-07-01', 106, 1),('2023-07-03', 107, 1),('2023-07-05', 108, 1),
	('2023-07-01', 109, 1),('2023-07-03', 110, 1),('2023-07-05', 111, 1),
	('2023-07-01', 112, 1),('2023-07-03', 113, 1),('2023-07-05', 114, 1),
	('2023-07-01', 115, 1),('2023-07-03', 116, 1),('2023-07-05', 117, 1),
	('2023-07-01', 118, 1),('2023-07-03', 119, 1),('2023-07-05', 120, 1);
SELECT compress_chunk(i, if_not_compressed => true) FROM show_chunks('i6069') i;
              compress_chunk              
------------------------------------------
 _timescaledb_internal._hyper_43_81_chunk
 _timescaledb_internal._hyper_43_82_chunk
 _timescaledb_internal._hyper_43_83_chunk
(3 rows)

SET enable_indexscan = ON;
SET enable_seqscan = OFF;
:explain
SELECT * FROM ( VALUES(1),(2),(3),(4),(5),(6),(7),(8),(9),(10) ) AS attr_ids(attr_id)
INNER JOIN LATERAL (
  SELECT * FROM i6069
  WHERE i6069.attr_id = attr_ids.attr_id AND
    timestamp > '2023-06-30' AND timestamp < '2023-07-06'
ORDER BY timestamp desc  LIMIT 1 ) a ON true;
                                                                                                                                                                  QUERY PLAN                                                                                                                                                                  
----------------------------------------------------------------------------------------------------------------------------------------------------------------------------------------------------------------------------------------------------------------------------------------------------------------------------------------------
 Nested Loop
   Output: "*VALUES*".column1, i6069."timestamp", i6069.attr_id, i6069.number_val
   ->  Values Scan on "*VALUES*"
         Output: "*VALUES*".column1
   ->  Limit
         Output: i6069."timestamp", i6069.attr_id, i6069.number_val
         ->  Custom Scan (ChunkAppend) on public.i6069
               Output: i6069."timestamp", i6069.attr_id, i6069.number_val
               Order: i6069."timestamp" DESC
               Startup Exclusion: false
               Runtime Exclusion: true
               ->  Custom Scan (DecompressChunk) on _timescaledb_internal._hyper_43_83_chunk
                     Output: _hyper_43_83_chunk."timestamp", _hyper_43_83_chunk.attr_id, _hyper_43_83_chunk.number_val
                     Filter: ((_hyper_43_83_chunk."timestamp" > 'Fri Jun 30 00:00:00 2023'::timestamp without time zone) AND (_hyper_43_83_chunk."timestamp" < 'Thu Jul 06 00:00:00 2023'::timestamp without time zone))
                     Batch Sorted Merge: true
                     ->  Sort
                           Output: compress_hyper_44_86_chunk."timestamp", compress_hyper_44_86_chunk.attr_id, compress_hyper_44_86_chunk.number_val, compress_hyper_44_86_chunk._ts_meta_count, compress_hyper_44_86_chunk._ts_meta_sequence_num, compress_hyper_44_86_chunk._ts_meta_min_1, compress_hyper_44_86_chunk._ts_meta_max_1
                           Sort Key: compress_hyper_44_86_chunk._ts_meta_max_1 DESC
                           ->  Index Scan using compress_hyper_44_86_chunk_attr_id__ts_meta_sequence_num_idx on _timescaledb_internal.compress_hyper_44_86_chunk
                                 Output: compress_hyper_44_86_chunk."timestamp", compress_hyper_44_86_chunk.attr_id, compress_hyper_44_86_chunk.number_val, compress_hyper_44_86_chunk._ts_meta_count, compress_hyper_44_86_chunk._ts_meta_sequence_num, compress_hyper_44_86_chunk._ts_meta_min_1, compress_hyper_44_86_chunk._ts_meta_max_1
                                 Index Cond: (compress_hyper_44_86_chunk.attr_id = "*VALUES*".column1)
                                 Filter: ((compress_hyper_44_86_chunk._ts_meta_max_1 > 'Fri Jun 30 00:00:00 2023'::timestamp without time zone) AND (compress_hyper_44_86_chunk._ts_meta_min_1 < 'Thu Jul 06 00:00:00 2023'::timestamp without time zone))
               ->  Custom Scan (DecompressChunk) on _timescaledb_internal._hyper_43_82_chunk
                     Output: _hyper_43_82_chunk."timestamp", _hyper_43_82_chunk.attr_id, _hyper_43_82_chunk.number_val
                     Filter: ((_hyper_43_82_chunk."timestamp" > 'Fri Jun 30 00:00:00 2023'::timestamp without time zone) AND (_hyper_43_82_chunk."timestamp" < 'Thu Jul 06 00:00:00 2023'::timestamp without time zone))
                     Batch Sorted Merge: true
                     ->  Sort
                           Output: compress_hyper_44_85_chunk."timestamp", compress_hyper_44_85_chunk.attr_id, compress_hyper_44_85_chunk.number_val, compress_hyper_44_85_chunk._ts_meta_count, compress_hyper_44_85_chunk._ts_meta_sequence_num, compress_hyper_44_85_chunk._ts_meta_min_1, compress_hyper_44_85_chunk._ts_meta_max_1
                           Sort Key: compress_hyper_44_85_chunk._ts_meta_max_1 DESC
                           ->  Index Scan using compress_hyper_44_85_chunk_attr_id__ts_meta_sequence_num_idx on _timescaledb_internal.compress_hyper_44_85_chunk
                                 Output: compress_hyper_44_85_chunk."timestamp", compress_hyper_44_85_chunk.attr_id, compress_hyper_44_85_chunk.number_val, compress_hyper_44_85_chunk._ts_meta_count, compress_hyper_44_85_chunk._ts_meta_sequence_num, compress_hyper_44_85_chunk._ts_meta_min_1, compress_hyper_44_85_chunk._ts_meta_max_1
                                 Index Cond: (compress_hyper_44_85_chunk.attr_id = "*VALUES*".column1)
                                 Filter: ((compress_hyper_44_85_chunk._ts_meta_max_1 > 'Fri Jun 30 00:00:00 2023'::timestamp without time zone) AND (compress_hyper_44_85_chunk._ts_meta_min_1 < 'Thu Jul 06 00:00:00 2023'::timestamp without time zone))
               ->  Custom Scan (DecompressChunk) on _timescaledb_internal._hyper_43_81_chunk
                     Output: _hyper_43_81_chunk."timestamp", _hyper_43_81_chunk.attr_id, _hyper_43_81_chunk.number_val
                     Filter: ((_hyper_43_81_chunk."timestamp" > 'Fri Jun 30 00:00:00 2023'::timestamp without time zone) AND (_hyper_43_81_chunk."timestamp" < 'Thu Jul 06 00:00:00 2023'::timestamp without time zone))
                     Batch Sorted Merge: true
                     ->  Sort
                           Output: compress_hyper_44_84_chunk._ts_meta_count, compress_hyper_44_84_chunk._ts_meta_sequence_num, compress_hyper_44_84_chunk.attr_id, compress_hyper_44_84_chunk._ts_meta_min_1, compress_hyper_44_84_chunk._ts_meta_max_1, compress_hyper_44_84_chunk."timestamp", compress_hyper_44_84_chunk.number_val
                           Sort Key: compress_hyper_44_84_chunk._ts_meta_max_1 DESC
                           ->  Index Scan using compress_hyper_44_84_chunk_attr_id__ts_meta_sequence_num_idx on _timescaledb_internal.compress_hyper_44_84_chunk
                                 Output: compress_hyper_44_84_chunk._ts_meta_count, compress_hyper_44_84_chunk._ts_meta_sequence_num, compress_hyper_44_84_chunk.attr_id, compress_hyper_44_84_chunk._ts_meta_min_1, compress_hyper_44_84_chunk._ts_meta_max_1, compress_hyper_44_84_chunk."timestamp", compress_hyper_44_84_chunk.number_val
                                 Index Cond: (compress_hyper_44_84_chunk.attr_id = "*VALUES*".column1)
                                 Filter: ((compress_hyper_44_84_chunk._ts_meta_max_1 > 'Fri Jun 30 00:00:00 2023'::timestamp without time zone) AND (compress_hyper_44_84_chunk._ts_meta_min_1 < 'Thu Jul 06 00:00:00 2023'::timestamp without time zone))
<<<<<<< HEAD
               ->  Custom Scan (DecompressChunk) on _timescaledb_internal._hyper_43_80_chunk
                     Output: _hyper_43_80_chunk."timestamp", _hyper_43_80_chunk.attr_id, _hyper_43_80_chunk.number_val
                     Filter: ((_hyper_43_80_chunk."timestamp" > 'Fri Jun 30 00:00:00 2023'::timestamp without time zone) AND (_hyper_43_80_chunk."timestamp" < 'Thu Jul 06 00:00:00 2023'::timestamp without time zone))
                     Batch Sorted Merge: true
                     ->  Sort
                           Output: compress_hyper_44_83_chunk._ts_meta_count, compress_hyper_44_83_chunk._ts_meta_sequence_num, compress_hyper_44_83_chunk.attr_id, compress_hyper_44_83_chunk._ts_meta_min_1, compress_hyper_44_83_chunk._ts_meta_max_1, compress_hyper_44_83_chunk."timestamp", compress_hyper_44_83_chunk.number_val
                           Sort Key: compress_hyper_44_83_chunk._ts_meta_max_1 DESC
                           ->  Index Scan using compress_hyper_44_83_chunk_attr_id__ts_meta_sequence_num_idx on _timescaledb_internal.compress_hyper_44_83_chunk
                                 Output: compress_hyper_44_83_chunk._ts_meta_count, compress_hyper_44_83_chunk._ts_meta_sequence_num, compress_hyper_44_83_chunk.attr_id, compress_hyper_44_83_chunk._ts_meta_min_1, compress_hyper_44_83_chunk._ts_meta_max_1, compress_hyper_44_83_chunk."timestamp", compress_hyper_44_83_chunk.number_val
                                 Index Cond: (compress_hyper_44_83_chunk.attr_id = "*VALUES*".column1)
                                 Filter: ((compress_hyper_44_83_chunk._ts_meta_max_1 > 'Fri Jun 30 00:00:00 2023'::timestamp without time zone) AND (compress_hyper_44_83_chunk._ts_meta_min_1 < 'Thu Jul 06 00:00:00 2023'::timestamp without time zone))
               ->  Custom Scan (DecompressChunk) on _timescaledb_internal._hyper_43_79_chunk
                     Output: _hyper_43_79_chunk."timestamp", _hyper_43_79_chunk.attr_id, _hyper_43_79_chunk.number_val
                     Filter: ((_hyper_43_79_chunk."timestamp" > 'Fri Jun 30 00:00:00 2023'::timestamp without time zone) AND (_hyper_43_79_chunk."timestamp" < 'Thu Jul 06 00:00:00 2023'::timestamp without time zone))
                     Batch Sorted Merge: true
                     ->  Sort
                           Output: compress_hyper_44_82_chunk._ts_meta_count, compress_hyper_44_82_chunk._ts_meta_sequence_num, compress_hyper_44_82_chunk.attr_id, compress_hyper_44_82_chunk._ts_meta_min_1, compress_hyper_44_82_chunk._ts_meta_max_1, compress_hyper_44_82_chunk."timestamp", compress_hyper_44_82_chunk.number_val
                           Sort Key: compress_hyper_44_82_chunk._ts_meta_max_1 DESC
                           ->  Index Scan using compress_hyper_44_82_chunk_attr_id__ts_meta_sequence_num_idx on _timescaledb_internal.compress_hyper_44_82_chunk
                                 Output: compress_hyper_44_82_chunk._ts_meta_count, compress_hyper_44_82_chunk._ts_meta_sequence_num, compress_hyper_44_82_chunk.attr_id, compress_hyper_44_82_chunk._ts_meta_min_1, compress_hyper_44_82_chunk._ts_meta_max_1, compress_hyper_44_82_chunk."timestamp", compress_hyper_44_82_chunk.number_val
                                 Index Cond: (compress_hyper_44_82_chunk.attr_id = "*VALUES*".column1)
                                 Filter: ((compress_hyper_44_82_chunk._ts_meta_max_1 > 'Fri Jun 30 00:00:00 2023'::timestamp without time zone) AND (compress_hyper_44_82_chunk._ts_meta_min_1 < 'Thu Jul 06 00:00:00 2023'::timestamp without time zone))
=======
>>>>>>> ab7a09e8
(44 rows)

SELECT * FROM ( VALUES(1),(2),(3),(4),(5),(6),(7),(8),(9),(10) ) AS attr_ids(attr_id)
INNER JOIN LATERAL (
  SELECT * FROM i6069
  WHERE i6069.attr_id = attr_ids.attr_id AND
    timestamp > '2023-06-30' AND timestamp < '2023-07-06'
ORDER BY timestamp desc  LIMIT 1 ) a ON true;
 attr_id |        timestamp         | attr_id | number_val 
---------+--------------------------+---------+------------
       1 | Sat Jul 01 00:00:00 2023 |       1 |          1
       2 | Mon Jul 03 00:00:00 2023 |       2 |          1
       3 | Wed Jul 05 00:00:00 2023 |       3 |          1
       4 | Sat Jul 01 00:00:00 2023 |       4 |          1
       5 | Mon Jul 03 00:00:00 2023 |       5 |          1
       6 | Wed Jul 05 00:00:00 2023 |       6 |          1
       7 | Sat Jul 01 00:00:00 2023 |       7 |          1
       8 | Mon Jul 03 00:00:00 2023 |       8 |          1
       9 | Wed Jul 05 00:00:00 2023 |       9 |          1
      10 | Sat Jul 01 00:00:00 2023 |      10 |          1
(10 rows)

RESET enable_indexscan;
RESET enable_seqscan;
-- When all chunks are compressed and a limit query is performed, only the needed
-- chunks should be accessed
CREATE TABLE sensor_data_compressed (
time timestamptz not null,
sensor_id integer not null,
cpu double precision null,
temperature double precision null);
SELECT FROM create_hypertable('sensor_data_compressed', 'time');
--
(1 row)

INSERT INTO sensor_data_compressed (time, sensor_id, cpu, temperature)
   VALUES
   ('1980-01-02 00:00:00-00', 1, 3, 12.0),
   ('1980-01-03 00:00:00-00', 3, 4, 15.0),
   ('1980-02-04 00:00:00-00', 1, 2, 17.0),
   ('1980-02-05 00:00:00-00', 3, 6, 11.0),
   ('1980-03-06 00:00:00-00', 1, 8, 13.0),
   ('1980-03-07 00:00:00-00', 3, 4, 4.0),
   ('1980-04-08 00:00:00-00', 1, 2, 1.0),
   ('1980-04-03 00:00:00-00', 3, 5, 33.0),
   ('1980-05-02 00:00:00-00', 1, 8, 41.0),
   ('1980-05-03 00:00:00-00', 3, 4, 22.0),
   ('1980-06-02 00:00:00-00', 1, 1, 45.0),
   ('1980-06-03 00:00:00-00', 3, 3, 44.0);
ALTER TABLE sensor_data_compressed SET (timescaledb.compress, timescaledb.compress_segmentby='sensor_id', timescaledb.compress_orderby = 'time DESC');
-- Increase work_mem slightly so that the batch sorted merge plan is not disabled.
SET work_mem = '16MB';
-- Compress three of the chunks
SELECT compress_chunk(ch) FROM show_chunks('sensor_data_compressed') ch LIMIT 3;
              compress_chunk              
------------------------------------------
 _timescaledb_internal._hyper_45_87_chunk
 _timescaledb_internal._hyper_45_88_chunk
 _timescaledb_internal._hyper_45_89_chunk
(3 rows)

ANALYZE sensor_data_compressed;
SELECT * FROM sensor_data_compressed ORDER BY time DESC LIMIT 5;
             time             | sensor_id | cpu | temperature 
------------------------------+-----------+-----+-------------
 Mon Jun 02 17:00:00 1980 PDT |         3 |   3 |          44
 Sun Jun 01 17:00:00 1980 PDT |         1 |   1 |          45
 Fri May 02 17:00:00 1980 PDT |         3 |   4 |          22
 Thu May 01 17:00:00 1980 PDT |         1 |   8 |          41
 Mon Apr 07 16:00:00 1980 PST |         1 |   2 |           1
(5 rows)

-- Only the first chunks should be accessed (batch sorted merge is enabled)
:PREFIX
SELECT * FROM sensor_data_compressed ORDER BY time DESC LIMIT 5;
                                                                                                                                                                              QUERY PLAN                                                                                                                                                                              
----------------------------------------------------------------------------------------------------------------------------------------------------------------------------------------------------------------------------------------------------------------------------------------------------------------------------------------------------------------------
 Limit (actual rows=5 loops=1)
   Output: sensor_data_compressed."time", sensor_data_compressed.sensor_id, sensor_data_compressed.cpu, sensor_data_compressed.temperature
   ->  Custom Scan (ChunkAppend) on public.sensor_data_compressed (actual rows=5 loops=1)
         Output: sensor_data_compressed."time", sensor_data_compressed.sensor_id, sensor_data_compressed.cpu, sensor_data_compressed.temperature
         Order: sensor_data_compressed."time" DESC
         Startup Exclusion: false
         Runtime Exclusion: false
         ->  Index Scan using _hyper_45_93_chunk_sensor_data_compressed_time_idx on _timescaledb_internal._hyper_45_93_chunk (actual rows=2 loops=1)
               Output: _hyper_45_93_chunk."time", _hyper_45_93_chunk.sensor_id, _hyper_45_93_chunk.cpu, _hyper_45_93_chunk.temperature
         ->  Index Scan using _hyper_45_92_chunk_sensor_data_compressed_time_idx on _timescaledb_internal._hyper_45_92_chunk (actual rows=2 loops=1)
               Output: _hyper_45_92_chunk."time", _hyper_45_92_chunk.sensor_id, _hyper_45_92_chunk.cpu, _hyper_45_92_chunk.temperature
         ->  Index Scan using _hyper_45_91_chunk_sensor_data_compressed_time_idx on _timescaledb_internal._hyper_45_91_chunk (actual rows=1 loops=1)
               Output: _hyper_45_91_chunk."time", _hyper_45_91_chunk.sensor_id, _hyper_45_91_chunk.cpu, _hyper_45_91_chunk.temperature
         ->  Index Scan using _hyper_45_90_chunk_sensor_data_compressed_time_idx on _timescaledb_internal._hyper_45_90_chunk (never executed)
               Output: _hyper_45_90_chunk."time", _hyper_45_90_chunk.sensor_id, _hyper_45_90_chunk.cpu, _hyper_45_90_chunk.temperature
         ->  Custom Scan (DecompressChunk) on _timescaledb_internal._hyper_45_89_chunk (never executed)
               Output: _hyper_45_89_chunk."time", _hyper_45_89_chunk.sensor_id, _hyper_45_89_chunk.cpu, _hyper_45_89_chunk.temperature
               Batch Sorted Merge: true
               Bulk Decompression: false
               ->  Sort (never executed)
                     Output: compress_hyper_46_96_chunk."time", compress_hyper_46_96_chunk.sensor_id, compress_hyper_46_96_chunk.cpu, compress_hyper_46_96_chunk.temperature, compress_hyper_46_96_chunk._ts_meta_count, compress_hyper_46_96_chunk._ts_meta_sequence_num, compress_hyper_46_96_chunk._ts_meta_min_1, compress_hyper_46_96_chunk._ts_meta_max_1
                     Sort Key: compress_hyper_46_96_chunk._ts_meta_max_1 DESC
                     ->  Seq Scan on _timescaledb_internal.compress_hyper_46_96_chunk (never executed)
                           Output: compress_hyper_46_96_chunk."time", compress_hyper_46_96_chunk.sensor_id, compress_hyper_46_96_chunk.cpu, compress_hyper_46_96_chunk.temperature, compress_hyper_46_96_chunk._ts_meta_count, compress_hyper_46_96_chunk._ts_meta_sequence_num, compress_hyper_46_96_chunk._ts_meta_min_1, compress_hyper_46_96_chunk._ts_meta_max_1
         ->  Custom Scan (DecompressChunk) on _timescaledb_internal._hyper_45_88_chunk (never executed)
               Output: _hyper_45_88_chunk."time", _hyper_45_88_chunk.sensor_id, _hyper_45_88_chunk.cpu, _hyper_45_88_chunk.temperature
               Batch Sorted Merge: true
               Bulk Decompression: false
               ->  Sort (never executed)
                     Output: compress_hyper_46_95_chunk."time", compress_hyper_46_95_chunk.sensor_id, compress_hyper_46_95_chunk.cpu, compress_hyper_46_95_chunk.temperature, compress_hyper_46_95_chunk._ts_meta_count, compress_hyper_46_95_chunk._ts_meta_sequence_num, compress_hyper_46_95_chunk._ts_meta_min_1, compress_hyper_46_95_chunk._ts_meta_max_1
                     Sort Key: compress_hyper_46_95_chunk._ts_meta_max_1 DESC
                     ->  Seq Scan on _timescaledb_internal.compress_hyper_46_95_chunk (never executed)
                           Output: compress_hyper_46_95_chunk."time", compress_hyper_46_95_chunk.sensor_id, compress_hyper_46_95_chunk.cpu, compress_hyper_46_95_chunk.temperature, compress_hyper_46_95_chunk._ts_meta_count, compress_hyper_46_95_chunk._ts_meta_sequence_num, compress_hyper_46_95_chunk._ts_meta_min_1, compress_hyper_46_95_chunk._ts_meta_max_1
         ->  Custom Scan (DecompressChunk) on _timescaledb_internal._hyper_45_87_chunk (never executed)
               Output: _hyper_45_87_chunk."time", _hyper_45_87_chunk.sensor_id, _hyper_45_87_chunk.cpu, _hyper_45_87_chunk.temperature
               Batch Sorted Merge: true
               Bulk Decompression: false
               ->  Sort (never executed)
                     Output: compress_hyper_46_94_chunk._ts_meta_count, compress_hyper_46_94_chunk._ts_meta_sequence_num, compress_hyper_46_94_chunk.sensor_id, compress_hyper_46_94_chunk._ts_meta_min_1, compress_hyper_46_94_chunk._ts_meta_max_1, compress_hyper_46_94_chunk."time", compress_hyper_46_94_chunk.cpu, compress_hyper_46_94_chunk.temperature
                     Sort Key: compress_hyper_46_94_chunk._ts_meta_max_1 DESC
                     ->  Seq Scan on _timescaledb_internal.compress_hyper_46_94_chunk (never executed)
<<<<<<< HEAD
                           Output: compress_hyper_46_94_chunk._ts_meta_count, compress_hyper_46_94_chunk._ts_meta_sequence_num, compress_hyper_46_94_chunk.sensor_id, compress_hyper_46_94_chunk._ts_meta_min_1, compress_hyper_46_94_chunk._ts_meta_max_1, compress_hyper_46_94_chunk."time", compress_hyper_46_94_chunk.cpu, compress_hyper_46_94_chunk.temperature
         ->  Custom Scan (DecompressChunk) on _timescaledb_internal._hyper_45_86_chunk (never executed)
               Output: _hyper_45_86_chunk."time", _hyper_45_86_chunk.sensor_id, _hyper_45_86_chunk.cpu, _hyper_45_86_chunk.temperature
               Batch Sorted Merge: true
               Bulk Decompression: false
               ->  Sort (never executed)
                     Output: compress_hyper_46_93_chunk._ts_meta_count, compress_hyper_46_93_chunk._ts_meta_sequence_num, compress_hyper_46_93_chunk.sensor_id, compress_hyper_46_93_chunk._ts_meta_min_1, compress_hyper_46_93_chunk._ts_meta_max_1, compress_hyper_46_93_chunk."time", compress_hyper_46_93_chunk.cpu, compress_hyper_46_93_chunk.temperature
                     Sort Key: compress_hyper_46_93_chunk._ts_meta_max_1 DESC
                     ->  Seq Scan on _timescaledb_internal.compress_hyper_46_93_chunk (never executed)
                           Output: compress_hyper_46_93_chunk._ts_meta_count, compress_hyper_46_93_chunk._ts_meta_sequence_num, compress_hyper_46_93_chunk.sensor_id, compress_hyper_46_93_chunk._ts_meta_min_1, compress_hyper_46_93_chunk._ts_meta_max_1, compress_hyper_46_93_chunk."time", compress_hyper_46_93_chunk.cpu, compress_hyper_46_93_chunk.temperature
         ->  Custom Scan (DecompressChunk) on _timescaledb_internal._hyper_45_85_chunk (never executed)
               Output: _hyper_45_85_chunk."time", _hyper_45_85_chunk.sensor_id, _hyper_45_85_chunk.cpu, _hyper_45_85_chunk.temperature
               Batch Sorted Merge: true
               Bulk Decompression: false
               ->  Sort (never executed)
                     Output: compress_hyper_46_92_chunk._ts_meta_count, compress_hyper_46_92_chunk._ts_meta_sequence_num, compress_hyper_46_92_chunk.sensor_id, compress_hyper_46_92_chunk._ts_meta_min_1, compress_hyper_46_92_chunk._ts_meta_max_1, compress_hyper_46_92_chunk."time", compress_hyper_46_92_chunk.cpu, compress_hyper_46_92_chunk.temperature
                     Sort Key: compress_hyper_46_92_chunk._ts_meta_max_1 DESC
                     ->  Seq Scan on _timescaledb_internal.compress_hyper_46_92_chunk (never executed)
                           Output: compress_hyper_46_92_chunk._ts_meta_count, compress_hyper_46_92_chunk._ts_meta_sequence_num, compress_hyper_46_92_chunk.sensor_id, compress_hyper_46_92_chunk._ts_meta_min_1, compress_hyper_46_92_chunk._ts_meta_max_1, compress_hyper_46_92_chunk."time", compress_hyper_46_92_chunk.cpu, compress_hyper_46_92_chunk.temperature
=======
                           Output: compress_hyper_46_94_chunk."time", compress_hyper_46_94_chunk.sensor_id, compress_hyper_46_94_chunk.cpu, compress_hyper_46_94_chunk.temperature, compress_hyper_46_94_chunk._ts_meta_count, compress_hyper_46_94_chunk._ts_meta_sequence_num, compress_hyper_46_94_chunk._ts_meta_min_1, compress_hyper_46_94_chunk._ts_meta_max_1
>>>>>>> ab7a09e8
(42 rows)

-- Only the first chunks should be accessed (batch sorted merge is disabled)
SET timescaledb.enable_decompression_sorted_merge = FALSE;
:PREFIX
SELECT * FROM sensor_data_compressed ORDER BY time DESC LIMIT 5;
                                                                                                                                                                              QUERY PLAN                                                                                                                                                                              
----------------------------------------------------------------------------------------------------------------------------------------------------------------------------------------------------------------------------------------------------------------------------------------------------------------------------------------------------------------------
 Limit (actual rows=5 loops=1)
   Output: sensor_data_compressed."time", sensor_data_compressed.sensor_id, sensor_data_compressed.cpu, sensor_data_compressed.temperature
   ->  Custom Scan (ChunkAppend) on public.sensor_data_compressed (actual rows=5 loops=1)
         Output: sensor_data_compressed."time", sensor_data_compressed.sensor_id, sensor_data_compressed.cpu, sensor_data_compressed.temperature
         Order: sensor_data_compressed."time" DESC
         Startup Exclusion: false
         Runtime Exclusion: false
         ->  Index Scan using _hyper_45_93_chunk_sensor_data_compressed_time_idx on _timescaledb_internal._hyper_45_93_chunk (actual rows=2 loops=1)
               Output: _hyper_45_93_chunk."time", _hyper_45_93_chunk.sensor_id, _hyper_45_93_chunk.cpu, _hyper_45_93_chunk.temperature
         ->  Index Scan using _hyper_45_92_chunk_sensor_data_compressed_time_idx on _timescaledb_internal._hyper_45_92_chunk (actual rows=2 loops=1)
               Output: _hyper_45_92_chunk."time", _hyper_45_92_chunk.sensor_id, _hyper_45_92_chunk.cpu, _hyper_45_92_chunk.temperature
         ->  Index Scan using _hyper_45_91_chunk_sensor_data_compressed_time_idx on _timescaledb_internal._hyper_45_91_chunk (actual rows=1 loops=1)
               Output: _hyper_45_91_chunk."time", _hyper_45_91_chunk.sensor_id, _hyper_45_91_chunk.cpu, _hyper_45_91_chunk.temperature
         ->  Index Scan using _hyper_45_90_chunk_sensor_data_compressed_time_idx on _timescaledb_internal._hyper_45_90_chunk (never executed)
               Output: _hyper_45_90_chunk."time", _hyper_45_90_chunk.sensor_id, _hyper_45_90_chunk.cpu, _hyper_45_90_chunk.temperature
         ->  Sort (never executed)
               Output: _hyper_45_89_chunk."time", _hyper_45_89_chunk.sensor_id, _hyper_45_89_chunk.cpu, _hyper_45_89_chunk.temperature
               Sort Key: _hyper_45_89_chunk."time" DESC
               ->  Custom Scan (DecompressChunk) on _timescaledb_internal._hyper_45_89_chunk (never executed)
                     Output: _hyper_45_89_chunk."time", _hyper_45_89_chunk.sensor_id, _hyper_45_89_chunk.cpu, _hyper_45_89_chunk.temperature
                     Bulk Decompression: true
                     ->  Seq Scan on _timescaledb_internal.compress_hyper_46_96_chunk (never executed)
                           Output: compress_hyper_46_96_chunk."time", compress_hyper_46_96_chunk.sensor_id, compress_hyper_46_96_chunk.cpu, compress_hyper_46_96_chunk.temperature, compress_hyper_46_96_chunk._ts_meta_count, compress_hyper_46_96_chunk._ts_meta_sequence_num, compress_hyper_46_96_chunk._ts_meta_min_1, compress_hyper_46_96_chunk._ts_meta_max_1
         ->  Sort (never executed)
               Output: _hyper_45_88_chunk."time", _hyper_45_88_chunk.sensor_id, _hyper_45_88_chunk.cpu, _hyper_45_88_chunk.temperature
               Sort Key: _hyper_45_88_chunk."time" DESC
               ->  Custom Scan (DecompressChunk) on _timescaledb_internal._hyper_45_88_chunk (never executed)
                     Output: _hyper_45_88_chunk."time", _hyper_45_88_chunk.sensor_id, _hyper_45_88_chunk.cpu, _hyper_45_88_chunk.temperature
                     Bulk Decompression: true
                     ->  Seq Scan on _timescaledb_internal.compress_hyper_46_95_chunk (never executed)
                           Output: compress_hyper_46_95_chunk."time", compress_hyper_46_95_chunk.sensor_id, compress_hyper_46_95_chunk.cpu, compress_hyper_46_95_chunk.temperature, compress_hyper_46_95_chunk._ts_meta_count, compress_hyper_46_95_chunk._ts_meta_sequence_num, compress_hyper_46_95_chunk._ts_meta_min_1, compress_hyper_46_95_chunk._ts_meta_max_1
         ->  Sort (never executed)
               Output: _hyper_45_87_chunk."time", _hyper_45_87_chunk.sensor_id, _hyper_45_87_chunk.cpu, _hyper_45_87_chunk.temperature
               Sort Key: _hyper_45_87_chunk."time" DESC
               ->  Custom Scan (DecompressChunk) on _timescaledb_internal._hyper_45_87_chunk (never executed)
                     Output: _hyper_45_87_chunk."time", _hyper_45_87_chunk.sensor_id, _hyper_45_87_chunk.cpu, _hyper_45_87_chunk.temperature
                     Bulk Decompression: true
                     ->  Seq Scan on _timescaledb_internal.compress_hyper_46_94_chunk (never executed)
<<<<<<< HEAD
                           Output: compress_hyper_46_94_chunk._ts_meta_count, compress_hyper_46_94_chunk._ts_meta_sequence_num, compress_hyper_46_94_chunk.sensor_id, compress_hyper_46_94_chunk._ts_meta_min_1, compress_hyper_46_94_chunk._ts_meta_max_1, compress_hyper_46_94_chunk."time", compress_hyper_46_94_chunk.cpu, compress_hyper_46_94_chunk.temperature
         ->  Sort (never executed)
               Output: _hyper_45_86_chunk."time", _hyper_45_86_chunk.sensor_id, _hyper_45_86_chunk.cpu, _hyper_45_86_chunk.temperature
               Sort Key: _hyper_45_86_chunk."time" DESC
               ->  Custom Scan (DecompressChunk) on _timescaledb_internal._hyper_45_86_chunk (never executed)
                     Output: _hyper_45_86_chunk."time", _hyper_45_86_chunk.sensor_id, _hyper_45_86_chunk.cpu, _hyper_45_86_chunk.temperature
                     Bulk Decompression: true
                     ->  Seq Scan on _timescaledb_internal.compress_hyper_46_93_chunk (never executed)
                           Output: compress_hyper_46_93_chunk._ts_meta_count, compress_hyper_46_93_chunk._ts_meta_sequence_num, compress_hyper_46_93_chunk.sensor_id, compress_hyper_46_93_chunk._ts_meta_min_1, compress_hyper_46_93_chunk._ts_meta_max_1, compress_hyper_46_93_chunk."time", compress_hyper_46_93_chunk.cpu, compress_hyper_46_93_chunk.temperature
         ->  Sort (never executed)
               Output: _hyper_45_85_chunk."time", _hyper_45_85_chunk.sensor_id, _hyper_45_85_chunk.cpu, _hyper_45_85_chunk.temperature
               Sort Key: _hyper_45_85_chunk."time" DESC
               ->  Custom Scan (DecompressChunk) on _timescaledb_internal._hyper_45_85_chunk (never executed)
                     Output: _hyper_45_85_chunk."time", _hyper_45_85_chunk.sensor_id, _hyper_45_85_chunk.cpu, _hyper_45_85_chunk.temperature
                     Bulk Decompression: true
                     ->  Seq Scan on _timescaledb_internal.compress_hyper_46_92_chunk (never executed)
                           Output: compress_hyper_46_92_chunk._ts_meta_count, compress_hyper_46_92_chunk._ts_meta_sequence_num, compress_hyper_46_92_chunk.sensor_id, compress_hyper_46_92_chunk._ts_meta_min_1, compress_hyper_46_92_chunk._ts_meta_max_1, compress_hyper_46_92_chunk."time", compress_hyper_46_92_chunk.cpu, compress_hyper_46_92_chunk.temperature
=======
                           Output: compress_hyper_46_94_chunk."time", compress_hyper_46_94_chunk.sensor_id, compress_hyper_46_94_chunk.cpu, compress_hyper_46_94_chunk.temperature, compress_hyper_46_94_chunk._ts_meta_count, compress_hyper_46_94_chunk._ts_meta_sequence_num, compress_hyper_46_94_chunk._ts_meta_min_1, compress_hyper_46_94_chunk._ts_meta_max_1
>>>>>>> ab7a09e8
(39 rows)

RESET timescaledb.enable_decompression_sorted_merge;
-- Compress the remaining chunks
SELECT compress_chunk(ch, if_not_compressed => true) FROM show_chunks('sensor_data_compressed') ch;
NOTICE:  chunk "_hyper_45_87_chunk" is already compressed
NOTICE:  chunk "_hyper_45_88_chunk" is already compressed
NOTICE:  chunk "_hyper_45_89_chunk" is already compressed
              compress_chunk              
------------------------------------------
 _timescaledb_internal._hyper_45_87_chunk
 _timescaledb_internal._hyper_45_88_chunk
 _timescaledb_internal._hyper_45_89_chunk
 _timescaledb_internal._hyper_45_90_chunk
 _timescaledb_internal._hyper_45_91_chunk
 _timescaledb_internal._hyper_45_92_chunk
 _timescaledb_internal._hyper_45_93_chunk
(7 rows)

SELECT * FROM sensor_data_compressed ORDER BY time DESC LIMIT 5;
             time             | sensor_id | cpu | temperature 
------------------------------+-----------+-----+-------------
 Mon Jun 02 17:00:00 1980 PDT |         3 |   3 |          44
 Sun Jun 01 17:00:00 1980 PDT |         1 |   1 |          45
 Fri May 02 17:00:00 1980 PDT |         3 |   4 |          22
 Thu May 01 17:00:00 1980 PDT |         1 |   8 |          41
 Mon Apr 07 16:00:00 1980 PST |         1 |   2 |           1
(5 rows)

-- Only the first chunks should be accessed (batch sorted merge is enabled)
:PREFIX
SELECT * FROM sensor_data_compressed ORDER BY time DESC LIMIT 5;
                                                                                                                                                                                  QUERY PLAN                                                                                                                                                                                  
------------------------------------------------------------------------------------------------------------------------------------------------------------------------------------------------------------------------------------------------------------------------------------------------------------------------------------------------------------------------------
 Limit (actual rows=5 loops=1)
   Output: sensor_data_compressed."time", sensor_data_compressed.sensor_id, sensor_data_compressed.cpu, sensor_data_compressed.temperature
   ->  Custom Scan (ChunkAppend) on public.sensor_data_compressed (actual rows=5 loops=1)
         Output: sensor_data_compressed."time", sensor_data_compressed.sensor_id, sensor_data_compressed.cpu, sensor_data_compressed.temperature
         Order: sensor_data_compressed."time" DESC
         Startup Exclusion: false
         Runtime Exclusion: false
         ->  Custom Scan (DecompressChunk) on _timescaledb_internal._hyper_45_93_chunk (actual rows=2 loops=1)
               Output: _hyper_45_93_chunk."time", _hyper_45_93_chunk.sensor_id, _hyper_45_93_chunk.cpu, _hyper_45_93_chunk.temperature
               Batch Sorted Merge: true
               Bulk Decompression: false
               ->  Sort (actual rows=2 loops=1)
                     Output: compress_hyper_46_100_chunk."time", compress_hyper_46_100_chunk.sensor_id, compress_hyper_46_100_chunk.cpu, compress_hyper_46_100_chunk.temperature, compress_hyper_46_100_chunk._ts_meta_count, compress_hyper_46_100_chunk._ts_meta_sequence_num, compress_hyper_46_100_chunk._ts_meta_min_1, compress_hyper_46_100_chunk._ts_meta_max_1
                     Sort Key: compress_hyper_46_100_chunk._ts_meta_max_1 DESC
                     Sort Method: quicksort 
                     ->  Seq Scan on _timescaledb_internal.compress_hyper_46_100_chunk (actual rows=2 loops=1)
                           Output: compress_hyper_46_100_chunk."time", compress_hyper_46_100_chunk.sensor_id, compress_hyper_46_100_chunk.cpu, compress_hyper_46_100_chunk.temperature, compress_hyper_46_100_chunk._ts_meta_count, compress_hyper_46_100_chunk._ts_meta_sequence_num, compress_hyper_46_100_chunk._ts_meta_min_1, compress_hyper_46_100_chunk._ts_meta_max_1
         ->  Custom Scan (DecompressChunk) on _timescaledb_internal._hyper_45_92_chunk (actual rows=2 loops=1)
               Output: _hyper_45_92_chunk."time", _hyper_45_92_chunk.sensor_id, _hyper_45_92_chunk.cpu, _hyper_45_92_chunk.temperature
               Batch Sorted Merge: true
               Bulk Decompression: false
               ->  Sort (actual rows=2 loops=1)
                     Output: compress_hyper_46_99_chunk."time", compress_hyper_46_99_chunk.sensor_id, compress_hyper_46_99_chunk.cpu, compress_hyper_46_99_chunk.temperature, compress_hyper_46_99_chunk._ts_meta_count, compress_hyper_46_99_chunk._ts_meta_sequence_num, compress_hyper_46_99_chunk._ts_meta_min_1, compress_hyper_46_99_chunk._ts_meta_max_1
                     Sort Key: compress_hyper_46_99_chunk._ts_meta_max_1 DESC
                     Sort Method: quicksort 
                     ->  Seq Scan on _timescaledb_internal.compress_hyper_46_99_chunk (actual rows=2 loops=1)
                           Output: compress_hyper_46_99_chunk."time", compress_hyper_46_99_chunk.sensor_id, compress_hyper_46_99_chunk.cpu, compress_hyper_46_99_chunk.temperature, compress_hyper_46_99_chunk._ts_meta_count, compress_hyper_46_99_chunk._ts_meta_sequence_num, compress_hyper_46_99_chunk._ts_meta_min_1, compress_hyper_46_99_chunk._ts_meta_max_1
         ->  Custom Scan (DecompressChunk) on _timescaledb_internal._hyper_45_91_chunk (actual rows=1 loops=1)
               Output: _hyper_45_91_chunk."time", _hyper_45_91_chunk.sensor_id, _hyper_45_91_chunk.cpu, _hyper_45_91_chunk.temperature
               Batch Sorted Merge: true
               Bulk Decompression: false
               ->  Sort (actual rows=2 loops=1)
                     Output: compress_hyper_46_98_chunk._ts_meta_count, compress_hyper_46_98_chunk._ts_meta_sequence_num, compress_hyper_46_98_chunk.sensor_id, compress_hyper_46_98_chunk._ts_meta_min_1, compress_hyper_46_98_chunk._ts_meta_max_1, compress_hyper_46_98_chunk."time", compress_hyper_46_98_chunk.cpu, compress_hyper_46_98_chunk.temperature
                     Sort Key: compress_hyper_46_98_chunk._ts_meta_max_1 DESC
                     Sort Method: quicksort 
                     ->  Seq Scan on _timescaledb_internal.compress_hyper_46_98_chunk (actual rows=2 loops=1)
<<<<<<< HEAD
                           Output: compress_hyper_46_98_chunk._ts_meta_count, compress_hyper_46_98_chunk._ts_meta_sequence_num, compress_hyper_46_98_chunk.sensor_id, compress_hyper_46_98_chunk._ts_meta_min_1, compress_hyper_46_98_chunk._ts_meta_max_1, compress_hyper_46_98_chunk."time", compress_hyper_46_98_chunk.cpu, compress_hyper_46_98_chunk.temperature
         ->  Custom Scan (DecompressChunk) on _timescaledb_internal._hyper_45_90_chunk (actual rows=2 loops=1)
               Output: _hyper_45_90_chunk."time", _hyper_45_90_chunk.sensor_id, _hyper_45_90_chunk.cpu, _hyper_45_90_chunk.temperature
               Batch Sorted Merge: true
               Bulk Decompression: false
               ->  Sort (actual rows=2 loops=1)
                     Output: compress_hyper_46_97_chunk._ts_meta_count, compress_hyper_46_97_chunk._ts_meta_sequence_num, compress_hyper_46_97_chunk.sensor_id, compress_hyper_46_97_chunk._ts_meta_min_1, compress_hyper_46_97_chunk._ts_meta_max_1, compress_hyper_46_97_chunk."time", compress_hyper_46_97_chunk.cpu, compress_hyper_46_97_chunk.temperature
                     Sort Key: compress_hyper_46_97_chunk._ts_meta_max_1 DESC
                     Sort Method: quicksort 
                     ->  Seq Scan on _timescaledb_internal.compress_hyper_46_97_chunk (actual rows=2 loops=1)
                           Output: compress_hyper_46_97_chunk._ts_meta_count, compress_hyper_46_97_chunk._ts_meta_sequence_num, compress_hyper_46_97_chunk.sensor_id, compress_hyper_46_97_chunk._ts_meta_min_1, compress_hyper_46_97_chunk._ts_meta_max_1, compress_hyper_46_97_chunk."time", compress_hyper_46_97_chunk.cpu, compress_hyper_46_97_chunk.temperature
         ->  Custom Scan (DecompressChunk) on _timescaledb_internal._hyper_45_89_chunk (actual rows=1 loops=1)
               Output: _hyper_45_89_chunk."time", _hyper_45_89_chunk.sensor_id, _hyper_45_89_chunk.cpu, _hyper_45_89_chunk.temperature
               Batch Sorted Merge: true
               Bulk Decompression: false
               ->  Sort (actual rows=2 loops=1)
                     Output: compress_hyper_46_96_chunk._ts_meta_count, compress_hyper_46_96_chunk._ts_meta_sequence_num, compress_hyper_46_96_chunk.sensor_id, compress_hyper_46_96_chunk._ts_meta_min_1, compress_hyper_46_96_chunk._ts_meta_max_1, compress_hyper_46_96_chunk."time", compress_hyper_46_96_chunk.cpu, compress_hyper_46_96_chunk.temperature
                     Sort Key: compress_hyper_46_96_chunk._ts_meta_max_1 DESC
                     Sort Method: quicksort 
                     ->  Seq Scan on _timescaledb_internal.compress_hyper_46_96_chunk (actual rows=2 loops=1)
                           Output: compress_hyper_46_96_chunk._ts_meta_count, compress_hyper_46_96_chunk._ts_meta_sequence_num, compress_hyper_46_96_chunk.sensor_id, compress_hyper_46_96_chunk._ts_meta_min_1, compress_hyper_46_96_chunk._ts_meta_max_1, compress_hyper_46_96_chunk."time", compress_hyper_46_96_chunk.cpu, compress_hyper_46_96_chunk.temperature
=======
                           Output: compress_hyper_46_98_chunk."time", compress_hyper_46_98_chunk.sensor_id, compress_hyper_46_98_chunk.cpu, compress_hyper_46_98_chunk.temperature, compress_hyper_46_98_chunk._ts_meta_count, compress_hyper_46_98_chunk._ts_meta_sequence_num, compress_hyper_46_98_chunk._ts_meta_min_1, compress_hyper_46_98_chunk._ts_meta_max_1
         ->  Custom Scan (DecompressChunk) on _timescaledb_internal._hyper_45_90_chunk (never executed)
               Output: _hyper_45_90_chunk."time", _hyper_45_90_chunk.sensor_id, _hyper_45_90_chunk.cpu, _hyper_45_90_chunk.temperature
               Batch Sorted Merge: true
               Bulk Decompression: false
               ->  Sort (never executed)
                     Output: compress_hyper_46_97_chunk."time", compress_hyper_46_97_chunk.sensor_id, compress_hyper_46_97_chunk.cpu, compress_hyper_46_97_chunk.temperature, compress_hyper_46_97_chunk._ts_meta_count, compress_hyper_46_97_chunk._ts_meta_sequence_num, compress_hyper_46_97_chunk._ts_meta_min_1, compress_hyper_46_97_chunk._ts_meta_max_1
                     Sort Key: compress_hyper_46_97_chunk._ts_meta_max_1 DESC
                     ->  Seq Scan on _timescaledb_internal.compress_hyper_46_97_chunk (never executed)
                           Output: compress_hyper_46_97_chunk."time", compress_hyper_46_97_chunk.sensor_id, compress_hyper_46_97_chunk.cpu, compress_hyper_46_97_chunk.temperature, compress_hyper_46_97_chunk._ts_meta_count, compress_hyper_46_97_chunk._ts_meta_sequence_num, compress_hyper_46_97_chunk._ts_meta_min_1, compress_hyper_46_97_chunk._ts_meta_max_1
         ->  Custom Scan (DecompressChunk) on _timescaledb_internal._hyper_45_89_chunk (never executed)
               Output: _hyper_45_89_chunk."time", _hyper_45_89_chunk.sensor_id, _hyper_45_89_chunk.cpu, _hyper_45_89_chunk.temperature
               Batch Sorted Merge: true
               Bulk Decompression: false
               ->  Sort (never executed)
                     Output: compress_hyper_46_96_chunk."time", compress_hyper_46_96_chunk.sensor_id, compress_hyper_46_96_chunk.cpu, compress_hyper_46_96_chunk.temperature, compress_hyper_46_96_chunk._ts_meta_count, compress_hyper_46_96_chunk._ts_meta_sequence_num, compress_hyper_46_96_chunk._ts_meta_min_1, compress_hyper_46_96_chunk._ts_meta_max_1
                     Sort Key: compress_hyper_46_96_chunk._ts_meta_max_1 DESC
                     ->  Seq Scan on _timescaledb_internal.compress_hyper_46_96_chunk (never executed)
                           Output: compress_hyper_46_96_chunk."time", compress_hyper_46_96_chunk.sensor_id, compress_hyper_46_96_chunk.cpu, compress_hyper_46_96_chunk.temperature, compress_hyper_46_96_chunk._ts_meta_count, compress_hyper_46_96_chunk._ts_meta_sequence_num, compress_hyper_46_96_chunk._ts_meta_min_1, compress_hyper_46_96_chunk._ts_meta_max_1
>>>>>>> ab7a09e8
         ->  Custom Scan (DecompressChunk) on _timescaledb_internal._hyper_45_88_chunk (never executed)
               Output: _hyper_45_88_chunk."time", _hyper_45_88_chunk.sensor_id, _hyper_45_88_chunk.cpu, _hyper_45_88_chunk.temperature
               Batch Sorted Merge: true
               Bulk Decompression: false
               ->  Sort (never executed)
                     Output: compress_hyper_46_95_chunk._ts_meta_count, compress_hyper_46_95_chunk._ts_meta_sequence_num, compress_hyper_46_95_chunk.sensor_id, compress_hyper_46_95_chunk._ts_meta_min_1, compress_hyper_46_95_chunk._ts_meta_max_1, compress_hyper_46_95_chunk."time", compress_hyper_46_95_chunk.cpu, compress_hyper_46_95_chunk.temperature
                     Sort Key: compress_hyper_46_95_chunk._ts_meta_max_1 DESC
                     ->  Seq Scan on _timescaledb_internal.compress_hyper_46_95_chunk (never executed)
                           Output: compress_hyper_46_95_chunk._ts_meta_count, compress_hyper_46_95_chunk._ts_meta_sequence_num, compress_hyper_46_95_chunk.sensor_id, compress_hyper_46_95_chunk._ts_meta_min_1, compress_hyper_46_95_chunk._ts_meta_max_1, compress_hyper_46_95_chunk."time", compress_hyper_46_95_chunk.cpu, compress_hyper_46_95_chunk.temperature
         ->  Custom Scan (DecompressChunk) on _timescaledb_internal._hyper_45_87_chunk (never executed)
               Output: _hyper_45_87_chunk."time", _hyper_45_87_chunk.sensor_id, _hyper_45_87_chunk.cpu, _hyper_45_87_chunk.temperature
               Batch Sorted Merge: true
               Bulk Decompression: false
               ->  Sort (never executed)
                     Output: compress_hyper_46_94_chunk._ts_meta_count, compress_hyper_46_94_chunk._ts_meta_sequence_num, compress_hyper_46_94_chunk.sensor_id, compress_hyper_46_94_chunk._ts_meta_min_1, compress_hyper_46_94_chunk._ts_meta_max_1, compress_hyper_46_94_chunk."time", compress_hyper_46_94_chunk.cpu, compress_hyper_46_94_chunk.temperature
                     Sort Key: compress_hyper_46_94_chunk._ts_meta_max_1 DESC
                     ->  Seq Scan on _timescaledb_internal.compress_hyper_46_94_chunk (never executed)
<<<<<<< HEAD
                           Output: compress_hyper_46_94_chunk._ts_meta_count, compress_hyper_46_94_chunk._ts_meta_sequence_num, compress_hyper_46_94_chunk.sensor_id, compress_hyper_46_94_chunk._ts_meta_min_1, compress_hyper_46_94_chunk._ts_meta_max_1, compress_hyper_46_94_chunk."time", compress_hyper_46_94_chunk.cpu, compress_hyper_46_94_chunk.temperature
         ->  Custom Scan (DecompressChunk) on _timescaledb_internal._hyper_45_86_chunk (never executed)
               Output: _hyper_45_86_chunk."time", _hyper_45_86_chunk.sensor_id, _hyper_45_86_chunk.cpu, _hyper_45_86_chunk.temperature
               Batch Sorted Merge: true
               Bulk Decompression: false
               ->  Sort (never executed)
                     Output: compress_hyper_46_93_chunk._ts_meta_count, compress_hyper_46_93_chunk._ts_meta_sequence_num, compress_hyper_46_93_chunk.sensor_id, compress_hyper_46_93_chunk._ts_meta_min_1, compress_hyper_46_93_chunk._ts_meta_max_1, compress_hyper_46_93_chunk."time", compress_hyper_46_93_chunk.cpu, compress_hyper_46_93_chunk.temperature
                     Sort Key: compress_hyper_46_93_chunk._ts_meta_max_1 DESC
                     ->  Seq Scan on _timescaledb_internal.compress_hyper_46_93_chunk (never executed)
                           Output: compress_hyper_46_93_chunk._ts_meta_count, compress_hyper_46_93_chunk._ts_meta_sequence_num, compress_hyper_46_93_chunk.sensor_id, compress_hyper_46_93_chunk._ts_meta_min_1, compress_hyper_46_93_chunk._ts_meta_max_1, compress_hyper_46_93_chunk."time", compress_hyper_46_93_chunk.cpu, compress_hyper_46_93_chunk.temperature
         ->  Custom Scan (DecompressChunk) on _timescaledb_internal._hyper_45_85_chunk (never executed)
               Output: _hyper_45_85_chunk."time", _hyper_45_85_chunk.sensor_id, _hyper_45_85_chunk.cpu, _hyper_45_85_chunk.temperature
               Batch Sorted Merge: true
               Bulk Decompression: false
               ->  Sort (never executed)
                     Output: compress_hyper_46_92_chunk._ts_meta_count, compress_hyper_46_92_chunk._ts_meta_sequence_num, compress_hyper_46_92_chunk.sensor_id, compress_hyper_46_92_chunk._ts_meta_min_1, compress_hyper_46_92_chunk._ts_meta_max_1, compress_hyper_46_92_chunk."time", compress_hyper_46_92_chunk.cpu, compress_hyper_46_92_chunk.temperature
                     Sort Key: compress_hyper_46_92_chunk._ts_meta_max_1 DESC
                     ->  Seq Scan on _timescaledb_internal.compress_hyper_46_92_chunk (never executed)
                           Output: compress_hyper_46_92_chunk._ts_meta_count, compress_hyper_46_92_chunk._ts_meta_sequence_num, compress_hyper_46_92_chunk.sensor_id, compress_hyper_46_92_chunk._ts_meta_min_1, compress_hyper_46_92_chunk._ts_meta_max_1, compress_hyper_46_92_chunk."time", compress_hyper_46_92_chunk.cpu, compress_hyper_46_92_chunk.temperature
=======
                           Output: compress_hyper_46_94_chunk."time", compress_hyper_46_94_chunk.sensor_id, compress_hyper_46_94_chunk.cpu, compress_hyper_46_94_chunk.temperature, compress_hyper_46_94_chunk._ts_meta_count, compress_hyper_46_94_chunk._ts_meta_sequence_num, compress_hyper_46_94_chunk._ts_meta_min_1, compress_hyper_46_94_chunk._ts_meta_max_1
>>>>>>> ab7a09e8
(73 rows)

-- Only the first chunks should be accessed (batch sorted merge is disabled)
SET timescaledb.enable_decompression_sorted_merge = FALSE;
:PREFIX
SELECT * FROM sensor_data_compressed ORDER BY time DESC LIMIT 5;
                                                                                                                                                                                  QUERY PLAN                                                                                                                                                                                  
------------------------------------------------------------------------------------------------------------------------------------------------------------------------------------------------------------------------------------------------------------------------------------------------------------------------------------------------------------------------------
 Limit (actual rows=5 loops=1)
   Output: sensor_data_compressed."time", sensor_data_compressed.sensor_id, sensor_data_compressed.cpu, sensor_data_compressed.temperature
   ->  Custom Scan (ChunkAppend) on public.sensor_data_compressed (actual rows=5 loops=1)
         Output: sensor_data_compressed."time", sensor_data_compressed.sensor_id, sensor_data_compressed.cpu, sensor_data_compressed.temperature
         Order: sensor_data_compressed."time" DESC
         Startup Exclusion: false
         Runtime Exclusion: false
         ->  Sort (actual rows=2 loops=1)
               Output: _hyper_45_93_chunk."time", _hyper_45_93_chunk.sensor_id, _hyper_45_93_chunk.cpu, _hyper_45_93_chunk.temperature
               Sort Key: _hyper_45_93_chunk."time" DESC
               Sort Method: quicksort 
               ->  Custom Scan (DecompressChunk) on _timescaledb_internal._hyper_45_93_chunk (actual rows=2 loops=1)
                     Output: _hyper_45_93_chunk."time", _hyper_45_93_chunk.sensor_id, _hyper_45_93_chunk.cpu, _hyper_45_93_chunk.temperature
                     Bulk Decompression: true
                     ->  Seq Scan on _timescaledb_internal.compress_hyper_46_100_chunk (actual rows=2 loops=1)
                           Output: compress_hyper_46_100_chunk."time", compress_hyper_46_100_chunk.sensor_id, compress_hyper_46_100_chunk.cpu, compress_hyper_46_100_chunk.temperature, compress_hyper_46_100_chunk._ts_meta_count, compress_hyper_46_100_chunk._ts_meta_sequence_num, compress_hyper_46_100_chunk._ts_meta_min_1, compress_hyper_46_100_chunk._ts_meta_max_1
         ->  Sort (actual rows=2 loops=1)
               Output: _hyper_45_92_chunk."time", _hyper_45_92_chunk.sensor_id, _hyper_45_92_chunk.cpu, _hyper_45_92_chunk.temperature
               Sort Key: _hyper_45_92_chunk."time" DESC
               Sort Method: quicksort 
               ->  Custom Scan (DecompressChunk) on _timescaledb_internal._hyper_45_92_chunk (actual rows=2 loops=1)
                     Output: _hyper_45_92_chunk."time", _hyper_45_92_chunk.sensor_id, _hyper_45_92_chunk.cpu, _hyper_45_92_chunk.temperature
                     Bulk Decompression: true
                     ->  Seq Scan on _timescaledb_internal.compress_hyper_46_99_chunk (actual rows=2 loops=1)
                           Output: compress_hyper_46_99_chunk."time", compress_hyper_46_99_chunk.sensor_id, compress_hyper_46_99_chunk.cpu, compress_hyper_46_99_chunk.temperature, compress_hyper_46_99_chunk._ts_meta_count, compress_hyper_46_99_chunk._ts_meta_sequence_num, compress_hyper_46_99_chunk._ts_meta_min_1, compress_hyper_46_99_chunk._ts_meta_max_1
         ->  Sort (actual rows=1 loops=1)
               Output: _hyper_45_91_chunk."time", _hyper_45_91_chunk.sensor_id, _hyper_45_91_chunk.cpu, _hyper_45_91_chunk.temperature
               Sort Key: _hyper_45_91_chunk."time" DESC
               Sort Method: quicksort 
               ->  Custom Scan (DecompressChunk) on _timescaledb_internal._hyper_45_91_chunk (actual rows=2 loops=1)
                     Output: _hyper_45_91_chunk."time", _hyper_45_91_chunk.sensor_id, _hyper_45_91_chunk.cpu, _hyper_45_91_chunk.temperature
                     Bulk Decompression: true
                     ->  Seq Scan on _timescaledb_internal.compress_hyper_46_98_chunk (actual rows=2 loops=1)
<<<<<<< HEAD
                           Output: compress_hyper_46_98_chunk._ts_meta_count, compress_hyper_46_98_chunk._ts_meta_sequence_num, compress_hyper_46_98_chunk.sensor_id, compress_hyper_46_98_chunk._ts_meta_min_1, compress_hyper_46_98_chunk._ts_meta_max_1, compress_hyper_46_98_chunk."time", compress_hyper_46_98_chunk.cpu, compress_hyper_46_98_chunk.temperature
         ->  Sort (actual rows=2 loops=1)
=======
                           Output: compress_hyper_46_98_chunk."time", compress_hyper_46_98_chunk.sensor_id, compress_hyper_46_98_chunk.cpu, compress_hyper_46_98_chunk.temperature, compress_hyper_46_98_chunk._ts_meta_count, compress_hyper_46_98_chunk._ts_meta_sequence_num, compress_hyper_46_98_chunk._ts_meta_min_1, compress_hyper_46_98_chunk._ts_meta_max_1
         ->  Sort (never executed)
>>>>>>> ab7a09e8
               Output: _hyper_45_90_chunk."time", _hyper_45_90_chunk.sensor_id, _hyper_45_90_chunk.cpu, _hyper_45_90_chunk.temperature
               Sort Key: _hyper_45_90_chunk."time" DESC
               ->  Custom Scan (DecompressChunk) on _timescaledb_internal._hyper_45_90_chunk (never executed)
                     Output: _hyper_45_90_chunk."time", _hyper_45_90_chunk.sensor_id, _hyper_45_90_chunk.cpu, _hyper_45_90_chunk.temperature
                     Bulk Decompression: true
<<<<<<< HEAD
                     ->  Seq Scan on _timescaledb_internal.compress_hyper_46_97_chunk (actual rows=2 loops=1)
                           Output: compress_hyper_46_97_chunk._ts_meta_count, compress_hyper_46_97_chunk._ts_meta_sequence_num, compress_hyper_46_97_chunk.sensor_id, compress_hyper_46_97_chunk._ts_meta_min_1, compress_hyper_46_97_chunk._ts_meta_max_1, compress_hyper_46_97_chunk."time", compress_hyper_46_97_chunk.cpu, compress_hyper_46_97_chunk.temperature
         ->  Sort (actual rows=1 loops=1)
=======
                     ->  Seq Scan on _timescaledb_internal.compress_hyper_46_97_chunk (never executed)
                           Output: compress_hyper_46_97_chunk."time", compress_hyper_46_97_chunk.sensor_id, compress_hyper_46_97_chunk.cpu, compress_hyper_46_97_chunk.temperature, compress_hyper_46_97_chunk._ts_meta_count, compress_hyper_46_97_chunk._ts_meta_sequence_num, compress_hyper_46_97_chunk._ts_meta_min_1, compress_hyper_46_97_chunk._ts_meta_max_1
         ->  Sort (never executed)
>>>>>>> ab7a09e8
               Output: _hyper_45_89_chunk."time", _hyper_45_89_chunk.sensor_id, _hyper_45_89_chunk.cpu, _hyper_45_89_chunk.temperature
               Sort Key: _hyper_45_89_chunk."time" DESC
               ->  Custom Scan (DecompressChunk) on _timescaledb_internal._hyper_45_89_chunk (never executed)
                     Output: _hyper_45_89_chunk."time", _hyper_45_89_chunk.sensor_id, _hyper_45_89_chunk.cpu, _hyper_45_89_chunk.temperature
                     Bulk Decompression: true
<<<<<<< HEAD
                     ->  Seq Scan on _timescaledb_internal.compress_hyper_46_96_chunk (actual rows=2 loops=1)
                           Output: compress_hyper_46_96_chunk._ts_meta_count, compress_hyper_46_96_chunk._ts_meta_sequence_num, compress_hyper_46_96_chunk.sensor_id, compress_hyper_46_96_chunk._ts_meta_min_1, compress_hyper_46_96_chunk._ts_meta_max_1, compress_hyper_46_96_chunk."time", compress_hyper_46_96_chunk.cpu, compress_hyper_46_96_chunk.temperature
=======
                     ->  Seq Scan on _timescaledb_internal.compress_hyper_46_96_chunk (never executed)
                           Output: compress_hyper_46_96_chunk."time", compress_hyper_46_96_chunk.sensor_id, compress_hyper_46_96_chunk.cpu, compress_hyper_46_96_chunk.temperature, compress_hyper_46_96_chunk._ts_meta_count, compress_hyper_46_96_chunk._ts_meta_sequence_num, compress_hyper_46_96_chunk._ts_meta_min_1, compress_hyper_46_96_chunk._ts_meta_max_1
>>>>>>> ab7a09e8
         ->  Sort (never executed)
               Output: _hyper_45_88_chunk."time", _hyper_45_88_chunk.sensor_id, _hyper_45_88_chunk.cpu, _hyper_45_88_chunk.temperature
               Sort Key: _hyper_45_88_chunk."time" DESC
               ->  Custom Scan (DecompressChunk) on _timescaledb_internal._hyper_45_88_chunk (never executed)
                     Output: _hyper_45_88_chunk."time", _hyper_45_88_chunk.sensor_id, _hyper_45_88_chunk.cpu, _hyper_45_88_chunk.temperature
                     Bulk Decompression: true
                     ->  Seq Scan on _timescaledb_internal.compress_hyper_46_95_chunk (never executed)
                           Output: compress_hyper_46_95_chunk._ts_meta_count, compress_hyper_46_95_chunk._ts_meta_sequence_num, compress_hyper_46_95_chunk.sensor_id, compress_hyper_46_95_chunk._ts_meta_min_1, compress_hyper_46_95_chunk._ts_meta_max_1, compress_hyper_46_95_chunk."time", compress_hyper_46_95_chunk.cpu, compress_hyper_46_95_chunk.temperature
         ->  Sort (never executed)
               Output: _hyper_45_87_chunk."time", _hyper_45_87_chunk.sensor_id, _hyper_45_87_chunk.cpu, _hyper_45_87_chunk.temperature
               Sort Key: _hyper_45_87_chunk."time" DESC
               ->  Custom Scan (DecompressChunk) on _timescaledb_internal._hyper_45_87_chunk (never executed)
                     Output: _hyper_45_87_chunk."time", _hyper_45_87_chunk.sensor_id, _hyper_45_87_chunk.cpu, _hyper_45_87_chunk.temperature
                     Bulk Decompression: true
                     ->  Seq Scan on _timescaledb_internal.compress_hyper_46_94_chunk (never executed)
<<<<<<< HEAD
                           Output: compress_hyper_46_94_chunk._ts_meta_count, compress_hyper_46_94_chunk._ts_meta_sequence_num, compress_hyper_46_94_chunk.sensor_id, compress_hyper_46_94_chunk._ts_meta_min_1, compress_hyper_46_94_chunk._ts_meta_max_1, compress_hyper_46_94_chunk."time", compress_hyper_46_94_chunk.cpu, compress_hyper_46_94_chunk.temperature
         ->  Sort (never executed)
               Output: _hyper_45_86_chunk."time", _hyper_45_86_chunk.sensor_id, _hyper_45_86_chunk.cpu, _hyper_45_86_chunk.temperature
               Sort Key: _hyper_45_86_chunk."time" DESC
               ->  Custom Scan (DecompressChunk) on _timescaledb_internal._hyper_45_86_chunk (never executed)
                     Output: _hyper_45_86_chunk."time", _hyper_45_86_chunk.sensor_id, _hyper_45_86_chunk.cpu, _hyper_45_86_chunk.temperature
                     Bulk Decompression: true
                     ->  Seq Scan on _timescaledb_internal.compress_hyper_46_93_chunk (never executed)
                           Output: compress_hyper_46_93_chunk._ts_meta_count, compress_hyper_46_93_chunk._ts_meta_sequence_num, compress_hyper_46_93_chunk.sensor_id, compress_hyper_46_93_chunk._ts_meta_min_1, compress_hyper_46_93_chunk._ts_meta_max_1, compress_hyper_46_93_chunk."time", compress_hyper_46_93_chunk.cpu, compress_hyper_46_93_chunk.temperature
         ->  Sort (never executed)
               Output: _hyper_45_85_chunk."time", _hyper_45_85_chunk.sensor_id, _hyper_45_85_chunk.cpu, _hyper_45_85_chunk.temperature
               Sort Key: _hyper_45_85_chunk."time" DESC
               ->  Custom Scan (DecompressChunk) on _timescaledb_internal._hyper_45_85_chunk (never executed)
                     Output: _hyper_45_85_chunk."time", _hyper_45_85_chunk.sensor_id, _hyper_45_85_chunk.cpu, _hyper_45_85_chunk.temperature
                     Bulk Decompression: true
                     ->  Seq Scan on _timescaledb_internal.compress_hyper_46_92_chunk (never executed)
                           Output: compress_hyper_46_92_chunk._ts_meta_count, compress_hyper_46_92_chunk._ts_meta_sequence_num, compress_hyper_46_92_chunk.sensor_id, compress_hyper_46_92_chunk._ts_meta_min_1, compress_hyper_46_92_chunk._ts_meta_max_1, compress_hyper_46_92_chunk."time", compress_hyper_46_92_chunk.cpu, compress_hyper_46_92_chunk.temperature
=======
                           Output: compress_hyper_46_94_chunk."time", compress_hyper_46_94_chunk.sensor_id, compress_hyper_46_94_chunk.cpu, compress_hyper_46_94_chunk.temperature, compress_hyper_46_94_chunk._ts_meta_count, compress_hyper_46_94_chunk._ts_meta_sequence_num, compress_hyper_46_94_chunk._ts_meta_min_1, compress_hyper_46_94_chunk._ts_meta_max_1
>>>>>>> ab7a09e8
(66 rows)

RESET timescaledb.enable_decompression_sorted_merge;
-- Convert the last chunk into a partially compressed chunk
INSERT INTO sensor_data_compressed (time, sensor_id, cpu, temperature)
   VALUES ('1980-01-02 01:00:00-00', 2, 4, 14.0);
-- Only the first chunks should be accessed (batch sorted merge is enabled)
:PREFIX
SELECT * FROM sensor_data_compressed ORDER BY time DESC LIMIT 5;
                                                                                                                                                                                  QUERY PLAN                                                                                                                                                                                  
------------------------------------------------------------------------------------------------------------------------------------------------------------------------------------------------------------------------------------------------------------------------------------------------------------------------------------------------------------------------------
 Limit (actual rows=5 loops=1)
   Output: sensor_data_compressed."time", sensor_data_compressed.sensor_id, sensor_data_compressed.cpu, sensor_data_compressed.temperature
   ->  Custom Scan (ChunkAppend) on public.sensor_data_compressed (actual rows=5 loops=1)
         Output: sensor_data_compressed."time", sensor_data_compressed.sensor_id, sensor_data_compressed.cpu, sensor_data_compressed.temperature
         Order: sensor_data_compressed."time" DESC
         Startup Exclusion: false
         Runtime Exclusion: false
         ->  Custom Scan (DecompressChunk) on _timescaledb_internal._hyper_45_93_chunk (actual rows=2 loops=1)
               Output: _hyper_45_93_chunk."time", _hyper_45_93_chunk.sensor_id, _hyper_45_93_chunk.cpu, _hyper_45_93_chunk.temperature
               Batch Sorted Merge: true
               Bulk Decompression: false
               ->  Sort (actual rows=2 loops=1)
                     Output: compress_hyper_46_100_chunk."time", compress_hyper_46_100_chunk.sensor_id, compress_hyper_46_100_chunk.cpu, compress_hyper_46_100_chunk.temperature, compress_hyper_46_100_chunk._ts_meta_count, compress_hyper_46_100_chunk._ts_meta_sequence_num, compress_hyper_46_100_chunk._ts_meta_min_1, compress_hyper_46_100_chunk._ts_meta_max_1
                     Sort Key: compress_hyper_46_100_chunk._ts_meta_max_1 DESC
                     Sort Method: quicksort 
                     ->  Seq Scan on _timescaledb_internal.compress_hyper_46_100_chunk (actual rows=2 loops=1)
                           Output: compress_hyper_46_100_chunk."time", compress_hyper_46_100_chunk.sensor_id, compress_hyper_46_100_chunk.cpu, compress_hyper_46_100_chunk.temperature, compress_hyper_46_100_chunk._ts_meta_count, compress_hyper_46_100_chunk._ts_meta_sequence_num, compress_hyper_46_100_chunk._ts_meta_min_1, compress_hyper_46_100_chunk._ts_meta_max_1
         ->  Custom Scan (DecompressChunk) on _timescaledb_internal._hyper_45_92_chunk (actual rows=2 loops=1)
               Output: _hyper_45_92_chunk."time", _hyper_45_92_chunk.sensor_id, _hyper_45_92_chunk.cpu, _hyper_45_92_chunk.temperature
               Batch Sorted Merge: true
               Bulk Decompression: false
               ->  Sort (actual rows=2 loops=1)
                     Output: compress_hyper_46_99_chunk."time", compress_hyper_46_99_chunk.sensor_id, compress_hyper_46_99_chunk.cpu, compress_hyper_46_99_chunk.temperature, compress_hyper_46_99_chunk._ts_meta_count, compress_hyper_46_99_chunk._ts_meta_sequence_num, compress_hyper_46_99_chunk._ts_meta_min_1, compress_hyper_46_99_chunk._ts_meta_max_1
                     Sort Key: compress_hyper_46_99_chunk._ts_meta_max_1 DESC
                     Sort Method: quicksort 
                     ->  Seq Scan on _timescaledb_internal.compress_hyper_46_99_chunk (actual rows=2 loops=1)
                           Output: compress_hyper_46_99_chunk."time", compress_hyper_46_99_chunk.sensor_id, compress_hyper_46_99_chunk.cpu, compress_hyper_46_99_chunk.temperature, compress_hyper_46_99_chunk._ts_meta_count, compress_hyper_46_99_chunk._ts_meta_sequence_num, compress_hyper_46_99_chunk._ts_meta_min_1, compress_hyper_46_99_chunk._ts_meta_max_1
         ->  Custom Scan (DecompressChunk) on _timescaledb_internal._hyper_45_91_chunk (actual rows=1 loops=1)
               Output: _hyper_45_91_chunk."time", _hyper_45_91_chunk.sensor_id, _hyper_45_91_chunk.cpu, _hyper_45_91_chunk.temperature
               Batch Sorted Merge: true
               Bulk Decompression: false
               ->  Sort (actual rows=2 loops=1)
                     Output: compress_hyper_46_98_chunk._ts_meta_count, compress_hyper_46_98_chunk._ts_meta_sequence_num, compress_hyper_46_98_chunk.sensor_id, compress_hyper_46_98_chunk._ts_meta_min_1, compress_hyper_46_98_chunk._ts_meta_max_1, compress_hyper_46_98_chunk."time", compress_hyper_46_98_chunk.cpu, compress_hyper_46_98_chunk.temperature
                     Sort Key: compress_hyper_46_98_chunk._ts_meta_max_1 DESC
                     Sort Method: quicksort 
                     ->  Seq Scan on _timescaledb_internal.compress_hyper_46_98_chunk (actual rows=2 loops=1)
<<<<<<< HEAD
                           Output: compress_hyper_46_98_chunk._ts_meta_count, compress_hyper_46_98_chunk._ts_meta_sequence_num, compress_hyper_46_98_chunk.sensor_id, compress_hyper_46_98_chunk._ts_meta_min_1, compress_hyper_46_98_chunk._ts_meta_max_1, compress_hyper_46_98_chunk."time", compress_hyper_46_98_chunk.cpu, compress_hyper_46_98_chunk.temperature
         ->  Custom Scan (DecompressChunk) on _timescaledb_internal._hyper_45_90_chunk (actual rows=2 loops=1)
               Output: _hyper_45_90_chunk."time", _hyper_45_90_chunk.sensor_id, _hyper_45_90_chunk.cpu, _hyper_45_90_chunk.temperature
               Batch Sorted Merge: true
               Bulk Decompression: false
               ->  Sort (actual rows=2 loops=1)
                     Output: compress_hyper_46_97_chunk._ts_meta_count, compress_hyper_46_97_chunk._ts_meta_sequence_num, compress_hyper_46_97_chunk.sensor_id, compress_hyper_46_97_chunk._ts_meta_min_1, compress_hyper_46_97_chunk._ts_meta_max_1, compress_hyper_46_97_chunk."time", compress_hyper_46_97_chunk.cpu, compress_hyper_46_97_chunk.temperature
                     Sort Key: compress_hyper_46_97_chunk._ts_meta_max_1 DESC
                     Sort Method: quicksort 
                     ->  Seq Scan on _timescaledb_internal.compress_hyper_46_97_chunk (actual rows=2 loops=1)
                           Output: compress_hyper_46_97_chunk._ts_meta_count, compress_hyper_46_97_chunk._ts_meta_sequence_num, compress_hyper_46_97_chunk.sensor_id, compress_hyper_46_97_chunk._ts_meta_min_1, compress_hyper_46_97_chunk._ts_meta_max_1, compress_hyper_46_97_chunk."time", compress_hyper_46_97_chunk.cpu, compress_hyper_46_97_chunk.temperature
         ->  Custom Scan (DecompressChunk) on _timescaledb_internal._hyper_45_89_chunk (actual rows=1 loops=1)
               Output: _hyper_45_89_chunk."time", _hyper_45_89_chunk.sensor_id, _hyper_45_89_chunk.cpu, _hyper_45_89_chunk.temperature
               Batch Sorted Merge: true
               Bulk Decompression: false
               ->  Sort (actual rows=2 loops=1)
                     Output: compress_hyper_46_96_chunk._ts_meta_count, compress_hyper_46_96_chunk._ts_meta_sequence_num, compress_hyper_46_96_chunk.sensor_id, compress_hyper_46_96_chunk._ts_meta_min_1, compress_hyper_46_96_chunk._ts_meta_max_1, compress_hyper_46_96_chunk."time", compress_hyper_46_96_chunk.cpu, compress_hyper_46_96_chunk.temperature
                     Sort Key: compress_hyper_46_96_chunk._ts_meta_max_1 DESC
                     Sort Method: quicksort 
                     ->  Seq Scan on _timescaledb_internal.compress_hyper_46_96_chunk (actual rows=2 loops=1)
                           Output: compress_hyper_46_96_chunk._ts_meta_count, compress_hyper_46_96_chunk._ts_meta_sequence_num, compress_hyper_46_96_chunk.sensor_id, compress_hyper_46_96_chunk._ts_meta_min_1, compress_hyper_46_96_chunk._ts_meta_max_1, compress_hyper_46_96_chunk."time", compress_hyper_46_96_chunk.cpu, compress_hyper_46_96_chunk.temperature
=======
                           Output: compress_hyper_46_98_chunk."time", compress_hyper_46_98_chunk.sensor_id, compress_hyper_46_98_chunk.cpu, compress_hyper_46_98_chunk.temperature, compress_hyper_46_98_chunk._ts_meta_count, compress_hyper_46_98_chunk._ts_meta_sequence_num, compress_hyper_46_98_chunk._ts_meta_min_1, compress_hyper_46_98_chunk._ts_meta_max_1
         ->  Custom Scan (DecompressChunk) on _timescaledb_internal._hyper_45_90_chunk (never executed)
               Output: _hyper_45_90_chunk."time", _hyper_45_90_chunk.sensor_id, _hyper_45_90_chunk.cpu, _hyper_45_90_chunk.temperature
               Batch Sorted Merge: true
               Bulk Decompression: false
               ->  Sort (never executed)
                     Output: compress_hyper_46_97_chunk."time", compress_hyper_46_97_chunk.sensor_id, compress_hyper_46_97_chunk.cpu, compress_hyper_46_97_chunk.temperature, compress_hyper_46_97_chunk._ts_meta_count, compress_hyper_46_97_chunk._ts_meta_sequence_num, compress_hyper_46_97_chunk._ts_meta_min_1, compress_hyper_46_97_chunk._ts_meta_max_1
                     Sort Key: compress_hyper_46_97_chunk._ts_meta_max_1 DESC
                     ->  Seq Scan on _timescaledb_internal.compress_hyper_46_97_chunk (never executed)
                           Output: compress_hyper_46_97_chunk."time", compress_hyper_46_97_chunk.sensor_id, compress_hyper_46_97_chunk.cpu, compress_hyper_46_97_chunk.temperature, compress_hyper_46_97_chunk._ts_meta_count, compress_hyper_46_97_chunk._ts_meta_sequence_num, compress_hyper_46_97_chunk._ts_meta_min_1, compress_hyper_46_97_chunk._ts_meta_max_1
         ->  Custom Scan (DecompressChunk) on _timescaledb_internal._hyper_45_89_chunk (never executed)
               Output: _hyper_45_89_chunk."time", _hyper_45_89_chunk.sensor_id, _hyper_45_89_chunk.cpu, _hyper_45_89_chunk.temperature
               Batch Sorted Merge: true
               Bulk Decompression: false
               ->  Sort (never executed)
                     Output: compress_hyper_46_96_chunk."time", compress_hyper_46_96_chunk.sensor_id, compress_hyper_46_96_chunk.cpu, compress_hyper_46_96_chunk.temperature, compress_hyper_46_96_chunk._ts_meta_count, compress_hyper_46_96_chunk._ts_meta_sequence_num, compress_hyper_46_96_chunk._ts_meta_min_1, compress_hyper_46_96_chunk._ts_meta_max_1
                     Sort Key: compress_hyper_46_96_chunk._ts_meta_max_1 DESC
                     ->  Seq Scan on _timescaledb_internal.compress_hyper_46_96_chunk (never executed)
                           Output: compress_hyper_46_96_chunk."time", compress_hyper_46_96_chunk.sensor_id, compress_hyper_46_96_chunk.cpu, compress_hyper_46_96_chunk.temperature, compress_hyper_46_96_chunk._ts_meta_count, compress_hyper_46_96_chunk._ts_meta_sequence_num, compress_hyper_46_96_chunk._ts_meta_min_1, compress_hyper_46_96_chunk._ts_meta_max_1
>>>>>>> ab7a09e8
         ->  Custom Scan (DecompressChunk) on _timescaledb_internal._hyper_45_88_chunk (never executed)
               Output: _hyper_45_88_chunk."time", _hyper_45_88_chunk.sensor_id, _hyper_45_88_chunk.cpu, _hyper_45_88_chunk.temperature
               Batch Sorted Merge: true
               Bulk Decompression: false
               ->  Sort (never executed)
                     Output: compress_hyper_46_95_chunk._ts_meta_count, compress_hyper_46_95_chunk._ts_meta_sequence_num, compress_hyper_46_95_chunk.sensor_id, compress_hyper_46_95_chunk._ts_meta_min_1, compress_hyper_46_95_chunk._ts_meta_max_1, compress_hyper_46_95_chunk."time", compress_hyper_46_95_chunk.cpu, compress_hyper_46_95_chunk.temperature
                     Sort Key: compress_hyper_46_95_chunk._ts_meta_max_1 DESC
                     ->  Seq Scan on _timescaledb_internal.compress_hyper_46_95_chunk (never executed)
<<<<<<< HEAD
                           Output: compress_hyper_46_95_chunk._ts_meta_count, compress_hyper_46_95_chunk._ts_meta_sequence_num, compress_hyper_46_95_chunk.sensor_id, compress_hyper_46_95_chunk._ts_meta_min_1, compress_hyper_46_95_chunk._ts_meta_max_1, compress_hyper_46_95_chunk."time", compress_hyper_46_95_chunk.cpu, compress_hyper_46_95_chunk.temperature
         ->  Custom Scan (DecompressChunk) on _timescaledb_internal._hyper_45_87_chunk (never executed)
               Output: _hyper_45_87_chunk."time", _hyper_45_87_chunk.sensor_id, _hyper_45_87_chunk.cpu, _hyper_45_87_chunk.temperature
               Batch Sorted Merge: true
               Bulk Decompression: false
               ->  Sort (never executed)
                     Output: compress_hyper_46_94_chunk._ts_meta_count, compress_hyper_46_94_chunk._ts_meta_sequence_num, compress_hyper_46_94_chunk.sensor_id, compress_hyper_46_94_chunk._ts_meta_min_1, compress_hyper_46_94_chunk._ts_meta_max_1, compress_hyper_46_94_chunk."time", compress_hyper_46_94_chunk.cpu, compress_hyper_46_94_chunk.temperature
                     Sort Key: compress_hyper_46_94_chunk._ts_meta_max_1 DESC
                     ->  Seq Scan on _timescaledb_internal.compress_hyper_46_94_chunk (never executed)
                           Output: compress_hyper_46_94_chunk._ts_meta_count, compress_hyper_46_94_chunk._ts_meta_sequence_num, compress_hyper_46_94_chunk.sensor_id, compress_hyper_46_94_chunk._ts_meta_min_1, compress_hyper_46_94_chunk._ts_meta_max_1, compress_hyper_46_94_chunk."time", compress_hyper_46_94_chunk.cpu, compress_hyper_46_94_chunk.temperature
         ->  Custom Scan (DecompressChunk) on _timescaledb_internal._hyper_45_86_chunk (never executed)
               Output: _hyper_45_86_chunk."time", _hyper_45_86_chunk.sensor_id, _hyper_45_86_chunk.cpu, _hyper_45_86_chunk.temperature
               Batch Sorted Merge: true
               Bulk Decompression: false
               ->  Sort (never executed)
                     Output: compress_hyper_46_93_chunk._ts_meta_count, compress_hyper_46_93_chunk._ts_meta_sequence_num, compress_hyper_46_93_chunk.sensor_id, compress_hyper_46_93_chunk._ts_meta_min_1, compress_hyper_46_93_chunk._ts_meta_max_1, compress_hyper_46_93_chunk."time", compress_hyper_46_93_chunk.cpu, compress_hyper_46_93_chunk.temperature
                     Sort Key: compress_hyper_46_93_chunk._ts_meta_max_1 DESC
                     ->  Seq Scan on _timescaledb_internal.compress_hyper_46_93_chunk (never executed)
                           Output: compress_hyper_46_93_chunk._ts_meta_count, compress_hyper_46_93_chunk._ts_meta_sequence_num, compress_hyper_46_93_chunk.sensor_id, compress_hyper_46_93_chunk._ts_meta_min_1, compress_hyper_46_93_chunk._ts_meta_max_1, compress_hyper_46_93_chunk."time", compress_hyper_46_93_chunk.cpu, compress_hyper_46_93_chunk.temperature
=======
                           Output: compress_hyper_46_95_chunk."time", compress_hyper_46_95_chunk.sensor_id, compress_hyper_46_95_chunk.cpu, compress_hyper_46_95_chunk.temperature, compress_hyper_46_95_chunk._ts_meta_count, compress_hyper_46_95_chunk._ts_meta_sequence_num, compress_hyper_46_95_chunk._ts_meta_min_1, compress_hyper_46_95_chunk._ts_meta_max_1
>>>>>>> ab7a09e8
         ->  Merge Append (never executed)
               Sort Key: _hyper_45_87_chunk."time" DESC
               ->  Custom Scan (DecompressChunk) on _timescaledb_internal._hyper_45_87_chunk (never executed)
                     Output: _hyper_45_87_chunk."time", _hyper_45_87_chunk.sensor_id, _hyper_45_87_chunk.cpu, _hyper_45_87_chunk.temperature
                     Batch Sorted Merge: true
                     Bulk Decompression: false
                     ->  Sort (never executed)
<<<<<<< HEAD
                           Output: compress_hyper_46_92_chunk._ts_meta_count, compress_hyper_46_92_chunk._ts_meta_sequence_num, compress_hyper_46_92_chunk.sensor_id, compress_hyper_46_92_chunk._ts_meta_min_1, compress_hyper_46_92_chunk._ts_meta_max_1, compress_hyper_46_92_chunk."time", compress_hyper_46_92_chunk.cpu, compress_hyper_46_92_chunk.temperature
                           Sort Key: compress_hyper_46_92_chunk._ts_meta_max_1 DESC
                           ->  Seq Scan on _timescaledb_internal.compress_hyper_46_92_chunk (never executed)
                                 Output: compress_hyper_46_92_chunk._ts_meta_count, compress_hyper_46_92_chunk._ts_meta_sequence_num, compress_hyper_46_92_chunk.sensor_id, compress_hyper_46_92_chunk._ts_meta_min_1, compress_hyper_46_92_chunk._ts_meta_max_1, compress_hyper_46_92_chunk."time", compress_hyper_46_92_chunk.cpu, compress_hyper_46_92_chunk.temperature
               ->  Index Scan using _hyper_45_85_chunk_sensor_data_compressed_time_idx on _timescaledb_internal._hyper_45_85_chunk (never executed)
                     Output: _hyper_45_85_chunk."time", _hyper_45_85_chunk.sensor_id, _hyper_45_85_chunk.cpu, _hyper_45_85_chunk.temperature
=======
                           Output: compress_hyper_46_94_chunk."time", compress_hyper_46_94_chunk.sensor_id, compress_hyper_46_94_chunk.cpu, compress_hyper_46_94_chunk.temperature, compress_hyper_46_94_chunk._ts_meta_count, compress_hyper_46_94_chunk._ts_meta_sequence_num, compress_hyper_46_94_chunk._ts_meta_min_1, compress_hyper_46_94_chunk._ts_meta_max_1
                           Sort Key: compress_hyper_46_94_chunk._ts_meta_max_1 DESC
                           ->  Seq Scan on _timescaledb_internal.compress_hyper_46_94_chunk (never executed)
                                 Output: compress_hyper_46_94_chunk."time", compress_hyper_46_94_chunk.sensor_id, compress_hyper_46_94_chunk.cpu, compress_hyper_46_94_chunk.temperature, compress_hyper_46_94_chunk._ts_meta_count, compress_hyper_46_94_chunk._ts_meta_sequence_num, compress_hyper_46_94_chunk._ts_meta_min_1, compress_hyper_46_94_chunk._ts_meta_max_1
               ->  Index Scan using _hyper_45_87_chunk_sensor_data_compressed_time_idx on _timescaledb_internal._hyper_45_87_chunk (never executed)
                     Output: _hyper_45_87_chunk."time", _hyper_45_87_chunk.sensor_id, _hyper_45_87_chunk.cpu, _hyper_45_87_chunk.temperature
>>>>>>> ab7a09e8
(77 rows)

-- Only the first chunks should be accessed (batch sorted merge is disabled)
SET timescaledb.enable_decompression_sorted_merge = FALSE;
:PREFIX
SELECT * FROM sensor_data_compressed ORDER BY time DESC LIMIT 5;
                                                                                                                                                                                  QUERY PLAN                                                                                                                                                                                  
------------------------------------------------------------------------------------------------------------------------------------------------------------------------------------------------------------------------------------------------------------------------------------------------------------------------------------------------------------------------------
 Limit (actual rows=5 loops=1)
   Output: sensor_data_compressed."time", sensor_data_compressed.sensor_id, sensor_data_compressed.cpu, sensor_data_compressed.temperature
   ->  Custom Scan (ChunkAppend) on public.sensor_data_compressed (actual rows=5 loops=1)
         Output: sensor_data_compressed."time", sensor_data_compressed.sensor_id, sensor_data_compressed.cpu, sensor_data_compressed.temperature
         Order: sensor_data_compressed."time" DESC
         Startup Exclusion: false
         Runtime Exclusion: false
         ->  Sort (actual rows=2 loops=1)
               Output: _hyper_45_93_chunk."time", _hyper_45_93_chunk.sensor_id, _hyper_45_93_chunk.cpu, _hyper_45_93_chunk.temperature
               Sort Key: _hyper_45_93_chunk."time" DESC
               Sort Method: quicksort 
               ->  Custom Scan (DecompressChunk) on _timescaledb_internal._hyper_45_93_chunk (actual rows=2 loops=1)
                     Output: _hyper_45_93_chunk."time", _hyper_45_93_chunk.sensor_id, _hyper_45_93_chunk.cpu, _hyper_45_93_chunk.temperature
                     Bulk Decompression: true
                     ->  Seq Scan on _timescaledb_internal.compress_hyper_46_100_chunk (actual rows=2 loops=1)
                           Output: compress_hyper_46_100_chunk."time", compress_hyper_46_100_chunk.sensor_id, compress_hyper_46_100_chunk.cpu, compress_hyper_46_100_chunk.temperature, compress_hyper_46_100_chunk._ts_meta_count, compress_hyper_46_100_chunk._ts_meta_sequence_num, compress_hyper_46_100_chunk._ts_meta_min_1, compress_hyper_46_100_chunk._ts_meta_max_1
         ->  Sort (actual rows=2 loops=1)
               Output: _hyper_45_92_chunk."time", _hyper_45_92_chunk.sensor_id, _hyper_45_92_chunk.cpu, _hyper_45_92_chunk.temperature
               Sort Key: _hyper_45_92_chunk."time" DESC
               Sort Method: quicksort 
               ->  Custom Scan (DecompressChunk) on _timescaledb_internal._hyper_45_92_chunk (actual rows=2 loops=1)
                     Output: _hyper_45_92_chunk."time", _hyper_45_92_chunk.sensor_id, _hyper_45_92_chunk.cpu, _hyper_45_92_chunk.temperature
                     Bulk Decompression: true
                     ->  Seq Scan on _timescaledb_internal.compress_hyper_46_99_chunk (actual rows=2 loops=1)
                           Output: compress_hyper_46_99_chunk."time", compress_hyper_46_99_chunk.sensor_id, compress_hyper_46_99_chunk.cpu, compress_hyper_46_99_chunk.temperature, compress_hyper_46_99_chunk._ts_meta_count, compress_hyper_46_99_chunk._ts_meta_sequence_num, compress_hyper_46_99_chunk._ts_meta_min_1, compress_hyper_46_99_chunk._ts_meta_max_1
         ->  Sort (actual rows=1 loops=1)
               Output: _hyper_45_91_chunk."time", _hyper_45_91_chunk.sensor_id, _hyper_45_91_chunk.cpu, _hyper_45_91_chunk.temperature
               Sort Key: _hyper_45_91_chunk."time" DESC
               Sort Method: quicksort 
               ->  Custom Scan (DecompressChunk) on _timescaledb_internal._hyper_45_91_chunk (actual rows=2 loops=1)
                     Output: _hyper_45_91_chunk."time", _hyper_45_91_chunk.sensor_id, _hyper_45_91_chunk.cpu, _hyper_45_91_chunk.temperature
                     Bulk Decompression: true
                     ->  Seq Scan on _timescaledb_internal.compress_hyper_46_98_chunk (actual rows=2 loops=1)
<<<<<<< HEAD
                           Output: compress_hyper_46_98_chunk._ts_meta_count, compress_hyper_46_98_chunk._ts_meta_sequence_num, compress_hyper_46_98_chunk.sensor_id, compress_hyper_46_98_chunk._ts_meta_min_1, compress_hyper_46_98_chunk._ts_meta_max_1, compress_hyper_46_98_chunk."time", compress_hyper_46_98_chunk.cpu, compress_hyper_46_98_chunk.temperature
         ->  Sort (actual rows=2 loops=1)
=======
                           Output: compress_hyper_46_98_chunk."time", compress_hyper_46_98_chunk.sensor_id, compress_hyper_46_98_chunk.cpu, compress_hyper_46_98_chunk.temperature, compress_hyper_46_98_chunk._ts_meta_count, compress_hyper_46_98_chunk._ts_meta_sequence_num, compress_hyper_46_98_chunk._ts_meta_min_1, compress_hyper_46_98_chunk._ts_meta_max_1
         ->  Sort (never executed)
>>>>>>> ab7a09e8
               Output: _hyper_45_90_chunk."time", _hyper_45_90_chunk.sensor_id, _hyper_45_90_chunk.cpu, _hyper_45_90_chunk.temperature
               Sort Key: _hyper_45_90_chunk."time" DESC
               ->  Custom Scan (DecompressChunk) on _timescaledb_internal._hyper_45_90_chunk (never executed)
                     Output: _hyper_45_90_chunk."time", _hyper_45_90_chunk.sensor_id, _hyper_45_90_chunk.cpu, _hyper_45_90_chunk.temperature
                     Bulk Decompression: true
<<<<<<< HEAD
                     ->  Seq Scan on _timescaledb_internal.compress_hyper_46_97_chunk (actual rows=2 loops=1)
                           Output: compress_hyper_46_97_chunk._ts_meta_count, compress_hyper_46_97_chunk._ts_meta_sequence_num, compress_hyper_46_97_chunk.sensor_id, compress_hyper_46_97_chunk._ts_meta_min_1, compress_hyper_46_97_chunk._ts_meta_max_1, compress_hyper_46_97_chunk."time", compress_hyper_46_97_chunk.cpu, compress_hyper_46_97_chunk.temperature
         ->  Sort (actual rows=1 loops=1)
=======
                     ->  Seq Scan on _timescaledb_internal.compress_hyper_46_97_chunk (never executed)
                           Output: compress_hyper_46_97_chunk."time", compress_hyper_46_97_chunk.sensor_id, compress_hyper_46_97_chunk.cpu, compress_hyper_46_97_chunk.temperature, compress_hyper_46_97_chunk._ts_meta_count, compress_hyper_46_97_chunk._ts_meta_sequence_num, compress_hyper_46_97_chunk._ts_meta_min_1, compress_hyper_46_97_chunk._ts_meta_max_1
         ->  Sort (never executed)
>>>>>>> ab7a09e8
               Output: _hyper_45_89_chunk."time", _hyper_45_89_chunk.sensor_id, _hyper_45_89_chunk.cpu, _hyper_45_89_chunk.temperature
               Sort Key: _hyper_45_89_chunk."time" DESC
               ->  Custom Scan (DecompressChunk) on _timescaledb_internal._hyper_45_89_chunk (never executed)
                     Output: _hyper_45_89_chunk."time", _hyper_45_89_chunk.sensor_id, _hyper_45_89_chunk.cpu, _hyper_45_89_chunk.temperature
                     Bulk Decompression: true
<<<<<<< HEAD
                     ->  Seq Scan on _timescaledb_internal.compress_hyper_46_96_chunk (actual rows=2 loops=1)
                           Output: compress_hyper_46_96_chunk._ts_meta_count, compress_hyper_46_96_chunk._ts_meta_sequence_num, compress_hyper_46_96_chunk.sensor_id, compress_hyper_46_96_chunk._ts_meta_min_1, compress_hyper_46_96_chunk._ts_meta_max_1, compress_hyper_46_96_chunk."time", compress_hyper_46_96_chunk.cpu, compress_hyper_46_96_chunk.temperature
=======
                     ->  Seq Scan on _timescaledb_internal.compress_hyper_46_96_chunk (never executed)
                           Output: compress_hyper_46_96_chunk."time", compress_hyper_46_96_chunk.sensor_id, compress_hyper_46_96_chunk.cpu, compress_hyper_46_96_chunk.temperature, compress_hyper_46_96_chunk._ts_meta_count, compress_hyper_46_96_chunk._ts_meta_sequence_num, compress_hyper_46_96_chunk._ts_meta_min_1, compress_hyper_46_96_chunk._ts_meta_max_1
>>>>>>> ab7a09e8
         ->  Sort (never executed)
               Output: _hyper_45_88_chunk."time", _hyper_45_88_chunk.sensor_id, _hyper_45_88_chunk.cpu, _hyper_45_88_chunk.temperature
               Sort Key: _hyper_45_88_chunk."time" DESC
               ->  Custom Scan (DecompressChunk) on _timescaledb_internal._hyper_45_88_chunk (never executed)
                     Output: _hyper_45_88_chunk."time", _hyper_45_88_chunk.sensor_id, _hyper_45_88_chunk.cpu, _hyper_45_88_chunk.temperature
                     Bulk Decompression: true
                     ->  Seq Scan on _timescaledb_internal.compress_hyper_46_95_chunk (never executed)
<<<<<<< HEAD
                           Output: compress_hyper_46_95_chunk._ts_meta_count, compress_hyper_46_95_chunk._ts_meta_sequence_num, compress_hyper_46_95_chunk.sensor_id, compress_hyper_46_95_chunk._ts_meta_min_1, compress_hyper_46_95_chunk._ts_meta_max_1, compress_hyper_46_95_chunk."time", compress_hyper_46_95_chunk.cpu, compress_hyper_46_95_chunk.temperature
         ->  Sort (never executed)
               Output: _hyper_45_87_chunk."time", _hyper_45_87_chunk.sensor_id, _hyper_45_87_chunk.cpu, _hyper_45_87_chunk.temperature
               Sort Key: _hyper_45_87_chunk."time" DESC
               ->  Custom Scan (DecompressChunk) on _timescaledb_internal._hyper_45_87_chunk (never executed)
                     Output: _hyper_45_87_chunk."time", _hyper_45_87_chunk.sensor_id, _hyper_45_87_chunk.cpu, _hyper_45_87_chunk.temperature
                     Bulk Decompression: true
                     ->  Seq Scan on _timescaledb_internal.compress_hyper_46_94_chunk (never executed)
                           Output: compress_hyper_46_94_chunk._ts_meta_count, compress_hyper_46_94_chunk._ts_meta_sequence_num, compress_hyper_46_94_chunk.sensor_id, compress_hyper_46_94_chunk._ts_meta_min_1, compress_hyper_46_94_chunk._ts_meta_max_1, compress_hyper_46_94_chunk."time", compress_hyper_46_94_chunk.cpu, compress_hyper_46_94_chunk.temperature
         ->  Sort (never executed)
               Output: _hyper_45_86_chunk."time", _hyper_45_86_chunk.sensor_id, _hyper_45_86_chunk.cpu, _hyper_45_86_chunk.temperature
               Sort Key: _hyper_45_86_chunk."time" DESC
               ->  Custom Scan (DecompressChunk) on _timescaledb_internal._hyper_45_86_chunk (never executed)
                     Output: _hyper_45_86_chunk."time", _hyper_45_86_chunk.sensor_id, _hyper_45_86_chunk.cpu, _hyper_45_86_chunk.temperature
                     Bulk Decompression: true
                     ->  Seq Scan on _timescaledb_internal.compress_hyper_46_93_chunk (never executed)
                           Output: compress_hyper_46_93_chunk._ts_meta_count, compress_hyper_46_93_chunk._ts_meta_sequence_num, compress_hyper_46_93_chunk.sensor_id, compress_hyper_46_93_chunk._ts_meta_min_1, compress_hyper_46_93_chunk._ts_meta_max_1, compress_hyper_46_93_chunk."time", compress_hyper_46_93_chunk.cpu, compress_hyper_46_93_chunk.temperature
=======
                           Output: compress_hyper_46_95_chunk."time", compress_hyper_46_95_chunk.sensor_id, compress_hyper_46_95_chunk.cpu, compress_hyper_46_95_chunk.temperature, compress_hyper_46_95_chunk._ts_meta_count, compress_hyper_46_95_chunk._ts_meta_sequence_num, compress_hyper_46_95_chunk._ts_meta_min_1, compress_hyper_46_95_chunk._ts_meta_max_1
>>>>>>> ab7a09e8
         ->  Merge Append (never executed)
               Sort Key: _hyper_45_87_chunk."time" DESC
               ->  Sort (never executed)
                     Output: _hyper_45_87_chunk."time", _hyper_45_87_chunk.sensor_id, _hyper_45_87_chunk.cpu, _hyper_45_87_chunk.temperature
                     Sort Key: _hyper_45_87_chunk."time" DESC
                     ->  Custom Scan (DecompressChunk) on _timescaledb_internal._hyper_45_87_chunk (never executed)
                           Output: _hyper_45_87_chunk."time", _hyper_45_87_chunk.sensor_id, _hyper_45_87_chunk.cpu, _hyper_45_87_chunk.temperature
                           Bulk Decompression: true
<<<<<<< HEAD
                           ->  Seq Scan on _timescaledb_internal.compress_hyper_46_92_chunk (never executed)
                                 Output: compress_hyper_46_92_chunk._ts_meta_count, compress_hyper_46_92_chunk._ts_meta_sequence_num, compress_hyper_46_92_chunk.sensor_id, compress_hyper_46_92_chunk._ts_meta_min_1, compress_hyper_46_92_chunk._ts_meta_max_1, compress_hyper_46_92_chunk."time", compress_hyper_46_92_chunk.cpu, compress_hyper_46_92_chunk.temperature
               ->  Index Scan using _hyper_45_85_chunk_sensor_data_compressed_time_idx on _timescaledb_internal._hyper_45_85_chunk (never executed)
                     Output: _hyper_45_85_chunk."time", _hyper_45_85_chunk.sensor_id, _hyper_45_85_chunk.cpu, _hyper_45_85_chunk.temperature
=======
                           ->  Seq Scan on _timescaledb_internal.compress_hyper_46_94_chunk (never executed)
                                 Output: compress_hyper_46_94_chunk."time", compress_hyper_46_94_chunk.sensor_id, compress_hyper_46_94_chunk.cpu, compress_hyper_46_94_chunk.temperature, compress_hyper_46_94_chunk._ts_meta_count, compress_hyper_46_94_chunk._ts_meta_sequence_num, compress_hyper_46_94_chunk._ts_meta_min_1, compress_hyper_46_94_chunk._ts_meta_max_1
               ->  Index Scan using _hyper_45_87_chunk_sensor_data_compressed_time_idx on _timescaledb_internal._hyper_45_87_chunk (never executed)
                     Output: _hyper_45_87_chunk."time", _hyper_45_87_chunk.sensor_id, _hyper_45_87_chunk.cpu, _hyper_45_87_chunk.temperature
>>>>>>> ab7a09e8
(70 rows)

RESET timescaledb.enable_decompression_sorted_merge;
-- create another chunk
INSERT INTO stattest SELECT '2021/02/20 01:00'::TIMESTAMPTZ + ('1 hour'::interval * v), 250 * v FROM generate_series(125,140) v;
ANALYZE stattest;
SELECT count(*) from show_chunks('stattest');
 count 
-------
     2
(1 row)

SELECT table_name INTO TEMPORARY temptable FROM _timescaledb_catalog.chunk WHERE hypertable_id = (SELECT id FROM _timescaledb_catalog.hypertable WHERE table_name = 'stattest') ORDER BY creation_time desc limit 1;
SELECT table_name  as "STAT_CHUNK2_NAME" FROM temptable \gset
-- verify that approximate_row_count works ok on normal chunks
SELECT approximate_row_count('_timescaledb_internal.' || :'STAT_CHUNK2_NAME');
 approximate_row_count 
-----------------------
                    16
(1 row)

-- verify that approximate_row_count works fine on a hypertable with a mix of uncompressed
-- and compressed data
SELECT approximate_row_count('stattest');
 approximate_row_count 
-----------------------
                    68
(1 row)

DROP TABLE stattest;
-- test that all variants of compress_chunk produce a fully compressed chunk
CREATE TABLE compress_chunk_test(time TIMESTAMPTZ NOT NULL, device text, value float);
SELECT create_hypertable('compress_chunk_test', 'time');
         create_hypertable         
-----------------------------------
 (47,public,compress_chunk_test,t)
(1 row)

INSERT INTO compress_chunk_test SELECT '2020-01-01', 'r2d2', 3.14;
ALTER TABLE compress_chunk_test SET (timescaledb.compress);
SELECT show_chunks('compress_chunk_test') AS "CHUNK" \gset
-- initial call will compress the chunk
SELECT compress_chunk(:'CHUNK');
              compress_chunk               
-------------------------------------------
 _timescaledb_internal._hyper_47_102_chunk
(1 row)

-- subsequent calls will be noop
SELECT compress_chunk(:'CHUNK');
NOTICE:  chunk "_hyper_47_102_chunk" is already compressed
              compress_chunk               
-------------------------------------------
 _timescaledb_internal._hyper_47_102_chunk
(1 row)

-- unless if_not_compressed is set to false
\set ON_ERROR_STOP 0
SELECT compress_chunk(:'CHUNK', false);
ERROR:  chunk "_hyper_47_102_chunk" is already compressed
\set ON_ERROR_STOP 1
ALTER TABLE compress_chunk_test SET (timescaledb.compress_segmentby='device');
SELECT compressed_chunk_id from _timescaledb_catalog.chunk ch INNER JOIN _timescaledb_catalog.hypertable ht ON ht.id = ch.hypertable_id AND ht.table_name='compress_chunk_test';
 compressed_chunk_id 
---------------------
                 103
(1 row)

-- changing compression settings will not recompress the chunk by default
SELECT compress_chunk(:'CHUNK');
NOTICE:  chunk "_hyper_47_102_chunk" is already compressed
              compress_chunk               
-------------------------------------------
 _timescaledb_internal._hyper_47_102_chunk
(1 row)

-- unless we specify recompress := true
SELECT compress_chunk(:'CHUNK', recompress := true);
              compress_chunk               
-------------------------------------------
 _timescaledb_internal._hyper_47_102_chunk
(1 row)

-- compressed_chunk_id should be different now
SELECT compressed_chunk_id from _timescaledb_catalog.chunk ch INNER JOIN _timescaledb_catalog.hypertable ht ON ht.id = ch.hypertable_id AND ht.table_name='compress_chunk_test';
 compressed_chunk_id 
---------------------
                 104
(1 row)

--test partial handling
INSERT INTO compress_chunk_test SELECT '2020-01-01', 'c3po', 3.14;
-- should result in merging uncompressed data into compressed chunk
SELECT compress_chunk(:'CHUNK');
              compress_chunk               
-------------------------------------------
 _timescaledb_internal._hyper_47_102_chunk
(1 row)

-- compressed_chunk_id should not have changed
SELECT compressed_chunk_id from _timescaledb_catalog.chunk ch INNER JOIN _timescaledb_catalog.hypertable ht ON ht.id = ch.hypertable_id AND ht.table_name='compress_chunk_test';
 compressed_chunk_id 
---------------------
                 104
(1 row)

-- should return no rows
SELECT * FROM ONLY :CHUNK;
 time | device | value 
------+--------+-------
(0 rows)

ALTER TABLE compress_chunk_test SET (timescaledb.compress_segmentby='');
-- create another chunk
INSERT INTO compress_chunk_test SELECT '2021-01-01', 'c3po', 3.14;
SELECT show_chunks('compress_chunk_test') AS "CHUNK2" LIMIT 1 OFFSET 1 \gset
SELECT compress_chunk(:'CHUNK2');
              compress_chunk               
-------------------------------------------
 _timescaledb_internal._hyper_47_105_chunk
(1 row)

-- make it partial and compress again
INSERT INTO compress_chunk_test SELECT '2021-01-01', 'r2d2', 3.14;
SELECT compress_chunk(:'CHUNK2');
              compress_chunk               
-------------------------------------------
 _timescaledb_internal._hyper_47_105_chunk
(1 row)

-- should return no rows
SELECT * FROM ONLY :CHUNK2;
 time | device | value 
------+--------+-------
(0 rows)
<|MERGE_RESOLUTION|>--- conflicted
+++ resolved
@@ -1808,19 +1808,11 @@
          Output: (PARTIAL sum(_hyper_37_73_chunk.cpu))
          Workers Planned: 4
          ->  Partial Aggregate
-<<<<<<< HEAD
-               Output: PARTIAL sum(_hyper_37_71_chunk.cpu)
-               ->  Custom Scan (DecompressChunk) on _timescaledb_internal._hyper_37_71_chunk
-                     Output: _hyper_37_71_chunk.cpu
-                     ->  Parallel Seq Scan on _timescaledb_internal.compress_hyper_38_72_chunk
-                           Output: compress_hyper_38_72_chunk._ts_meta_count, compress_hyper_38_72_chunk._ts_meta_sequence_num, compress_hyper_38_72_chunk.sensor_id, compress_hyper_38_72_chunk._ts_meta_min_1, compress_hyper_38_72_chunk._ts_meta_max_1, compress_hyper_38_72_chunk."time", compress_hyper_38_72_chunk.cpu, compress_hyper_38_72_chunk.temperature
-=======
                Output: PARTIAL sum(_hyper_37_73_chunk.cpu)
                ->  Custom Scan (DecompressChunk) on _timescaledb_internal._hyper_37_73_chunk
                      Output: _hyper_37_73_chunk.cpu
                      ->  Parallel Seq Scan on _timescaledb_internal.compress_hyper_38_74_chunk
-                           Output: compress_hyper_38_74_chunk."time", compress_hyper_38_74_chunk.sensor_id, compress_hyper_38_74_chunk.cpu, compress_hyper_38_74_chunk.temperature, compress_hyper_38_74_chunk._ts_meta_count, compress_hyper_38_74_chunk._ts_meta_sequence_num, compress_hyper_38_74_chunk._ts_meta_min_1, compress_hyper_38_74_chunk._ts_meta_max_1
->>>>>>> ab7a09e8
+                           Output: compress_hyper_38_74_chunk._ts_meta_count, compress_hyper_38_74_chunk._ts_meta_sequence_num, compress_hyper_38_74_chunk.sensor_id, compress_hyper_38_74_chunk._ts_meta_min_1, compress_hyper_38_74_chunk._ts_meta_max_1, compress_hyper_38_74_chunk."time", compress_hyper_38_74_chunk.cpu, compress_hyper_38_74_chunk.temperature
 (11 rows)
 
 -- Encourage use of Index Scan
@@ -1836,19 +1828,11 @@
  Gather
    Output: _hyper_37_73_chunk."time", _hyper_37_73_chunk.sensor_id, _hyper_37_73_chunk.cpu, _hyper_37_73_chunk.temperature
    Workers Planned: 2
-<<<<<<< HEAD
-   ->  Custom Scan (DecompressChunk) on _timescaledb_internal._hyper_37_71_chunk
-         Output: _hyper_37_71_chunk."time", _hyper_37_71_chunk.sensor_id, _hyper_37_71_chunk.cpu, _hyper_37_71_chunk.temperature
-         ->  Parallel Index Scan using compress_hyper_38_72_chunk_sensor_id__ts_meta_sequence_num_idx on _timescaledb_internal.compress_hyper_38_72_chunk
-               Output: compress_hyper_38_72_chunk._ts_meta_count, compress_hyper_38_72_chunk._ts_meta_sequence_num, compress_hyper_38_72_chunk.sensor_id, compress_hyper_38_72_chunk._ts_meta_min_1, compress_hyper_38_72_chunk._ts_meta_max_1, compress_hyper_38_72_chunk."time", compress_hyper_38_72_chunk.cpu, compress_hyper_38_72_chunk.temperature
-               Index Cond: (compress_hyper_38_72_chunk.sensor_id > 100)
-=======
    ->  Custom Scan (DecompressChunk) on _timescaledb_internal._hyper_37_73_chunk
          Output: _hyper_37_73_chunk."time", _hyper_37_73_chunk.sensor_id, _hyper_37_73_chunk.cpu, _hyper_37_73_chunk.temperature
          ->  Parallel Index Scan using compress_hyper_38_74_chunk_sensor_id__ts_meta_sequence_num_idx on _timescaledb_internal.compress_hyper_38_74_chunk
-               Output: compress_hyper_38_74_chunk."time", compress_hyper_38_74_chunk.sensor_id, compress_hyper_38_74_chunk.cpu, compress_hyper_38_74_chunk.temperature, compress_hyper_38_74_chunk._ts_meta_count, compress_hyper_38_74_chunk._ts_meta_sequence_num, compress_hyper_38_74_chunk._ts_meta_min_1, compress_hyper_38_74_chunk._ts_meta_max_1
+               Output: compress_hyper_38_74_chunk._ts_meta_count, compress_hyper_38_74_chunk._ts_meta_sequence_num, compress_hyper_38_74_chunk.sensor_id, compress_hyper_38_74_chunk._ts_meta_min_1, compress_hyper_38_74_chunk._ts_meta_max_1, compress_hyper_38_74_chunk."time", compress_hyper_38_74_chunk.cpu, compress_hyper_38_74_chunk.temperature
                Index Cond: (compress_hyper_38_74_chunk.sensor_id > 100)
->>>>>>> ab7a09e8
 (8 rows)
 
 RESET enable_parallel_append;
@@ -1879,19 +1863,11 @@
                      ->  Parallel Seq Scan on _timescaledb_internal._hyper_37_73_chunk
                            Output: _hyper_37_73_chunk.cpu
                ->  Partial Aggregate
-<<<<<<< HEAD
-                     Output: PARTIAL sum(_hyper_37_71_chunk.cpu)
-                     ->  Custom Scan (DecompressChunk) on _timescaledb_internal._hyper_37_71_chunk
-                           Output: _hyper_37_71_chunk.cpu
-                           ->  Parallel Seq Scan on _timescaledb_internal.compress_hyper_38_72_chunk
-                                 Output: compress_hyper_38_72_chunk._ts_meta_count, compress_hyper_38_72_chunk._ts_meta_sequence_num, compress_hyper_38_72_chunk.sensor_id, compress_hyper_38_72_chunk._ts_meta_min_1, compress_hyper_38_72_chunk._ts_meta_max_1, compress_hyper_38_72_chunk."time", compress_hyper_38_72_chunk.cpu, compress_hyper_38_72_chunk.temperature
-=======
                      Output: PARTIAL sum(_hyper_37_73_chunk.cpu)
                      ->  Custom Scan (DecompressChunk) on _timescaledb_internal._hyper_37_73_chunk
                            Output: _hyper_37_73_chunk.cpu
                            ->  Parallel Seq Scan on _timescaledb_internal.compress_hyper_38_74_chunk
-                                 Output: compress_hyper_38_74_chunk."time", compress_hyper_38_74_chunk.sensor_id, compress_hyper_38_74_chunk.cpu, compress_hyper_38_74_chunk.temperature, compress_hyper_38_74_chunk._ts_meta_count, compress_hyper_38_74_chunk._ts_meta_sequence_num, compress_hyper_38_74_chunk._ts_meta_min_1, compress_hyper_38_74_chunk._ts_meta_max_1
->>>>>>> ab7a09e8
+                                 Output: compress_hyper_38_74_chunk._ts_meta_count, compress_hyper_38_74_chunk._ts_meta_sequence_num, compress_hyper_38_74_chunk.sensor_id, compress_hyper_38_74_chunk._ts_meta_min_1, compress_hyper_38_74_chunk._ts_meta_max_1, compress_hyper_38_74_chunk."time", compress_hyper_38_74_chunk.cpu, compress_hyper_38_74_chunk.temperature
 (16 rows)
 
 :explain
@@ -1902,17 +1878,6 @@
    Output: _hyper_37_73_chunk."time", _hyper_37_73_chunk.sensor_id, _hyper_37_73_chunk.cpu, _hyper_37_73_chunk.temperature
    Workers Planned: 3
    ->  Parallel Append
-<<<<<<< HEAD
-         ->  Parallel Index Scan using _hyper_37_71_chunk_f_sensor_data_time_sensor_id_idx on _timescaledb_internal._hyper_37_71_chunk
-               Output: _hyper_37_71_chunk."time", _hyper_37_71_chunk.sensor_id, _hyper_37_71_chunk.cpu, _hyper_37_71_chunk.temperature
-               Index Cond: (_hyper_37_71_chunk.sensor_id > 100)
-         ->  Custom Scan (DecompressChunk) on _timescaledb_internal._hyper_37_71_chunk
-               Output: _hyper_37_71_chunk."time", _hyper_37_71_chunk.sensor_id, _hyper_37_71_chunk.cpu, _hyper_37_71_chunk.temperature
-               Filter: (_hyper_37_71_chunk.sensor_id > 100)
-               ->  Parallel Index Scan using compress_hyper_38_72_chunk_sensor_id__ts_meta_sequence_num_idx on _timescaledb_internal.compress_hyper_38_72_chunk
-                     Output: compress_hyper_38_72_chunk._ts_meta_count, compress_hyper_38_72_chunk._ts_meta_sequence_num, compress_hyper_38_72_chunk.sensor_id, compress_hyper_38_72_chunk._ts_meta_min_1, compress_hyper_38_72_chunk._ts_meta_max_1, compress_hyper_38_72_chunk."time", compress_hyper_38_72_chunk.cpu, compress_hyper_38_72_chunk.temperature
-                     Index Cond: (compress_hyper_38_72_chunk.sensor_id > 100)
-=======
          ->  Parallel Index Scan using _hyper_37_73_chunk_f_sensor_data_time_sensor_id_idx on _timescaledb_internal._hyper_37_73_chunk
                Output: _hyper_37_73_chunk."time", _hyper_37_73_chunk.sensor_id, _hyper_37_73_chunk.cpu, _hyper_37_73_chunk.temperature
                Index Cond: (_hyper_37_73_chunk.sensor_id > 100)
@@ -1920,9 +1885,8 @@
                Output: _hyper_37_73_chunk."time", _hyper_37_73_chunk.sensor_id, _hyper_37_73_chunk.cpu, _hyper_37_73_chunk.temperature
                Filter: (_hyper_37_73_chunk.sensor_id > 100)
                ->  Parallel Index Scan using compress_hyper_38_74_chunk_sensor_id__ts_meta_sequence_num_idx on _timescaledb_internal.compress_hyper_38_74_chunk
-                     Output: compress_hyper_38_74_chunk."time", compress_hyper_38_74_chunk.sensor_id, compress_hyper_38_74_chunk.cpu, compress_hyper_38_74_chunk.temperature, compress_hyper_38_74_chunk._ts_meta_count, compress_hyper_38_74_chunk._ts_meta_sequence_num, compress_hyper_38_74_chunk._ts_meta_min_1, compress_hyper_38_74_chunk._ts_meta_max_1
+                     Output: compress_hyper_38_74_chunk._ts_meta_count, compress_hyper_38_74_chunk._ts_meta_sequence_num, compress_hyper_38_74_chunk.sensor_id, compress_hyper_38_74_chunk._ts_meta_min_1, compress_hyper_38_74_chunk._ts_meta_max_1, compress_hyper_38_74_chunk."time", compress_hyper_38_74_chunk.cpu, compress_hyper_38_74_chunk.temperature
                      Index Cond: (compress_hyper_38_74_chunk.sensor_id > 100)
->>>>>>> ab7a09e8
 (13 rows)
 
 -- Test non-partial paths below append are not executed multiple times
@@ -2012,39 +1976,21 @@
          Startup Exclusion: false
          Runtime Exclusion: false
          ->  Sort
-<<<<<<< HEAD
-               Output: _hyper_41_76_chunk."time", _hyper_41_76_chunk.device, _hyper_41_76_chunk.value
-               Sort Key: _hyper_41_76_chunk."time" DESC, _hyper_41_76_chunk.device
-               ->  Custom Scan (DecompressChunk) on _timescaledb_internal._hyper_41_76_chunk
-                     Output: _hyper_41_76_chunk."time", _hyper_41_76_chunk.device, _hyper_41_76_chunk.value
-                     ->  Seq Scan on _timescaledb_internal.compress_hyper_42_78_chunk
-                           Output: compress_hyper_42_78_chunk._ts_meta_count, compress_hyper_42_78_chunk._ts_meta_sequence_num, compress_hyper_42_78_chunk.device, compress_hyper_42_78_chunk._ts_meta_min_1, compress_hyper_42_78_chunk._ts_meta_max_1, compress_hyper_42_78_chunk."time", compress_hyper_42_78_chunk.value
-=======
                Output: _hyper_41_78_chunk."time", _hyper_41_78_chunk.device, _hyper_41_78_chunk.value
                Sort Key: _hyper_41_78_chunk."time" DESC, _hyper_41_78_chunk.device
                ->  Custom Scan (DecompressChunk) on _timescaledb_internal._hyper_41_78_chunk
                      Output: _hyper_41_78_chunk."time", _hyper_41_78_chunk.device, _hyper_41_78_chunk.value
                      ->  Seq Scan on _timescaledb_internal.compress_hyper_42_80_chunk
-                           Output: compress_hyper_42_80_chunk."time", compress_hyper_42_80_chunk.device, compress_hyper_42_80_chunk.value, compress_hyper_42_80_chunk._ts_meta_count, compress_hyper_42_80_chunk._ts_meta_sequence_num, compress_hyper_42_80_chunk._ts_meta_min_1, compress_hyper_42_80_chunk._ts_meta_max_1
->>>>>>> ab7a09e8
+                           Output: compress_hyper_42_80_chunk._ts_meta_count, compress_hyper_42_80_chunk._ts_meta_sequence_num, compress_hyper_42_80_chunk.device, compress_hyper_42_80_chunk._ts_meta_min_1, compress_hyper_42_80_chunk._ts_meta_max_1, compress_hyper_42_80_chunk."time", compress_hyper_42_80_chunk.value
          ->  Merge Append
                Sort Key: _hyper_41_77_chunk."time" DESC, _hyper_41_77_chunk.device
                ->  Sort
-<<<<<<< HEAD
-                     Output: _hyper_41_75_chunk."time", _hyper_41_75_chunk.device, _hyper_41_75_chunk.value
-                     Sort Key: _hyper_41_75_chunk."time" DESC, _hyper_41_75_chunk.device
-                     ->  Custom Scan (DecompressChunk) on _timescaledb_internal._hyper_41_75_chunk
-                           Output: _hyper_41_75_chunk."time", _hyper_41_75_chunk.device, _hyper_41_75_chunk.value
-                           ->  Seq Scan on _timescaledb_internal.compress_hyper_42_77_chunk
-                                 Output: compress_hyper_42_77_chunk._ts_meta_count, compress_hyper_42_77_chunk._ts_meta_sequence_num, compress_hyper_42_77_chunk.device, compress_hyper_42_77_chunk._ts_meta_min_1, compress_hyper_42_77_chunk._ts_meta_max_1, compress_hyper_42_77_chunk."time", compress_hyper_42_77_chunk.value
-=======
                      Output: _hyper_41_77_chunk."time", _hyper_41_77_chunk.device, _hyper_41_77_chunk.value
                      Sort Key: _hyper_41_77_chunk."time" DESC, _hyper_41_77_chunk.device
                      ->  Custom Scan (DecompressChunk) on _timescaledb_internal._hyper_41_77_chunk
                            Output: _hyper_41_77_chunk."time", _hyper_41_77_chunk.device, _hyper_41_77_chunk.value
                            ->  Seq Scan on _timescaledb_internal.compress_hyper_42_79_chunk
-                                 Output: compress_hyper_42_79_chunk."time", compress_hyper_42_79_chunk.device, compress_hyper_42_79_chunk.value, compress_hyper_42_79_chunk._ts_meta_count, compress_hyper_42_79_chunk._ts_meta_sequence_num, compress_hyper_42_79_chunk._ts_meta_min_1, compress_hyper_42_79_chunk._ts_meta_max_1
->>>>>>> ab7a09e8
+                                 Output: compress_hyper_42_79_chunk._ts_meta_count, compress_hyper_42_79_chunk._ts_meta_sequence_num, compress_hyper_42_79_chunk.device, compress_hyper_42_79_chunk._ts_meta_min_1, compress_hyper_42_79_chunk._ts_meta_max_1, compress_hyper_42_79_chunk."time", compress_hyper_42_79_chunk.value
                ->  Sort
                      Output: _hyper_41_77_chunk."time", _hyper_41_77_chunk.device, _hyper_41_77_chunk.value
                      Sort Key: _hyper_41_77_chunk."time" DESC, _hyper_41_77_chunk.device
@@ -2148,10 +2094,10 @@
                      Filter: ((_hyper_43_83_chunk."timestamp" > 'Fri Jun 30 00:00:00 2023'::timestamp without time zone) AND (_hyper_43_83_chunk."timestamp" < 'Thu Jul 06 00:00:00 2023'::timestamp without time zone))
                      Batch Sorted Merge: true
                      ->  Sort
-                           Output: compress_hyper_44_86_chunk."timestamp", compress_hyper_44_86_chunk.attr_id, compress_hyper_44_86_chunk.number_val, compress_hyper_44_86_chunk._ts_meta_count, compress_hyper_44_86_chunk._ts_meta_sequence_num, compress_hyper_44_86_chunk._ts_meta_min_1, compress_hyper_44_86_chunk._ts_meta_max_1
+                           Output: compress_hyper_44_86_chunk._ts_meta_count, compress_hyper_44_86_chunk._ts_meta_sequence_num, compress_hyper_44_86_chunk.attr_id, compress_hyper_44_86_chunk._ts_meta_min_1, compress_hyper_44_86_chunk._ts_meta_max_1, compress_hyper_44_86_chunk."timestamp", compress_hyper_44_86_chunk.number_val
                            Sort Key: compress_hyper_44_86_chunk._ts_meta_max_1 DESC
                            ->  Index Scan using compress_hyper_44_86_chunk_attr_id__ts_meta_sequence_num_idx on _timescaledb_internal.compress_hyper_44_86_chunk
-                                 Output: compress_hyper_44_86_chunk."timestamp", compress_hyper_44_86_chunk.attr_id, compress_hyper_44_86_chunk.number_val, compress_hyper_44_86_chunk._ts_meta_count, compress_hyper_44_86_chunk._ts_meta_sequence_num, compress_hyper_44_86_chunk._ts_meta_min_1, compress_hyper_44_86_chunk._ts_meta_max_1
+                                 Output: compress_hyper_44_86_chunk._ts_meta_count, compress_hyper_44_86_chunk._ts_meta_sequence_num, compress_hyper_44_86_chunk.attr_id, compress_hyper_44_86_chunk._ts_meta_min_1, compress_hyper_44_86_chunk._ts_meta_max_1, compress_hyper_44_86_chunk."timestamp", compress_hyper_44_86_chunk.number_val
                                  Index Cond: (compress_hyper_44_86_chunk.attr_id = "*VALUES*".column1)
                                  Filter: ((compress_hyper_44_86_chunk._ts_meta_max_1 > 'Fri Jun 30 00:00:00 2023'::timestamp without time zone) AND (compress_hyper_44_86_chunk._ts_meta_min_1 < 'Thu Jul 06 00:00:00 2023'::timestamp without time zone))
                ->  Custom Scan (DecompressChunk) on _timescaledb_internal._hyper_43_82_chunk
@@ -2159,10 +2105,10 @@
                      Filter: ((_hyper_43_82_chunk."timestamp" > 'Fri Jun 30 00:00:00 2023'::timestamp without time zone) AND (_hyper_43_82_chunk."timestamp" < 'Thu Jul 06 00:00:00 2023'::timestamp without time zone))
                      Batch Sorted Merge: true
                      ->  Sort
-                           Output: compress_hyper_44_85_chunk."timestamp", compress_hyper_44_85_chunk.attr_id, compress_hyper_44_85_chunk.number_val, compress_hyper_44_85_chunk._ts_meta_count, compress_hyper_44_85_chunk._ts_meta_sequence_num, compress_hyper_44_85_chunk._ts_meta_min_1, compress_hyper_44_85_chunk._ts_meta_max_1
+                           Output: compress_hyper_44_85_chunk._ts_meta_count, compress_hyper_44_85_chunk._ts_meta_sequence_num, compress_hyper_44_85_chunk.attr_id, compress_hyper_44_85_chunk._ts_meta_min_1, compress_hyper_44_85_chunk._ts_meta_max_1, compress_hyper_44_85_chunk."timestamp", compress_hyper_44_85_chunk.number_val
                            Sort Key: compress_hyper_44_85_chunk._ts_meta_max_1 DESC
                            ->  Index Scan using compress_hyper_44_85_chunk_attr_id__ts_meta_sequence_num_idx on _timescaledb_internal.compress_hyper_44_85_chunk
-                                 Output: compress_hyper_44_85_chunk."timestamp", compress_hyper_44_85_chunk.attr_id, compress_hyper_44_85_chunk.number_val, compress_hyper_44_85_chunk._ts_meta_count, compress_hyper_44_85_chunk._ts_meta_sequence_num, compress_hyper_44_85_chunk._ts_meta_min_1, compress_hyper_44_85_chunk._ts_meta_max_1
+                                 Output: compress_hyper_44_85_chunk._ts_meta_count, compress_hyper_44_85_chunk._ts_meta_sequence_num, compress_hyper_44_85_chunk.attr_id, compress_hyper_44_85_chunk._ts_meta_min_1, compress_hyper_44_85_chunk._ts_meta_max_1, compress_hyper_44_85_chunk."timestamp", compress_hyper_44_85_chunk.number_val
                                  Index Cond: (compress_hyper_44_85_chunk.attr_id = "*VALUES*".column1)
                                  Filter: ((compress_hyper_44_85_chunk._ts_meta_max_1 > 'Fri Jun 30 00:00:00 2023'::timestamp without time zone) AND (compress_hyper_44_85_chunk._ts_meta_min_1 < 'Thu Jul 06 00:00:00 2023'::timestamp without time zone))
                ->  Custom Scan (DecompressChunk) on _timescaledb_internal._hyper_43_81_chunk
@@ -2176,31 +2122,6 @@
                                  Output: compress_hyper_44_84_chunk._ts_meta_count, compress_hyper_44_84_chunk._ts_meta_sequence_num, compress_hyper_44_84_chunk.attr_id, compress_hyper_44_84_chunk._ts_meta_min_1, compress_hyper_44_84_chunk._ts_meta_max_1, compress_hyper_44_84_chunk."timestamp", compress_hyper_44_84_chunk.number_val
                                  Index Cond: (compress_hyper_44_84_chunk.attr_id = "*VALUES*".column1)
                                  Filter: ((compress_hyper_44_84_chunk._ts_meta_max_1 > 'Fri Jun 30 00:00:00 2023'::timestamp without time zone) AND (compress_hyper_44_84_chunk._ts_meta_min_1 < 'Thu Jul 06 00:00:00 2023'::timestamp without time zone))
-<<<<<<< HEAD
-               ->  Custom Scan (DecompressChunk) on _timescaledb_internal._hyper_43_80_chunk
-                     Output: _hyper_43_80_chunk."timestamp", _hyper_43_80_chunk.attr_id, _hyper_43_80_chunk.number_val
-                     Filter: ((_hyper_43_80_chunk."timestamp" > 'Fri Jun 30 00:00:00 2023'::timestamp without time zone) AND (_hyper_43_80_chunk."timestamp" < 'Thu Jul 06 00:00:00 2023'::timestamp without time zone))
-                     Batch Sorted Merge: true
-                     ->  Sort
-                           Output: compress_hyper_44_83_chunk._ts_meta_count, compress_hyper_44_83_chunk._ts_meta_sequence_num, compress_hyper_44_83_chunk.attr_id, compress_hyper_44_83_chunk._ts_meta_min_1, compress_hyper_44_83_chunk._ts_meta_max_1, compress_hyper_44_83_chunk."timestamp", compress_hyper_44_83_chunk.number_val
-                           Sort Key: compress_hyper_44_83_chunk._ts_meta_max_1 DESC
-                           ->  Index Scan using compress_hyper_44_83_chunk_attr_id__ts_meta_sequence_num_idx on _timescaledb_internal.compress_hyper_44_83_chunk
-                                 Output: compress_hyper_44_83_chunk._ts_meta_count, compress_hyper_44_83_chunk._ts_meta_sequence_num, compress_hyper_44_83_chunk.attr_id, compress_hyper_44_83_chunk._ts_meta_min_1, compress_hyper_44_83_chunk._ts_meta_max_1, compress_hyper_44_83_chunk."timestamp", compress_hyper_44_83_chunk.number_val
-                                 Index Cond: (compress_hyper_44_83_chunk.attr_id = "*VALUES*".column1)
-                                 Filter: ((compress_hyper_44_83_chunk._ts_meta_max_1 > 'Fri Jun 30 00:00:00 2023'::timestamp without time zone) AND (compress_hyper_44_83_chunk._ts_meta_min_1 < 'Thu Jul 06 00:00:00 2023'::timestamp without time zone))
-               ->  Custom Scan (DecompressChunk) on _timescaledb_internal._hyper_43_79_chunk
-                     Output: _hyper_43_79_chunk."timestamp", _hyper_43_79_chunk.attr_id, _hyper_43_79_chunk.number_val
-                     Filter: ((_hyper_43_79_chunk."timestamp" > 'Fri Jun 30 00:00:00 2023'::timestamp without time zone) AND (_hyper_43_79_chunk."timestamp" < 'Thu Jul 06 00:00:00 2023'::timestamp without time zone))
-                     Batch Sorted Merge: true
-                     ->  Sort
-                           Output: compress_hyper_44_82_chunk._ts_meta_count, compress_hyper_44_82_chunk._ts_meta_sequence_num, compress_hyper_44_82_chunk.attr_id, compress_hyper_44_82_chunk._ts_meta_min_1, compress_hyper_44_82_chunk._ts_meta_max_1, compress_hyper_44_82_chunk."timestamp", compress_hyper_44_82_chunk.number_val
-                           Sort Key: compress_hyper_44_82_chunk._ts_meta_max_1 DESC
-                           ->  Index Scan using compress_hyper_44_82_chunk_attr_id__ts_meta_sequence_num_idx on _timescaledb_internal.compress_hyper_44_82_chunk
-                                 Output: compress_hyper_44_82_chunk._ts_meta_count, compress_hyper_44_82_chunk._ts_meta_sequence_num, compress_hyper_44_82_chunk.attr_id, compress_hyper_44_82_chunk._ts_meta_min_1, compress_hyper_44_82_chunk._ts_meta_max_1, compress_hyper_44_82_chunk."timestamp", compress_hyper_44_82_chunk.number_val
-                                 Index Cond: (compress_hyper_44_82_chunk.attr_id = "*VALUES*".column1)
-                                 Filter: ((compress_hyper_44_82_chunk._ts_meta_max_1 > 'Fri Jun 30 00:00:00 2023'::timestamp without time zone) AND (compress_hyper_44_82_chunk._ts_meta_min_1 < 'Thu Jul 06 00:00:00 2023'::timestamp without time zone))
-=======
->>>>>>> ab7a09e8
 (44 rows)
 
 SELECT * FROM ( VALUES(1),(2),(3),(4),(5),(6),(7),(8),(9),(10) ) AS attr_ids(attr_id)
@@ -2298,19 +2219,19 @@
                Batch Sorted Merge: true
                Bulk Decompression: false
                ->  Sort (never executed)
-                     Output: compress_hyper_46_96_chunk."time", compress_hyper_46_96_chunk.sensor_id, compress_hyper_46_96_chunk.cpu, compress_hyper_46_96_chunk.temperature, compress_hyper_46_96_chunk._ts_meta_count, compress_hyper_46_96_chunk._ts_meta_sequence_num, compress_hyper_46_96_chunk._ts_meta_min_1, compress_hyper_46_96_chunk._ts_meta_max_1
+                     Output: compress_hyper_46_96_chunk._ts_meta_count, compress_hyper_46_96_chunk._ts_meta_sequence_num, compress_hyper_46_96_chunk.sensor_id, compress_hyper_46_96_chunk._ts_meta_min_1, compress_hyper_46_96_chunk._ts_meta_max_1, compress_hyper_46_96_chunk."time", compress_hyper_46_96_chunk.cpu, compress_hyper_46_96_chunk.temperature
                      Sort Key: compress_hyper_46_96_chunk._ts_meta_max_1 DESC
                      ->  Seq Scan on _timescaledb_internal.compress_hyper_46_96_chunk (never executed)
-                           Output: compress_hyper_46_96_chunk."time", compress_hyper_46_96_chunk.sensor_id, compress_hyper_46_96_chunk.cpu, compress_hyper_46_96_chunk.temperature, compress_hyper_46_96_chunk._ts_meta_count, compress_hyper_46_96_chunk._ts_meta_sequence_num, compress_hyper_46_96_chunk._ts_meta_min_1, compress_hyper_46_96_chunk._ts_meta_max_1
+                           Output: compress_hyper_46_96_chunk._ts_meta_count, compress_hyper_46_96_chunk._ts_meta_sequence_num, compress_hyper_46_96_chunk.sensor_id, compress_hyper_46_96_chunk._ts_meta_min_1, compress_hyper_46_96_chunk._ts_meta_max_1, compress_hyper_46_96_chunk."time", compress_hyper_46_96_chunk.cpu, compress_hyper_46_96_chunk.temperature
          ->  Custom Scan (DecompressChunk) on _timescaledb_internal._hyper_45_88_chunk (never executed)
                Output: _hyper_45_88_chunk."time", _hyper_45_88_chunk.sensor_id, _hyper_45_88_chunk.cpu, _hyper_45_88_chunk.temperature
                Batch Sorted Merge: true
                Bulk Decompression: false
                ->  Sort (never executed)
-                     Output: compress_hyper_46_95_chunk."time", compress_hyper_46_95_chunk.sensor_id, compress_hyper_46_95_chunk.cpu, compress_hyper_46_95_chunk.temperature, compress_hyper_46_95_chunk._ts_meta_count, compress_hyper_46_95_chunk._ts_meta_sequence_num, compress_hyper_46_95_chunk._ts_meta_min_1, compress_hyper_46_95_chunk._ts_meta_max_1
+                     Output: compress_hyper_46_95_chunk._ts_meta_count, compress_hyper_46_95_chunk._ts_meta_sequence_num, compress_hyper_46_95_chunk.sensor_id, compress_hyper_46_95_chunk._ts_meta_min_1, compress_hyper_46_95_chunk._ts_meta_max_1, compress_hyper_46_95_chunk."time", compress_hyper_46_95_chunk.cpu, compress_hyper_46_95_chunk.temperature
                      Sort Key: compress_hyper_46_95_chunk._ts_meta_max_1 DESC
                      ->  Seq Scan on _timescaledb_internal.compress_hyper_46_95_chunk (never executed)
-                           Output: compress_hyper_46_95_chunk."time", compress_hyper_46_95_chunk.sensor_id, compress_hyper_46_95_chunk.cpu, compress_hyper_46_95_chunk.temperature, compress_hyper_46_95_chunk._ts_meta_count, compress_hyper_46_95_chunk._ts_meta_sequence_num, compress_hyper_46_95_chunk._ts_meta_min_1, compress_hyper_46_95_chunk._ts_meta_max_1
+                           Output: compress_hyper_46_95_chunk._ts_meta_count, compress_hyper_46_95_chunk._ts_meta_sequence_num, compress_hyper_46_95_chunk.sensor_id, compress_hyper_46_95_chunk._ts_meta_min_1, compress_hyper_46_95_chunk._ts_meta_max_1, compress_hyper_46_95_chunk."time", compress_hyper_46_95_chunk.cpu, compress_hyper_46_95_chunk.temperature
          ->  Custom Scan (DecompressChunk) on _timescaledb_internal._hyper_45_87_chunk (never executed)
                Output: _hyper_45_87_chunk."time", _hyper_45_87_chunk.sensor_id, _hyper_45_87_chunk.cpu, _hyper_45_87_chunk.temperature
                Batch Sorted Merge: true
@@ -2319,29 +2240,7 @@
                      Output: compress_hyper_46_94_chunk._ts_meta_count, compress_hyper_46_94_chunk._ts_meta_sequence_num, compress_hyper_46_94_chunk.sensor_id, compress_hyper_46_94_chunk._ts_meta_min_1, compress_hyper_46_94_chunk._ts_meta_max_1, compress_hyper_46_94_chunk."time", compress_hyper_46_94_chunk.cpu, compress_hyper_46_94_chunk.temperature
                      Sort Key: compress_hyper_46_94_chunk._ts_meta_max_1 DESC
                      ->  Seq Scan on _timescaledb_internal.compress_hyper_46_94_chunk (never executed)
-<<<<<<< HEAD
                            Output: compress_hyper_46_94_chunk._ts_meta_count, compress_hyper_46_94_chunk._ts_meta_sequence_num, compress_hyper_46_94_chunk.sensor_id, compress_hyper_46_94_chunk._ts_meta_min_1, compress_hyper_46_94_chunk._ts_meta_max_1, compress_hyper_46_94_chunk."time", compress_hyper_46_94_chunk.cpu, compress_hyper_46_94_chunk.temperature
-         ->  Custom Scan (DecompressChunk) on _timescaledb_internal._hyper_45_86_chunk (never executed)
-               Output: _hyper_45_86_chunk."time", _hyper_45_86_chunk.sensor_id, _hyper_45_86_chunk.cpu, _hyper_45_86_chunk.temperature
-               Batch Sorted Merge: true
-               Bulk Decompression: false
-               ->  Sort (never executed)
-                     Output: compress_hyper_46_93_chunk._ts_meta_count, compress_hyper_46_93_chunk._ts_meta_sequence_num, compress_hyper_46_93_chunk.sensor_id, compress_hyper_46_93_chunk._ts_meta_min_1, compress_hyper_46_93_chunk._ts_meta_max_1, compress_hyper_46_93_chunk."time", compress_hyper_46_93_chunk.cpu, compress_hyper_46_93_chunk.temperature
-                     Sort Key: compress_hyper_46_93_chunk._ts_meta_max_1 DESC
-                     ->  Seq Scan on _timescaledb_internal.compress_hyper_46_93_chunk (never executed)
-                           Output: compress_hyper_46_93_chunk._ts_meta_count, compress_hyper_46_93_chunk._ts_meta_sequence_num, compress_hyper_46_93_chunk.sensor_id, compress_hyper_46_93_chunk._ts_meta_min_1, compress_hyper_46_93_chunk._ts_meta_max_1, compress_hyper_46_93_chunk."time", compress_hyper_46_93_chunk.cpu, compress_hyper_46_93_chunk.temperature
-         ->  Custom Scan (DecompressChunk) on _timescaledb_internal._hyper_45_85_chunk (never executed)
-               Output: _hyper_45_85_chunk."time", _hyper_45_85_chunk.sensor_id, _hyper_45_85_chunk.cpu, _hyper_45_85_chunk.temperature
-               Batch Sorted Merge: true
-               Bulk Decompression: false
-               ->  Sort (never executed)
-                     Output: compress_hyper_46_92_chunk._ts_meta_count, compress_hyper_46_92_chunk._ts_meta_sequence_num, compress_hyper_46_92_chunk.sensor_id, compress_hyper_46_92_chunk._ts_meta_min_1, compress_hyper_46_92_chunk._ts_meta_max_1, compress_hyper_46_92_chunk."time", compress_hyper_46_92_chunk.cpu, compress_hyper_46_92_chunk.temperature
-                     Sort Key: compress_hyper_46_92_chunk._ts_meta_max_1 DESC
-                     ->  Seq Scan on _timescaledb_internal.compress_hyper_46_92_chunk (never executed)
-                           Output: compress_hyper_46_92_chunk._ts_meta_count, compress_hyper_46_92_chunk._ts_meta_sequence_num, compress_hyper_46_92_chunk.sensor_id, compress_hyper_46_92_chunk._ts_meta_min_1, compress_hyper_46_92_chunk._ts_meta_max_1, compress_hyper_46_92_chunk."time", compress_hyper_46_92_chunk.cpu, compress_hyper_46_92_chunk.temperature
-=======
-                           Output: compress_hyper_46_94_chunk."time", compress_hyper_46_94_chunk.sensor_id, compress_hyper_46_94_chunk.cpu, compress_hyper_46_94_chunk.temperature, compress_hyper_46_94_chunk._ts_meta_count, compress_hyper_46_94_chunk._ts_meta_sequence_num, compress_hyper_46_94_chunk._ts_meta_min_1, compress_hyper_46_94_chunk._ts_meta_max_1
->>>>>>> ab7a09e8
 (42 rows)
 
 -- Only the first chunks should be accessed (batch sorted merge is disabled)
@@ -2372,7 +2271,7 @@
                      Output: _hyper_45_89_chunk."time", _hyper_45_89_chunk.sensor_id, _hyper_45_89_chunk.cpu, _hyper_45_89_chunk.temperature
                      Bulk Decompression: true
                      ->  Seq Scan on _timescaledb_internal.compress_hyper_46_96_chunk (never executed)
-                           Output: compress_hyper_46_96_chunk."time", compress_hyper_46_96_chunk.sensor_id, compress_hyper_46_96_chunk.cpu, compress_hyper_46_96_chunk.temperature, compress_hyper_46_96_chunk._ts_meta_count, compress_hyper_46_96_chunk._ts_meta_sequence_num, compress_hyper_46_96_chunk._ts_meta_min_1, compress_hyper_46_96_chunk._ts_meta_max_1
+                           Output: compress_hyper_46_96_chunk._ts_meta_count, compress_hyper_46_96_chunk._ts_meta_sequence_num, compress_hyper_46_96_chunk.sensor_id, compress_hyper_46_96_chunk._ts_meta_min_1, compress_hyper_46_96_chunk._ts_meta_max_1, compress_hyper_46_96_chunk."time", compress_hyper_46_96_chunk.cpu, compress_hyper_46_96_chunk.temperature
          ->  Sort (never executed)
                Output: _hyper_45_88_chunk."time", _hyper_45_88_chunk.sensor_id, _hyper_45_88_chunk.cpu, _hyper_45_88_chunk.temperature
                Sort Key: _hyper_45_88_chunk."time" DESC
@@ -2380,7 +2279,7 @@
                      Output: _hyper_45_88_chunk."time", _hyper_45_88_chunk.sensor_id, _hyper_45_88_chunk.cpu, _hyper_45_88_chunk.temperature
                      Bulk Decompression: true
                      ->  Seq Scan on _timescaledb_internal.compress_hyper_46_95_chunk (never executed)
-                           Output: compress_hyper_46_95_chunk."time", compress_hyper_46_95_chunk.sensor_id, compress_hyper_46_95_chunk.cpu, compress_hyper_46_95_chunk.temperature, compress_hyper_46_95_chunk._ts_meta_count, compress_hyper_46_95_chunk._ts_meta_sequence_num, compress_hyper_46_95_chunk._ts_meta_min_1, compress_hyper_46_95_chunk._ts_meta_max_1
+                           Output: compress_hyper_46_95_chunk._ts_meta_count, compress_hyper_46_95_chunk._ts_meta_sequence_num, compress_hyper_46_95_chunk.sensor_id, compress_hyper_46_95_chunk._ts_meta_min_1, compress_hyper_46_95_chunk._ts_meta_max_1, compress_hyper_46_95_chunk."time", compress_hyper_46_95_chunk.cpu, compress_hyper_46_95_chunk.temperature
          ->  Sort (never executed)
                Output: _hyper_45_87_chunk."time", _hyper_45_87_chunk.sensor_id, _hyper_45_87_chunk.cpu, _hyper_45_87_chunk.temperature
                Sort Key: _hyper_45_87_chunk."time" DESC
@@ -2388,27 +2287,7 @@
                      Output: _hyper_45_87_chunk."time", _hyper_45_87_chunk.sensor_id, _hyper_45_87_chunk.cpu, _hyper_45_87_chunk.temperature
                      Bulk Decompression: true
                      ->  Seq Scan on _timescaledb_internal.compress_hyper_46_94_chunk (never executed)
-<<<<<<< HEAD
                            Output: compress_hyper_46_94_chunk._ts_meta_count, compress_hyper_46_94_chunk._ts_meta_sequence_num, compress_hyper_46_94_chunk.sensor_id, compress_hyper_46_94_chunk._ts_meta_min_1, compress_hyper_46_94_chunk._ts_meta_max_1, compress_hyper_46_94_chunk."time", compress_hyper_46_94_chunk.cpu, compress_hyper_46_94_chunk.temperature
-         ->  Sort (never executed)
-               Output: _hyper_45_86_chunk."time", _hyper_45_86_chunk.sensor_id, _hyper_45_86_chunk.cpu, _hyper_45_86_chunk.temperature
-               Sort Key: _hyper_45_86_chunk."time" DESC
-               ->  Custom Scan (DecompressChunk) on _timescaledb_internal._hyper_45_86_chunk (never executed)
-                     Output: _hyper_45_86_chunk."time", _hyper_45_86_chunk.sensor_id, _hyper_45_86_chunk.cpu, _hyper_45_86_chunk.temperature
-                     Bulk Decompression: true
-                     ->  Seq Scan on _timescaledb_internal.compress_hyper_46_93_chunk (never executed)
-                           Output: compress_hyper_46_93_chunk._ts_meta_count, compress_hyper_46_93_chunk._ts_meta_sequence_num, compress_hyper_46_93_chunk.sensor_id, compress_hyper_46_93_chunk._ts_meta_min_1, compress_hyper_46_93_chunk._ts_meta_max_1, compress_hyper_46_93_chunk."time", compress_hyper_46_93_chunk.cpu, compress_hyper_46_93_chunk.temperature
-         ->  Sort (never executed)
-               Output: _hyper_45_85_chunk."time", _hyper_45_85_chunk.sensor_id, _hyper_45_85_chunk.cpu, _hyper_45_85_chunk.temperature
-               Sort Key: _hyper_45_85_chunk."time" DESC
-               ->  Custom Scan (DecompressChunk) on _timescaledb_internal._hyper_45_85_chunk (never executed)
-                     Output: _hyper_45_85_chunk."time", _hyper_45_85_chunk.sensor_id, _hyper_45_85_chunk.cpu, _hyper_45_85_chunk.temperature
-                     Bulk Decompression: true
-                     ->  Seq Scan on _timescaledb_internal.compress_hyper_46_92_chunk (never executed)
-                           Output: compress_hyper_46_92_chunk._ts_meta_count, compress_hyper_46_92_chunk._ts_meta_sequence_num, compress_hyper_46_92_chunk.sensor_id, compress_hyper_46_92_chunk._ts_meta_min_1, compress_hyper_46_92_chunk._ts_meta_max_1, compress_hyper_46_92_chunk."time", compress_hyper_46_92_chunk.cpu, compress_hyper_46_92_chunk.temperature
-=======
-                           Output: compress_hyper_46_94_chunk."time", compress_hyper_46_94_chunk.sensor_id, compress_hyper_46_94_chunk.cpu, compress_hyper_46_94_chunk.temperature, compress_hyper_46_94_chunk._ts_meta_count, compress_hyper_46_94_chunk._ts_meta_sequence_num, compress_hyper_46_94_chunk._ts_meta_min_1, compress_hyper_46_94_chunk._ts_meta_max_1
->>>>>>> ab7a09e8
 (39 rows)
 
 RESET timescaledb.enable_decompression_sorted_merge;
@@ -2455,21 +2334,21 @@
                Batch Sorted Merge: true
                Bulk Decompression: false
                ->  Sort (actual rows=2 loops=1)
-                     Output: compress_hyper_46_100_chunk."time", compress_hyper_46_100_chunk.sensor_id, compress_hyper_46_100_chunk.cpu, compress_hyper_46_100_chunk.temperature, compress_hyper_46_100_chunk._ts_meta_count, compress_hyper_46_100_chunk._ts_meta_sequence_num, compress_hyper_46_100_chunk._ts_meta_min_1, compress_hyper_46_100_chunk._ts_meta_max_1
+                     Output: compress_hyper_46_100_chunk._ts_meta_count, compress_hyper_46_100_chunk._ts_meta_sequence_num, compress_hyper_46_100_chunk.sensor_id, compress_hyper_46_100_chunk._ts_meta_min_1, compress_hyper_46_100_chunk._ts_meta_max_1, compress_hyper_46_100_chunk."time", compress_hyper_46_100_chunk.cpu, compress_hyper_46_100_chunk.temperature
                      Sort Key: compress_hyper_46_100_chunk._ts_meta_max_1 DESC
                      Sort Method: quicksort 
                      ->  Seq Scan on _timescaledb_internal.compress_hyper_46_100_chunk (actual rows=2 loops=1)
-                           Output: compress_hyper_46_100_chunk."time", compress_hyper_46_100_chunk.sensor_id, compress_hyper_46_100_chunk.cpu, compress_hyper_46_100_chunk.temperature, compress_hyper_46_100_chunk._ts_meta_count, compress_hyper_46_100_chunk._ts_meta_sequence_num, compress_hyper_46_100_chunk._ts_meta_min_1, compress_hyper_46_100_chunk._ts_meta_max_1
+                           Output: compress_hyper_46_100_chunk._ts_meta_count, compress_hyper_46_100_chunk._ts_meta_sequence_num, compress_hyper_46_100_chunk.sensor_id, compress_hyper_46_100_chunk._ts_meta_min_1, compress_hyper_46_100_chunk._ts_meta_max_1, compress_hyper_46_100_chunk."time", compress_hyper_46_100_chunk.cpu, compress_hyper_46_100_chunk.temperature
          ->  Custom Scan (DecompressChunk) on _timescaledb_internal._hyper_45_92_chunk (actual rows=2 loops=1)
                Output: _hyper_45_92_chunk."time", _hyper_45_92_chunk.sensor_id, _hyper_45_92_chunk.cpu, _hyper_45_92_chunk.temperature
                Batch Sorted Merge: true
                Bulk Decompression: false
                ->  Sort (actual rows=2 loops=1)
-                     Output: compress_hyper_46_99_chunk."time", compress_hyper_46_99_chunk.sensor_id, compress_hyper_46_99_chunk.cpu, compress_hyper_46_99_chunk.temperature, compress_hyper_46_99_chunk._ts_meta_count, compress_hyper_46_99_chunk._ts_meta_sequence_num, compress_hyper_46_99_chunk._ts_meta_min_1, compress_hyper_46_99_chunk._ts_meta_max_1
+                     Output: compress_hyper_46_99_chunk._ts_meta_count, compress_hyper_46_99_chunk._ts_meta_sequence_num, compress_hyper_46_99_chunk.sensor_id, compress_hyper_46_99_chunk._ts_meta_min_1, compress_hyper_46_99_chunk._ts_meta_max_1, compress_hyper_46_99_chunk."time", compress_hyper_46_99_chunk.cpu, compress_hyper_46_99_chunk.temperature
                      Sort Key: compress_hyper_46_99_chunk._ts_meta_max_1 DESC
                      Sort Method: quicksort 
                      ->  Seq Scan on _timescaledb_internal.compress_hyper_46_99_chunk (actual rows=2 loops=1)
-                           Output: compress_hyper_46_99_chunk."time", compress_hyper_46_99_chunk.sensor_id, compress_hyper_46_99_chunk.cpu, compress_hyper_46_99_chunk.temperature, compress_hyper_46_99_chunk._ts_meta_count, compress_hyper_46_99_chunk._ts_meta_sequence_num, compress_hyper_46_99_chunk._ts_meta_min_1, compress_hyper_46_99_chunk._ts_meta_max_1
+                           Output: compress_hyper_46_99_chunk._ts_meta_count, compress_hyper_46_99_chunk._ts_meta_sequence_num, compress_hyper_46_99_chunk.sensor_id, compress_hyper_46_99_chunk._ts_meta_min_1, compress_hyper_46_99_chunk._ts_meta_max_1, compress_hyper_46_99_chunk."time", compress_hyper_46_99_chunk.cpu, compress_hyper_46_99_chunk.temperature
          ->  Custom Scan (DecompressChunk) on _timescaledb_internal._hyper_45_91_chunk (actual rows=1 loops=1)
                Output: _hyper_45_91_chunk."time", _hyper_45_91_chunk.sensor_id, _hyper_45_91_chunk.cpu, _hyper_45_91_chunk.temperature
                Batch Sorted Merge: true
@@ -2479,49 +2358,25 @@
                      Sort Key: compress_hyper_46_98_chunk._ts_meta_max_1 DESC
                      Sort Method: quicksort 
                      ->  Seq Scan on _timescaledb_internal.compress_hyper_46_98_chunk (actual rows=2 loops=1)
-<<<<<<< HEAD
                            Output: compress_hyper_46_98_chunk._ts_meta_count, compress_hyper_46_98_chunk._ts_meta_sequence_num, compress_hyper_46_98_chunk.sensor_id, compress_hyper_46_98_chunk._ts_meta_min_1, compress_hyper_46_98_chunk._ts_meta_max_1, compress_hyper_46_98_chunk."time", compress_hyper_46_98_chunk.cpu, compress_hyper_46_98_chunk.temperature
-         ->  Custom Scan (DecompressChunk) on _timescaledb_internal._hyper_45_90_chunk (actual rows=2 loops=1)
-               Output: _hyper_45_90_chunk."time", _hyper_45_90_chunk.sensor_id, _hyper_45_90_chunk.cpu, _hyper_45_90_chunk.temperature
-               Batch Sorted Merge: true
-               Bulk Decompression: false
-               ->  Sort (actual rows=2 loops=1)
-                     Output: compress_hyper_46_97_chunk._ts_meta_count, compress_hyper_46_97_chunk._ts_meta_sequence_num, compress_hyper_46_97_chunk.sensor_id, compress_hyper_46_97_chunk._ts_meta_min_1, compress_hyper_46_97_chunk._ts_meta_max_1, compress_hyper_46_97_chunk."time", compress_hyper_46_97_chunk.cpu, compress_hyper_46_97_chunk.temperature
-                     Sort Key: compress_hyper_46_97_chunk._ts_meta_max_1 DESC
-                     Sort Method: quicksort 
-                     ->  Seq Scan on _timescaledb_internal.compress_hyper_46_97_chunk (actual rows=2 loops=1)
-                           Output: compress_hyper_46_97_chunk._ts_meta_count, compress_hyper_46_97_chunk._ts_meta_sequence_num, compress_hyper_46_97_chunk.sensor_id, compress_hyper_46_97_chunk._ts_meta_min_1, compress_hyper_46_97_chunk._ts_meta_max_1, compress_hyper_46_97_chunk."time", compress_hyper_46_97_chunk.cpu, compress_hyper_46_97_chunk.temperature
-         ->  Custom Scan (DecompressChunk) on _timescaledb_internal._hyper_45_89_chunk (actual rows=1 loops=1)
-               Output: _hyper_45_89_chunk."time", _hyper_45_89_chunk.sensor_id, _hyper_45_89_chunk.cpu, _hyper_45_89_chunk.temperature
-               Batch Sorted Merge: true
-               Bulk Decompression: false
-               ->  Sort (actual rows=2 loops=1)
-                     Output: compress_hyper_46_96_chunk._ts_meta_count, compress_hyper_46_96_chunk._ts_meta_sequence_num, compress_hyper_46_96_chunk.sensor_id, compress_hyper_46_96_chunk._ts_meta_min_1, compress_hyper_46_96_chunk._ts_meta_max_1, compress_hyper_46_96_chunk."time", compress_hyper_46_96_chunk.cpu, compress_hyper_46_96_chunk.temperature
-                     Sort Key: compress_hyper_46_96_chunk._ts_meta_max_1 DESC
-                     Sort Method: quicksort 
-                     ->  Seq Scan on _timescaledb_internal.compress_hyper_46_96_chunk (actual rows=2 loops=1)
-                           Output: compress_hyper_46_96_chunk._ts_meta_count, compress_hyper_46_96_chunk._ts_meta_sequence_num, compress_hyper_46_96_chunk.sensor_id, compress_hyper_46_96_chunk._ts_meta_min_1, compress_hyper_46_96_chunk._ts_meta_max_1, compress_hyper_46_96_chunk."time", compress_hyper_46_96_chunk.cpu, compress_hyper_46_96_chunk.temperature
-=======
-                           Output: compress_hyper_46_98_chunk."time", compress_hyper_46_98_chunk.sensor_id, compress_hyper_46_98_chunk.cpu, compress_hyper_46_98_chunk.temperature, compress_hyper_46_98_chunk._ts_meta_count, compress_hyper_46_98_chunk._ts_meta_sequence_num, compress_hyper_46_98_chunk._ts_meta_min_1, compress_hyper_46_98_chunk._ts_meta_max_1
          ->  Custom Scan (DecompressChunk) on _timescaledb_internal._hyper_45_90_chunk (never executed)
                Output: _hyper_45_90_chunk."time", _hyper_45_90_chunk.sensor_id, _hyper_45_90_chunk.cpu, _hyper_45_90_chunk.temperature
                Batch Sorted Merge: true
                Bulk Decompression: false
                ->  Sort (never executed)
-                     Output: compress_hyper_46_97_chunk."time", compress_hyper_46_97_chunk.sensor_id, compress_hyper_46_97_chunk.cpu, compress_hyper_46_97_chunk.temperature, compress_hyper_46_97_chunk._ts_meta_count, compress_hyper_46_97_chunk._ts_meta_sequence_num, compress_hyper_46_97_chunk._ts_meta_min_1, compress_hyper_46_97_chunk._ts_meta_max_1
+                     Output: compress_hyper_46_97_chunk._ts_meta_count, compress_hyper_46_97_chunk._ts_meta_sequence_num, compress_hyper_46_97_chunk.sensor_id, compress_hyper_46_97_chunk._ts_meta_min_1, compress_hyper_46_97_chunk._ts_meta_max_1, compress_hyper_46_97_chunk."time", compress_hyper_46_97_chunk.cpu, compress_hyper_46_97_chunk.temperature
                      Sort Key: compress_hyper_46_97_chunk._ts_meta_max_1 DESC
                      ->  Seq Scan on _timescaledb_internal.compress_hyper_46_97_chunk (never executed)
-                           Output: compress_hyper_46_97_chunk."time", compress_hyper_46_97_chunk.sensor_id, compress_hyper_46_97_chunk.cpu, compress_hyper_46_97_chunk.temperature, compress_hyper_46_97_chunk._ts_meta_count, compress_hyper_46_97_chunk._ts_meta_sequence_num, compress_hyper_46_97_chunk._ts_meta_min_1, compress_hyper_46_97_chunk._ts_meta_max_1
+                           Output: compress_hyper_46_97_chunk._ts_meta_count, compress_hyper_46_97_chunk._ts_meta_sequence_num, compress_hyper_46_97_chunk.sensor_id, compress_hyper_46_97_chunk._ts_meta_min_1, compress_hyper_46_97_chunk._ts_meta_max_1, compress_hyper_46_97_chunk."time", compress_hyper_46_97_chunk.cpu, compress_hyper_46_97_chunk.temperature
          ->  Custom Scan (DecompressChunk) on _timescaledb_internal._hyper_45_89_chunk (never executed)
                Output: _hyper_45_89_chunk."time", _hyper_45_89_chunk.sensor_id, _hyper_45_89_chunk.cpu, _hyper_45_89_chunk.temperature
                Batch Sorted Merge: true
                Bulk Decompression: false
                ->  Sort (never executed)
-                     Output: compress_hyper_46_96_chunk."time", compress_hyper_46_96_chunk.sensor_id, compress_hyper_46_96_chunk.cpu, compress_hyper_46_96_chunk.temperature, compress_hyper_46_96_chunk._ts_meta_count, compress_hyper_46_96_chunk._ts_meta_sequence_num, compress_hyper_46_96_chunk._ts_meta_min_1, compress_hyper_46_96_chunk._ts_meta_max_1
+                     Output: compress_hyper_46_96_chunk._ts_meta_count, compress_hyper_46_96_chunk._ts_meta_sequence_num, compress_hyper_46_96_chunk.sensor_id, compress_hyper_46_96_chunk._ts_meta_min_1, compress_hyper_46_96_chunk._ts_meta_max_1, compress_hyper_46_96_chunk."time", compress_hyper_46_96_chunk.cpu, compress_hyper_46_96_chunk.temperature
                      Sort Key: compress_hyper_46_96_chunk._ts_meta_max_1 DESC
                      ->  Seq Scan on _timescaledb_internal.compress_hyper_46_96_chunk (never executed)
-                           Output: compress_hyper_46_96_chunk."time", compress_hyper_46_96_chunk.sensor_id, compress_hyper_46_96_chunk.cpu, compress_hyper_46_96_chunk.temperature, compress_hyper_46_96_chunk._ts_meta_count, compress_hyper_46_96_chunk._ts_meta_sequence_num, compress_hyper_46_96_chunk._ts_meta_min_1, compress_hyper_46_96_chunk._ts_meta_max_1
->>>>>>> ab7a09e8
+                           Output: compress_hyper_46_96_chunk._ts_meta_count, compress_hyper_46_96_chunk._ts_meta_sequence_num, compress_hyper_46_96_chunk.sensor_id, compress_hyper_46_96_chunk._ts_meta_min_1, compress_hyper_46_96_chunk._ts_meta_max_1, compress_hyper_46_96_chunk."time", compress_hyper_46_96_chunk.cpu, compress_hyper_46_96_chunk.temperature
          ->  Custom Scan (DecompressChunk) on _timescaledb_internal._hyper_45_88_chunk (never executed)
                Output: _hyper_45_88_chunk."time", _hyper_45_88_chunk.sensor_id, _hyper_45_88_chunk.cpu, _hyper_45_88_chunk.temperature
                Batch Sorted Merge: true
@@ -2539,29 +2394,7 @@
                      Output: compress_hyper_46_94_chunk._ts_meta_count, compress_hyper_46_94_chunk._ts_meta_sequence_num, compress_hyper_46_94_chunk.sensor_id, compress_hyper_46_94_chunk._ts_meta_min_1, compress_hyper_46_94_chunk._ts_meta_max_1, compress_hyper_46_94_chunk."time", compress_hyper_46_94_chunk.cpu, compress_hyper_46_94_chunk.temperature
                      Sort Key: compress_hyper_46_94_chunk._ts_meta_max_1 DESC
                      ->  Seq Scan on _timescaledb_internal.compress_hyper_46_94_chunk (never executed)
-<<<<<<< HEAD
                            Output: compress_hyper_46_94_chunk._ts_meta_count, compress_hyper_46_94_chunk._ts_meta_sequence_num, compress_hyper_46_94_chunk.sensor_id, compress_hyper_46_94_chunk._ts_meta_min_1, compress_hyper_46_94_chunk._ts_meta_max_1, compress_hyper_46_94_chunk."time", compress_hyper_46_94_chunk.cpu, compress_hyper_46_94_chunk.temperature
-         ->  Custom Scan (DecompressChunk) on _timescaledb_internal._hyper_45_86_chunk (never executed)
-               Output: _hyper_45_86_chunk."time", _hyper_45_86_chunk.sensor_id, _hyper_45_86_chunk.cpu, _hyper_45_86_chunk.temperature
-               Batch Sorted Merge: true
-               Bulk Decompression: false
-               ->  Sort (never executed)
-                     Output: compress_hyper_46_93_chunk._ts_meta_count, compress_hyper_46_93_chunk._ts_meta_sequence_num, compress_hyper_46_93_chunk.sensor_id, compress_hyper_46_93_chunk._ts_meta_min_1, compress_hyper_46_93_chunk._ts_meta_max_1, compress_hyper_46_93_chunk."time", compress_hyper_46_93_chunk.cpu, compress_hyper_46_93_chunk.temperature
-                     Sort Key: compress_hyper_46_93_chunk._ts_meta_max_1 DESC
-                     ->  Seq Scan on _timescaledb_internal.compress_hyper_46_93_chunk (never executed)
-                           Output: compress_hyper_46_93_chunk._ts_meta_count, compress_hyper_46_93_chunk._ts_meta_sequence_num, compress_hyper_46_93_chunk.sensor_id, compress_hyper_46_93_chunk._ts_meta_min_1, compress_hyper_46_93_chunk._ts_meta_max_1, compress_hyper_46_93_chunk."time", compress_hyper_46_93_chunk.cpu, compress_hyper_46_93_chunk.temperature
-         ->  Custom Scan (DecompressChunk) on _timescaledb_internal._hyper_45_85_chunk (never executed)
-               Output: _hyper_45_85_chunk."time", _hyper_45_85_chunk.sensor_id, _hyper_45_85_chunk.cpu, _hyper_45_85_chunk.temperature
-               Batch Sorted Merge: true
-               Bulk Decompression: false
-               ->  Sort (never executed)
-                     Output: compress_hyper_46_92_chunk._ts_meta_count, compress_hyper_46_92_chunk._ts_meta_sequence_num, compress_hyper_46_92_chunk.sensor_id, compress_hyper_46_92_chunk._ts_meta_min_1, compress_hyper_46_92_chunk._ts_meta_max_1, compress_hyper_46_92_chunk."time", compress_hyper_46_92_chunk.cpu, compress_hyper_46_92_chunk.temperature
-                     Sort Key: compress_hyper_46_92_chunk._ts_meta_max_1 DESC
-                     ->  Seq Scan on _timescaledb_internal.compress_hyper_46_92_chunk (never executed)
-                           Output: compress_hyper_46_92_chunk._ts_meta_count, compress_hyper_46_92_chunk._ts_meta_sequence_num, compress_hyper_46_92_chunk.sensor_id, compress_hyper_46_92_chunk._ts_meta_min_1, compress_hyper_46_92_chunk._ts_meta_max_1, compress_hyper_46_92_chunk."time", compress_hyper_46_92_chunk.cpu, compress_hyper_46_92_chunk.temperature
-=======
-                           Output: compress_hyper_46_94_chunk."time", compress_hyper_46_94_chunk.sensor_id, compress_hyper_46_94_chunk.cpu, compress_hyper_46_94_chunk.temperature, compress_hyper_46_94_chunk._ts_meta_count, compress_hyper_46_94_chunk._ts_meta_sequence_num, compress_hyper_46_94_chunk._ts_meta_min_1, compress_hyper_46_94_chunk._ts_meta_max_1
->>>>>>> ab7a09e8
 (73 rows)
 
 -- Only the first chunks should be accessed (batch sorted merge is disabled)
@@ -2585,7 +2418,7 @@
                      Output: _hyper_45_93_chunk."time", _hyper_45_93_chunk.sensor_id, _hyper_45_93_chunk.cpu, _hyper_45_93_chunk.temperature
                      Bulk Decompression: true
                      ->  Seq Scan on _timescaledb_internal.compress_hyper_46_100_chunk (actual rows=2 loops=1)
-                           Output: compress_hyper_46_100_chunk."time", compress_hyper_46_100_chunk.sensor_id, compress_hyper_46_100_chunk.cpu, compress_hyper_46_100_chunk.temperature, compress_hyper_46_100_chunk._ts_meta_count, compress_hyper_46_100_chunk._ts_meta_sequence_num, compress_hyper_46_100_chunk._ts_meta_min_1, compress_hyper_46_100_chunk._ts_meta_max_1
+                           Output: compress_hyper_46_100_chunk._ts_meta_count, compress_hyper_46_100_chunk._ts_meta_sequence_num, compress_hyper_46_100_chunk.sensor_id, compress_hyper_46_100_chunk._ts_meta_min_1, compress_hyper_46_100_chunk._ts_meta_max_1, compress_hyper_46_100_chunk."time", compress_hyper_46_100_chunk.cpu, compress_hyper_46_100_chunk.temperature
          ->  Sort (actual rows=2 loops=1)
                Output: _hyper_45_92_chunk."time", _hyper_45_92_chunk.sensor_id, _hyper_45_92_chunk.cpu, _hyper_45_92_chunk.temperature
                Sort Key: _hyper_45_92_chunk."time" DESC
@@ -2594,7 +2427,7 @@
                      Output: _hyper_45_92_chunk."time", _hyper_45_92_chunk.sensor_id, _hyper_45_92_chunk.cpu, _hyper_45_92_chunk.temperature
                      Bulk Decompression: true
                      ->  Seq Scan on _timescaledb_internal.compress_hyper_46_99_chunk (actual rows=2 loops=1)
-                           Output: compress_hyper_46_99_chunk."time", compress_hyper_46_99_chunk.sensor_id, compress_hyper_46_99_chunk.cpu, compress_hyper_46_99_chunk.temperature, compress_hyper_46_99_chunk._ts_meta_count, compress_hyper_46_99_chunk._ts_meta_sequence_num, compress_hyper_46_99_chunk._ts_meta_min_1, compress_hyper_46_99_chunk._ts_meta_max_1
+                           Output: compress_hyper_46_99_chunk._ts_meta_count, compress_hyper_46_99_chunk._ts_meta_sequence_num, compress_hyper_46_99_chunk.sensor_id, compress_hyper_46_99_chunk._ts_meta_min_1, compress_hyper_46_99_chunk._ts_meta_max_1, compress_hyper_46_99_chunk."time", compress_hyper_46_99_chunk.cpu, compress_hyper_46_99_chunk.temperature
          ->  Sort (actual rows=1 loops=1)
                Output: _hyper_45_91_chunk."time", _hyper_45_91_chunk.sensor_id, _hyper_45_91_chunk.cpu, _hyper_45_91_chunk.temperature
                Sort Key: _hyper_45_91_chunk."time" DESC
@@ -2603,39 +2436,23 @@
                      Output: _hyper_45_91_chunk."time", _hyper_45_91_chunk.sensor_id, _hyper_45_91_chunk.cpu, _hyper_45_91_chunk.temperature
                      Bulk Decompression: true
                      ->  Seq Scan on _timescaledb_internal.compress_hyper_46_98_chunk (actual rows=2 loops=1)
-<<<<<<< HEAD
                            Output: compress_hyper_46_98_chunk._ts_meta_count, compress_hyper_46_98_chunk._ts_meta_sequence_num, compress_hyper_46_98_chunk.sensor_id, compress_hyper_46_98_chunk._ts_meta_min_1, compress_hyper_46_98_chunk._ts_meta_max_1, compress_hyper_46_98_chunk."time", compress_hyper_46_98_chunk.cpu, compress_hyper_46_98_chunk.temperature
-         ->  Sort (actual rows=2 loops=1)
-=======
-                           Output: compress_hyper_46_98_chunk."time", compress_hyper_46_98_chunk.sensor_id, compress_hyper_46_98_chunk.cpu, compress_hyper_46_98_chunk.temperature, compress_hyper_46_98_chunk._ts_meta_count, compress_hyper_46_98_chunk._ts_meta_sequence_num, compress_hyper_46_98_chunk._ts_meta_min_1, compress_hyper_46_98_chunk._ts_meta_max_1
          ->  Sort (never executed)
->>>>>>> ab7a09e8
                Output: _hyper_45_90_chunk."time", _hyper_45_90_chunk.sensor_id, _hyper_45_90_chunk.cpu, _hyper_45_90_chunk.temperature
                Sort Key: _hyper_45_90_chunk."time" DESC
                ->  Custom Scan (DecompressChunk) on _timescaledb_internal._hyper_45_90_chunk (never executed)
                      Output: _hyper_45_90_chunk."time", _hyper_45_90_chunk.sensor_id, _hyper_45_90_chunk.cpu, _hyper_45_90_chunk.temperature
                      Bulk Decompression: true
-<<<<<<< HEAD
-                     ->  Seq Scan on _timescaledb_internal.compress_hyper_46_97_chunk (actual rows=2 loops=1)
+                     ->  Seq Scan on _timescaledb_internal.compress_hyper_46_97_chunk (never executed)
                            Output: compress_hyper_46_97_chunk._ts_meta_count, compress_hyper_46_97_chunk._ts_meta_sequence_num, compress_hyper_46_97_chunk.sensor_id, compress_hyper_46_97_chunk._ts_meta_min_1, compress_hyper_46_97_chunk._ts_meta_max_1, compress_hyper_46_97_chunk."time", compress_hyper_46_97_chunk.cpu, compress_hyper_46_97_chunk.temperature
-         ->  Sort (actual rows=1 loops=1)
-=======
-                     ->  Seq Scan on _timescaledb_internal.compress_hyper_46_97_chunk (never executed)
-                           Output: compress_hyper_46_97_chunk."time", compress_hyper_46_97_chunk.sensor_id, compress_hyper_46_97_chunk.cpu, compress_hyper_46_97_chunk.temperature, compress_hyper_46_97_chunk._ts_meta_count, compress_hyper_46_97_chunk._ts_meta_sequence_num, compress_hyper_46_97_chunk._ts_meta_min_1, compress_hyper_46_97_chunk._ts_meta_max_1
          ->  Sort (never executed)
->>>>>>> ab7a09e8
                Output: _hyper_45_89_chunk."time", _hyper_45_89_chunk.sensor_id, _hyper_45_89_chunk.cpu, _hyper_45_89_chunk.temperature
                Sort Key: _hyper_45_89_chunk."time" DESC
                ->  Custom Scan (DecompressChunk) on _timescaledb_internal._hyper_45_89_chunk (never executed)
                      Output: _hyper_45_89_chunk."time", _hyper_45_89_chunk.sensor_id, _hyper_45_89_chunk.cpu, _hyper_45_89_chunk.temperature
                      Bulk Decompression: true
-<<<<<<< HEAD
-                     ->  Seq Scan on _timescaledb_internal.compress_hyper_46_96_chunk (actual rows=2 loops=1)
+                     ->  Seq Scan on _timescaledb_internal.compress_hyper_46_96_chunk (never executed)
                            Output: compress_hyper_46_96_chunk._ts_meta_count, compress_hyper_46_96_chunk._ts_meta_sequence_num, compress_hyper_46_96_chunk.sensor_id, compress_hyper_46_96_chunk._ts_meta_min_1, compress_hyper_46_96_chunk._ts_meta_max_1, compress_hyper_46_96_chunk."time", compress_hyper_46_96_chunk.cpu, compress_hyper_46_96_chunk.temperature
-=======
-                     ->  Seq Scan on _timescaledb_internal.compress_hyper_46_96_chunk (never executed)
-                           Output: compress_hyper_46_96_chunk."time", compress_hyper_46_96_chunk.sensor_id, compress_hyper_46_96_chunk.cpu, compress_hyper_46_96_chunk.temperature, compress_hyper_46_96_chunk._ts_meta_count, compress_hyper_46_96_chunk._ts_meta_sequence_num, compress_hyper_46_96_chunk._ts_meta_min_1, compress_hyper_46_96_chunk._ts_meta_max_1
->>>>>>> ab7a09e8
          ->  Sort (never executed)
                Output: _hyper_45_88_chunk."time", _hyper_45_88_chunk.sensor_id, _hyper_45_88_chunk.cpu, _hyper_45_88_chunk.temperature
                Sort Key: _hyper_45_88_chunk."time" DESC
@@ -2651,27 +2468,7 @@
                      Output: _hyper_45_87_chunk."time", _hyper_45_87_chunk.sensor_id, _hyper_45_87_chunk.cpu, _hyper_45_87_chunk.temperature
                      Bulk Decompression: true
                      ->  Seq Scan on _timescaledb_internal.compress_hyper_46_94_chunk (never executed)
-<<<<<<< HEAD
                            Output: compress_hyper_46_94_chunk._ts_meta_count, compress_hyper_46_94_chunk._ts_meta_sequence_num, compress_hyper_46_94_chunk.sensor_id, compress_hyper_46_94_chunk._ts_meta_min_1, compress_hyper_46_94_chunk._ts_meta_max_1, compress_hyper_46_94_chunk."time", compress_hyper_46_94_chunk.cpu, compress_hyper_46_94_chunk.temperature
-         ->  Sort (never executed)
-               Output: _hyper_45_86_chunk."time", _hyper_45_86_chunk.sensor_id, _hyper_45_86_chunk.cpu, _hyper_45_86_chunk.temperature
-               Sort Key: _hyper_45_86_chunk."time" DESC
-               ->  Custom Scan (DecompressChunk) on _timescaledb_internal._hyper_45_86_chunk (never executed)
-                     Output: _hyper_45_86_chunk."time", _hyper_45_86_chunk.sensor_id, _hyper_45_86_chunk.cpu, _hyper_45_86_chunk.temperature
-                     Bulk Decompression: true
-                     ->  Seq Scan on _timescaledb_internal.compress_hyper_46_93_chunk (never executed)
-                           Output: compress_hyper_46_93_chunk._ts_meta_count, compress_hyper_46_93_chunk._ts_meta_sequence_num, compress_hyper_46_93_chunk.sensor_id, compress_hyper_46_93_chunk._ts_meta_min_1, compress_hyper_46_93_chunk._ts_meta_max_1, compress_hyper_46_93_chunk."time", compress_hyper_46_93_chunk.cpu, compress_hyper_46_93_chunk.temperature
-         ->  Sort (never executed)
-               Output: _hyper_45_85_chunk."time", _hyper_45_85_chunk.sensor_id, _hyper_45_85_chunk.cpu, _hyper_45_85_chunk.temperature
-               Sort Key: _hyper_45_85_chunk."time" DESC
-               ->  Custom Scan (DecompressChunk) on _timescaledb_internal._hyper_45_85_chunk (never executed)
-                     Output: _hyper_45_85_chunk."time", _hyper_45_85_chunk.sensor_id, _hyper_45_85_chunk.cpu, _hyper_45_85_chunk.temperature
-                     Bulk Decompression: true
-                     ->  Seq Scan on _timescaledb_internal.compress_hyper_46_92_chunk (never executed)
-                           Output: compress_hyper_46_92_chunk._ts_meta_count, compress_hyper_46_92_chunk._ts_meta_sequence_num, compress_hyper_46_92_chunk.sensor_id, compress_hyper_46_92_chunk._ts_meta_min_1, compress_hyper_46_92_chunk._ts_meta_max_1, compress_hyper_46_92_chunk."time", compress_hyper_46_92_chunk.cpu, compress_hyper_46_92_chunk.temperature
-=======
-                           Output: compress_hyper_46_94_chunk."time", compress_hyper_46_94_chunk.sensor_id, compress_hyper_46_94_chunk.cpu, compress_hyper_46_94_chunk.temperature, compress_hyper_46_94_chunk._ts_meta_count, compress_hyper_46_94_chunk._ts_meta_sequence_num, compress_hyper_46_94_chunk._ts_meta_min_1, compress_hyper_46_94_chunk._ts_meta_max_1
->>>>>>> ab7a09e8
 (66 rows)
 
 RESET timescaledb.enable_decompression_sorted_merge;
@@ -2695,21 +2492,21 @@
                Batch Sorted Merge: true
                Bulk Decompression: false
                ->  Sort (actual rows=2 loops=1)
-                     Output: compress_hyper_46_100_chunk."time", compress_hyper_46_100_chunk.sensor_id, compress_hyper_46_100_chunk.cpu, compress_hyper_46_100_chunk.temperature, compress_hyper_46_100_chunk._ts_meta_count, compress_hyper_46_100_chunk._ts_meta_sequence_num, compress_hyper_46_100_chunk._ts_meta_min_1, compress_hyper_46_100_chunk._ts_meta_max_1
+                     Output: compress_hyper_46_100_chunk._ts_meta_count, compress_hyper_46_100_chunk._ts_meta_sequence_num, compress_hyper_46_100_chunk.sensor_id, compress_hyper_46_100_chunk._ts_meta_min_1, compress_hyper_46_100_chunk._ts_meta_max_1, compress_hyper_46_100_chunk."time", compress_hyper_46_100_chunk.cpu, compress_hyper_46_100_chunk.temperature
                      Sort Key: compress_hyper_46_100_chunk._ts_meta_max_1 DESC
                      Sort Method: quicksort 
                      ->  Seq Scan on _timescaledb_internal.compress_hyper_46_100_chunk (actual rows=2 loops=1)
-                           Output: compress_hyper_46_100_chunk."time", compress_hyper_46_100_chunk.sensor_id, compress_hyper_46_100_chunk.cpu, compress_hyper_46_100_chunk.temperature, compress_hyper_46_100_chunk._ts_meta_count, compress_hyper_46_100_chunk._ts_meta_sequence_num, compress_hyper_46_100_chunk._ts_meta_min_1, compress_hyper_46_100_chunk._ts_meta_max_1
+                           Output: compress_hyper_46_100_chunk._ts_meta_count, compress_hyper_46_100_chunk._ts_meta_sequence_num, compress_hyper_46_100_chunk.sensor_id, compress_hyper_46_100_chunk._ts_meta_min_1, compress_hyper_46_100_chunk._ts_meta_max_1, compress_hyper_46_100_chunk."time", compress_hyper_46_100_chunk.cpu, compress_hyper_46_100_chunk.temperature
          ->  Custom Scan (DecompressChunk) on _timescaledb_internal._hyper_45_92_chunk (actual rows=2 loops=1)
                Output: _hyper_45_92_chunk."time", _hyper_45_92_chunk.sensor_id, _hyper_45_92_chunk.cpu, _hyper_45_92_chunk.temperature
                Batch Sorted Merge: true
                Bulk Decompression: false
                ->  Sort (actual rows=2 loops=1)
-                     Output: compress_hyper_46_99_chunk."time", compress_hyper_46_99_chunk.sensor_id, compress_hyper_46_99_chunk.cpu, compress_hyper_46_99_chunk.temperature, compress_hyper_46_99_chunk._ts_meta_count, compress_hyper_46_99_chunk._ts_meta_sequence_num, compress_hyper_46_99_chunk._ts_meta_min_1, compress_hyper_46_99_chunk._ts_meta_max_1
+                     Output: compress_hyper_46_99_chunk._ts_meta_count, compress_hyper_46_99_chunk._ts_meta_sequence_num, compress_hyper_46_99_chunk.sensor_id, compress_hyper_46_99_chunk._ts_meta_min_1, compress_hyper_46_99_chunk._ts_meta_max_1, compress_hyper_46_99_chunk."time", compress_hyper_46_99_chunk.cpu, compress_hyper_46_99_chunk.temperature
                      Sort Key: compress_hyper_46_99_chunk._ts_meta_max_1 DESC
                      Sort Method: quicksort 
                      ->  Seq Scan on _timescaledb_internal.compress_hyper_46_99_chunk (actual rows=2 loops=1)
-                           Output: compress_hyper_46_99_chunk."time", compress_hyper_46_99_chunk.sensor_id, compress_hyper_46_99_chunk.cpu, compress_hyper_46_99_chunk.temperature, compress_hyper_46_99_chunk._ts_meta_count, compress_hyper_46_99_chunk._ts_meta_sequence_num, compress_hyper_46_99_chunk._ts_meta_min_1, compress_hyper_46_99_chunk._ts_meta_max_1
+                           Output: compress_hyper_46_99_chunk._ts_meta_count, compress_hyper_46_99_chunk._ts_meta_sequence_num, compress_hyper_46_99_chunk.sensor_id, compress_hyper_46_99_chunk._ts_meta_min_1, compress_hyper_46_99_chunk._ts_meta_max_1, compress_hyper_46_99_chunk."time", compress_hyper_46_99_chunk.cpu, compress_hyper_46_99_chunk.temperature
          ->  Custom Scan (DecompressChunk) on _timescaledb_internal._hyper_45_91_chunk (actual rows=1 loops=1)
                Output: _hyper_45_91_chunk."time", _hyper_45_91_chunk.sensor_id, _hyper_45_91_chunk.cpu, _hyper_45_91_chunk.temperature
                Batch Sorted Merge: true
@@ -2719,49 +2516,25 @@
                      Sort Key: compress_hyper_46_98_chunk._ts_meta_max_1 DESC
                      Sort Method: quicksort 
                      ->  Seq Scan on _timescaledb_internal.compress_hyper_46_98_chunk (actual rows=2 loops=1)
-<<<<<<< HEAD
                            Output: compress_hyper_46_98_chunk._ts_meta_count, compress_hyper_46_98_chunk._ts_meta_sequence_num, compress_hyper_46_98_chunk.sensor_id, compress_hyper_46_98_chunk._ts_meta_min_1, compress_hyper_46_98_chunk._ts_meta_max_1, compress_hyper_46_98_chunk."time", compress_hyper_46_98_chunk.cpu, compress_hyper_46_98_chunk.temperature
-         ->  Custom Scan (DecompressChunk) on _timescaledb_internal._hyper_45_90_chunk (actual rows=2 loops=1)
-               Output: _hyper_45_90_chunk."time", _hyper_45_90_chunk.sensor_id, _hyper_45_90_chunk.cpu, _hyper_45_90_chunk.temperature
-               Batch Sorted Merge: true
-               Bulk Decompression: false
-               ->  Sort (actual rows=2 loops=1)
-                     Output: compress_hyper_46_97_chunk._ts_meta_count, compress_hyper_46_97_chunk._ts_meta_sequence_num, compress_hyper_46_97_chunk.sensor_id, compress_hyper_46_97_chunk._ts_meta_min_1, compress_hyper_46_97_chunk._ts_meta_max_1, compress_hyper_46_97_chunk."time", compress_hyper_46_97_chunk.cpu, compress_hyper_46_97_chunk.temperature
-                     Sort Key: compress_hyper_46_97_chunk._ts_meta_max_1 DESC
-                     Sort Method: quicksort 
-                     ->  Seq Scan on _timescaledb_internal.compress_hyper_46_97_chunk (actual rows=2 loops=1)
-                           Output: compress_hyper_46_97_chunk._ts_meta_count, compress_hyper_46_97_chunk._ts_meta_sequence_num, compress_hyper_46_97_chunk.sensor_id, compress_hyper_46_97_chunk._ts_meta_min_1, compress_hyper_46_97_chunk._ts_meta_max_1, compress_hyper_46_97_chunk."time", compress_hyper_46_97_chunk.cpu, compress_hyper_46_97_chunk.temperature
-         ->  Custom Scan (DecompressChunk) on _timescaledb_internal._hyper_45_89_chunk (actual rows=1 loops=1)
-               Output: _hyper_45_89_chunk."time", _hyper_45_89_chunk.sensor_id, _hyper_45_89_chunk.cpu, _hyper_45_89_chunk.temperature
-               Batch Sorted Merge: true
-               Bulk Decompression: false
-               ->  Sort (actual rows=2 loops=1)
-                     Output: compress_hyper_46_96_chunk._ts_meta_count, compress_hyper_46_96_chunk._ts_meta_sequence_num, compress_hyper_46_96_chunk.sensor_id, compress_hyper_46_96_chunk._ts_meta_min_1, compress_hyper_46_96_chunk._ts_meta_max_1, compress_hyper_46_96_chunk."time", compress_hyper_46_96_chunk.cpu, compress_hyper_46_96_chunk.temperature
-                     Sort Key: compress_hyper_46_96_chunk._ts_meta_max_1 DESC
-                     Sort Method: quicksort 
-                     ->  Seq Scan on _timescaledb_internal.compress_hyper_46_96_chunk (actual rows=2 loops=1)
-                           Output: compress_hyper_46_96_chunk._ts_meta_count, compress_hyper_46_96_chunk._ts_meta_sequence_num, compress_hyper_46_96_chunk.sensor_id, compress_hyper_46_96_chunk._ts_meta_min_1, compress_hyper_46_96_chunk._ts_meta_max_1, compress_hyper_46_96_chunk."time", compress_hyper_46_96_chunk.cpu, compress_hyper_46_96_chunk.temperature
-=======
-                           Output: compress_hyper_46_98_chunk."time", compress_hyper_46_98_chunk.sensor_id, compress_hyper_46_98_chunk.cpu, compress_hyper_46_98_chunk.temperature, compress_hyper_46_98_chunk._ts_meta_count, compress_hyper_46_98_chunk._ts_meta_sequence_num, compress_hyper_46_98_chunk._ts_meta_min_1, compress_hyper_46_98_chunk._ts_meta_max_1
          ->  Custom Scan (DecompressChunk) on _timescaledb_internal._hyper_45_90_chunk (never executed)
                Output: _hyper_45_90_chunk."time", _hyper_45_90_chunk.sensor_id, _hyper_45_90_chunk.cpu, _hyper_45_90_chunk.temperature
                Batch Sorted Merge: true
                Bulk Decompression: false
                ->  Sort (never executed)
-                     Output: compress_hyper_46_97_chunk."time", compress_hyper_46_97_chunk.sensor_id, compress_hyper_46_97_chunk.cpu, compress_hyper_46_97_chunk.temperature, compress_hyper_46_97_chunk._ts_meta_count, compress_hyper_46_97_chunk._ts_meta_sequence_num, compress_hyper_46_97_chunk._ts_meta_min_1, compress_hyper_46_97_chunk._ts_meta_max_1
+                     Output: compress_hyper_46_97_chunk._ts_meta_count, compress_hyper_46_97_chunk._ts_meta_sequence_num, compress_hyper_46_97_chunk.sensor_id, compress_hyper_46_97_chunk._ts_meta_min_1, compress_hyper_46_97_chunk._ts_meta_max_1, compress_hyper_46_97_chunk."time", compress_hyper_46_97_chunk.cpu, compress_hyper_46_97_chunk.temperature
                      Sort Key: compress_hyper_46_97_chunk._ts_meta_max_1 DESC
                      ->  Seq Scan on _timescaledb_internal.compress_hyper_46_97_chunk (never executed)
-                           Output: compress_hyper_46_97_chunk."time", compress_hyper_46_97_chunk.sensor_id, compress_hyper_46_97_chunk.cpu, compress_hyper_46_97_chunk.temperature, compress_hyper_46_97_chunk._ts_meta_count, compress_hyper_46_97_chunk._ts_meta_sequence_num, compress_hyper_46_97_chunk._ts_meta_min_1, compress_hyper_46_97_chunk._ts_meta_max_1
+                           Output: compress_hyper_46_97_chunk._ts_meta_count, compress_hyper_46_97_chunk._ts_meta_sequence_num, compress_hyper_46_97_chunk.sensor_id, compress_hyper_46_97_chunk._ts_meta_min_1, compress_hyper_46_97_chunk._ts_meta_max_1, compress_hyper_46_97_chunk."time", compress_hyper_46_97_chunk.cpu, compress_hyper_46_97_chunk.temperature
          ->  Custom Scan (DecompressChunk) on _timescaledb_internal._hyper_45_89_chunk (never executed)
                Output: _hyper_45_89_chunk."time", _hyper_45_89_chunk.sensor_id, _hyper_45_89_chunk.cpu, _hyper_45_89_chunk.temperature
                Batch Sorted Merge: true
                Bulk Decompression: false
                ->  Sort (never executed)
-                     Output: compress_hyper_46_96_chunk."time", compress_hyper_46_96_chunk.sensor_id, compress_hyper_46_96_chunk.cpu, compress_hyper_46_96_chunk.temperature, compress_hyper_46_96_chunk._ts_meta_count, compress_hyper_46_96_chunk._ts_meta_sequence_num, compress_hyper_46_96_chunk._ts_meta_min_1, compress_hyper_46_96_chunk._ts_meta_max_1
+                     Output: compress_hyper_46_96_chunk._ts_meta_count, compress_hyper_46_96_chunk._ts_meta_sequence_num, compress_hyper_46_96_chunk.sensor_id, compress_hyper_46_96_chunk._ts_meta_min_1, compress_hyper_46_96_chunk._ts_meta_max_1, compress_hyper_46_96_chunk."time", compress_hyper_46_96_chunk.cpu, compress_hyper_46_96_chunk.temperature
                      Sort Key: compress_hyper_46_96_chunk._ts_meta_max_1 DESC
                      ->  Seq Scan on _timescaledb_internal.compress_hyper_46_96_chunk (never executed)
-                           Output: compress_hyper_46_96_chunk."time", compress_hyper_46_96_chunk.sensor_id, compress_hyper_46_96_chunk.cpu, compress_hyper_46_96_chunk.temperature, compress_hyper_46_96_chunk._ts_meta_count, compress_hyper_46_96_chunk._ts_meta_sequence_num, compress_hyper_46_96_chunk._ts_meta_min_1, compress_hyper_46_96_chunk._ts_meta_max_1
->>>>>>> ab7a09e8
+                           Output: compress_hyper_46_96_chunk._ts_meta_count, compress_hyper_46_96_chunk._ts_meta_sequence_num, compress_hyper_46_96_chunk.sensor_id, compress_hyper_46_96_chunk._ts_meta_min_1, compress_hyper_46_96_chunk._ts_meta_max_1, compress_hyper_46_96_chunk."time", compress_hyper_46_96_chunk.cpu, compress_hyper_46_96_chunk.temperature
          ->  Custom Scan (DecompressChunk) on _timescaledb_internal._hyper_45_88_chunk (never executed)
                Output: _hyper_45_88_chunk."time", _hyper_45_88_chunk.sensor_id, _hyper_45_88_chunk.cpu, _hyper_45_88_chunk.temperature
                Batch Sorted Merge: true
@@ -2770,29 +2543,7 @@
                      Output: compress_hyper_46_95_chunk._ts_meta_count, compress_hyper_46_95_chunk._ts_meta_sequence_num, compress_hyper_46_95_chunk.sensor_id, compress_hyper_46_95_chunk._ts_meta_min_1, compress_hyper_46_95_chunk._ts_meta_max_1, compress_hyper_46_95_chunk."time", compress_hyper_46_95_chunk.cpu, compress_hyper_46_95_chunk.temperature
                      Sort Key: compress_hyper_46_95_chunk._ts_meta_max_1 DESC
                      ->  Seq Scan on _timescaledb_internal.compress_hyper_46_95_chunk (never executed)
-<<<<<<< HEAD
                            Output: compress_hyper_46_95_chunk._ts_meta_count, compress_hyper_46_95_chunk._ts_meta_sequence_num, compress_hyper_46_95_chunk.sensor_id, compress_hyper_46_95_chunk._ts_meta_min_1, compress_hyper_46_95_chunk._ts_meta_max_1, compress_hyper_46_95_chunk."time", compress_hyper_46_95_chunk.cpu, compress_hyper_46_95_chunk.temperature
-         ->  Custom Scan (DecompressChunk) on _timescaledb_internal._hyper_45_87_chunk (never executed)
-               Output: _hyper_45_87_chunk."time", _hyper_45_87_chunk.sensor_id, _hyper_45_87_chunk.cpu, _hyper_45_87_chunk.temperature
-               Batch Sorted Merge: true
-               Bulk Decompression: false
-               ->  Sort (never executed)
-                     Output: compress_hyper_46_94_chunk._ts_meta_count, compress_hyper_46_94_chunk._ts_meta_sequence_num, compress_hyper_46_94_chunk.sensor_id, compress_hyper_46_94_chunk._ts_meta_min_1, compress_hyper_46_94_chunk._ts_meta_max_1, compress_hyper_46_94_chunk."time", compress_hyper_46_94_chunk.cpu, compress_hyper_46_94_chunk.temperature
-                     Sort Key: compress_hyper_46_94_chunk._ts_meta_max_1 DESC
-                     ->  Seq Scan on _timescaledb_internal.compress_hyper_46_94_chunk (never executed)
-                           Output: compress_hyper_46_94_chunk._ts_meta_count, compress_hyper_46_94_chunk._ts_meta_sequence_num, compress_hyper_46_94_chunk.sensor_id, compress_hyper_46_94_chunk._ts_meta_min_1, compress_hyper_46_94_chunk._ts_meta_max_1, compress_hyper_46_94_chunk."time", compress_hyper_46_94_chunk.cpu, compress_hyper_46_94_chunk.temperature
-         ->  Custom Scan (DecompressChunk) on _timescaledb_internal._hyper_45_86_chunk (never executed)
-               Output: _hyper_45_86_chunk."time", _hyper_45_86_chunk.sensor_id, _hyper_45_86_chunk.cpu, _hyper_45_86_chunk.temperature
-               Batch Sorted Merge: true
-               Bulk Decompression: false
-               ->  Sort (never executed)
-                     Output: compress_hyper_46_93_chunk._ts_meta_count, compress_hyper_46_93_chunk._ts_meta_sequence_num, compress_hyper_46_93_chunk.sensor_id, compress_hyper_46_93_chunk._ts_meta_min_1, compress_hyper_46_93_chunk._ts_meta_max_1, compress_hyper_46_93_chunk."time", compress_hyper_46_93_chunk.cpu, compress_hyper_46_93_chunk.temperature
-                     Sort Key: compress_hyper_46_93_chunk._ts_meta_max_1 DESC
-                     ->  Seq Scan on _timescaledb_internal.compress_hyper_46_93_chunk (never executed)
-                           Output: compress_hyper_46_93_chunk._ts_meta_count, compress_hyper_46_93_chunk._ts_meta_sequence_num, compress_hyper_46_93_chunk.sensor_id, compress_hyper_46_93_chunk._ts_meta_min_1, compress_hyper_46_93_chunk._ts_meta_max_1, compress_hyper_46_93_chunk."time", compress_hyper_46_93_chunk.cpu, compress_hyper_46_93_chunk.temperature
-=======
-                           Output: compress_hyper_46_95_chunk."time", compress_hyper_46_95_chunk.sensor_id, compress_hyper_46_95_chunk.cpu, compress_hyper_46_95_chunk.temperature, compress_hyper_46_95_chunk._ts_meta_count, compress_hyper_46_95_chunk._ts_meta_sequence_num, compress_hyper_46_95_chunk._ts_meta_min_1, compress_hyper_46_95_chunk._ts_meta_max_1
->>>>>>> ab7a09e8
          ->  Merge Append (never executed)
                Sort Key: _hyper_45_87_chunk."time" DESC
                ->  Custom Scan (DecompressChunk) on _timescaledb_internal._hyper_45_87_chunk (never executed)
@@ -2800,21 +2551,12 @@
                      Batch Sorted Merge: true
                      Bulk Decompression: false
                      ->  Sort (never executed)
-<<<<<<< HEAD
-                           Output: compress_hyper_46_92_chunk._ts_meta_count, compress_hyper_46_92_chunk._ts_meta_sequence_num, compress_hyper_46_92_chunk.sensor_id, compress_hyper_46_92_chunk._ts_meta_min_1, compress_hyper_46_92_chunk._ts_meta_max_1, compress_hyper_46_92_chunk."time", compress_hyper_46_92_chunk.cpu, compress_hyper_46_92_chunk.temperature
-                           Sort Key: compress_hyper_46_92_chunk._ts_meta_max_1 DESC
-                           ->  Seq Scan on _timescaledb_internal.compress_hyper_46_92_chunk (never executed)
-                                 Output: compress_hyper_46_92_chunk._ts_meta_count, compress_hyper_46_92_chunk._ts_meta_sequence_num, compress_hyper_46_92_chunk.sensor_id, compress_hyper_46_92_chunk._ts_meta_min_1, compress_hyper_46_92_chunk._ts_meta_max_1, compress_hyper_46_92_chunk."time", compress_hyper_46_92_chunk.cpu, compress_hyper_46_92_chunk.temperature
-               ->  Index Scan using _hyper_45_85_chunk_sensor_data_compressed_time_idx on _timescaledb_internal._hyper_45_85_chunk (never executed)
-                     Output: _hyper_45_85_chunk."time", _hyper_45_85_chunk.sensor_id, _hyper_45_85_chunk.cpu, _hyper_45_85_chunk.temperature
-=======
-                           Output: compress_hyper_46_94_chunk."time", compress_hyper_46_94_chunk.sensor_id, compress_hyper_46_94_chunk.cpu, compress_hyper_46_94_chunk.temperature, compress_hyper_46_94_chunk._ts_meta_count, compress_hyper_46_94_chunk._ts_meta_sequence_num, compress_hyper_46_94_chunk._ts_meta_min_1, compress_hyper_46_94_chunk._ts_meta_max_1
+                           Output: compress_hyper_46_94_chunk._ts_meta_count, compress_hyper_46_94_chunk._ts_meta_sequence_num, compress_hyper_46_94_chunk.sensor_id, compress_hyper_46_94_chunk._ts_meta_min_1, compress_hyper_46_94_chunk._ts_meta_max_1, compress_hyper_46_94_chunk."time", compress_hyper_46_94_chunk.cpu, compress_hyper_46_94_chunk.temperature
                            Sort Key: compress_hyper_46_94_chunk._ts_meta_max_1 DESC
                            ->  Seq Scan on _timescaledb_internal.compress_hyper_46_94_chunk (never executed)
-                                 Output: compress_hyper_46_94_chunk."time", compress_hyper_46_94_chunk.sensor_id, compress_hyper_46_94_chunk.cpu, compress_hyper_46_94_chunk.temperature, compress_hyper_46_94_chunk._ts_meta_count, compress_hyper_46_94_chunk._ts_meta_sequence_num, compress_hyper_46_94_chunk._ts_meta_min_1, compress_hyper_46_94_chunk._ts_meta_max_1
+                                 Output: compress_hyper_46_94_chunk._ts_meta_count, compress_hyper_46_94_chunk._ts_meta_sequence_num, compress_hyper_46_94_chunk.sensor_id, compress_hyper_46_94_chunk._ts_meta_min_1, compress_hyper_46_94_chunk._ts_meta_max_1, compress_hyper_46_94_chunk."time", compress_hyper_46_94_chunk.cpu, compress_hyper_46_94_chunk.temperature
                ->  Index Scan using _hyper_45_87_chunk_sensor_data_compressed_time_idx on _timescaledb_internal._hyper_45_87_chunk (never executed)
                      Output: _hyper_45_87_chunk."time", _hyper_45_87_chunk.sensor_id, _hyper_45_87_chunk.cpu, _hyper_45_87_chunk.temperature
->>>>>>> ab7a09e8
 (77 rows)
 
 -- Only the first chunks should be accessed (batch sorted merge is disabled)
@@ -2838,7 +2580,7 @@
                      Output: _hyper_45_93_chunk."time", _hyper_45_93_chunk.sensor_id, _hyper_45_93_chunk.cpu, _hyper_45_93_chunk.temperature
                      Bulk Decompression: true
                      ->  Seq Scan on _timescaledb_internal.compress_hyper_46_100_chunk (actual rows=2 loops=1)
-                           Output: compress_hyper_46_100_chunk."time", compress_hyper_46_100_chunk.sensor_id, compress_hyper_46_100_chunk.cpu, compress_hyper_46_100_chunk.temperature, compress_hyper_46_100_chunk._ts_meta_count, compress_hyper_46_100_chunk._ts_meta_sequence_num, compress_hyper_46_100_chunk._ts_meta_min_1, compress_hyper_46_100_chunk._ts_meta_max_1
+                           Output: compress_hyper_46_100_chunk._ts_meta_count, compress_hyper_46_100_chunk._ts_meta_sequence_num, compress_hyper_46_100_chunk.sensor_id, compress_hyper_46_100_chunk._ts_meta_min_1, compress_hyper_46_100_chunk._ts_meta_max_1, compress_hyper_46_100_chunk."time", compress_hyper_46_100_chunk.cpu, compress_hyper_46_100_chunk.temperature
          ->  Sort (actual rows=2 loops=1)
                Output: _hyper_45_92_chunk."time", _hyper_45_92_chunk.sensor_id, _hyper_45_92_chunk.cpu, _hyper_45_92_chunk.temperature
                Sort Key: _hyper_45_92_chunk."time" DESC
@@ -2847,7 +2589,7 @@
                      Output: _hyper_45_92_chunk."time", _hyper_45_92_chunk.sensor_id, _hyper_45_92_chunk.cpu, _hyper_45_92_chunk.temperature
                      Bulk Decompression: true
                      ->  Seq Scan on _timescaledb_internal.compress_hyper_46_99_chunk (actual rows=2 loops=1)
-                           Output: compress_hyper_46_99_chunk."time", compress_hyper_46_99_chunk.sensor_id, compress_hyper_46_99_chunk.cpu, compress_hyper_46_99_chunk.temperature, compress_hyper_46_99_chunk._ts_meta_count, compress_hyper_46_99_chunk._ts_meta_sequence_num, compress_hyper_46_99_chunk._ts_meta_min_1, compress_hyper_46_99_chunk._ts_meta_max_1
+                           Output: compress_hyper_46_99_chunk._ts_meta_count, compress_hyper_46_99_chunk._ts_meta_sequence_num, compress_hyper_46_99_chunk.sensor_id, compress_hyper_46_99_chunk._ts_meta_min_1, compress_hyper_46_99_chunk._ts_meta_max_1, compress_hyper_46_99_chunk."time", compress_hyper_46_99_chunk.cpu, compress_hyper_46_99_chunk.temperature
          ->  Sort (actual rows=1 loops=1)
                Output: _hyper_45_91_chunk."time", _hyper_45_91_chunk.sensor_id, _hyper_45_91_chunk.cpu, _hyper_45_91_chunk.temperature
                Sort Key: _hyper_45_91_chunk."time" DESC
@@ -2856,39 +2598,23 @@
                      Output: _hyper_45_91_chunk."time", _hyper_45_91_chunk.sensor_id, _hyper_45_91_chunk.cpu, _hyper_45_91_chunk.temperature
                      Bulk Decompression: true
                      ->  Seq Scan on _timescaledb_internal.compress_hyper_46_98_chunk (actual rows=2 loops=1)
-<<<<<<< HEAD
                            Output: compress_hyper_46_98_chunk._ts_meta_count, compress_hyper_46_98_chunk._ts_meta_sequence_num, compress_hyper_46_98_chunk.sensor_id, compress_hyper_46_98_chunk._ts_meta_min_1, compress_hyper_46_98_chunk._ts_meta_max_1, compress_hyper_46_98_chunk."time", compress_hyper_46_98_chunk.cpu, compress_hyper_46_98_chunk.temperature
-         ->  Sort (actual rows=2 loops=1)
-=======
-                           Output: compress_hyper_46_98_chunk."time", compress_hyper_46_98_chunk.sensor_id, compress_hyper_46_98_chunk.cpu, compress_hyper_46_98_chunk.temperature, compress_hyper_46_98_chunk._ts_meta_count, compress_hyper_46_98_chunk._ts_meta_sequence_num, compress_hyper_46_98_chunk._ts_meta_min_1, compress_hyper_46_98_chunk._ts_meta_max_1
          ->  Sort (never executed)
->>>>>>> ab7a09e8
                Output: _hyper_45_90_chunk."time", _hyper_45_90_chunk.sensor_id, _hyper_45_90_chunk.cpu, _hyper_45_90_chunk.temperature
                Sort Key: _hyper_45_90_chunk."time" DESC
                ->  Custom Scan (DecompressChunk) on _timescaledb_internal._hyper_45_90_chunk (never executed)
                      Output: _hyper_45_90_chunk."time", _hyper_45_90_chunk.sensor_id, _hyper_45_90_chunk.cpu, _hyper_45_90_chunk.temperature
                      Bulk Decompression: true
-<<<<<<< HEAD
-                     ->  Seq Scan on _timescaledb_internal.compress_hyper_46_97_chunk (actual rows=2 loops=1)
+                     ->  Seq Scan on _timescaledb_internal.compress_hyper_46_97_chunk (never executed)
                            Output: compress_hyper_46_97_chunk._ts_meta_count, compress_hyper_46_97_chunk._ts_meta_sequence_num, compress_hyper_46_97_chunk.sensor_id, compress_hyper_46_97_chunk._ts_meta_min_1, compress_hyper_46_97_chunk._ts_meta_max_1, compress_hyper_46_97_chunk."time", compress_hyper_46_97_chunk.cpu, compress_hyper_46_97_chunk.temperature
-         ->  Sort (actual rows=1 loops=1)
-=======
-                     ->  Seq Scan on _timescaledb_internal.compress_hyper_46_97_chunk (never executed)
-                           Output: compress_hyper_46_97_chunk."time", compress_hyper_46_97_chunk.sensor_id, compress_hyper_46_97_chunk.cpu, compress_hyper_46_97_chunk.temperature, compress_hyper_46_97_chunk._ts_meta_count, compress_hyper_46_97_chunk._ts_meta_sequence_num, compress_hyper_46_97_chunk._ts_meta_min_1, compress_hyper_46_97_chunk._ts_meta_max_1
          ->  Sort (never executed)
->>>>>>> ab7a09e8
                Output: _hyper_45_89_chunk."time", _hyper_45_89_chunk.sensor_id, _hyper_45_89_chunk.cpu, _hyper_45_89_chunk.temperature
                Sort Key: _hyper_45_89_chunk."time" DESC
                ->  Custom Scan (DecompressChunk) on _timescaledb_internal._hyper_45_89_chunk (never executed)
                      Output: _hyper_45_89_chunk."time", _hyper_45_89_chunk.sensor_id, _hyper_45_89_chunk.cpu, _hyper_45_89_chunk.temperature
                      Bulk Decompression: true
-<<<<<<< HEAD
-                     ->  Seq Scan on _timescaledb_internal.compress_hyper_46_96_chunk (actual rows=2 loops=1)
+                     ->  Seq Scan on _timescaledb_internal.compress_hyper_46_96_chunk (never executed)
                            Output: compress_hyper_46_96_chunk._ts_meta_count, compress_hyper_46_96_chunk._ts_meta_sequence_num, compress_hyper_46_96_chunk.sensor_id, compress_hyper_46_96_chunk._ts_meta_min_1, compress_hyper_46_96_chunk._ts_meta_max_1, compress_hyper_46_96_chunk."time", compress_hyper_46_96_chunk.cpu, compress_hyper_46_96_chunk.temperature
-=======
-                     ->  Seq Scan on _timescaledb_internal.compress_hyper_46_96_chunk (never executed)
-                           Output: compress_hyper_46_96_chunk."time", compress_hyper_46_96_chunk.sensor_id, compress_hyper_46_96_chunk.cpu, compress_hyper_46_96_chunk.temperature, compress_hyper_46_96_chunk._ts_meta_count, compress_hyper_46_96_chunk._ts_meta_sequence_num, compress_hyper_46_96_chunk._ts_meta_min_1, compress_hyper_46_96_chunk._ts_meta_max_1
->>>>>>> ab7a09e8
          ->  Sort (never executed)
                Output: _hyper_45_88_chunk."time", _hyper_45_88_chunk.sensor_id, _hyper_45_88_chunk.cpu, _hyper_45_88_chunk.temperature
                Sort Key: _hyper_45_88_chunk."time" DESC
@@ -2896,27 +2622,7 @@
                      Output: _hyper_45_88_chunk."time", _hyper_45_88_chunk.sensor_id, _hyper_45_88_chunk.cpu, _hyper_45_88_chunk.temperature
                      Bulk Decompression: true
                      ->  Seq Scan on _timescaledb_internal.compress_hyper_46_95_chunk (never executed)
-<<<<<<< HEAD
                            Output: compress_hyper_46_95_chunk._ts_meta_count, compress_hyper_46_95_chunk._ts_meta_sequence_num, compress_hyper_46_95_chunk.sensor_id, compress_hyper_46_95_chunk._ts_meta_min_1, compress_hyper_46_95_chunk._ts_meta_max_1, compress_hyper_46_95_chunk."time", compress_hyper_46_95_chunk.cpu, compress_hyper_46_95_chunk.temperature
-         ->  Sort (never executed)
-               Output: _hyper_45_87_chunk."time", _hyper_45_87_chunk.sensor_id, _hyper_45_87_chunk.cpu, _hyper_45_87_chunk.temperature
-               Sort Key: _hyper_45_87_chunk."time" DESC
-               ->  Custom Scan (DecompressChunk) on _timescaledb_internal._hyper_45_87_chunk (never executed)
-                     Output: _hyper_45_87_chunk."time", _hyper_45_87_chunk.sensor_id, _hyper_45_87_chunk.cpu, _hyper_45_87_chunk.temperature
-                     Bulk Decompression: true
-                     ->  Seq Scan on _timescaledb_internal.compress_hyper_46_94_chunk (never executed)
-                           Output: compress_hyper_46_94_chunk._ts_meta_count, compress_hyper_46_94_chunk._ts_meta_sequence_num, compress_hyper_46_94_chunk.sensor_id, compress_hyper_46_94_chunk._ts_meta_min_1, compress_hyper_46_94_chunk._ts_meta_max_1, compress_hyper_46_94_chunk."time", compress_hyper_46_94_chunk.cpu, compress_hyper_46_94_chunk.temperature
-         ->  Sort (never executed)
-               Output: _hyper_45_86_chunk."time", _hyper_45_86_chunk.sensor_id, _hyper_45_86_chunk.cpu, _hyper_45_86_chunk.temperature
-               Sort Key: _hyper_45_86_chunk."time" DESC
-               ->  Custom Scan (DecompressChunk) on _timescaledb_internal._hyper_45_86_chunk (never executed)
-                     Output: _hyper_45_86_chunk."time", _hyper_45_86_chunk.sensor_id, _hyper_45_86_chunk.cpu, _hyper_45_86_chunk.temperature
-                     Bulk Decompression: true
-                     ->  Seq Scan on _timescaledb_internal.compress_hyper_46_93_chunk (never executed)
-                           Output: compress_hyper_46_93_chunk._ts_meta_count, compress_hyper_46_93_chunk._ts_meta_sequence_num, compress_hyper_46_93_chunk.sensor_id, compress_hyper_46_93_chunk._ts_meta_min_1, compress_hyper_46_93_chunk._ts_meta_max_1, compress_hyper_46_93_chunk."time", compress_hyper_46_93_chunk.cpu, compress_hyper_46_93_chunk.temperature
-=======
-                           Output: compress_hyper_46_95_chunk."time", compress_hyper_46_95_chunk.sensor_id, compress_hyper_46_95_chunk.cpu, compress_hyper_46_95_chunk.temperature, compress_hyper_46_95_chunk._ts_meta_count, compress_hyper_46_95_chunk._ts_meta_sequence_num, compress_hyper_46_95_chunk._ts_meta_min_1, compress_hyper_46_95_chunk._ts_meta_max_1
->>>>>>> ab7a09e8
          ->  Merge Append (never executed)
                Sort Key: _hyper_45_87_chunk."time" DESC
                ->  Sort (never executed)
@@ -2925,17 +2631,10 @@
                      ->  Custom Scan (DecompressChunk) on _timescaledb_internal._hyper_45_87_chunk (never executed)
                            Output: _hyper_45_87_chunk."time", _hyper_45_87_chunk.sensor_id, _hyper_45_87_chunk.cpu, _hyper_45_87_chunk.temperature
                            Bulk Decompression: true
-<<<<<<< HEAD
-                           ->  Seq Scan on _timescaledb_internal.compress_hyper_46_92_chunk (never executed)
-                                 Output: compress_hyper_46_92_chunk._ts_meta_count, compress_hyper_46_92_chunk._ts_meta_sequence_num, compress_hyper_46_92_chunk.sensor_id, compress_hyper_46_92_chunk._ts_meta_min_1, compress_hyper_46_92_chunk._ts_meta_max_1, compress_hyper_46_92_chunk."time", compress_hyper_46_92_chunk.cpu, compress_hyper_46_92_chunk.temperature
-               ->  Index Scan using _hyper_45_85_chunk_sensor_data_compressed_time_idx on _timescaledb_internal._hyper_45_85_chunk (never executed)
-                     Output: _hyper_45_85_chunk."time", _hyper_45_85_chunk.sensor_id, _hyper_45_85_chunk.cpu, _hyper_45_85_chunk.temperature
-=======
                            ->  Seq Scan on _timescaledb_internal.compress_hyper_46_94_chunk (never executed)
-                                 Output: compress_hyper_46_94_chunk."time", compress_hyper_46_94_chunk.sensor_id, compress_hyper_46_94_chunk.cpu, compress_hyper_46_94_chunk.temperature, compress_hyper_46_94_chunk._ts_meta_count, compress_hyper_46_94_chunk._ts_meta_sequence_num, compress_hyper_46_94_chunk._ts_meta_min_1, compress_hyper_46_94_chunk._ts_meta_max_1
+                                 Output: compress_hyper_46_94_chunk._ts_meta_count, compress_hyper_46_94_chunk._ts_meta_sequence_num, compress_hyper_46_94_chunk.sensor_id, compress_hyper_46_94_chunk._ts_meta_min_1, compress_hyper_46_94_chunk._ts_meta_max_1, compress_hyper_46_94_chunk."time", compress_hyper_46_94_chunk.cpu, compress_hyper_46_94_chunk.temperature
                ->  Index Scan using _hyper_45_87_chunk_sensor_data_compressed_time_idx on _timescaledb_internal._hyper_45_87_chunk (never executed)
                      Output: _hyper_45_87_chunk."time", _hyper_45_87_chunk.sensor_id, _hyper_45_87_chunk.cpu, _hyper_45_87_chunk.temperature
->>>>>>> ab7a09e8
 (70 rows)
 
 RESET timescaledb.enable_decompression_sorted_merge;
