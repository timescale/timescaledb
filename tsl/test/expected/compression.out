-- This file and its contents are licensed under the Timescale License.
-- Please see the included NOTICE for copyright information and
-- LICENSE-TIMESCALE for a copy of the license.
SET timescaledb.enable_transparent_decompression to OFF;
SET timezone TO 'America/Los_Angeles';
\set PREFIX 'EXPLAIN (analyze, verbose, costs off, timing off, summary off)'
\ir include/rand_generator.sql
-- This file and its contents are licensed under the Timescale License.
-- Please see the included NOTICE for copyright information and
-- LICENSE-TIMESCALE for a copy of the license.
--------------------------
-- cheap rand generator --
--------------------------
create table rand_minstd_state(i bigint);
create function rand_minstd_advance(bigint) returns bigint
language sql immutable as
$$
	select (16807 * $1) % 2147483647
$$;
create function gen_rand_minstd() returns bigint
language sql security definer as
$$
	update rand_minstd_state set i = rand_minstd_advance(i) returning i
$$;
-- seed the random num generator
insert into rand_minstd_state values (321);
--test_collation ---
--basic test with count
create table foo (a integer, b integer, c integer, d integer);
select table_name from create_hypertable('foo', 'a', chunk_time_interval=> 10);
NOTICE:  adding not-null constraint to column "a"
 table_name 
------------
 foo
(1 row)

create unique index foo_uniq ON foo (a, b);
--note that the "d" order by column is all NULL
insert into foo values( 3 , 16 , 20, NULL);
insert into foo values( 10 , 10 , 20, NULL);
insert into foo values( 20 , 11 , 20, NULL);
insert into foo values( 30 , 12 , 20, NULL);
analyze foo;
-- check that approximate_row_count works with a regular table
SELECT approximate_row_count('foo');
 approximate_row_count 
-----------------------
                     4
(1 row)

SELECT count(*) from foo;
 count 
-------
     4
(1 row)

alter table foo set (timescaledb.compress, timescaledb.compress_segmentby = 'a,b', timescaledb.compress_orderby = 'c desc, d asc nulls last');
--test self-refencing updates
SET timescaledb.enable_transparent_decompression to ON;
update foo set c = 40
where  a = (SELECT max(a) FROM foo);
SET timescaledb.enable_transparent_decompression to OFF;
SELECT id, schema_name, table_name, compression_state as compressed, compressed_hypertable_id FROM _timescaledb_catalog.hypertable ORDER BY id;
 id |      schema_name      |        table_name        | compressed | compressed_hypertable_id 
----+-----------------------+--------------------------+------------+--------------------------
  1 | public                | foo                      |          1 |                        2
  2 | _timescaledb_internal | _compressed_hypertable_2 |          2 |                         
(2 rows)

SELECT * FROM _timescaledb_catalog.compression_settings ORDER BY relid::regclass;
 relid | compress_relid | segmentby | orderby | orderby_desc | orderby_nullsfirst 
-------+----------------+-----------+---------+--------------+--------------------
 foo   |                | {a,b}     | {c,d}   | {t,f}        | {t,f}
(1 row)

SELECT * FROM timescaledb_information.compression_settings ORDER BY hypertable_name;
 hypertable_schema | hypertable_name | attname | segmentby_column_index | orderby_column_index | orderby_asc | orderby_nullsfirst 
-------------------+-----------------+---------+------------------------+----------------------+-------------+--------------------
 public            | foo             | a       |                      1 |                      |             | 
 public            | foo             | b       |                      2 |                      |             | 
 public            | foo             | c       |                        |                    1 | f           | t
 public            | foo             | d       |                        |                    2 | t           | f
(4 rows)

-- TEST2 compress-chunk for the chunks created earlier --
select compress_chunk( '_timescaledb_internal._hyper_1_2_chunk');
             compress_chunk             
----------------------------------------
 _timescaledb_internal._hyper_1_2_chunk
(1 row)

select tgname , tgtype, tgenabled , relname
from pg_trigger t, pg_class rel
where t.tgrelid = rel.oid and rel.relname like '_hyper_1_2_chunk' order by tgname;
 tgname | tgtype | tgenabled | relname 
--------+--------+-----------+---------
(0 rows)

\x
select * from chunk_compression_stats('foo')
order by chunk_name limit 2;
-[ RECORD 1 ]------------------+----------------------
chunk_schema                   | _timescaledb_internal
chunk_name                     | _hyper_1_1_chunk
compression_status             | Uncompressed
before_compression_table_bytes | 
before_compression_index_bytes | 
before_compression_toast_bytes | 
before_compression_total_bytes | 
after_compression_table_bytes  | 
after_compression_index_bytes  | 
after_compression_toast_bytes  | 
after_compression_total_bytes  | 
node_name                      | 
-[ RECORD 2 ]------------------+----------------------
chunk_schema                   | _timescaledb_internal
chunk_name                     | _hyper_1_2_chunk
compression_status             | Compressed
before_compression_table_bytes | 8192
before_compression_index_bytes | 32768
before_compression_toast_bytes | 0
before_compression_total_bytes | 40960
after_compression_table_bytes  | 16384
after_compression_index_bytes  | 16384
after_compression_toast_bytes  | 8192
after_compression_total_bytes  | 40960
node_name                      | 

\x
select compress_chunk( '_timescaledb_internal._hyper_1_1_chunk');
             compress_chunk             
----------------------------------------
 _timescaledb_internal._hyper_1_1_chunk
(1 row)

\x
select * from _timescaledb_catalog.compression_chunk_size
order by chunk_id;
-[ RECORD 1 ]--------------+------
chunk_id                   | 1
compressed_chunk_id        | 6
uncompressed_heap_size     | 8192
uncompressed_toast_size    | 0
uncompressed_index_size    | 32768
compressed_heap_size       | 16384
compressed_toast_size      | 8192
compressed_index_size      | 16384
numrows_pre_compression    | 1
numrows_post_compression   | 1
numrows_frozen_immediately | 1
-[ RECORD 2 ]--------------+------
chunk_id                   | 2
compressed_chunk_id        | 5
uncompressed_heap_size     | 8192
uncompressed_toast_size    | 0
uncompressed_index_size    | 32768
compressed_heap_size       | 16384
compressed_toast_size      | 8192
compressed_index_size      | 16384
numrows_pre_compression    | 1
numrows_post_compression   | 1
numrows_frozen_immediately | 1

\x
select  ch1.id, ch1.schema_name, ch1.table_name ,  ch2.table_name as compress_table
from
_timescaledb_catalog.chunk ch1, _timescaledb_catalog.chunk ch2
where ch1.compressed_chunk_id = ch2.id;
 id |      schema_name      |    table_name    |      compress_table      
----+-----------------------+------------------+--------------------------
  2 | _timescaledb_internal | _hyper_1_2_chunk | compress_hyper_2_5_chunk
  1 | _timescaledb_internal | _hyper_1_1_chunk | compress_hyper_2_6_chunk
(2 rows)

\set ON_ERROR_STOP 0
--cannot compress the chunk the second time around
select compress_chunk( '_timescaledb_internal._hyper_1_2_chunk', false);
ERROR:  chunk "_hyper_1_2_chunk" is already converted to columnstore
--TEST2a try DML on a compressed chunk
BEGIN;
insert into foo values( 11 , 10 , 20, 120);
ROLLBACK;
update foo set b =20 where a = 10;
delete from foo where a = 10;
--TEST2b try complex DML on compressed chunk
create table foo_join ( a integer, newval integer);
select table_name from create_hypertable('foo_join', 'a', chunk_time_interval=> 10);
NOTICE:  adding not-null constraint to column "a"
 table_name 
------------
 foo_join
(1 row)

insert into foo_join select generate_series(0,40, 10), 111;
create table foo_join2 ( a integer, newval integer);
select table_name from create_hypertable('foo_join2', 'a', chunk_time_interval=> 10);
NOTICE:  adding not-null constraint to column "a"
 table_name 
------------
 foo_join2
(1 row)

insert into foo_join select generate_series(0,40, 10), 222;
update foo
set b = newval
from foo_join where foo.a = foo_join.a;
update foo
set b = newval
from foo_join where foo.a = foo_join.a and foo_join.a > 10;
--here the chunk gets excluded , so succeeds --
update foo
set b = newval
from foo_join where foo.a = foo_join.a and foo.a > 20;
update foo
set b = (select f1.newval from foo_join f1 left join lateral (select newval as newval2 from  foo_join2 f2 where f1.a= f2.a ) subq on true limit 1);
--upsert test --
insert into foo values(10, 12, 12, 12)
on conflict( a, b)
do update set b = excluded.b;
SELECT * from foo ORDER BY a,b;
 a  |  b  | c  | d  
----+-----+----+----
  3 | 111 | 20 |   
 10 |  12 | 12 | 12
 20 | 111 | 20 |   
 30 | 111 | 40 |   
(4 rows)

--TEST2c Do DML directly on the chunk.
insert into _timescaledb_internal._hyper_1_2_chunk values(10, 12, 12, 12)
on conflict( a, b)
do update set b = excluded.b + 12;
SELECT * from foo ORDER BY a,b;
 a  |  b  | c  | d  
----+-----+----+----
  3 | 111 | 20 |   
 10 |  24 | 12 | 12
 20 | 111 | 20 |   
 30 | 111 | 40 |   
(4 rows)

update _timescaledb_internal._hyper_1_2_chunk
set b = 12;
delete from _timescaledb_internal._hyper_1_2_chunk;
--TEST2d decompress the chunk and try DML
select decompress_chunk( '_timescaledb_internal._hyper_1_2_chunk');
            decompress_chunk            
----------------------------------------
 _timescaledb_internal._hyper_1_2_chunk
(1 row)

insert into foo values( 11 , 10 , 20, 120);
update foo set b =20 where a = 10;
select * from _timescaledb_internal._hyper_1_2_chunk order by a,b;
 a  | b  | c  |  d  
----+----+----+-----
 11 | 10 | 20 | 120
(1 row)

delete from foo where a = 10;
select * from _timescaledb_internal._hyper_1_2_chunk order by a,b;
 a  | b  | c  |  d  
----+----+----+-----
 11 | 10 | 20 | 120
(1 row)

-- TEST3 check if compress data from views is accurate
CREATE TABLE conditions (
      time        TIMESTAMPTZ       NOT NULL,
      location    TEXT              NOT NULL,
      location2    char(10)              NOT NULL,
      temperature DOUBLE PRECISION  NULL,
      humidity    DOUBLE PRECISION  NULL
    );
select create_hypertable( 'conditions', 'time', chunk_time_interval=> '31days'::interval);
    create_hypertable    
-------------------------
 (5,public,conditions,t)
(1 row)

alter table conditions set (timescaledb.compress, timescaledb.compress_segmentby = 'location', timescaledb.compress_orderby = 'time');
insert into conditions
select generate_series('2018-12-01 00:00'::timestamp, '2018-12-31 00:00'::timestamp, '1 day'), 'POR', 'klick', 55, 75;
insert into conditions
select generate_series('2018-12-01 00:00'::timestamp, '2018-12-31 00:00'::timestamp, '1 day'), 'NYC', 'klick', 55, 75;
SELECT id, schema_name, table_name, compression_state as compressed, compressed_hypertable_id FROM _timescaledb_catalog.hypertable WHERE table_name = 'conditions';
 id | schema_name | table_name | compressed | compressed_hypertable_id 
----+-------------+------------+------------+--------------------------
  5 | public      | conditions |          1 |                        6
(1 row)

SELECT * FROM _timescaledb_catalog.compression_settings WHERE relid = 'conditions'::regclass;
   relid    | compress_relid | segmentby  | orderby | orderby_desc | orderby_nullsfirst 
------------+----------------+------------+---------+--------------+--------------------
 conditions |                | {location} | {time}  | {f}          | {f}
(1 row)

select attname, attstorage, typname from pg_attribute at, pg_class cl , pg_type ty
where cl.oid = at.attrelid and  at.attnum > 0
and cl.relname = '_compressed_hypertable_4'
and atttypid = ty.oid
order by at.attnum;
 attname | attstorage | typname 
---------+------------+---------
(0 rows)

SELECT ch1.schema_name|| '.' || ch1.table_name as "CHUNK_NAME", ch1.id "CHUNK_ID"
FROM _timescaledb_catalog.chunk ch1, _timescaledb_catalog.hypertable ht where ch1.hypertable_id = ht.id and ht.table_name like 'conditions'
ORDER BY ch1.id
LIMIT 1 \gset
SELECT count(*) from :CHUNK_NAME;
 count 
-------
    42
(1 row)

SELECT count(*) as "ORIGINAL_CHUNK_COUNT" from :CHUNK_NAME \gset
select tableoid::regclass, count(*) from conditions group by tableoid order by tableoid;
                tableoid                 | count 
-----------------------------------------+-------
 _timescaledb_internal._hyper_5_12_chunk |    42
 _timescaledb_internal._hyper_5_13_chunk |    20
(2 rows)

SELECT compress_chunk(ch) FROM show_chunks('conditions') ch LIMIT 1;
             compress_chunk              
-----------------------------------------
 _timescaledb_internal._hyper_5_12_chunk
(1 row)

--test that only one chunk was affected
--note tables with 0 rows will not show up in here.
select tableoid::regclass, count(*) from conditions group by tableoid order by tableoid;
                tableoid                 | count 
-----------------------------------------+-------
 _timescaledb_internal._hyper_5_13_chunk |    20
(1 row)

SELECT compress_chunk(ch, true) FROM show_chunks('conditions') ch ORDER BY ch::text DESC LIMIT 1;
             compress_chunk              
-----------------------------------------
 _timescaledb_internal._hyper_5_13_chunk
(1 row)

select tableoid::regclass, count(*) from conditions group by tableoid order by tableoid;
 tableoid | count 
----------+-------
(0 rows)

select  compressed.schema_name|| '.' || compressed.table_name as "COMPRESSED_CHUNK_NAME"
from _timescaledb_catalog.chunk uncompressed, _timescaledb_catalog.chunk compressed
where uncompressed.compressed_chunk_id = compressed.id AND uncompressed.id = :'CHUNK_ID' \gset
SELECT count(*) from :CHUNK_NAME;
 count 
-------
     0
(1 row)

SELECT count(*) from :COMPRESSED_CHUNK_NAME;
 count 
-------
     2
(1 row)

SELECT sum(_ts_meta_count) from :COMPRESSED_CHUNK_NAME;
 sum 
-----
  42
(1 row)

SELECT location, _ts_meta_min_1, _ts_meta_max_1 from :COMPRESSED_CHUNK_NAME ORDER BY 1,2;
 location |        _ts_meta_min_1        |        _ts_meta_max_1        
----------+------------------------------+------------------------------
 NYC      | Sat Dec 01 00:00:00 2018 PST | Fri Dec 21 00:00:00 2018 PST
 POR      | Sat Dec 01 00:00:00 2018 PST | Fri Dec 21 00:00:00 2018 PST
(2 rows)

\x
SELECT chunk_id, numrows_pre_compression, numrows_post_compression
FROM _timescaledb_catalog.chunk srcch,
      _timescaledb_catalog.compression_chunk_size map,
     _timescaledb_catalog.hypertable srcht
WHERE map.chunk_id = srcch.id and srcht.id = srcch.hypertable_id
       and srcht.table_name like 'conditions'
order by chunk_id;
-[ RECORD 1 ]------------+---
chunk_id                 | 12
numrows_pre_compression  | 42
numrows_post_compression | 2
-[ RECORD 2 ]------------+---
chunk_id                 | 13
numrows_pre_compression  | 20
numrows_post_compression | 2

select * from chunk_compression_stats('conditions')
order by chunk_name;
-[ RECORD 1 ]------------------+----------------------
chunk_schema                   | _timescaledb_internal
chunk_name                     | _hyper_5_12_chunk
compression_status             | Compressed
before_compression_table_bytes | 8192
before_compression_index_bytes | 16384
before_compression_toast_bytes | 8192
before_compression_total_bytes | 32768
after_compression_table_bytes  | 16384
after_compression_index_bytes  | 16384
after_compression_toast_bytes  | 8192
after_compression_total_bytes  | 40960
node_name                      | 
-[ RECORD 2 ]------------------+----------------------
chunk_schema                   | _timescaledb_internal
chunk_name                     | _hyper_5_13_chunk
compression_status             | Compressed
before_compression_table_bytes | 8192
before_compression_index_bytes | 16384
before_compression_toast_bytes | 8192
before_compression_total_bytes | 32768
after_compression_table_bytes  | 16384
after_compression_index_bytes  | 16384
after_compression_toast_bytes  | 8192
after_compression_total_bytes  | 40960
node_name                      | 

select * from hypertable_compression_stats('foo');
-[ RECORD 1 ]------------------+------
total_chunks                   | 4
number_compressed_chunks       | 1
before_compression_table_bytes | 8192
before_compression_index_bytes | 32768
before_compression_toast_bytes | 0
before_compression_total_bytes | 40960
after_compression_table_bytes  | 16384
after_compression_index_bytes  | 16384
after_compression_toast_bytes  | 8192
after_compression_total_bytes  | 40960
node_name                      | 

select * from hypertable_compression_stats('conditions');
-[ RECORD 1 ]------------------+------
total_chunks                   | 2
number_compressed_chunks       | 2
before_compression_table_bytes | 16384
before_compression_index_bytes | 32768
before_compression_toast_bytes | 16384
before_compression_total_bytes | 65536
after_compression_table_bytes  | 32768
after_compression_index_bytes  | 32768
after_compression_toast_bytes  | 16384
after_compression_total_bytes  | 81920
node_name                      | 

vacuum full foo;
vacuum full conditions;
-- After vacuum, table_bytes is 0, but any associated index/toast storage is not
-- completely reclaimed. Sets it at 8K (page size). So a chunk which has
-- been compressed still incurs an overhead of n * 8KB (for every index + toast table) storage on the original uncompressed chunk.
select pg_size_pretty(table_bytes), pg_size_pretty(index_bytes),
pg_size_pretty(toast_bytes), pg_size_pretty(total_bytes)
from hypertable_detailed_size('conditions');
-[ RECORD 1 ]--+-------
pg_size_pretty | 16 kB
pg_size_pretty | 56 kB
pg_size_pretty | 40 kB
pg_size_pretty | 112 kB

select * from timescaledb_information.hypertables
where hypertable_name like 'foo' or hypertable_name like 'conditions'
order by hypertable_name;
-[ RECORD 1 ]----------+-------------------------
hypertable_schema      | public
hypertable_name        | conditions
owner                  | default_perm_user
num_dimensions         | 1
num_chunks             | 2
compression_enabled    | t
tablespaces            | 
primary_dimension      | time
primary_dimension_type | timestamp with time zone
-[ RECORD 2 ]----------+-------------------------
hypertable_schema      | public
hypertable_name        | foo
owner                  | default_perm_user
num_dimensions         | 1
num_chunks             | 4
compression_enabled    | t
tablespaces            | 
primary_dimension      | a
primary_dimension_type | integer

\x
SELECT count(decompress_chunk(ch)) FROM show_chunks('conditions') ch;
 count 
-------
     2
(1 row)

SELECT count(*), count(*) = :'ORIGINAL_CHUNK_COUNT' from :CHUNK_NAME;
 count | ?column? 
-------+----------
    42 | t
(1 row)

--check that the compressed chunk is dropped
\set ON_ERROR_STOP 0
SELECT count(*) from :COMPRESSED_CHUNK_NAME;
ERROR:  relation "_timescaledb_internal.compress_hyper_6_14_chunk" does not exist at character 22
\set ON_ERROR_STOP 1
--size information is gone too
select count(*)
FROM _timescaledb_catalog.chunk ch1, _timescaledb_catalog.hypertable ht,
_timescaledb_catalog.compression_chunk_size map
where ch1.hypertable_id = ht.id and ht.table_name like 'conditions'
and map.chunk_id = ch1.id;
 count 
-------
     0
(1 row)

--make sure  compressed_chunk_id  is reset to NULL
select ch1.compressed_chunk_id IS NULL
FROM _timescaledb_catalog.chunk ch1, _timescaledb_catalog.hypertable ht where ch1.hypertable_id = ht.id and ht.table_name like 'conditions';
 ?column? 
----------
 t
 t
(2 rows)

-- test plans get invalidated when chunks get compressed
SET timescaledb.enable_transparent_decompression TO ON;
CREATE TABLE plan_inval(time timestamptz, device_id int);
SELECT create_hypertable('plan_inval','time');
NOTICE:  adding not-null constraint to column "time"
    create_hypertable    
-------------------------
 (7,public,plan_inval,t)
(1 row)

ALTER TABLE plan_inval SET (timescaledb.compress,timescaledb.compress_orderby='time desc');
-- create 2 chunks
INSERT INTO plan_inval SELECT * FROM (VALUES ('2000-01-01'::timestamptz,1), ('2000-01-07'::timestamptz,1)) v(time,device_id);
SET max_parallel_workers_per_gather to 0;
-- Disable hash aggregation to get a deterministic test output
SET enable_hashagg = OFF;
PREPARE prep_plan AS SELECT count(*) FROM plan_inval;
EXECUTE prep_plan;
 count 
-------
     2
(1 row)

EXECUTE prep_plan;
 count 
-------
     2
(1 row)

EXECUTE prep_plan;
 count 
-------
     2
(1 row)

-- get name of first chunk
SELECT tableoid::regclass AS "CHUNK_NAME" FROM plan_inval ORDER BY time LIMIT 1
\gset
SELECT compress_chunk(:'CHUNK_NAME');
             compress_chunk              
-----------------------------------------
 _timescaledb_internal._hyper_7_16_chunk
(1 row)

VACUUM ANALYZE plan_inval;
EXECUTE prep_plan;
 count 
-------
     2
(1 row)

EXPLAIN (COSTS OFF) EXECUTE prep_plan;
                            QUERY PLAN                             
-------------------------------------------------------------------
 Finalize Aggregate
   ->  Append
         ->  Custom Scan (VectorAgg)
               ->  Custom Scan (ColumnarScan) on _hyper_7_16_chunk
                     ->  Seq Scan on compress_hyper_8_18_chunk
         ->  Partial Aggregate
               ->  Seq Scan on _hyper_7_17_chunk
(7 rows)

SET enable_hashagg = ON;
CREATE TABLE test_collation (
      time      TIMESTAMPTZ       NOT NULL,
      device_id  TEXT   COLLATE "C"           NULL,
      device_id_2  TEXT  COLLATE "POSIX"           NULL,
      val_1 TEXT  COLLATE "C" NULL,
      val_2 TEXT COLLATE "POSIX"  NULL
    );
--we want all the data to go into 1 chunk. so use 1 year chunk interval
select create_hypertable( 'test_collation', 'time', chunk_time_interval=> '1 day'::interval);
      create_hypertable      
-----------------------------
 (9,public,test_collation,t)
(1 row)

\set ON_ERROR_STOP 0
--forbid setting collation in compression ORDER BY clause. (parse error is fine)
alter table test_collation set (timescaledb.compress, timescaledb.compress_segmentby='device_id, device_id_2', timescaledb.compress_orderby = 'val_1 COLLATE "POSIX", val2, time');
ERROR:  unable to parse ordering option "val_1 COLLATE "POSIX", val2, time"
\set ON_ERROR_STOP 1
alter table test_collation set (timescaledb.compress, timescaledb.compress_segmentby='device_id, device_id_2', timescaledb.compress_orderby = 'val_1, val_2, time');
insert into test_collation
select generate_series('2018-01-01 00:00'::timestamp, '2018-01-10 00:00'::timestamp, '2 hour'), 'device_1', 'device_3', gen_rand_minstd(), gen_rand_minstd();
insert into test_collation
select generate_series('2018-01-01 00:00'::timestamp, '2018-01-10 00:00'::timestamp, '2 hour'), 'device_2', 'device_4', gen_rand_minstd(), gen_rand_minstd();
insert into test_collation
select generate_series('2018-01-01 00:00'::timestamp, '2018-01-10 00:00'::timestamp, '2 hour'), NULL, 'device_5', gen_rand_minstd(), gen_rand_minstd();
--compress 2 chunks
SELECT compress_chunk(ch) FROM show_chunks('test_collation') ch LIMIT 2;
             compress_chunk              
-----------------------------------------
 _timescaledb_internal._hyper_9_19_chunk
 _timescaledb_internal._hyper_9_20_chunk
(2 rows)

VACUUM ANALYZE test_collation;
--segment bys are pushed down correctly
EXPLAIN (costs off) SELECT * FROM test_collation WHERE device_id < 'a';
                      QUERY PLAN                       
-------------------------------------------------------
 Append
   ->  Custom Scan (ColumnarScan) on _hyper_9_19_chunk
         ->  Seq Scan on compress_hyper_10_29_chunk
               Filter: (device_id < 'a'::text)
   ->  Custom Scan (ColumnarScan) on _hyper_9_20_chunk
         ->  Seq Scan on compress_hyper_10_30_chunk
               Filter: (device_id < 'a'::text)
   ->  Seq Scan on _hyper_9_21_chunk
         Filter: (device_id < 'a'::text)
   ->  Seq Scan on _hyper_9_22_chunk
         Filter: (device_id < 'a'::text)
   ->  Seq Scan on _hyper_9_23_chunk
         Filter: (device_id < 'a'::text)
   ->  Seq Scan on _hyper_9_24_chunk
         Filter: (device_id < 'a'::text)
   ->  Seq Scan on _hyper_9_25_chunk
         Filter: (device_id < 'a'::text)
   ->  Seq Scan on _hyper_9_26_chunk
         Filter: (device_id < 'a'::text)
   ->  Seq Scan on _hyper_9_27_chunk
         Filter: (device_id < 'a'::text)
   ->  Seq Scan on _hyper_9_28_chunk
         Filter: (device_id < 'a'::text)
(23 rows)

EXPLAIN (costs off) SELECT * FROM test_collation WHERE device_id < 'a' COLLATE "POSIX";
                          QUERY PLAN                           
---------------------------------------------------------------
 Append
   ->  Custom Scan (ColumnarScan) on _hyper_9_19_chunk
         ->  Seq Scan on compress_hyper_10_29_chunk
               Filter: (device_id < 'a'::text COLLATE "POSIX")
   ->  Custom Scan (ColumnarScan) on _hyper_9_20_chunk
         ->  Seq Scan on compress_hyper_10_30_chunk
               Filter: (device_id < 'a'::text COLLATE "POSIX")
   ->  Seq Scan on _hyper_9_21_chunk
         Filter: (device_id < 'a'::text COLLATE "POSIX")
   ->  Seq Scan on _hyper_9_22_chunk
         Filter: (device_id < 'a'::text COLLATE "POSIX")
   ->  Seq Scan on _hyper_9_23_chunk
         Filter: (device_id < 'a'::text COLLATE "POSIX")
   ->  Seq Scan on _hyper_9_24_chunk
         Filter: (device_id < 'a'::text COLLATE "POSIX")
   ->  Seq Scan on _hyper_9_25_chunk
         Filter: (device_id < 'a'::text COLLATE "POSIX")
   ->  Seq Scan on _hyper_9_26_chunk
         Filter: (device_id < 'a'::text COLLATE "POSIX")
   ->  Seq Scan on _hyper_9_27_chunk
         Filter: (device_id < 'a'::text COLLATE "POSIX")
   ->  Seq Scan on _hyper_9_28_chunk
         Filter: (device_id < 'a'::text COLLATE "POSIX")
(23 rows)

\set ON_ERROR_STOP 0
EXPLAIN (costs off) SELECT * FROM test_collation WHERE device_id COLLATE "POSIX" < device_id_2 COLLATE "C";
ERROR:  collation mismatch between explicit collations "POSIX" and "C" at character 96
SELECT device_id < device_id_2  FROM test_collation;
ERROR:  could not determine which collation to use for string comparison
\set ON_ERROR_STOP 1
--segment meta on order bys pushdown
--should work
EXPLAIN (costs off) SELECT * FROM test_collation WHERE val_1 < 'a';
                      QUERY PLAN                       
-------------------------------------------------------
 Append
   ->  Custom Scan (ColumnarScan) on _hyper_9_19_chunk
         Filter: (val_1 < 'a'::text)
         ->  Seq Scan on compress_hyper_10_29_chunk
               Filter: (_ts_meta_min_1 < 'a'::text)
   ->  Custom Scan (ColumnarScan) on _hyper_9_20_chunk
         Filter: (val_1 < 'a'::text)
         ->  Seq Scan on compress_hyper_10_30_chunk
               Filter: (_ts_meta_min_1 < 'a'::text)
   ->  Seq Scan on _hyper_9_21_chunk
         Filter: (val_1 < 'a'::text)
   ->  Seq Scan on _hyper_9_22_chunk
         Filter: (val_1 < 'a'::text)
   ->  Seq Scan on _hyper_9_23_chunk
         Filter: (val_1 < 'a'::text)
   ->  Seq Scan on _hyper_9_24_chunk
         Filter: (val_1 < 'a'::text)
   ->  Seq Scan on _hyper_9_25_chunk
         Filter: (val_1 < 'a'::text)
   ->  Seq Scan on _hyper_9_26_chunk
         Filter: (val_1 < 'a'::text)
   ->  Seq Scan on _hyper_9_27_chunk
         Filter: (val_1 < 'a'::text)
   ->  Seq Scan on _hyper_9_28_chunk
         Filter: (val_1 < 'a'::text)
(25 rows)

EXPLAIN (costs off) SELECT * FROM test_collation WHERE val_2 < 'a';
                      QUERY PLAN                       
-------------------------------------------------------
 Append
   ->  Custom Scan (ColumnarScan) on _hyper_9_19_chunk
         Filter: (val_2 < 'a'::text)
         ->  Seq Scan on compress_hyper_10_29_chunk
               Filter: (_ts_meta_min_2 < 'a'::text)
   ->  Custom Scan (ColumnarScan) on _hyper_9_20_chunk
         Filter: (val_2 < 'a'::text)
         ->  Seq Scan on compress_hyper_10_30_chunk
               Filter: (_ts_meta_min_2 < 'a'::text)
   ->  Seq Scan on _hyper_9_21_chunk
         Filter: (val_2 < 'a'::text)
   ->  Seq Scan on _hyper_9_22_chunk
         Filter: (val_2 < 'a'::text)
   ->  Seq Scan on _hyper_9_23_chunk
         Filter: (val_2 < 'a'::text)
   ->  Seq Scan on _hyper_9_24_chunk
         Filter: (val_2 < 'a'::text)
   ->  Seq Scan on _hyper_9_25_chunk
         Filter: (val_2 < 'a'::text)
   ->  Seq Scan on _hyper_9_26_chunk
         Filter: (val_2 < 'a'::text)
   ->  Seq Scan on _hyper_9_27_chunk
         Filter: (val_2 < 'a'::text)
   ->  Seq Scan on _hyper_9_28_chunk
         Filter: (val_2 < 'a'::text)
(25 rows)

EXPLAIN (costs off) SELECT * FROM test_collation WHERE val_1 < 'a' COLLATE "C";
                           QUERY PLAN                           
----------------------------------------------------------------
 Append
   ->  Custom Scan (ColumnarScan) on _hyper_9_19_chunk
         Filter: (val_1 < 'a'::text COLLATE "C")
         ->  Seq Scan on compress_hyper_10_29_chunk
               Filter: (_ts_meta_min_1 < 'a'::text COLLATE "C")
   ->  Custom Scan (ColumnarScan) on _hyper_9_20_chunk
         Filter: (val_1 < 'a'::text COLLATE "C")
         ->  Seq Scan on compress_hyper_10_30_chunk
               Filter: (_ts_meta_min_1 < 'a'::text COLLATE "C")
   ->  Seq Scan on _hyper_9_21_chunk
         Filter: (val_1 < 'a'::text COLLATE "C")
   ->  Seq Scan on _hyper_9_22_chunk
         Filter: (val_1 < 'a'::text COLLATE "C")
   ->  Seq Scan on _hyper_9_23_chunk
         Filter: (val_1 < 'a'::text COLLATE "C")
   ->  Seq Scan on _hyper_9_24_chunk
         Filter: (val_1 < 'a'::text COLLATE "C")
   ->  Seq Scan on _hyper_9_25_chunk
         Filter: (val_1 < 'a'::text COLLATE "C")
   ->  Seq Scan on _hyper_9_26_chunk
         Filter: (val_1 < 'a'::text COLLATE "C")
   ->  Seq Scan on _hyper_9_27_chunk
         Filter: (val_1 < 'a'::text COLLATE "C")
   ->  Seq Scan on _hyper_9_28_chunk
         Filter: (val_1 < 'a'::text COLLATE "C")
(25 rows)

EXPLAIN (costs off) SELECT * FROM test_collation WHERE val_2 < 'a' COLLATE "POSIX";
                             QUERY PLAN                             
--------------------------------------------------------------------
 Append
   ->  Custom Scan (ColumnarScan) on _hyper_9_19_chunk
         Filter: (val_2 < 'a'::text COLLATE "POSIX")
         ->  Seq Scan on compress_hyper_10_29_chunk
               Filter: (_ts_meta_min_2 < 'a'::text COLLATE "POSIX")
   ->  Custom Scan (ColumnarScan) on _hyper_9_20_chunk
         Filter: (val_2 < 'a'::text COLLATE "POSIX")
         ->  Seq Scan on compress_hyper_10_30_chunk
               Filter: (_ts_meta_min_2 < 'a'::text COLLATE "POSIX")
   ->  Seq Scan on _hyper_9_21_chunk
         Filter: (val_2 < 'a'::text COLLATE "POSIX")
   ->  Seq Scan on _hyper_9_22_chunk
         Filter: (val_2 < 'a'::text COLLATE "POSIX")
   ->  Seq Scan on _hyper_9_23_chunk
         Filter: (val_2 < 'a'::text COLLATE "POSIX")
   ->  Seq Scan on _hyper_9_24_chunk
         Filter: (val_2 < 'a'::text COLLATE "POSIX")
   ->  Seq Scan on _hyper_9_25_chunk
         Filter: (val_2 < 'a'::text COLLATE "POSIX")
   ->  Seq Scan on _hyper_9_26_chunk
         Filter: (val_2 < 'a'::text COLLATE "POSIX")
   ->  Seq Scan on _hyper_9_27_chunk
         Filter: (val_2 < 'a'::text COLLATE "POSIX")
   ->  Seq Scan on _hyper_9_28_chunk
         Filter: (val_2 < 'a'::text COLLATE "POSIX")
(25 rows)

--cannot pushdown when op collation does not match column's collation since min/max used different collation than what op needs
EXPLAIN (costs off) SELECT * FROM test_collation WHERE val_1 < 'a' COLLATE "POSIX";
                      QUERY PLAN                       
-------------------------------------------------------
 Append
   ->  Custom Scan (ColumnarScan) on _hyper_9_19_chunk
         Filter: (val_1 < 'a'::text COLLATE "POSIX")
         ->  Seq Scan on compress_hyper_10_29_chunk
   ->  Custom Scan (ColumnarScan) on _hyper_9_20_chunk
         Filter: (val_1 < 'a'::text COLLATE "POSIX")
         ->  Seq Scan on compress_hyper_10_30_chunk
   ->  Seq Scan on _hyper_9_21_chunk
         Filter: (val_1 < 'a'::text COLLATE "POSIX")
   ->  Seq Scan on _hyper_9_22_chunk
         Filter: (val_1 < 'a'::text COLLATE "POSIX")
   ->  Seq Scan on _hyper_9_23_chunk
         Filter: (val_1 < 'a'::text COLLATE "POSIX")
   ->  Seq Scan on _hyper_9_24_chunk
         Filter: (val_1 < 'a'::text COLLATE "POSIX")
   ->  Seq Scan on _hyper_9_25_chunk
         Filter: (val_1 < 'a'::text COLLATE "POSIX")
   ->  Seq Scan on _hyper_9_26_chunk
         Filter: (val_1 < 'a'::text COLLATE "POSIX")
   ->  Seq Scan on _hyper_9_27_chunk
         Filter: (val_1 < 'a'::text COLLATE "POSIX")
   ->  Seq Scan on _hyper_9_28_chunk
         Filter: (val_1 < 'a'::text COLLATE "POSIX")
(23 rows)

EXPLAIN (costs off) SELECT * FROM test_collation WHERE val_2 < 'a' COLLATE "C";
                      QUERY PLAN                       
-------------------------------------------------------
 Append
   ->  Custom Scan (ColumnarScan) on _hyper_9_19_chunk
         Filter: (val_2 < 'a'::text COLLATE "C")
         ->  Seq Scan on compress_hyper_10_29_chunk
   ->  Custom Scan (ColumnarScan) on _hyper_9_20_chunk
         Filter: (val_2 < 'a'::text COLLATE "C")
         ->  Seq Scan on compress_hyper_10_30_chunk
   ->  Seq Scan on _hyper_9_21_chunk
         Filter: (val_2 < 'a'::text COLLATE "C")
   ->  Seq Scan on _hyper_9_22_chunk
         Filter: (val_2 < 'a'::text COLLATE "C")
   ->  Seq Scan on _hyper_9_23_chunk
         Filter: (val_2 < 'a'::text COLLATE "C")
   ->  Seq Scan on _hyper_9_24_chunk
         Filter: (val_2 < 'a'::text COLLATE "C")
   ->  Seq Scan on _hyper_9_25_chunk
         Filter: (val_2 < 'a'::text COLLATE "C")
   ->  Seq Scan on _hyper_9_26_chunk
         Filter: (val_2 < 'a'::text COLLATE "C")
   ->  Seq Scan on _hyper_9_27_chunk
         Filter: (val_2 < 'a'::text COLLATE "C")
   ->  Seq Scan on _hyper_9_28_chunk
         Filter: (val_2 < 'a'::text COLLATE "C")
(23 rows)

--test datatypes
CREATE TABLE datatype_test(
  time timestamptz NOT NULL,
  int2_column int2,
  int4_column int4,
  int8_column int8,
  float4_column float4,
  float8_column float8,
  date_column date,
  timestamp_column timestamp,
  timestamptz_column timestamptz,
  interval_column interval,
  numeric_column numeric,
  decimal_column decimal,
  text_column text,
  char_column char
);
SELECT create_hypertable('datatype_test','time');
WARNING:  column type "timestamp without time zone" used for "timestamp_column" does not follow best practices
      create_hypertable      
-----------------------------
 (11,public,datatype_test,t)
(1 row)

ALTER TABLE datatype_test SET (timescaledb.compress);
WARNING:  there was some uncertainty picking the default segment by for the hypertable: You do not have any indexes on columns that can be used for segment_by and thus we are not using segment_by for converting to columnstore. Please make sure you are not missing any indexes
NOTICE:  default segment by for hypertable "datatype_test" is set to ""
NOTICE:  default order by for hypertable "datatype_test" is set to ""time" DESC"
INSERT INTO datatype_test VALUES ('2000-01-01',2,4,8,4.0,8.0,'2000-01-01','2001-01-01 12:00','2001-01-01 6:00','1 week', 3.41, 4.2, 'text', 'x');
SELECT count(compress_chunk(ch)) FROM show_chunks('datatype_test') ch;
 count 
-------
     1
(1 row)

select id, schema_name, table_name, compression_state as compressed, compressed_hypertable_id from _timescaledb_catalog.hypertable where table_name = 'datatype_test';
 id | schema_name |  table_name   | compressed | compressed_hypertable_id 
----+-------------+---------------+------------+--------------------------
 11 | public      | datatype_test |          1 |                       12
(1 row)

SELECT * FROM _timescaledb_catalog.compression_settings WHERE relid='datatype_test'::regclass;
     relid     | compress_relid | segmentby | orderby | orderby_desc | orderby_nullsfirst 
---------------+----------------+-----------+---------+--------------+--------------------
 datatype_test |                |           | {time}  | {t}          | {t}
(1 row)

--TEST try to compress a hypertable that has a continuous aggregate
CREATE TABLE metrics(time timestamptz, device_id int, v1 float, v2 float);
SELECT create_hypertable('metrics','time');
NOTICE:  adding not-null constraint to column "time"
   create_hypertable   
-----------------------
 (13,public,metrics,t)
(1 row)

INSERT INTO metrics SELECT generate_series('2000-01-01'::timestamptz,'2000-01-10','1m'),1,0.25,0.75;
-- check expressions in view definition
CREATE MATERIALIZED VIEW cagg_expr WITH (timescaledb.continuous)
AS
SELECT
  time_bucket('1d', time) AS time,
  'Const'::text AS Const,
  4.3::numeric AS "numeric",
  first(metrics,time),
  CASE WHEN true THEN 'foo' ELSE 'bar' END,
  COALESCE(NULL,'coalesce'),
  avg(v1) + avg(v2) AS avg1,
  avg(v1+v2) AS avg2,
  count(*) AS cnt
FROM metrics
GROUP BY 1 WITH NO DATA;
CALL refresh_continuous_aggregate('cagg_expr', NULL, NULL);
SELECT * FROM cagg_expr ORDER BY time LIMIT 5;
             time             | const | numeric |                    first                     | case | coalesce | avg1 | avg2 | cnt  
------------------------------+-------+---------+----------------------------------------------+------+----------+------+------+------
 Fri Dec 31 16:00:00 1999 PST | Const |     4.3 | ("Sat Jan 01 00:00:00 2000 PST",1,0.25,0.75) | foo  | coalesce |    1 |    1 |  960
 Sat Jan 01 16:00:00 2000 PST | Const |     4.3 | ("Sat Jan 01 16:00:00 2000 PST",1,0.25,0.75) | foo  | coalesce |    1 |    1 | 1440
 Sun Jan 02 16:00:00 2000 PST | Const |     4.3 | ("Sun Jan 02 16:00:00 2000 PST",1,0.25,0.75) | foo  | coalesce |    1 |    1 | 1440
 Mon Jan 03 16:00:00 2000 PST | Const |     4.3 | ("Mon Jan 03 16:00:00 2000 PST",1,0.25,0.75) | foo  | coalesce |    1 |    1 | 1440
 Tue Jan 04 16:00:00 2000 PST | Const |     4.3 | ("Tue Jan 04 16:00:00 2000 PST",1,0.25,0.75) | foo  | coalesce |    1 |    1 | 1440
(5 rows)

ALTER TABLE metrics set(timescaledb.compress);
WARNING:  there was some uncertainty picking the default segment by for the hypertable: You do not have any indexes on columns that can be used for segment_by and thus we are not using segment_by for converting to columnstore. Please make sure you are not missing any indexes
NOTICE:  default segment by for hypertable "metrics" is set to ""
NOTICE:  default order by for hypertable "metrics" is set to ""time" DESC"
-- test rescan in compress chunk dml blocker
CREATE TABLE rescan_test(id integer NOT NULL, t timestamptz NOT NULL, val double precision, PRIMARY KEY(id, t));
SELECT create_hypertable('rescan_test', 't', chunk_time_interval => interval '1 day');
     create_hypertable     
---------------------------
 (16,public,rescan_test,t)
(1 row)

-- compression
ALTER TABLE rescan_test SET (timescaledb.compress, timescaledb.compress_segmentby = 'id');
NOTICE:  default order by for hypertable "rescan_test" is set to "t DESC"
-- INSERT dummy data
INSERT INTO rescan_test SELECT 1, time, random() FROM generate_series('2000-01-01'::timestamptz, '2000-01-05'::timestamptz, '1h'::interval) g(time);
SELECT count(*) FROM rescan_test;
 count 
-------
    97
(1 row)

-- compress first chunk
SELECT compress_chunk(ch) FROM show_chunks('rescan_test') ch LIMIT 1;
              compress_chunk              
------------------------------------------
 _timescaledb_internal._hyper_16_36_chunk
(1 row)

-- count should be equal to count before compression
SELECT count(*) FROM rescan_test;
 count 
-------
    97
(1 row)

-- single row update is fine
UPDATE rescan_test SET val = val + 1 WHERE rescan_test.id = 1 AND rescan_test.t = '2000-01-03 00:00:00+00';
-- multi row update via WHERE is fine
UPDATE rescan_test SET val = val + 1 WHERE rescan_test.id = 1 AND rescan_test.t > '2000-01-03 00:00:00+00';
-- single row update with FROM is allowed if no compressed chunks are hit
UPDATE rescan_test SET val = tmp.val
FROM (SELECT x.id, x.t, x.val FROM unnest(array[(1, '2000-01-03 00:00:00+00', 2.045)]::rescan_test[]) AS x) AS tmp
WHERE rescan_test.id = tmp.id AND rescan_test.t = tmp.t AND rescan_test.t >= '2000-01-03';
-- single row update with FROM is blocked
\set ON_ERROR_STOP 0
UPDATE rescan_test SET val = tmp.val
FROM (SELECT x.id, x.t, x.val FROM unnest(array[(1, '2000-01-03 00:00:00+00', 2.045)]::rescan_test[]) AS x) AS tmp
WHERE rescan_test.id = tmp.id AND rescan_test.t = tmp.t;
-- bulk row update with FROM is blocked
UPDATE rescan_test SET val = tmp.val
FROM (SELECT x.id, x.t, x.val FROM unnest(array[(1, '2000-01-03 00:00:00+00', 2.045), (1, '2000-01-03 01:00:00+00', 8.045)]::rescan_test[]) AS x) AS tmp
WHERE rescan_test.id = tmp.id AND rescan_test.t = tmp.t;
\set ON_ERROR_STOP 1
-- Test FK constraint drop and recreate during compression and decompression on a chunk
CREATE TABLE meta (device_id INT PRIMARY KEY);
CREATE TABLE hyper(
    time INT NOT NULL,
    device_id INT REFERENCES meta(device_id) ON DELETE CASCADE ON UPDATE CASCADE,
    val INT);
SELECT * FROM create_hypertable('hyper', 'time', chunk_time_interval => 10);
 hypertable_id | schema_name | table_name | created 
---------------+-------------+------------+---------
            18 | public      | hyper      | t
(1 row)

ALTER TABLE hyper SET (
    timescaledb.compress,
    timescaledb.compress_orderby = 'time',
    timescaledb.compress_segmentby = 'device_id');
INSERT INTO meta VALUES (1), (2), (3), (4), (5);
INSERT INTO hyper VALUES (1, 1, 1), (2, 2, 1), (3, 3, 1), (10, 3, 2), (11, 4, 2), (11, 5, 2);
SELECT ch1.table_name AS "CHUNK_NAME", ch1.schema_name|| '.' || ch1.table_name AS "CHUNK_FULL_NAME"
FROM _timescaledb_catalog.chunk ch1, _timescaledb_catalog.hypertable ht
WHERE ch1.hypertable_id = ht.id AND ht.table_name LIKE 'hyper'
ORDER BY ch1.id LIMIT 1 \gset
SELECT constraint_schema, constraint_name, table_schema, table_name, constraint_type
FROM information_schema.table_constraints
WHERE table_name = :'CHUNK_NAME' AND constraint_type = 'FOREIGN KEY'
ORDER BY constraint_name;
   constraint_schema   |      constraint_name      |     table_schema      |     table_name     | constraint_type 
-----------------------+---------------------------+-----------------------+--------------------+-----------------
 _timescaledb_internal | 42_6_hyper_device_id_fkey | _timescaledb_internal | _hyper_18_42_chunk | FOREIGN KEY
(1 row)

SELECT compress_chunk(:'CHUNK_FULL_NAME');
              compress_chunk              
------------------------------------------
 _timescaledb_internal._hyper_18_42_chunk
(1 row)

SELECT constraint_schema, constraint_name, table_schema, table_name, constraint_type
FROM information_schema.table_constraints
WHERE table_name = :'CHUNK_NAME' AND constraint_type = 'FOREIGN KEY'
ORDER BY constraint_name;
   constraint_schema   |      constraint_name      |     table_schema      |     table_name     | constraint_type 
-----------------------+---------------------------+-----------------------+--------------------+-----------------
 _timescaledb_internal | 42_6_hyper_device_id_fkey | _timescaledb_internal | _hyper_18_42_chunk | FOREIGN KEY
(1 row)

-- Delete data from compressed chunk directly fails
\set ON_ERROR_STOP 0
DELETE FROM hyper WHERE device_id = 3;
\set ON_ERROR_STOP 0
-- Delete data from FK-referenced table deletes data from compressed chunk
SELECT * FROM hyper ORDER BY time, device_id;
 time | device_id | val 
------+-----------+-----
    1 |         1 |   1
    2 |         2 |   1
   11 |         4 |   2
   11 |         5 |   2
(4 rows)

DELETE FROM meta WHERE device_id = 3;
SELECT * FROM hyper ORDER BY time, device_id;
 time | device_id | val 
------+-----------+-----
    1 |         1 |   1
    2 |         2 |   1
   11 |         4 |   2
   11 |         5 |   2
(4 rows)

SELECT decompress_chunk(:'CHUNK_FULL_NAME');
             decompress_chunk             
------------------------------------------
 _timescaledb_internal._hyper_18_42_chunk
(1 row)

SELECT constraint_schema, constraint_name, table_schema, table_name, constraint_type
FROM information_schema.table_constraints
WHERE table_name = :'CHUNK_NAME' AND constraint_type = 'FOREIGN KEY'
ORDER BY constraint_name;
   constraint_schema   |      constraint_name      |     table_schema      |     table_name     | constraint_type 
-----------------------+---------------------------+-----------------------+--------------------+-----------------
 _timescaledb_internal | 42_6_hyper_device_id_fkey | _timescaledb_internal | _hyper_18_42_chunk | FOREIGN KEY
(1 row)

-- create hypertable with 2 chunks
CREATE TABLE ht5(time TIMESTAMPTZ NOT NULL);
SELECT create_hypertable('ht5','time');
 create_hypertable 
-------------------
 (20,public,ht5,t)
(1 row)

INSERT INTO ht5 SELECT '2000-01-01'::TIMESTAMPTZ;
INSERT INTO ht5 SELECT '2001-01-01'::TIMESTAMPTZ;
-- compressed chunk stats should not show dropped chunks
ALTER TABLE ht5 SET (timescaledb.compress);
WARNING:  there was some uncertainty picking the default segment by for the hypertable: You do not have any indexes on columns that can be used for segment_by and thus we are not using segment_by for converting to columnstore. Please make sure you are not missing any indexes
NOTICE:  default segment by for hypertable "ht5" is set to ""
NOTICE:  default order by for hypertable "ht5" is set to ""time" DESC"
SELECT compress_chunk(i) FROM show_chunks('ht5') i;
              compress_chunk              
------------------------------------------
 _timescaledb_internal._hyper_20_45_chunk
 _timescaledb_internal._hyper_20_46_chunk
(2 rows)

SELECT drop_chunks('ht5', newer_than => '2000-01-01'::TIMESTAMPTZ);
               drop_chunks                
------------------------------------------
 _timescaledb_internal._hyper_20_46_chunk
(1 row)

select chunk_name from chunk_compression_stats('ht5')
order by chunk_name;
     chunk_name     
--------------------
 _hyper_20_45_chunk
(1 row)

-- Test enabling compression for a table with compound foreign key
-- (Issue https://github.com/timescale/timescaledb/issues/2000)
CREATE TABLE table2(col1 INT, col2 int, primary key (col1,col2));
CREATE TABLE table1(col1 INT NOT NULL, col2 INT);
ALTER TABLE table1 ADD CONSTRAINT fk_table1 FOREIGN KEY (col1,col2) REFERENCES table2(col1,col2);
SELECT create_hypertable('table1','col1', chunk_time_interval => 10);
  create_hypertable   
----------------------
 (22,public,table1,t)
(1 row)

-- Trying to list an incomplete set of fields of the compound key
ALTER TABLE table1 SET (timescaledb.compress, timescaledb.compress_segmentby = 'col1');
NOTICE:  default order by for hypertable "table1" is set to ""
-- Listing all fields of the compound key should succeed:
ALTER TABLE table1 SET (timescaledb.compress, timescaledb.compress_segmentby = 'col1,col2');
NOTICE:  default order by for hypertable "table1" is set to ""
SELECT * FROM timescaledb_information.compression_settings ORDER BY hypertable_name;
 hypertable_schema | hypertable_name |   attname   | segmentby_column_index | orderby_column_index | orderby_asc | orderby_nullsfirst 
-------------------+-----------------+-------------+------------------------+----------------------+-------------+--------------------
 public            | conditions      | location    |                      1 |                      |             | 
 public            | conditions      | time        |                        |                    1 | t           | f
 public            | datatype_test   | time        |                        |                    1 | f           | t
 public            | foo             | a           |                      1 |                      |             | 
 public            | foo             | b           |                      2 |                      |             | 
 public            | foo             | c           |                        |                    1 | f           | t
 public            | foo             | d           |                        |                    2 | t           | f
 public            | ht5             | time        |                        |                    1 | f           | t
 public            | hyper           | device_id   |                      1 |                      |             | 
 public            | hyper           | time        |                        |                    1 | t           | f
 public            | metrics         | time        |                        |                    1 | f           | t
 public            | plan_inval      | time        |                        |                    1 | f           | t
 public            | rescan_test     | id          |                      1 |                      |             | 
 public            | rescan_test     | t           |                        |                    1 | f           | t
 public            | table1          | col1        |                      1 |                      |             | 
 public            | table1          | col2        |                      2 |                      |             | 
 public            | test_collation  | device_id   |                      1 |                      |             | 
 public            | test_collation  | device_id_2 |                      2 |                      |             | 
 public            | test_collation  | val_1       |                        |                    1 | t           | f
 public            | test_collation  | val_2       |                        |                    2 | t           | f
 public            | test_collation  | time        |                        |                    3 | t           | f
(21 rows)

-- test delete/update on non-compressed tables involving hypertables with compression
CREATE TABLE uncompressed_ht (
  time timestamptz NOT NULL,
  value double precision,
  series_id integer
);
SELECT table_name FROM create_hypertable ('uncompressed_ht', 'time');
   table_name    
-----------------
 uncompressed_ht
(1 row)

INSERT INTO uncompressed_ht
  VALUES ('2020-04-20 01:01', 100, 1), ('2020-05-20 01:01', 100, 1), ('2020-04-20 01:01', 200, 2);
CREATE TABLE compressed_ht (
  time timestamptz NOT NULL,
  value double precision,
  series_id integer
);
SELECT table_name FROM create_hypertable ('compressed_ht', 'time');
  table_name   
---------------
 compressed_ht
(1 row)

ALTER TABLE compressed_ht SET (timescaledb.compress);
WARNING:  there was some uncertainty picking the default segment by for the hypertable: You do not have any indexes on columns that can be used for segment_by and thus we are not using segment_by for converting to columnstore. Please make sure you are not missing any indexes
NOTICE:  default segment by for hypertable "compressed_ht" is set to ""
NOTICE:  default order by for hypertable "compressed_ht" is set to ""time" DESC"
INSERT INTO compressed_ht
  VALUES ('2020-04-20 01:01', 100, 1), ('2020-05-20 01:01', 100, 1);
SELECT count(compress_chunk(ch)) FROM show_chunks('compressed_ht') ch;
 count 
-------
     2
(1 row)

BEGIN;
WITH compressed AS (
  SELECT series_id
  FROM compressed_ht
  WHERE time >= '2020-04-17 17:14:24.161989+00'
)
DELETE FROM uncompressed_ht
WHERE series_id IN (SELECT series_id FROM compressed);
ROLLBACK;
-- test delete inside CTE
WITH compressed AS (
  DELETE FROM compressed_ht RETURNING series_id
)
SELECT * FROM uncompressed_ht
WHERE series_id IN (SELECT series_id FROM compressed);
             time             | value | series_id 
------------------------------+-------+-----------
 Mon Apr 20 01:01:00 2020 PDT |   100 |         1
 Wed May 20 01:01:00 2020 PDT |   100 |         1
(2 rows)

-- test update inside CTE is blocked
WITH compressed AS (
  UPDATE compressed_ht SET value = 0.2 RETURNING *
)
SELECT * FROM uncompressed_ht
WHERE series_id IN (SELECT series_id FROM compressed);
 time | value | series_id 
------+-------+-----------
(0 rows)

DROP TABLE compressed_ht;
DROP TABLE uncompressed_ht;
-- Test that pg_stats and pg_class stats for uncompressed chunks are correctly updated after compression.
-- Note that approximate_row_count pulls from pg_class
CREATE TABLE stattest(time TIMESTAMPTZ NOT NULL, c1 int);
SELECT create_hypertable('stattest', 'time');
   create_hypertable    
------------------------
 (27,public,stattest,t)
(1 row)

INSERT INTO stattest SELECT '2020/02/20 01:00'::TIMESTAMPTZ + ('1 hour'::interval * v), 250 * v FROM generate_series(0,25) v;
SELECT table_name INTO TEMPORARY temptable FROM _timescaledb_catalog.chunk WHERE hypertable_id = (SELECT id FROM _timescaledb_catalog.hypertable WHERE table_name = 'stattest');
\set statchunk '(select table_name from temptable)'
SELECT schemaname, tablename, attname, inherited, null_frac, avg_width, n_distinct, most_common_vals, most_common_freqs, histogram_bounds, correlation, most_common_elems, most_common_elem_freqs, elem_count_histogram
FROM pg_stats WHERE tablename = :statchunk;
 schemaname | tablename | attname | inherited | null_frac | avg_width | n_distinct | most_common_vals | most_common_freqs | histogram_bounds | correlation | most_common_elems | most_common_elem_freqs | elem_count_histogram 
------------+-----------+---------+-----------+-----------+-----------+------------+------------------+-------------------+------------------+-------------+-------------------+------------------------+----------------------
(0 rows)

ALTER TABLE stattest SET (timescaledb.compress);
WARNING:  there was some uncertainty picking the default segment by for the hypertable: You do not have any indexes on columns that can be used for segment_by and thus we are not using segment_by for converting to columnstore. Please make sure you are not missing any indexes
NOTICE:  default segment by for hypertable "stattest" is set to ""
NOTICE:  default order by for hypertable "stattest" is set to ""time" DESC"
-- check that approximate_row_count works with all normal chunks
SELECT approximate_row_count('stattest');
 approximate_row_count 
-----------------------
                     0
(1 row)

SELECT compress_chunk(c) FROM show_chunks('stattest') c;
              compress_chunk              
------------------------------------------
 _timescaledb_internal._hyper_27_55_chunk
(1 row)

-- check that approximate_row_count works with all compressed chunks
SELECT approximate_row_count('stattest');
 approximate_row_count 
-----------------------
                    26
(1 row)

-- actual count should match with the above
SELECT count(*) from stattest;
 count 
-------
    26
(1 row)

-- Uncompressed chunk table is empty since we just compressed the chunk and moved everything to compressed chunk table.
-- reltuples is initially -1 on PG14 before VACUUM/ANALYZE was run
SELECT relpages, CASE WHEN reltuples > 0 THEN reltuples ELSE 0 END as reltuples FROM pg_class WHERE relname = :statchunk;
 relpages | reltuples 
----------+-----------
        0 |         0
(1 row)

SELECT compch.table_name  as "STAT_COMP_CHUNK_NAME"
FROM _timescaledb_catalog.hypertable ht, _timescaledb_catalog.chunk ch
       , _timescaledb_catalog.chunk compch
  WHERE ht.table_name = 'stattest' AND ch.hypertable_id = ht.id
        AND compch.id = ch.compressed_chunk_id AND ch.compressed_chunk_id > 0  \gset
-- reltuples is initially -1 on PG14 before VACUUM/ANALYZE was run
SELECT relpages, CASE WHEN reltuples > 0 THEN reltuples ELSE 0 END as reltuples FROM pg_class WHERE relname = :'STAT_COMP_CHUNK_NAME';
 relpages | reltuples 
----------+-----------
        0 |         0
(1 row)

-- Unfortunately, the stats on the hypertable won't find any rows to sample from the chunk
ANALYZE stattest;
SELECT histogram_bounds FROM pg_stats WHERE tablename = 'stattest' AND attname = 'c1';
 histogram_bounds 
------------------
(0 rows)

SELECT relpages, reltuples FROM pg_class WHERE relname = :statchunk;
 relpages | reltuples 
----------+-----------
        0 |         0
(1 row)

-- verify that corresponding compressed chunk table stats is updated as well.
SELECT relpages, reltuples FROM pg_class WHERE relname = :'STAT_COMP_CHUNK_NAME';
 relpages | reltuples 
----------+-----------
        1 |         1
(1 row)

-- verify that approximate_row_count works fine on a chunk with compressed data
SELECT approximate_row_count('_timescaledb_internal.' || :'STAT_COMP_CHUNK_NAME');
 approximate_row_count 
-----------------------
                    26
(1 row)

-- Verify partial chunk stats are handled correctly when analyzing
-- for both uncompressed and compressed chunk tables
INSERT INTO stattest SELECT '2020/02/20 01:00'::TIMESTAMPTZ + ('1 hour'::interval * v), 250 * v FROM generate_series(25,50) v;
ANALYZE stattest;
SELECT histogram_bounds FROM pg_stats WHERE tablename = :statchunk AND attname = 'c1';
                                                                histogram_bounds                                                                
------------------------------------------------------------------------------------------------------------------------------------------------
 {6250,6500,6750,7000,7250,7500,7750,8000,8250,8500,8750,9000,9250,9500,9750,10000,10250,10500,10750,11000,11250,11500,11750,12000,12250,12500}
(1 row)

-- Hypertable will now see the histogram bounds since we have data in the uncompressed chunk table.
SELECT histogram_bounds FROM pg_stats WHERE tablename = 'stattest' AND attname = 'c1';
                                                                histogram_bounds                                                                
------------------------------------------------------------------------------------------------------------------------------------------------
 {6250,6500,6750,7000,7250,7500,7750,8000,8250,8500,8750,9000,9250,9500,9750,10000,10250,10500,10750,11000,11250,11500,11750,12000,12250,12500}
(1 row)

-- verify that corresponding uncompressed chunk table stats is updated as well.
SELECT relpages, reltuples FROM pg_class WHERE relname = :statchunk;
 relpages | reltuples 
----------+-----------
        1 |        26
(1 row)

-- verify that corresponding compressed chunk table stats have not changed since
-- we didn't compress anything new.
SELECT relpages, reltuples FROM pg_class WHERE relname = :'STAT_COMP_CHUNK_NAME';
 relpages | reltuples 
----------+-----------
        1 |         1
(1 row)

-- verify that approximate_row_count works fine on a chunk with a mix of uncompressed
-- and compressed data
SELECT table_name  as "STAT_CHUNK_NAME" from temptable \gset
SELECT approximate_row_count('_timescaledb_internal.' || :'STAT_CHUNK_NAME');
 approximate_row_count 
-----------------------
                    52
(1 row)

-- should match with the result via the hypertable post in-memory decompression
SELECT count(*) from stattest;
 count 
-------
    52
(1 row)

SELECT count(*) from show_chunks('stattest');
 count 
-------
     1
(1 row)

-- Verify that decompressing the chunk restores autoanalyze to the hypertable's setting
SELECT reloptions FROM pg_class WHERE relname = :statchunk;
 reloptions 
------------
 
(1 row)

SELECT decompress_chunk(c) FROM show_chunks('stattest') c;
             decompress_chunk             
------------------------------------------
 _timescaledb_internal._hyper_27_55_chunk
(1 row)

SELECT reloptions FROM pg_class WHERE relname = :statchunk;
 reloptions 
------------
 
(1 row)

SELECT compress_chunk(c) FROM show_chunks('stattest') c;
              compress_chunk              
------------------------------------------
 _timescaledb_internal._hyper_27_55_chunk
(1 row)

SELECT reloptions FROM pg_class WHERE relname = :statchunk;
 reloptions 
------------
 
(1 row)

ALTER TABLE stattest SET (autovacuum_enabled = false);
SELECT decompress_chunk(c) FROM show_chunks('stattest') c;
             decompress_chunk             
------------------------------------------
 _timescaledb_internal._hyper_27_55_chunk
(1 row)

SELECT reloptions FROM pg_class WHERE relname = :statchunk;
         reloptions         
----------------------------
 {autovacuum_enabled=false}
(1 row)

-- Verify that even a global analyze works as well, changing message scope here
-- to hide WARNINGs for skipped tables
SET client_min_messages TO ERROR;
ANALYZE;
SET client_min_messages TO NOTICE;
SELECT histogram_bounds FROM pg_stats WHERE tablename = :statchunk and attname = 'c1';
                                                                                                                         histogram_bounds                                                                                                                         
------------------------------------------------------------------------------------------------------------------------------------------------------------------------------------------------------------------------------------------------------------------
 {0,250,500,750,1000,1250,1500,1750,2000,2250,2500,2750,3000,3250,3500,3750,4000,4250,4500,4750,5000,5250,5500,5750,6000,6500,6750,7000,7250,7500,7750,8000,8250,8500,8750,9000,9250,9500,9750,10000,10250,10500,10750,11000,11250,11500,11750,12000,12250,12500}
(1 row)

SELECT relpages, reltuples FROM pg_class WHERE relname = :statchunk;
 relpages | reltuples 
----------+-----------
        1 |        52
(1 row)

--- Test that analyze on compression internal table updates stats on original chunks
CREATE TABLE stattest2(time TIMESTAMPTZ NOT NULL, c1 int, c2 int);
SELECT create_hypertable('stattest2', 'time', chunk_time_interval=>'1 day'::interval);
    create_hypertable    
-------------------------
 (29,public,stattest2,t)
(1 row)

ALTER TABLE stattest2 SET (timescaledb.compress, timescaledb.compress_segmentby='c1');
NOTICE:  default order by for hypertable "stattest2" is set to ""time" DESC"
INSERT INTO stattest2 SELECT '2020/06/20 01:00'::TIMESTAMPTZ ,1 , generate_series(1, 200, 1);
INSERT INTO stattest2 SELECT '2020/07/20 01:00'::TIMESTAMPTZ ,1 , generate_series(1, 200, 1);
SELECT compress_chunk(ch) FROM show_chunks('stattest2') ch LIMIT 1;
              compress_chunk              
------------------------------------------
 _timescaledb_internal._hyper_29_58_chunk
(1 row)

-- reltuples is initially -1 on PG14 before VACUUM/ANALYZE has been run
SELECT relname, CASE WHEN reltuples > 0 THEN reltuples ELSE 0 END AS reltuples, relpages, relallvisible FROM pg_class
 WHERE relname in ( SELECT ch.table_name FROM
                   _timescaledb_catalog.chunk ch, _timescaledb_catalog.hypertable ht
  WHERE ht.table_name = 'stattest2' AND ch.hypertable_id = ht.id )
order by relname;
      relname       | reltuples | relpages | relallvisible 
--------------------+-----------+----------+---------------
 _hyper_29_58_chunk |         0 |        0 |             0
 _hyper_29_59_chunk |         0 |        0 |             0
(2 rows)

\c :TEST_DBNAME :ROLE_SUPERUSER
--overwrite pg_class stats for the compressed chunk.
UPDATE pg_class
SET reltuples = 0, relpages = 0
 WHERE relname in ( SELECT ch.table_name FROM
    _timescaledb_catalog.chunk ch,
    _timescaledb_catalog.hypertable ht
  WHERE ht.table_name = 'stattest2' AND ch.hypertable_id = ht.id
        AND ch.compressed_chunk_id > 0 );
\c :TEST_DBNAME :ROLE_DEFAULT_PERM_USER
SET timezone TO 'America/Los_Angeles';
-- reltuples is initially -1 on PG14 before VACUUM/ANALYZE has been run
SELECT relname, CASE WHEN reltuples > 0 THEN reltuples ELSE 0 END AS reltuples, relpages, relallvisible FROM pg_class
 WHERE relname in ( SELECT ch.table_name FROM
                   _timescaledb_catalog.chunk ch, _timescaledb_catalog.hypertable ht
  WHERE ht.table_name = 'stattest2' AND ch.hypertable_id = ht.id )
order by relname;
      relname       | reltuples | relpages | relallvisible 
--------------------+-----------+----------+---------------
 _hyper_29_58_chunk |         0 |        0 |             0
 _hyper_29_59_chunk |         0 |        0 |             0
(2 rows)

SELECT '_timescaledb_internal.' || compht.table_name as "STAT_COMP_TABLE",
             compht.table_name  as "STAT_COMP_TABLE_NAME"
FROM _timescaledb_catalog.hypertable ht, _timescaledb_catalog.hypertable compht
WHERE ht.table_name = 'stattest2' AND ht.compressed_hypertable_id = compht.id \gset
--analyze the compressed table, will update stats for the raw table.
ANALYZE :STAT_COMP_TABLE;
-- reltuples is initially -1 on PG14 before VACUUM/ANALYZE has been run
SELECT relname, CASE WHEN reltuples > 0 THEN reltuples ELSE 0 END AS reltuples, relpages, relallvisible FROM pg_class
 WHERE relname in ( SELECT ch.table_name FROM
                   _timescaledb_catalog.chunk ch, _timescaledb_catalog.hypertable ht
  WHERE ht.table_name = 'stattest2' AND ch.hypertable_id = ht.id )
ORDER BY relname;
      relname       | reltuples | relpages | relallvisible 
--------------------+-----------+----------+---------------
 _hyper_29_58_chunk |         0 |        0 |             0
 _hyper_29_59_chunk |         0 |        0 |             0
(2 rows)

SELECT relname, reltuples, relpages, relallvisible FROM pg_class
 WHERE relname in ( SELECT ch.table_name FROM
                   _timescaledb_catalog.chunk ch, _timescaledb_catalog.hypertable ht
  WHERE ht.table_name = :'STAT_COMP_TABLE_NAME' AND ch.hypertable_id = ht.id )
ORDER BY relname;
          relname           | reltuples | relpages | relallvisible 
----------------------------+-----------+----------+---------------
 compress_hyper_30_60_chunk |        -1 |        0 |             0
(1 row)

--analyze on stattest2 should not overwrite
ANALYZE stattest2;
SELECT relname, reltuples, relpages, relallvisible FROM pg_class
 WHERE relname in ( SELECT ch.table_name FROM
                   _timescaledb_catalog.chunk ch, _timescaledb_catalog.hypertable ht
  WHERE ht.table_name = 'stattest2' AND ch.hypertable_id = ht.id )
ORDER BY relname;
      relname       | reltuples | relpages | relallvisible 
--------------------+-----------+----------+---------------
 _hyper_29_58_chunk |         0 |        0 |             0
 _hyper_29_59_chunk |       200 |        2 |             0
(2 rows)

SELECT relname, reltuples, relpages, relallvisible FROM pg_class
 WHERE relname in ( SELECT ch.table_name FROM
                   _timescaledb_catalog.chunk ch, _timescaledb_catalog.hypertable ht
  WHERE ht.table_name = :'STAT_COMP_TABLE_NAME' AND ch.hypertable_id = ht.id )
ORDER BY relname;
          relname           | reltuples | relpages | relallvisible 
----------------------------+-----------+----------+---------------
 compress_hyper_30_60_chunk |         1 |        1 |             0
(1 row)

-- analyze on compressed hypertable should restore stats
-- Test approximate_row_count() with compressed hypertable
--
CREATE TABLE approx_count(time timestamptz not null, device int, temp float);
SELECT create_hypertable('approx_count', 'time');
     create_hypertable      
----------------------------
 (31,public,approx_count,t)
(1 row)

INSERT INTO approx_count SELECT t, (abs(timestamp_hash(t::timestamp)) % 10) + 1, random()*80
FROM generate_series('2018-03-02 1:00'::TIMESTAMPTZ, '2018-03-04 1:00', '1 hour') t;
SELECT count(*) FROM approx_count;
 count 
-------
    49
(1 row)

ALTER TABLE approx_count SET (timescaledb.compress, timescaledb.compress_segmentby='device', timescaledb.compress_orderby = 'time DESC');
SELECT approximate_row_count('approx_count');
 approximate_row_count 
-----------------------
                     0
(1 row)

ANALYZE approx_count;
SELECT approximate_row_count('approx_count');
 approximate_row_count 
-----------------------
                    49
(1 row)

DROP TABLE approx_count;
--TEST drop_chunks from a compressed hypertable (that has caggs defined).
-- chunk metadata is still retained. verify correct status for chunk
SELECT count(compress_chunk(ch)) FROM show_chunks('metrics') ch;
 count 
-------
     2
(1 row)

SELECT drop_chunks('metrics', older_than=>'1 day'::interval);
               drop_chunks                
------------------------------------------
 _timescaledb_internal._hyper_13_33_chunk
 _timescaledb_internal._hyper_13_34_chunk
(2 rows)

SELECT
   c.table_name as chunk_name,
   c.status as chunk_status, c.dropped, c.compressed_chunk_id as comp_id
FROM _timescaledb_catalog.hypertable h, _timescaledb_catalog.chunk c
WHERE h.id = c.hypertable_id and h.table_name = 'metrics'
ORDER BY 1;
 chunk_name | chunk_status | dropped | comp_id 
------------+--------------+---------+---------
(0 rows)

SELECT "time", cnt  FROM cagg_expr ORDER BY time LIMIT 5;
             time             | cnt  
------------------------------+------
 Fri Dec 31 16:00:00 1999 PST |  960
 Sat Jan 01 16:00:00 2000 PST | 1440
 Sun Jan 02 16:00:00 2000 PST | 1440
 Mon Jan 03 16:00:00 2000 PST | 1440
 Tue Jan 04 16:00:00 2000 PST | 1440
(5 rows)

--now reload data into the dropped chunks region, then compress
-- then verify chunk status/dropped column
INSERT INTO metrics SELECT generate_series('2000-01-01'::timestamptz,'2000-01-10','1m'),1,0.25,0.75;
SELECT count(compress_chunk(ch)) FROM show_chunks('metrics') ch;
 count 
-------
     2
(1 row)

SELECT
   c.table_name as chunk_name,
   c.status as chunk_status, c.dropped, c.compressed_chunk_id as comp_id
FROM _timescaledb_catalog.hypertable h, _timescaledb_catalog.chunk c
WHERE h.id = c.hypertable_id and h.table_name = 'metrics'
ORDER BY 1;
     chunk_name     | chunk_status | dropped | comp_id 
--------------------+--------------+---------+---------
 _hyper_13_64_chunk |            1 | f       |      66
 _hyper_13_65_chunk |            1 | f       |      67
(2 rows)

SELECT count(*) FROM metrics;
 count 
-------
 12961
(1 row)

-- TODO: remove this test in a separate PR since it introduces
-- a lot of changes which hurt readability of test output
-- test sequence number is local to segment by
CREATE TABLE local_seq(time timestamptz, device int);
SELECT table_name FROM create_hypertable('local_seq','time');
NOTICE:  adding not-null constraint to column "time"
 table_name 
------------
 local_seq
(1 row)

ALTER TABLE local_seq SET(timescaledb.compress,timescaledb.compress_segmentby='device');
NOTICE:  default order by for hypertable "local_seq" is set to ""time" DESC"
INSERT INTO local_seq SELECT '2000-01-01',1 FROM generate_series(1,3000);
INSERT INTO local_seq SELECT '2000-01-01',2 FROM generate_series(1,3500);
INSERT INTO local_seq SELECT '2000-01-01',3 FROM generate_series(1,3000);
INSERT INTO local_seq SELECT '2000-01-01',4 FROM generate_series(1,3000);
INSERT INTO local_seq SELECT '2000-01-01', generate_series(5,8);
SELECT compress_chunk(c) FROM show_chunks('local_seq') c;
              compress_chunk              
------------------------------------------
 _timescaledb_internal._hyper_33_68_chunk
(1 row)

-- github issue 4872
-- If subplan of ConstraintAwareAppend is TidRangeScan, then SELECT on
-- hypertable fails with error "invalid child of chunk append: Node (26)"
CREATE TABLE tidrangescan_test(time timestamptz, device_id int, v1 float, v2 float);
SELECT create_hypertable('tidrangescan_test','time');
NOTICE:  adding not-null constraint to column "time"
        create_hypertable        
---------------------------------
 (35,public,tidrangescan_test,t)
(1 row)

INSERT INTO tidrangescan_test SELECT generate_series('2000-01-01'::timestamptz,'2000-01-10','1m'),1,0.25,0.75;
CREATE MATERIALIZED VIEW tidrangescan_expr WITH (timescaledb.continuous)
 AS
 SELECT
   time_bucket('1d', time) AS time,
   'Const'::text AS Const,
   4.3::numeric AS "numeric",
   first(tidrangescan_test,time),
   CASE WHEN true THEN 'foo' ELSE 'bar' END,
   COALESCE(NULL,'coalesce'),
   avg(v1) + avg(v2) AS avg1,
   avg(v1+v2) AS avg2,
   count(*) AS cnt
 FROM tidrangescan_test
 WHERE ctid < '(1,1)'::tid GROUP BY 1 WITH NO DATA;
CALL refresh_continuous_aggregate('tidrangescan_expr', NULL, NULL);
SET timescaledb.enable_chunk_append to off;
SET enable_indexscan to off;
SELECT time, const, numeric,first, avg1, avg2 FROM tidrangescan_expr ORDER BY time LIMIT 5;
             time             | const | numeric |                    first                     | avg1 | avg2 
------------------------------+-------+---------+----------------------------------------------+------+------
 Fri Dec 31 16:00:00 1999 PST | Const |     4.3 | ("Sat Jan 01 00:00:00 2000 PST",1,0.25,0.75) |    1 |    1
 Wed Jan 05 16:00:00 2000 PST | Const |     4.3 | ("Wed Jan 05 16:00:00 2000 PST",1,0.25,0.75) |    1 |    1
(2 rows)

RESET timescaledb.enable_chunk_append;
RESET enable_indexscan;
-- Test the number of allocated parallel workers for decompression
-- Test that a parallel plan is generated
-- with different number of parallel workers
CREATE TABLE f_sensor_data(
      time timestamptz NOT NULL,
      sensor_id integer NOT NULL,
      cpu double precision NULL,
      temperature double precision NULL
    );
SELECT FROM create_hypertable('f_sensor_data','time');
--
(1 row)

SELECT set_chunk_time_interval('f_sensor_data', INTERVAL '1 year');
 set_chunk_time_interval 
-------------------------
 
(1 row)

-- Create one chunk manually to ensure, all data is inserted into one chunk
SELECT * FROM _timescaledb_functions.create_chunk('f_sensor_data',' {"time": [181900977000000, 515024000000000]}');
 chunk_id | hypertable_id |      schema_name      |     table_name     | relkind |                    slices                    | created 
----------+---------------+-----------------------+--------------------+---------+----------------------------------------------+---------
       73 |            37 | _timescaledb_internal | _hyper_37_73_chunk | r       | {"time": [181900977000000, 515024000000000]} | t
(1 row)

INSERT INTO f_sensor_data
SELECT
    time AS time,
    sensor_id,
    100.0,
    36.6
FROM
    generate_series('1980-01-01 00:00'::timestamp, '1980-02-28 12:00', INTERVAL '1 day') AS g1(time),
    generate_series(1, 1700, 1 ) AS g2(sensor_id)
ORDER BY
    time;
ALTER TABLE f_sensor_data SET (timescaledb.compress, timescaledb.compress_segmentby='sensor_id' ,timescaledb.compress_orderby = 'time DESC');
SELECT compress_chunk(i) FROM show_chunks('f_sensor_data') i;
              compress_chunk              
------------------------------------------
 _timescaledb_internal._hyper_37_73_chunk
(1 row)

VACUUM ANALYZE f_sensor_data;
-- Encourage use of parallel plans
SET max_parallel_workers_per_gather = 4;
SET min_parallel_index_scan_size = 0;
SET min_parallel_table_scan_size = 0;
SET parallel_setup_cost = 0;
SET parallel_tuple_cost = 0;
SHOW max_parallel_workers;
 max_parallel_workers 
----------------------
 8
(1 row)

\set explain 'EXPLAIN (VERBOSE, COSTS OFF)'
-- We disable enable_parallel_append here to ensure
-- that we create the same query plan in all PG 14.X versions
SET enable_parallel_append = false;
:explain
SELECT sum(cpu) FROM f_sensor_data;
                                                                                                                                                     QUERY PLAN                                                                                                                                                     
--------------------------------------------------------------------------------------------------------------------------------------------------------------------------------------------------------------------------------------------------------------------------------------------------------------------
 Finalize Aggregate
   Output: sum(_hyper_37_73_chunk.cpu)
   ->  Gather
         Output: (PARTIAL sum(_hyper_37_73_chunk.cpu))
         Workers Planned: 4
         ->  Custom Scan (VectorAgg)
               Output: (PARTIAL sum(_hyper_37_73_chunk.cpu))
               Grouping Policy: all compressed batches
               ->  Custom Scan (ColumnarScan) on _timescaledb_internal._hyper_37_73_chunk
                     Output: _hyper_37_73_chunk.cpu
                     ->  Parallel Seq Scan on _timescaledb_internal.compress_hyper_38_74_chunk
                           Output: compress_hyper_38_74_chunk._ts_meta_count, compress_hyper_38_74_chunk.sensor_id, compress_hyper_38_74_chunk._ts_meta_min_1, compress_hyper_38_74_chunk._ts_meta_max_1, compress_hyper_38_74_chunk."time", compress_hyper_38_74_chunk.cpu, compress_hyper_38_74_chunk.temperature
(12 rows)

CREATE INDEX ON f_sensor_data (time, sensor_id);
:explain
SELECT * FROM f_sensor_data WHERE sensor_id > 1000;
                                                                                                                                               QUERY PLAN                                                                                                                                               
--------------------------------------------------------------------------------------------------------------------------------------------------------------------------------------------------------------------------------------------------------------------------------------------------------
 Gather
   Output: _hyper_37_73_chunk."time", _hyper_37_73_chunk.sensor_id, _hyper_37_73_chunk.cpu, _hyper_37_73_chunk.temperature
   Workers Planned: 2
   ->  Custom Scan (ColumnarScan) on _timescaledb_internal._hyper_37_73_chunk
         Output: _hyper_37_73_chunk."time", _hyper_37_73_chunk.sensor_id, _hyper_37_73_chunk.cpu, _hyper_37_73_chunk.temperature
         ->  Parallel Index Scan using compress_hyper_38_74_chunk_sensor_id__ts_meta_min_1__ts_met_idx on _timescaledb_internal.compress_hyper_38_74_chunk
               Output: compress_hyper_38_74_chunk._ts_meta_count, compress_hyper_38_74_chunk.sensor_id, compress_hyper_38_74_chunk._ts_meta_min_1, compress_hyper_38_74_chunk._ts_meta_max_1, compress_hyper_38_74_chunk."time", compress_hyper_38_74_chunk.cpu, compress_hyper_38_74_chunk.temperature
               Index Cond: (compress_hyper_38_74_chunk.sensor_id > 1000)
(8 rows)

RESET enable_parallel_append;
-- Test for partially compressed chunks
INSERT INTO f_sensor_data
SELECT
    time AS time,
    sensor_id,
    100.0,
    36.6
FROM
    generate_series('1980-01-01 00:00'::timestamp, '1980-01-30 12:00', INTERVAL '1 day') AS g1(time),
    generate_series(1700, 1800, 1 ) AS g2(sensor_id)
ORDER BY
    time;
VACUUM ANALYZE f_sensor_data;
:explain
SELECT sum(cpu) FROM f_sensor_data;
                                                                                                                                                        QUERY PLAN                                                                                                                                                        
--------------------------------------------------------------------------------------------------------------------------------------------------------------------------------------------------------------------------------------------------------------------------------------------------------------------------
 Finalize Aggregate
   Output: sum(_hyper_37_73_chunk.cpu)
   ->  Gather
         Output: (PARTIAL sum(_hyper_37_73_chunk.cpu))
         Workers Planned: 4
         ->  Parallel Append
               ->  Custom Scan (VectorAgg)
                     Output: (PARTIAL sum(_hyper_37_73_chunk.cpu))
                     Grouping Policy: all compressed batches
                     ->  Custom Scan (ColumnarScan) on _timescaledb_internal._hyper_37_73_chunk
                           Output: _hyper_37_73_chunk.cpu
                           ->  Parallel Seq Scan on _timescaledb_internal.compress_hyper_38_74_chunk
                                 Output: compress_hyper_38_74_chunk._ts_meta_count, compress_hyper_38_74_chunk.sensor_id, compress_hyper_38_74_chunk._ts_meta_min_1, compress_hyper_38_74_chunk._ts_meta_max_1, compress_hyper_38_74_chunk."time", compress_hyper_38_74_chunk.cpu, compress_hyper_38_74_chunk.temperature
               ->  Partial Aggregate
                     Output: PARTIAL sum(_hyper_37_73_chunk.cpu)
                     ->  Parallel Seq Scan on _timescaledb_internal._hyper_37_73_chunk
                           Output: _hyper_37_73_chunk.cpu
(17 rows)

:explain
SELECT * FROM f_sensor_data WHERE sensor_id > 1000;
                                                                                                                                                  QUERY PLAN                                                                                                                                                  
--------------------------------------------------------------------------------------------------------------------------------------------------------------------------------------------------------------------------------------------------------------------------------------------------------------
 Gather
   Output: _hyper_37_73_chunk."time", _hyper_37_73_chunk.sensor_id, _hyper_37_73_chunk.cpu, _hyper_37_73_chunk.temperature
   Workers Planned: 3
   ->  Parallel Append
         ->  Custom Scan (ColumnarScan) on _timescaledb_internal._hyper_37_73_chunk
               Output: _hyper_37_73_chunk."time", _hyper_37_73_chunk.sensor_id, _hyper_37_73_chunk.cpu, _hyper_37_73_chunk.temperature
               Filter: (_hyper_37_73_chunk.sensor_id > 1000)
               ->  Parallel Index Scan using compress_hyper_38_74_chunk_sensor_id__ts_meta_min_1__ts_met_idx on _timescaledb_internal.compress_hyper_38_74_chunk
                     Output: compress_hyper_38_74_chunk._ts_meta_count, compress_hyper_38_74_chunk.sensor_id, compress_hyper_38_74_chunk._ts_meta_min_1, compress_hyper_38_74_chunk._ts_meta_max_1, compress_hyper_38_74_chunk."time", compress_hyper_38_74_chunk.cpu, compress_hyper_38_74_chunk.temperature
                     Index Cond: (compress_hyper_38_74_chunk.sensor_id > 1000)
         ->  Parallel Seq Scan on _timescaledb_internal._hyper_37_73_chunk
               Output: _hyper_37_73_chunk."time", _hyper_37_73_chunk.sensor_id, _hyper_37_73_chunk.cpu, _hyper_37_73_chunk.temperature
               Filter: (_hyper_37_73_chunk.sensor_id > 1000)
(13 rows)

-- Test non-partial paths below append are not executed multiple times
CREATE TABLE ts_device_table(time INTEGER, device INTEGER, location INTEGER, value INTEGER);
CREATE UNIQUE INDEX device_time_idx on ts_device_table(time, device);
SELECT create_hypertable('ts_device_table', 'time', chunk_time_interval => 1000);
NOTICE:  adding not-null constraint to column "time"
       create_hypertable       
-------------------------------
 (39,public,ts_device_table,t)
(1 row)

INSERT INTO ts_device_table SELECT generate_series(0,999,1), 1, 100, 20;
ALTER TABLE ts_device_table set(timescaledb.compress, timescaledb.compress_segmentby='location', timescaledb.compress_orderby='time');
WARNING:  column "device" should be used for segmenting or ordering
SELECT compress_chunk(i) AS chunk_name FROM show_chunks('ts_device_table') i \gset
VACUUM ANALYZE ts_device_table;
SELECT count(*) FROM ts_device_table;
 count 
-------
  1000
(1 row)

SELECT count(*) FROM :chunk_name;
 count 
-------
  1000
(1 row)

INSERT INTO ts_device_table VALUES (1, 1, 100, 100) ON CONFLICT DO NOTHING;
SELECT count(*) FROM :chunk_name;
 count 
-------
  1000
(1 row)

SET parallel_setup_cost TO '0';
SET parallel_tuple_cost TO '0';
SET min_parallel_table_scan_size TO '8';
SET min_parallel_index_scan_size TO '8';
SET random_page_cost TO '0';
SELECT count(*) FROM :chunk_name;
 count 
-------
  1000
(1 row)

ANALYZE :chunk_name;
SELECT count(*) FROM :chunk_name;
 count 
-------
  1000
(1 row)

-- Test that parallel plans are chosen even if partial and small chunks are involved
RESET min_parallel_index_scan_size;
RESET min_parallel_table_scan_size;
CREATE TABLE ht_metrics_partially_compressed(time timestamptz, device int, value float);
SELECT create_hypertable('ht_metrics_partially_compressed','time',create_default_indexes:=false);
NOTICE:  adding not-null constraint to column "time"
               create_hypertable               
-----------------------------------------------
 (41,public,ht_metrics_partially_compressed,t)
(1 row)

ALTER TABLE ht_metrics_partially_compressed SET (timescaledb.compress, timescaledb.compress_segmentby='device');
NOTICE:  default order by for hypertable "ht_metrics_partially_compressed" is set to ""time" DESC"
INSERT INTO ht_metrics_partially_compressed
SELECT time, device, device * 0.1 FROM
   generate_series('2020-01-01'::timestamptz,'2020-01-02'::timestamptz, INTERVAL '1 m') g(time),
   LATERAL (SELECT generate_series(1,2) AS device) g2;
SELECT compress_chunk(c) FROM show_chunks('ht_metrics_partially_compressed') c;
              compress_chunk              
------------------------------------------
 _timescaledb_internal._hyper_41_77_chunk
 _timescaledb_internal._hyper_41_78_chunk
(2 rows)

INSERT INTO ht_metrics_partially_compressed VALUES ('2020-01-01'::timestamptz, 1, 0.1);
VACUUM ANALYZE ht_metrics_partially_compressed;
:explain
SELECT * FROM ht_metrics_partially_compressed ORDER BY time DESC, device LIMIT 1;
                                                                                                                                   QUERY PLAN                                                                                                                                    
---------------------------------------------------------------------------------------------------------------------------------------------------------------------------------------------------------------------------------------------------------------------------------
 Limit
   Output: ht_metrics_partially_compressed."time", ht_metrics_partially_compressed.device, ht_metrics_partially_compressed.value
   ->  Custom Scan (ChunkAppend) on public.ht_metrics_partially_compressed
         Output: ht_metrics_partially_compressed."time", ht_metrics_partially_compressed.device, ht_metrics_partially_compressed.value
         Order: ht_metrics_partially_compressed."time" DESC, ht_metrics_partially_compressed.device
         Startup Exclusion: false
         Runtime Exclusion: false
         ->  Sort
               Output: _hyper_41_78_chunk."time", _hyper_41_78_chunk.device, _hyper_41_78_chunk.value
               Sort Key: _hyper_41_78_chunk."time" DESC, _hyper_41_78_chunk.device
<<<<<<< HEAD
               ->  Custom Scan (DecompressChunk) on _timescaledb_internal._hyper_41_78_chunk
                     Output: _hyper_41_78_chunk."time", _hyper_41_78_chunk.device, _hyper_41_78_chunk.value
                     ->  Seq Scan on _timescaledb_internal.compress_hyper_42_80_chunk
                           Output: compress_hyper_42_80_chunk._ts_meta_count, compress_hyper_42_80_chunk.device, compress_hyper_42_80_chunk._ts_meta_min_1, compress_hyper_42_80_chunk._ts_meta_max_1, compress_hyper_42_80_chunk."time", compress_hyper_42_80_chunk.value
         ->  Merge Append
               Sort Key: _hyper_41_77_chunk."time" DESC, _hyper_41_77_chunk.device
               ->  Sort
                     Output: _hyper_41_77_chunk."time", _hyper_41_77_chunk.device, _hyper_41_77_chunk.value
                     Sort Key: _hyper_41_77_chunk."time" DESC, _hyper_41_77_chunk.device
                     ->  Custom Scan (DecompressChunk) on _timescaledb_internal._hyper_41_77_chunk
=======
               ->  Parallel Append
                     ->  Custom Scan (ColumnarScan) on _timescaledb_internal._hyper_41_78_chunk
                           Output: _hyper_41_78_chunk."time", _hyper_41_78_chunk.device, _hyper_41_78_chunk.value
                           ->  Parallel Seq Scan on _timescaledb_internal.compress_hyper_42_80_chunk
                                 Output: compress_hyper_42_80_chunk._ts_meta_count, compress_hyper_42_80_chunk.device, compress_hyper_42_80_chunk._ts_meta_min_1, compress_hyper_42_80_chunk._ts_meta_max_1, compress_hyper_42_80_chunk."time", compress_hyper_42_80_chunk.value
                     ->  Custom Scan (ColumnarScan) on _timescaledb_internal._hyper_41_77_chunk
>>>>>>> 423b8baa
                           Output: _hyper_41_77_chunk."time", _hyper_41_77_chunk.device, _hyper_41_77_chunk.value
                           ->  Seq Scan on _timescaledb_internal.compress_hyper_42_79_chunk
                                 Output: compress_hyper_42_79_chunk._ts_meta_count, compress_hyper_42_79_chunk.device, compress_hyper_42_79_chunk._ts_meta_min_1, compress_hyper_42_79_chunk._ts_meta_max_1, compress_hyper_42_79_chunk."time", compress_hyper_42_79_chunk.value
               ->  Sort
                     Output: _hyper_41_77_chunk."time", _hyper_41_77_chunk.device, _hyper_41_77_chunk.value
                     Sort Key: _hyper_41_77_chunk."time" DESC, _hyper_41_77_chunk.device
                     ->  Seq Scan on _timescaledb_internal._hyper_41_77_chunk
                           Output: _hyper_41_77_chunk."time", _hyper_41_77_chunk.device, _hyper_41_77_chunk.value
(28 rows)

-- Test parameter change on rescan
-- issue 6069
CREATE TABLE IF NOT EXISTS i6069 (
	timestamp TIMESTAMP WITHOUT TIME ZONE NOT NULL,
	attr_id SMALLINT NOT NULL,
	number_val DOUBLE PRECISION DEFAULT NULL
);
SELECT table_name FROM create_hypertable(
	'i6069', 'timestamp',
	create_default_indexes => FALSE, if_not_exists => TRUE, chunk_time_interval => INTERVAL '1 day'
);
WARNING:  column type "timestamp without time zone" used for "timestamp" does not follow best practices
 table_name 
------------
 i6069
(1 row)

ALTER TABLE i6069 SET (
  timescaledb.compress,
  timescaledb.compress_segmentby = 'attr_id'
);
NOTICE:  default order by for hypertable "i6069" is set to ""timestamp" DESC"
INSERT INTO i6069 VALUES('2023-07-01', 1, 1),('2023-07-03', 2, 1),('2023-07-05', 3, 1),
	('2023-07-01', 4, 1),('2023-07-03', 5, 1),('2023-07-05', 6, 1),
	('2023-07-01', 7, 1),('2023-07-03', 8, 1),('2023-07-05', 9, 1),
	('2023-07-01', 10, 1),('2023-07-03', 11, 1),('2023-07-05', 12, 1),
	('2023-07-01', 13, 1),('2023-07-03', 14, 1),('2023-07-05', 15, 1),
	('2023-07-01', 16, 1),('2023-07-03', 17, 1),('2023-07-05', 18, 1),
	('2023-07-01', 19, 1),('2023-07-03', 20, 1),('2023-07-05', 21, 1),
	('2023-07-01', 22, 1),('2023-07-03', 23, 1),('2023-07-05', 24, 1),
	('2023-07-01', 25, 1),('2023-07-03', 26, 1),('2023-07-05', 27, 1),
	('2023-07-01', 28, 1),('2023-07-03', 29, 1),('2023-07-05', 30, 1),
	('2023-07-01', 31, 1),('2023-07-03', 32, 1),('2023-07-05', 33, 1),
	('2023-07-01', 34, 1),('2023-07-03', 35, 1),('2023-07-05', 36, 1),
	('2023-07-01', 37, 1),('2023-07-03', 38, 1),('2023-07-05', 39, 1),
	('2023-07-01', 40, 1),('2023-07-03', 41, 1),('2023-07-05', 42, 1),
	('2023-07-01', 43, 1),('2023-07-03', 44, 1),('2023-07-05', 45, 1),
	('2023-07-01', 46, 1),('2023-07-03', 47, 1),('2023-07-05', 48, 1),
	('2023-07-01', 49, 1),('2023-07-03', 50, 1),('2023-07-05', 51, 1),
	('2023-07-01', 52, 1),('2023-07-03', 53, 1),('2023-07-05', 54, 1),
	('2023-07-01', 55, 1),('2023-07-03', 56, 1),('2023-07-05', 57, 1),
	('2023-07-01', 58, 1),('2023-07-03', 59, 1),('2023-07-05', 60, 1),
	('2023-07-01', 61, 1),('2023-07-03', 62, 1),('2023-07-05', 63, 1),
	('2023-07-01', 64, 1),('2023-07-03', 65, 1),('2023-07-05', 66, 1),
	('2023-07-01', 67, 1),('2023-07-03', 68, 1),('2023-07-05', 69, 1),
	('2023-07-01', 70, 1),('2023-07-03', 71, 1),('2023-07-05', 72, 1),
	('2023-07-01', 73, 1),('2023-07-03', 74, 1),('2023-07-05', 75, 1),
	('2023-07-01', 76, 1),('2023-07-03', 77, 1),('2023-07-05', 78, 1),
	('2023-07-01', 79, 1),('2023-07-03', 80, 1),('2023-07-05', 81, 1),
	('2023-07-01', 82, 1),('2023-07-03', 83, 1),('2023-07-05', 84, 1),
	('2023-07-01', 85, 1),('2023-07-03', 86, 1),('2023-07-05', 87, 1),
	('2023-07-01', 88, 1),('2023-07-03', 89, 1),('2023-07-05', 90, 1),
	('2023-07-01', 91, 1),('2023-07-03', 92, 1),('2023-07-05', 93, 1),
	('2023-07-01', 94, 1),('2023-07-03', 95, 1),('2023-07-05', 96, 1),
	('2023-07-01', 97, 1),('2023-07-03', 98, 1),('2023-07-05', 99, 1),
	('2023-07-01', 100, 1),('2023-07-03', 101, 1),('2023-07-05', 102, 1),
	('2023-07-01', 103, 1),('2023-07-03', 104, 1),('2023-07-05', 105, 1),
	('2023-07-01', 106, 1),('2023-07-03', 107, 1),('2023-07-05', 108, 1),
	('2023-07-01', 109, 1),('2023-07-03', 110, 1),('2023-07-05', 111, 1),
	('2023-07-01', 112, 1),('2023-07-03', 113, 1),('2023-07-05', 114, 1),
	('2023-07-01', 115, 1),('2023-07-03', 116, 1),('2023-07-05', 117, 1),
	('2023-07-01', 118, 1),('2023-07-03', 119, 1),('2023-07-05', 120, 1);
SELECT compress_chunk(i, if_not_compressed => true) FROM show_chunks('i6069') i;
              compress_chunk              
------------------------------------------
 _timescaledb_internal._hyper_43_81_chunk
 _timescaledb_internal._hyper_43_82_chunk
 _timescaledb_internal._hyper_43_83_chunk
(3 rows)

VACUUM ANALYZE i6069;
SET enable_indexscan = ON;
SET enable_seqscan = OFF;
:explain
SELECT * FROM ( VALUES(1),(2),(3),(4),(5),(6),(7),(8),(9),(10) ) AS attr_ids(attr_id)
INNER JOIN LATERAL (
  SELECT * FROM i6069
  WHERE i6069.attr_id = attr_ids.attr_id AND
    timestamp > '2023-06-30' AND timestamp < '2023-07-06'
ORDER BY timestamp desc  LIMIT 1 ) a ON true;
                                                                                                                                                         QUERY PLAN                                                                                                                                                          
-----------------------------------------------------------------------------------------------------------------------------------------------------------------------------------------------------------------------------------------------------------------------------------------------------------------------------
 Nested Loop
   Output: "*VALUES*".column1, i6069."timestamp", i6069.attr_id, i6069.number_val
   ->  Values Scan on "*VALUES*"
         Output: "*VALUES*".column1
   ->  Limit
         Output: i6069."timestamp", i6069.attr_id, i6069.number_val
         ->  Custom Scan (ChunkAppend) on public.i6069
               Output: i6069."timestamp", i6069.attr_id, i6069.number_val
               Order: i6069."timestamp" DESC
               Startup Exclusion: false
               Runtime Exclusion: true
               ->  Custom Scan (ColumnarScan) on _timescaledb_internal._hyper_43_83_chunk
                     Output: _hyper_43_83_chunk."timestamp", _hyper_43_83_chunk.attr_id, _hyper_43_83_chunk.number_val
                     Filter: ((_hyper_43_83_chunk."timestamp" > 'Fri Jun 30 00:00:00 2023'::timestamp without time zone) AND (_hyper_43_83_chunk."timestamp" < 'Thu Jul 06 00:00:00 2023'::timestamp without time zone))
                     Batch Sorted Merge: true
                     ->  Sort
                           Output: compress_hyper_44_86_chunk._ts_meta_count, compress_hyper_44_86_chunk.attr_id, compress_hyper_44_86_chunk._ts_meta_min_1, compress_hyper_44_86_chunk._ts_meta_max_1, compress_hyper_44_86_chunk."timestamp", compress_hyper_44_86_chunk.number_val
                           Sort Key: compress_hyper_44_86_chunk._ts_meta_max_1 DESC
                           ->  Index Scan using compress_hyper_44_86_chunk_attr_id__ts_meta_min_1__ts_meta__idx on _timescaledb_internal.compress_hyper_44_86_chunk
                                 Output: compress_hyper_44_86_chunk._ts_meta_count, compress_hyper_44_86_chunk.attr_id, compress_hyper_44_86_chunk._ts_meta_min_1, compress_hyper_44_86_chunk._ts_meta_max_1, compress_hyper_44_86_chunk."timestamp", compress_hyper_44_86_chunk.number_val
                                 Index Cond: ((compress_hyper_44_86_chunk.attr_id = "*VALUES*".column1) AND (compress_hyper_44_86_chunk._ts_meta_min_1 < 'Thu Jul 06 00:00:00 2023'::timestamp without time zone) AND (compress_hyper_44_86_chunk._ts_meta_max_1 > 'Fri Jun 30 00:00:00 2023'::timestamp without time zone))
               ->  Custom Scan (ColumnarScan) on _timescaledb_internal._hyper_43_82_chunk
                     Output: _hyper_43_82_chunk."timestamp", _hyper_43_82_chunk.attr_id, _hyper_43_82_chunk.number_val
                     Filter: ((_hyper_43_82_chunk."timestamp" > 'Fri Jun 30 00:00:00 2023'::timestamp without time zone) AND (_hyper_43_82_chunk."timestamp" < 'Thu Jul 06 00:00:00 2023'::timestamp without time zone))
                     Batch Sorted Merge: true
                     ->  Sort
                           Output: compress_hyper_44_85_chunk._ts_meta_count, compress_hyper_44_85_chunk.attr_id, compress_hyper_44_85_chunk._ts_meta_min_1, compress_hyper_44_85_chunk._ts_meta_max_1, compress_hyper_44_85_chunk."timestamp", compress_hyper_44_85_chunk.number_val
                           Sort Key: compress_hyper_44_85_chunk._ts_meta_max_1 DESC
                           ->  Index Scan using compress_hyper_44_85_chunk_attr_id__ts_meta_min_1__ts_meta__idx on _timescaledb_internal.compress_hyper_44_85_chunk
                                 Output: compress_hyper_44_85_chunk._ts_meta_count, compress_hyper_44_85_chunk.attr_id, compress_hyper_44_85_chunk._ts_meta_min_1, compress_hyper_44_85_chunk._ts_meta_max_1, compress_hyper_44_85_chunk."timestamp", compress_hyper_44_85_chunk.number_val
                                 Index Cond: ((compress_hyper_44_85_chunk.attr_id = "*VALUES*".column1) AND (compress_hyper_44_85_chunk._ts_meta_min_1 < 'Thu Jul 06 00:00:00 2023'::timestamp without time zone) AND (compress_hyper_44_85_chunk._ts_meta_max_1 > 'Fri Jun 30 00:00:00 2023'::timestamp without time zone))
               ->  Custom Scan (ColumnarScan) on _timescaledb_internal._hyper_43_81_chunk
                     Output: _hyper_43_81_chunk."timestamp", _hyper_43_81_chunk.attr_id, _hyper_43_81_chunk.number_val
                     Filter: ((_hyper_43_81_chunk."timestamp" > 'Fri Jun 30 00:00:00 2023'::timestamp without time zone) AND (_hyper_43_81_chunk."timestamp" < 'Thu Jul 06 00:00:00 2023'::timestamp without time zone))
                     Batch Sorted Merge: true
                     ->  Sort
                           Output: compress_hyper_44_84_chunk._ts_meta_count, compress_hyper_44_84_chunk.attr_id, compress_hyper_44_84_chunk._ts_meta_min_1, compress_hyper_44_84_chunk._ts_meta_max_1, compress_hyper_44_84_chunk."timestamp", compress_hyper_44_84_chunk.number_val
                           Sort Key: compress_hyper_44_84_chunk._ts_meta_max_1 DESC
                           ->  Index Scan using compress_hyper_44_84_chunk_attr_id__ts_meta_min_1__ts_meta__idx on _timescaledb_internal.compress_hyper_44_84_chunk
                                 Output: compress_hyper_44_84_chunk._ts_meta_count, compress_hyper_44_84_chunk.attr_id, compress_hyper_44_84_chunk._ts_meta_min_1, compress_hyper_44_84_chunk._ts_meta_max_1, compress_hyper_44_84_chunk."timestamp", compress_hyper_44_84_chunk.number_val
                                 Index Cond: ((compress_hyper_44_84_chunk.attr_id = "*VALUES*".column1) AND (compress_hyper_44_84_chunk._ts_meta_min_1 < 'Thu Jul 06 00:00:00 2023'::timestamp without time zone) AND (compress_hyper_44_84_chunk._ts_meta_max_1 > 'Fri Jun 30 00:00:00 2023'::timestamp without time zone))
(41 rows)

SELECT * FROM ( VALUES(1),(2),(3),(4),(5),(6),(7),(8),(9),(10) ) AS attr_ids(attr_id)
INNER JOIN LATERAL (
  SELECT * FROM i6069
  WHERE i6069.attr_id = attr_ids.attr_id AND
    timestamp > '2023-06-30' AND timestamp < '2023-07-06'
ORDER BY timestamp desc  LIMIT 1 ) a ON true;
 attr_id |        timestamp         | attr_id | number_val 
---------+--------------------------+---------+------------
       1 | Sat Jul 01 00:00:00 2023 |       1 |          1
       2 | Mon Jul 03 00:00:00 2023 |       2 |          1
       3 | Wed Jul 05 00:00:00 2023 |       3 |          1
       4 | Sat Jul 01 00:00:00 2023 |       4 |          1
       5 | Mon Jul 03 00:00:00 2023 |       5 |          1
       6 | Wed Jul 05 00:00:00 2023 |       6 |          1
       7 | Sat Jul 01 00:00:00 2023 |       7 |          1
       8 | Mon Jul 03 00:00:00 2023 |       8 |          1
       9 | Wed Jul 05 00:00:00 2023 |       9 |          1
      10 | Sat Jul 01 00:00:00 2023 |      10 |          1
(10 rows)

RESET enable_indexscan;
RESET enable_seqscan;
-- When all chunks are compressed and a limit query is performed, only the needed
-- chunks should be accessed
CREATE TABLE sensor_data_compressed (
time timestamptz not null,
sensor_id integer not null,
cpu double precision null,
temperature double precision null);
SELECT FROM create_hypertable('sensor_data_compressed', 'time');
--
(1 row)

INSERT INTO sensor_data_compressed (time, sensor_id, cpu, temperature)
   VALUES
   ('1980-01-02 00:00:00-00', 1, 3, 12.0),
   ('1980-01-03 00:00:00-00', 3, 4, 15.0),
   ('1980-02-04 00:00:00-00', 1, 2, 17.0),
   ('1980-02-05 00:00:00-00', 3, 6, 11.0),
   ('1980-03-06 00:00:00-00', 1, 8, 13.0),
   ('1980-03-07 00:00:00-00', 3, 4, 4.0),
   ('1980-04-08 00:00:00-00', 1, 2, 1.0),
   ('1980-04-03 00:00:00-00', 3, 5, 33.0),
   ('1980-05-02 00:00:00-00', 1, 8, 41.0),
   ('1980-05-03 00:00:00-00', 3, 4, 22.0),
   ('1980-06-02 00:00:00-00', 1, 1, 45.0),
   ('1980-06-03 00:00:00-00', 3, 3, 44.0);
ALTER TABLE sensor_data_compressed SET (timescaledb.compress, timescaledb.compress_segmentby='sensor_id', timescaledb.compress_orderby = 'time DESC');
-- Increase work_mem slightly so that the batch sorted merge plan is not disabled.
SET work_mem = '16MB';
-- Compress three of the chunks
SELECT compress_chunk(ch) FROM show_chunks('sensor_data_compressed') ch LIMIT 3;
              compress_chunk              
------------------------------------------
 _timescaledb_internal._hyper_45_87_chunk
 _timescaledb_internal._hyper_45_88_chunk
 _timescaledb_internal._hyper_45_89_chunk
(3 rows)

VACUUM ANALYZE sensor_data_compressed;
SELECT * FROM sensor_data_compressed ORDER BY time DESC LIMIT 5;
             time             | sensor_id | cpu | temperature 
------------------------------+-----------+-----+-------------
 Mon Jun 02 17:00:00 1980 PDT |         3 |   3 |          44
 Sun Jun 01 17:00:00 1980 PDT |         1 |   1 |          45
 Fri May 02 17:00:00 1980 PDT |         3 |   4 |          22
 Thu May 01 17:00:00 1980 PDT |         1 |   8 |          41
 Mon Apr 07 16:00:00 1980 PST |         1 |   2 |           1
(5 rows)

-- Only the first chunks should be accessed (batch sorted merge is enabled)
:PREFIX
SELECT * FROM sensor_data_compressed ORDER BY time DESC LIMIT 5;
                                                                                                                                                     QUERY PLAN                                                                                                                                                     
--------------------------------------------------------------------------------------------------------------------------------------------------------------------------------------------------------------------------------------------------------------------------------------------------------------------
 Limit (actual rows=5 loops=1)
   Output: sensor_data_compressed."time", sensor_data_compressed.sensor_id, sensor_data_compressed.cpu, sensor_data_compressed.temperature
   ->  Custom Scan (ChunkAppend) on public.sensor_data_compressed (actual rows=5 loops=1)
         Output: sensor_data_compressed."time", sensor_data_compressed.sensor_id, sensor_data_compressed.cpu, sensor_data_compressed.temperature
         Order: sensor_data_compressed."time" DESC
         Startup Exclusion: false
         Runtime Exclusion: false
         ->  Index Scan using _hyper_45_93_chunk_sensor_data_compressed_time_idx on _timescaledb_internal._hyper_45_93_chunk (actual rows=2 loops=1)
               Output: _hyper_45_93_chunk."time", _hyper_45_93_chunk.sensor_id, _hyper_45_93_chunk.cpu, _hyper_45_93_chunk.temperature
         ->  Index Scan using _hyper_45_92_chunk_sensor_data_compressed_time_idx on _timescaledb_internal._hyper_45_92_chunk (actual rows=2 loops=1)
               Output: _hyper_45_92_chunk."time", _hyper_45_92_chunk.sensor_id, _hyper_45_92_chunk.cpu, _hyper_45_92_chunk.temperature
         ->  Index Scan using _hyper_45_91_chunk_sensor_data_compressed_time_idx on _timescaledb_internal._hyper_45_91_chunk (actual rows=1 loops=1)
               Output: _hyper_45_91_chunk."time", _hyper_45_91_chunk.sensor_id, _hyper_45_91_chunk.cpu, _hyper_45_91_chunk.temperature
         ->  Index Scan using _hyper_45_90_chunk_sensor_data_compressed_time_idx on _timescaledb_internal._hyper_45_90_chunk (never executed)
               Output: _hyper_45_90_chunk."time", _hyper_45_90_chunk.sensor_id, _hyper_45_90_chunk.cpu, _hyper_45_90_chunk.temperature
         ->  Custom Scan (ColumnarScan) on _timescaledb_internal._hyper_45_89_chunk (never executed)
               Output: _hyper_45_89_chunk."time", _hyper_45_89_chunk.sensor_id, _hyper_45_89_chunk.cpu, _hyper_45_89_chunk.temperature
               Batch Sorted Merge: true
               Bulk Decompression: false
               ->  Sort (never executed)
                     Output: compress_hyper_46_96_chunk._ts_meta_count, compress_hyper_46_96_chunk.sensor_id, compress_hyper_46_96_chunk._ts_meta_min_1, compress_hyper_46_96_chunk._ts_meta_max_1, compress_hyper_46_96_chunk."time", compress_hyper_46_96_chunk.cpu, compress_hyper_46_96_chunk.temperature
                     Sort Key: compress_hyper_46_96_chunk._ts_meta_max_1 DESC
                     ->  Seq Scan on _timescaledb_internal.compress_hyper_46_96_chunk (never executed)
                           Output: compress_hyper_46_96_chunk._ts_meta_count, compress_hyper_46_96_chunk.sensor_id, compress_hyper_46_96_chunk._ts_meta_min_1, compress_hyper_46_96_chunk._ts_meta_max_1, compress_hyper_46_96_chunk."time", compress_hyper_46_96_chunk.cpu, compress_hyper_46_96_chunk.temperature
         ->  Custom Scan (ColumnarScan) on _timescaledb_internal._hyper_45_88_chunk (never executed)
               Output: _hyper_45_88_chunk."time", _hyper_45_88_chunk.sensor_id, _hyper_45_88_chunk.cpu, _hyper_45_88_chunk.temperature
               Batch Sorted Merge: true
               Bulk Decompression: false
               ->  Sort (never executed)
                     Output: compress_hyper_46_95_chunk._ts_meta_count, compress_hyper_46_95_chunk.sensor_id, compress_hyper_46_95_chunk._ts_meta_min_1, compress_hyper_46_95_chunk._ts_meta_max_1, compress_hyper_46_95_chunk."time", compress_hyper_46_95_chunk.cpu, compress_hyper_46_95_chunk.temperature
                     Sort Key: compress_hyper_46_95_chunk._ts_meta_max_1 DESC
                     ->  Seq Scan on _timescaledb_internal.compress_hyper_46_95_chunk (never executed)
                           Output: compress_hyper_46_95_chunk._ts_meta_count, compress_hyper_46_95_chunk.sensor_id, compress_hyper_46_95_chunk._ts_meta_min_1, compress_hyper_46_95_chunk._ts_meta_max_1, compress_hyper_46_95_chunk."time", compress_hyper_46_95_chunk.cpu, compress_hyper_46_95_chunk.temperature
         ->  Custom Scan (ColumnarScan) on _timescaledb_internal._hyper_45_87_chunk (never executed)
               Output: _hyper_45_87_chunk."time", _hyper_45_87_chunk.sensor_id, _hyper_45_87_chunk.cpu, _hyper_45_87_chunk.temperature
               Batch Sorted Merge: true
               Bulk Decompression: false
               ->  Sort (never executed)
                     Output: compress_hyper_46_94_chunk._ts_meta_count, compress_hyper_46_94_chunk.sensor_id, compress_hyper_46_94_chunk._ts_meta_min_1, compress_hyper_46_94_chunk._ts_meta_max_1, compress_hyper_46_94_chunk."time", compress_hyper_46_94_chunk.cpu, compress_hyper_46_94_chunk.temperature
                     Sort Key: compress_hyper_46_94_chunk._ts_meta_max_1 DESC
                     ->  Seq Scan on _timescaledb_internal.compress_hyper_46_94_chunk (never executed)
                           Output: compress_hyper_46_94_chunk._ts_meta_count, compress_hyper_46_94_chunk.sensor_id, compress_hyper_46_94_chunk._ts_meta_min_1, compress_hyper_46_94_chunk._ts_meta_max_1, compress_hyper_46_94_chunk."time", compress_hyper_46_94_chunk.cpu, compress_hyper_46_94_chunk.temperature
(42 rows)

-- Only the first chunks should be accessed (batch sorted merge is disabled)
SET timescaledb.enable_decompression_sorted_merge = FALSE;
:PREFIX
SELECT * FROM sensor_data_compressed ORDER BY time DESC LIMIT 5;
                                                                                                                                                     QUERY PLAN                                                                                                                                                     
--------------------------------------------------------------------------------------------------------------------------------------------------------------------------------------------------------------------------------------------------------------------------------------------------------------------
 Limit (actual rows=5 loops=1)
   Output: sensor_data_compressed."time", sensor_data_compressed.sensor_id, sensor_data_compressed.cpu, sensor_data_compressed.temperature
   ->  Custom Scan (ChunkAppend) on public.sensor_data_compressed (actual rows=5 loops=1)
         Output: sensor_data_compressed."time", sensor_data_compressed.sensor_id, sensor_data_compressed.cpu, sensor_data_compressed.temperature
         Order: sensor_data_compressed."time" DESC
         Startup Exclusion: false
         Runtime Exclusion: false
         ->  Index Scan using _hyper_45_93_chunk_sensor_data_compressed_time_idx on _timescaledb_internal._hyper_45_93_chunk (actual rows=2 loops=1)
               Output: _hyper_45_93_chunk."time", _hyper_45_93_chunk.sensor_id, _hyper_45_93_chunk.cpu, _hyper_45_93_chunk.temperature
         ->  Index Scan using _hyper_45_92_chunk_sensor_data_compressed_time_idx on _timescaledb_internal._hyper_45_92_chunk (actual rows=2 loops=1)
               Output: _hyper_45_92_chunk."time", _hyper_45_92_chunk.sensor_id, _hyper_45_92_chunk.cpu, _hyper_45_92_chunk.temperature
         ->  Index Scan using _hyper_45_91_chunk_sensor_data_compressed_time_idx on _timescaledb_internal._hyper_45_91_chunk (actual rows=1 loops=1)
               Output: _hyper_45_91_chunk."time", _hyper_45_91_chunk.sensor_id, _hyper_45_91_chunk.cpu, _hyper_45_91_chunk.temperature
         ->  Index Scan using _hyper_45_90_chunk_sensor_data_compressed_time_idx on _timescaledb_internal._hyper_45_90_chunk (never executed)
               Output: _hyper_45_90_chunk."time", _hyper_45_90_chunk.sensor_id, _hyper_45_90_chunk.cpu, _hyper_45_90_chunk.temperature
         ->  Sort (never executed)
               Output: _hyper_45_89_chunk."time", _hyper_45_89_chunk.sensor_id, _hyper_45_89_chunk.cpu, _hyper_45_89_chunk.temperature
               Sort Key: _hyper_45_89_chunk."time" DESC
               ->  Custom Scan (ColumnarScan) on _timescaledb_internal._hyper_45_89_chunk (never executed)
                     Output: _hyper_45_89_chunk."time", _hyper_45_89_chunk.sensor_id, _hyper_45_89_chunk.cpu, _hyper_45_89_chunk.temperature
                     Bulk Decompression: true
                     ->  Seq Scan on _timescaledb_internal.compress_hyper_46_96_chunk (never executed)
                           Output: compress_hyper_46_96_chunk._ts_meta_count, compress_hyper_46_96_chunk.sensor_id, compress_hyper_46_96_chunk._ts_meta_min_1, compress_hyper_46_96_chunk._ts_meta_max_1, compress_hyper_46_96_chunk."time", compress_hyper_46_96_chunk.cpu, compress_hyper_46_96_chunk.temperature
         ->  Sort (never executed)
               Output: _hyper_45_88_chunk."time", _hyper_45_88_chunk.sensor_id, _hyper_45_88_chunk.cpu, _hyper_45_88_chunk.temperature
               Sort Key: _hyper_45_88_chunk."time" DESC
               ->  Custom Scan (ColumnarScan) on _timescaledb_internal._hyper_45_88_chunk (never executed)
                     Output: _hyper_45_88_chunk."time", _hyper_45_88_chunk.sensor_id, _hyper_45_88_chunk.cpu, _hyper_45_88_chunk.temperature
                     Bulk Decompression: true
                     ->  Seq Scan on _timescaledb_internal.compress_hyper_46_95_chunk (never executed)
                           Output: compress_hyper_46_95_chunk._ts_meta_count, compress_hyper_46_95_chunk.sensor_id, compress_hyper_46_95_chunk._ts_meta_min_1, compress_hyper_46_95_chunk._ts_meta_max_1, compress_hyper_46_95_chunk."time", compress_hyper_46_95_chunk.cpu, compress_hyper_46_95_chunk.temperature
         ->  Sort (never executed)
               Output: _hyper_45_87_chunk."time", _hyper_45_87_chunk.sensor_id, _hyper_45_87_chunk.cpu, _hyper_45_87_chunk.temperature
               Sort Key: _hyper_45_87_chunk."time" DESC
               ->  Custom Scan (ColumnarScan) on _timescaledb_internal._hyper_45_87_chunk (never executed)
                     Output: _hyper_45_87_chunk."time", _hyper_45_87_chunk.sensor_id, _hyper_45_87_chunk.cpu, _hyper_45_87_chunk.temperature
                     Bulk Decompression: true
                     ->  Seq Scan on _timescaledb_internal.compress_hyper_46_94_chunk (never executed)
                           Output: compress_hyper_46_94_chunk._ts_meta_count, compress_hyper_46_94_chunk.sensor_id, compress_hyper_46_94_chunk._ts_meta_min_1, compress_hyper_46_94_chunk._ts_meta_max_1, compress_hyper_46_94_chunk."time", compress_hyper_46_94_chunk.cpu, compress_hyper_46_94_chunk.temperature
(39 rows)

RESET timescaledb.enable_decompression_sorted_merge;
-- Compress the remaining chunks
SELECT compress_chunk(ch, if_not_compressed => true) FROM show_chunks('sensor_data_compressed') ch;
NOTICE:  chunk "_hyper_45_87_chunk" is already converted to columnstore
NOTICE:  chunk "_hyper_45_88_chunk" is already converted to columnstore
NOTICE:  chunk "_hyper_45_89_chunk" is already converted to columnstore
              compress_chunk              
------------------------------------------
 _timescaledb_internal._hyper_45_87_chunk
 _timescaledb_internal._hyper_45_88_chunk
 _timescaledb_internal._hyper_45_89_chunk
 _timescaledb_internal._hyper_45_90_chunk
 _timescaledb_internal._hyper_45_91_chunk
 _timescaledb_internal._hyper_45_92_chunk
 _timescaledb_internal._hyper_45_93_chunk
(7 rows)

VACUUM ANALYZE sensor_data_compressed;
SELECT * FROM sensor_data_compressed ORDER BY time DESC LIMIT 5;
             time             | sensor_id | cpu | temperature 
------------------------------+-----------+-----+-------------
 Mon Jun 02 17:00:00 1980 PDT |         3 |   3 |          44
 Sun Jun 01 17:00:00 1980 PDT |         1 |   1 |          45
 Fri May 02 17:00:00 1980 PDT |         3 |   4 |          22
 Thu May 01 17:00:00 1980 PDT |         1 |   8 |          41
 Mon Apr 07 16:00:00 1980 PST |         1 |   2 |           1
(5 rows)

-- Only the first chunks should be accessed (batch sorted merge is enabled)
:PREFIX
SELECT * FROM sensor_data_compressed ORDER BY time DESC LIMIT 5;
                                                                                                                                                        QUERY PLAN                                                                                                                                                         
---------------------------------------------------------------------------------------------------------------------------------------------------------------------------------------------------------------------------------------------------------------------------------------------------------------------------
 Limit (actual rows=5 loops=1)
   Output: sensor_data_compressed."time", sensor_data_compressed.sensor_id, sensor_data_compressed.cpu, sensor_data_compressed.temperature
   ->  Custom Scan (ChunkAppend) on public.sensor_data_compressed (actual rows=5 loops=1)
         Output: sensor_data_compressed."time", sensor_data_compressed.sensor_id, sensor_data_compressed.cpu, sensor_data_compressed.temperature
         Order: sensor_data_compressed."time" DESC
         Startup Exclusion: false
         Runtime Exclusion: false
         ->  Custom Scan (ColumnarScan) on _timescaledb_internal._hyper_45_93_chunk (actual rows=2 loops=1)
               Output: _hyper_45_93_chunk."time", _hyper_45_93_chunk.sensor_id, _hyper_45_93_chunk.cpu, _hyper_45_93_chunk.temperature
               Batch Sorted Merge: true
               Bulk Decompression: false
               ->  Sort (actual rows=2 loops=1)
                     Output: compress_hyper_46_100_chunk._ts_meta_count, compress_hyper_46_100_chunk.sensor_id, compress_hyper_46_100_chunk._ts_meta_min_1, compress_hyper_46_100_chunk._ts_meta_max_1, compress_hyper_46_100_chunk."time", compress_hyper_46_100_chunk.cpu, compress_hyper_46_100_chunk.temperature
                     Sort Key: compress_hyper_46_100_chunk._ts_meta_max_1 DESC
                     Sort Method: quicksort 
                     ->  Seq Scan on _timescaledb_internal.compress_hyper_46_100_chunk (actual rows=2 loops=1)
                           Output: compress_hyper_46_100_chunk._ts_meta_count, compress_hyper_46_100_chunk.sensor_id, compress_hyper_46_100_chunk._ts_meta_min_1, compress_hyper_46_100_chunk._ts_meta_max_1, compress_hyper_46_100_chunk."time", compress_hyper_46_100_chunk.cpu, compress_hyper_46_100_chunk.temperature
         ->  Custom Scan (ColumnarScan) on _timescaledb_internal._hyper_45_92_chunk (actual rows=2 loops=1)
               Output: _hyper_45_92_chunk."time", _hyper_45_92_chunk.sensor_id, _hyper_45_92_chunk.cpu, _hyper_45_92_chunk.temperature
               Batch Sorted Merge: true
               Bulk Decompression: false
               ->  Sort (actual rows=2 loops=1)
                     Output: compress_hyper_46_99_chunk._ts_meta_count, compress_hyper_46_99_chunk.sensor_id, compress_hyper_46_99_chunk._ts_meta_min_1, compress_hyper_46_99_chunk._ts_meta_max_1, compress_hyper_46_99_chunk."time", compress_hyper_46_99_chunk.cpu, compress_hyper_46_99_chunk.temperature
                     Sort Key: compress_hyper_46_99_chunk._ts_meta_max_1 DESC
                     Sort Method: quicksort 
                     ->  Seq Scan on _timescaledb_internal.compress_hyper_46_99_chunk (actual rows=2 loops=1)
                           Output: compress_hyper_46_99_chunk._ts_meta_count, compress_hyper_46_99_chunk.sensor_id, compress_hyper_46_99_chunk._ts_meta_min_1, compress_hyper_46_99_chunk._ts_meta_max_1, compress_hyper_46_99_chunk."time", compress_hyper_46_99_chunk.cpu, compress_hyper_46_99_chunk.temperature
         ->  Custom Scan (ColumnarScan) on _timescaledb_internal._hyper_45_91_chunk (actual rows=1 loops=1)
               Output: _hyper_45_91_chunk."time", _hyper_45_91_chunk.sensor_id, _hyper_45_91_chunk.cpu, _hyper_45_91_chunk.temperature
               Batch Sorted Merge: true
               Bulk Decompression: false
               ->  Sort (actual rows=2 loops=1)
                     Output: compress_hyper_46_98_chunk._ts_meta_count, compress_hyper_46_98_chunk.sensor_id, compress_hyper_46_98_chunk._ts_meta_min_1, compress_hyper_46_98_chunk._ts_meta_max_1, compress_hyper_46_98_chunk."time", compress_hyper_46_98_chunk.cpu, compress_hyper_46_98_chunk.temperature
                     Sort Key: compress_hyper_46_98_chunk._ts_meta_max_1 DESC
                     Sort Method: quicksort 
                     ->  Seq Scan on _timescaledb_internal.compress_hyper_46_98_chunk (actual rows=2 loops=1)
                           Output: compress_hyper_46_98_chunk._ts_meta_count, compress_hyper_46_98_chunk.sensor_id, compress_hyper_46_98_chunk._ts_meta_min_1, compress_hyper_46_98_chunk._ts_meta_max_1, compress_hyper_46_98_chunk."time", compress_hyper_46_98_chunk.cpu, compress_hyper_46_98_chunk.temperature
         ->  Custom Scan (ColumnarScan) on _timescaledb_internal._hyper_45_90_chunk (never executed)
               Output: _hyper_45_90_chunk."time", _hyper_45_90_chunk.sensor_id, _hyper_45_90_chunk.cpu, _hyper_45_90_chunk.temperature
               Batch Sorted Merge: true
               Bulk Decompression: false
               ->  Sort (never executed)
                     Output: compress_hyper_46_97_chunk._ts_meta_count, compress_hyper_46_97_chunk.sensor_id, compress_hyper_46_97_chunk._ts_meta_min_1, compress_hyper_46_97_chunk._ts_meta_max_1, compress_hyper_46_97_chunk."time", compress_hyper_46_97_chunk.cpu, compress_hyper_46_97_chunk.temperature
                     Sort Key: compress_hyper_46_97_chunk._ts_meta_max_1 DESC
                     ->  Seq Scan on _timescaledb_internal.compress_hyper_46_97_chunk (never executed)
                           Output: compress_hyper_46_97_chunk._ts_meta_count, compress_hyper_46_97_chunk.sensor_id, compress_hyper_46_97_chunk._ts_meta_min_1, compress_hyper_46_97_chunk._ts_meta_max_1, compress_hyper_46_97_chunk."time", compress_hyper_46_97_chunk.cpu, compress_hyper_46_97_chunk.temperature
         ->  Custom Scan (ColumnarScan) on _timescaledb_internal._hyper_45_89_chunk (never executed)
               Output: _hyper_45_89_chunk."time", _hyper_45_89_chunk.sensor_id, _hyper_45_89_chunk.cpu, _hyper_45_89_chunk.temperature
               Batch Sorted Merge: true
               Bulk Decompression: false
               ->  Sort (never executed)
                     Output: compress_hyper_46_96_chunk._ts_meta_count, compress_hyper_46_96_chunk.sensor_id, compress_hyper_46_96_chunk._ts_meta_min_1, compress_hyper_46_96_chunk._ts_meta_max_1, compress_hyper_46_96_chunk."time", compress_hyper_46_96_chunk.cpu, compress_hyper_46_96_chunk.temperature
                     Sort Key: compress_hyper_46_96_chunk._ts_meta_max_1 DESC
                     ->  Seq Scan on _timescaledb_internal.compress_hyper_46_96_chunk (never executed)
                           Output: compress_hyper_46_96_chunk._ts_meta_count, compress_hyper_46_96_chunk.sensor_id, compress_hyper_46_96_chunk._ts_meta_min_1, compress_hyper_46_96_chunk._ts_meta_max_1, compress_hyper_46_96_chunk."time", compress_hyper_46_96_chunk.cpu, compress_hyper_46_96_chunk.temperature
         ->  Custom Scan (ColumnarScan) on _timescaledb_internal._hyper_45_88_chunk (never executed)
               Output: _hyper_45_88_chunk."time", _hyper_45_88_chunk.sensor_id, _hyper_45_88_chunk.cpu, _hyper_45_88_chunk.temperature
               Batch Sorted Merge: true
               Bulk Decompression: false
               ->  Sort (never executed)
                     Output: compress_hyper_46_95_chunk._ts_meta_count, compress_hyper_46_95_chunk.sensor_id, compress_hyper_46_95_chunk._ts_meta_min_1, compress_hyper_46_95_chunk._ts_meta_max_1, compress_hyper_46_95_chunk."time", compress_hyper_46_95_chunk.cpu, compress_hyper_46_95_chunk.temperature
                     Sort Key: compress_hyper_46_95_chunk._ts_meta_max_1 DESC
                     ->  Seq Scan on _timescaledb_internal.compress_hyper_46_95_chunk (never executed)
                           Output: compress_hyper_46_95_chunk._ts_meta_count, compress_hyper_46_95_chunk.sensor_id, compress_hyper_46_95_chunk._ts_meta_min_1, compress_hyper_46_95_chunk._ts_meta_max_1, compress_hyper_46_95_chunk."time", compress_hyper_46_95_chunk.cpu, compress_hyper_46_95_chunk.temperature
         ->  Custom Scan (ColumnarScan) on _timescaledb_internal._hyper_45_87_chunk (never executed)
               Output: _hyper_45_87_chunk."time", _hyper_45_87_chunk.sensor_id, _hyper_45_87_chunk.cpu, _hyper_45_87_chunk.temperature
               Batch Sorted Merge: true
               Bulk Decompression: false
               ->  Sort (never executed)
                     Output: compress_hyper_46_94_chunk._ts_meta_count, compress_hyper_46_94_chunk.sensor_id, compress_hyper_46_94_chunk._ts_meta_min_1, compress_hyper_46_94_chunk._ts_meta_max_1, compress_hyper_46_94_chunk."time", compress_hyper_46_94_chunk.cpu, compress_hyper_46_94_chunk.temperature
                     Sort Key: compress_hyper_46_94_chunk._ts_meta_max_1 DESC
                     ->  Seq Scan on _timescaledb_internal.compress_hyper_46_94_chunk (never executed)
                           Output: compress_hyper_46_94_chunk._ts_meta_count, compress_hyper_46_94_chunk.sensor_id, compress_hyper_46_94_chunk._ts_meta_min_1, compress_hyper_46_94_chunk._ts_meta_max_1, compress_hyper_46_94_chunk."time", compress_hyper_46_94_chunk.cpu, compress_hyper_46_94_chunk.temperature
(73 rows)

-- Only the first chunks should be accessed (batch sorted merge is disabled)
SET timescaledb.enable_decompression_sorted_merge = FALSE;
:PREFIX
SELECT * FROM sensor_data_compressed ORDER BY time DESC LIMIT 5;
                                                                                                                                                        QUERY PLAN                                                                                                                                                         
---------------------------------------------------------------------------------------------------------------------------------------------------------------------------------------------------------------------------------------------------------------------------------------------------------------------------
 Limit (actual rows=5 loops=1)
   Output: sensor_data_compressed."time", sensor_data_compressed.sensor_id, sensor_data_compressed.cpu, sensor_data_compressed.temperature
   ->  Custom Scan (ChunkAppend) on public.sensor_data_compressed (actual rows=5 loops=1)
         Output: sensor_data_compressed."time", sensor_data_compressed.sensor_id, sensor_data_compressed.cpu, sensor_data_compressed.temperature
         Order: sensor_data_compressed."time" DESC
         Startup Exclusion: false
         Runtime Exclusion: false
         ->  Sort (actual rows=2 loops=1)
               Output: _hyper_45_93_chunk."time", _hyper_45_93_chunk.sensor_id, _hyper_45_93_chunk.cpu, _hyper_45_93_chunk.temperature
               Sort Key: _hyper_45_93_chunk."time" DESC
               Sort Method: quicksort 
               ->  Custom Scan (ColumnarScan) on _timescaledb_internal._hyper_45_93_chunk (actual rows=2 loops=1)
                     Output: _hyper_45_93_chunk."time", _hyper_45_93_chunk.sensor_id, _hyper_45_93_chunk.cpu, _hyper_45_93_chunk.temperature
                     Bulk Decompression: true
                     ->  Seq Scan on _timescaledb_internal.compress_hyper_46_100_chunk (actual rows=2 loops=1)
                           Output: compress_hyper_46_100_chunk._ts_meta_count, compress_hyper_46_100_chunk.sensor_id, compress_hyper_46_100_chunk._ts_meta_min_1, compress_hyper_46_100_chunk._ts_meta_max_1, compress_hyper_46_100_chunk."time", compress_hyper_46_100_chunk.cpu, compress_hyper_46_100_chunk.temperature
         ->  Sort (actual rows=2 loops=1)
               Output: _hyper_45_92_chunk."time", _hyper_45_92_chunk.sensor_id, _hyper_45_92_chunk.cpu, _hyper_45_92_chunk.temperature
               Sort Key: _hyper_45_92_chunk."time" DESC
               Sort Method: quicksort 
               ->  Custom Scan (ColumnarScan) on _timescaledb_internal._hyper_45_92_chunk (actual rows=2 loops=1)
                     Output: _hyper_45_92_chunk."time", _hyper_45_92_chunk.sensor_id, _hyper_45_92_chunk.cpu, _hyper_45_92_chunk.temperature
                     Bulk Decompression: true
                     ->  Seq Scan on _timescaledb_internal.compress_hyper_46_99_chunk (actual rows=2 loops=1)
                           Output: compress_hyper_46_99_chunk._ts_meta_count, compress_hyper_46_99_chunk.sensor_id, compress_hyper_46_99_chunk._ts_meta_min_1, compress_hyper_46_99_chunk._ts_meta_max_1, compress_hyper_46_99_chunk."time", compress_hyper_46_99_chunk.cpu, compress_hyper_46_99_chunk.temperature
         ->  Sort (actual rows=1 loops=1)
               Output: _hyper_45_91_chunk."time", _hyper_45_91_chunk.sensor_id, _hyper_45_91_chunk.cpu, _hyper_45_91_chunk.temperature
               Sort Key: _hyper_45_91_chunk."time" DESC
               Sort Method: quicksort 
               ->  Custom Scan (ColumnarScan) on _timescaledb_internal._hyper_45_91_chunk (actual rows=2 loops=1)
                     Output: _hyper_45_91_chunk."time", _hyper_45_91_chunk.sensor_id, _hyper_45_91_chunk.cpu, _hyper_45_91_chunk.temperature
                     Bulk Decompression: true
                     ->  Seq Scan on _timescaledb_internal.compress_hyper_46_98_chunk (actual rows=2 loops=1)
                           Output: compress_hyper_46_98_chunk._ts_meta_count, compress_hyper_46_98_chunk.sensor_id, compress_hyper_46_98_chunk._ts_meta_min_1, compress_hyper_46_98_chunk._ts_meta_max_1, compress_hyper_46_98_chunk."time", compress_hyper_46_98_chunk.cpu, compress_hyper_46_98_chunk.temperature
         ->  Sort (never executed)
               Output: _hyper_45_90_chunk."time", _hyper_45_90_chunk.sensor_id, _hyper_45_90_chunk.cpu, _hyper_45_90_chunk.temperature
               Sort Key: _hyper_45_90_chunk."time" DESC
               ->  Custom Scan (ColumnarScan) on _timescaledb_internal._hyper_45_90_chunk (never executed)
                     Output: _hyper_45_90_chunk."time", _hyper_45_90_chunk.sensor_id, _hyper_45_90_chunk.cpu, _hyper_45_90_chunk.temperature
                     Bulk Decompression: true
                     ->  Seq Scan on _timescaledb_internal.compress_hyper_46_97_chunk (never executed)
                           Output: compress_hyper_46_97_chunk._ts_meta_count, compress_hyper_46_97_chunk.sensor_id, compress_hyper_46_97_chunk._ts_meta_min_1, compress_hyper_46_97_chunk._ts_meta_max_1, compress_hyper_46_97_chunk."time", compress_hyper_46_97_chunk.cpu, compress_hyper_46_97_chunk.temperature
         ->  Sort (never executed)
               Output: _hyper_45_89_chunk."time", _hyper_45_89_chunk.sensor_id, _hyper_45_89_chunk.cpu, _hyper_45_89_chunk.temperature
               Sort Key: _hyper_45_89_chunk."time" DESC
               ->  Custom Scan (ColumnarScan) on _timescaledb_internal._hyper_45_89_chunk (never executed)
                     Output: _hyper_45_89_chunk."time", _hyper_45_89_chunk.sensor_id, _hyper_45_89_chunk.cpu, _hyper_45_89_chunk.temperature
                     Bulk Decompression: true
                     ->  Seq Scan on _timescaledb_internal.compress_hyper_46_96_chunk (never executed)
                           Output: compress_hyper_46_96_chunk._ts_meta_count, compress_hyper_46_96_chunk.sensor_id, compress_hyper_46_96_chunk._ts_meta_min_1, compress_hyper_46_96_chunk._ts_meta_max_1, compress_hyper_46_96_chunk."time", compress_hyper_46_96_chunk.cpu, compress_hyper_46_96_chunk.temperature
         ->  Sort (never executed)
               Output: _hyper_45_88_chunk."time", _hyper_45_88_chunk.sensor_id, _hyper_45_88_chunk.cpu, _hyper_45_88_chunk.temperature
               Sort Key: _hyper_45_88_chunk."time" DESC
               ->  Custom Scan (ColumnarScan) on _timescaledb_internal._hyper_45_88_chunk (never executed)
                     Output: _hyper_45_88_chunk."time", _hyper_45_88_chunk.sensor_id, _hyper_45_88_chunk.cpu, _hyper_45_88_chunk.temperature
                     Bulk Decompression: true
                     ->  Seq Scan on _timescaledb_internal.compress_hyper_46_95_chunk (never executed)
                           Output: compress_hyper_46_95_chunk._ts_meta_count, compress_hyper_46_95_chunk.sensor_id, compress_hyper_46_95_chunk._ts_meta_min_1, compress_hyper_46_95_chunk._ts_meta_max_1, compress_hyper_46_95_chunk."time", compress_hyper_46_95_chunk.cpu, compress_hyper_46_95_chunk.temperature
         ->  Sort (never executed)
               Output: _hyper_45_87_chunk."time", _hyper_45_87_chunk.sensor_id, _hyper_45_87_chunk.cpu, _hyper_45_87_chunk.temperature
               Sort Key: _hyper_45_87_chunk."time" DESC
               ->  Custom Scan (ColumnarScan) on _timescaledb_internal._hyper_45_87_chunk (never executed)
                     Output: _hyper_45_87_chunk."time", _hyper_45_87_chunk.sensor_id, _hyper_45_87_chunk.cpu, _hyper_45_87_chunk.temperature
                     Bulk Decompression: true
                     ->  Seq Scan on _timescaledb_internal.compress_hyper_46_94_chunk (never executed)
                           Output: compress_hyper_46_94_chunk._ts_meta_count, compress_hyper_46_94_chunk.sensor_id, compress_hyper_46_94_chunk._ts_meta_min_1, compress_hyper_46_94_chunk._ts_meta_max_1, compress_hyper_46_94_chunk."time", compress_hyper_46_94_chunk.cpu, compress_hyper_46_94_chunk.temperature
(66 rows)

RESET timescaledb.enable_decompression_sorted_merge;
-- Convert the last chunk into a partially compressed chunk
INSERT INTO sensor_data_compressed (time, sensor_id, cpu, temperature)
   VALUES ('1980-01-02 01:00:00-00', 2, 4, 14.0);
VACUUM ANALYZE sensor_data_compressed;
-- Only the first chunks should be accessed (batch sorted merge is enabled)
:PREFIX
SELECT * FROM sensor_data_compressed ORDER BY time DESC LIMIT 5;
                                                                                                                                                        QUERY PLAN                                                                                                                                                         
---------------------------------------------------------------------------------------------------------------------------------------------------------------------------------------------------------------------------------------------------------------------------------------------------------------------------
 Limit (actual rows=5 loops=1)
   Output: sensor_data_compressed."time", sensor_data_compressed.sensor_id, sensor_data_compressed.cpu, sensor_data_compressed.temperature
   ->  Custom Scan (ChunkAppend) on public.sensor_data_compressed (actual rows=5 loops=1)
         Output: sensor_data_compressed."time", sensor_data_compressed.sensor_id, sensor_data_compressed.cpu, sensor_data_compressed.temperature
         Order: sensor_data_compressed."time" DESC
         Startup Exclusion: false
         Runtime Exclusion: false
         ->  Custom Scan (ColumnarScan) on _timescaledb_internal._hyper_45_93_chunk (actual rows=2 loops=1)
               Output: _hyper_45_93_chunk."time", _hyper_45_93_chunk.sensor_id, _hyper_45_93_chunk.cpu, _hyper_45_93_chunk.temperature
               Batch Sorted Merge: true
               Bulk Decompression: false
               ->  Sort (actual rows=2 loops=1)
                     Output: compress_hyper_46_100_chunk._ts_meta_count, compress_hyper_46_100_chunk.sensor_id, compress_hyper_46_100_chunk._ts_meta_min_1, compress_hyper_46_100_chunk._ts_meta_max_1, compress_hyper_46_100_chunk."time", compress_hyper_46_100_chunk.cpu, compress_hyper_46_100_chunk.temperature
                     Sort Key: compress_hyper_46_100_chunk._ts_meta_max_1 DESC
                     Sort Method: quicksort 
                     ->  Seq Scan on _timescaledb_internal.compress_hyper_46_100_chunk (actual rows=2 loops=1)
                           Output: compress_hyper_46_100_chunk._ts_meta_count, compress_hyper_46_100_chunk.sensor_id, compress_hyper_46_100_chunk._ts_meta_min_1, compress_hyper_46_100_chunk._ts_meta_max_1, compress_hyper_46_100_chunk."time", compress_hyper_46_100_chunk.cpu, compress_hyper_46_100_chunk.temperature
         ->  Custom Scan (ColumnarScan) on _timescaledb_internal._hyper_45_92_chunk (actual rows=2 loops=1)
               Output: _hyper_45_92_chunk."time", _hyper_45_92_chunk.sensor_id, _hyper_45_92_chunk.cpu, _hyper_45_92_chunk.temperature
               Batch Sorted Merge: true
               Bulk Decompression: false
               ->  Sort (actual rows=2 loops=1)
                     Output: compress_hyper_46_99_chunk._ts_meta_count, compress_hyper_46_99_chunk.sensor_id, compress_hyper_46_99_chunk._ts_meta_min_1, compress_hyper_46_99_chunk._ts_meta_max_1, compress_hyper_46_99_chunk."time", compress_hyper_46_99_chunk.cpu, compress_hyper_46_99_chunk.temperature
                     Sort Key: compress_hyper_46_99_chunk._ts_meta_max_1 DESC
                     Sort Method: quicksort 
                     ->  Seq Scan on _timescaledb_internal.compress_hyper_46_99_chunk (actual rows=2 loops=1)
                           Output: compress_hyper_46_99_chunk._ts_meta_count, compress_hyper_46_99_chunk.sensor_id, compress_hyper_46_99_chunk._ts_meta_min_1, compress_hyper_46_99_chunk._ts_meta_max_1, compress_hyper_46_99_chunk."time", compress_hyper_46_99_chunk.cpu, compress_hyper_46_99_chunk.temperature
         ->  Custom Scan (ColumnarScan) on _timescaledb_internal._hyper_45_91_chunk (actual rows=1 loops=1)
               Output: _hyper_45_91_chunk."time", _hyper_45_91_chunk.sensor_id, _hyper_45_91_chunk.cpu, _hyper_45_91_chunk.temperature
               Batch Sorted Merge: true
               Bulk Decompression: false
               ->  Sort (actual rows=2 loops=1)
                     Output: compress_hyper_46_98_chunk._ts_meta_count, compress_hyper_46_98_chunk.sensor_id, compress_hyper_46_98_chunk._ts_meta_min_1, compress_hyper_46_98_chunk._ts_meta_max_1, compress_hyper_46_98_chunk."time", compress_hyper_46_98_chunk.cpu, compress_hyper_46_98_chunk.temperature
                     Sort Key: compress_hyper_46_98_chunk._ts_meta_max_1 DESC
                     Sort Method: quicksort 
                     ->  Seq Scan on _timescaledb_internal.compress_hyper_46_98_chunk (actual rows=2 loops=1)
                           Output: compress_hyper_46_98_chunk._ts_meta_count, compress_hyper_46_98_chunk.sensor_id, compress_hyper_46_98_chunk._ts_meta_min_1, compress_hyper_46_98_chunk._ts_meta_max_1, compress_hyper_46_98_chunk."time", compress_hyper_46_98_chunk.cpu, compress_hyper_46_98_chunk.temperature
         ->  Custom Scan (ColumnarScan) on _timescaledb_internal._hyper_45_90_chunk (never executed)
               Output: _hyper_45_90_chunk."time", _hyper_45_90_chunk.sensor_id, _hyper_45_90_chunk.cpu, _hyper_45_90_chunk.temperature
               Batch Sorted Merge: true
               Bulk Decompression: false
               ->  Sort (never executed)
                     Output: compress_hyper_46_97_chunk._ts_meta_count, compress_hyper_46_97_chunk.sensor_id, compress_hyper_46_97_chunk._ts_meta_min_1, compress_hyper_46_97_chunk._ts_meta_max_1, compress_hyper_46_97_chunk."time", compress_hyper_46_97_chunk.cpu, compress_hyper_46_97_chunk.temperature
                     Sort Key: compress_hyper_46_97_chunk._ts_meta_max_1 DESC
                     ->  Seq Scan on _timescaledb_internal.compress_hyper_46_97_chunk (never executed)
                           Output: compress_hyper_46_97_chunk._ts_meta_count, compress_hyper_46_97_chunk.sensor_id, compress_hyper_46_97_chunk._ts_meta_min_1, compress_hyper_46_97_chunk._ts_meta_max_1, compress_hyper_46_97_chunk."time", compress_hyper_46_97_chunk.cpu, compress_hyper_46_97_chunk.temperature
         ->  Custom Scan (ColumnarScan) on _timescaledb_internal._hyper_45_89_chunk (never executed)
               Output: _hyper_45_89_chunk."time", _hyper_45_89_chunk.sensor_id, _hyper_45_89_chunk.cpu, _hyper_45_89_chunk.temperature
               Batch Sorted Merge: true
               Bulk Decompression: false
               ->  Sort (never executed)
                     Output: compress_hyper_46_96_chunk._ts_meta_count, compress_hyper_46_96_chunk.sensor_id, compress_hyper_46_96_chunk._ts_meta_min_1, compress_hyper_46_96_chunk._ts_meta_max_1, compress_hyper_46_96_chunk."time", compress_hyper_46_96_chunk.cpu, compress_hyper_46_96_chunk.temperature
                     Sort Key: compress_hyper_46_96_chunk._ts_meta_max_1 DESC
                     ->  Seq Scan on _timescaledb_internal.compress_hyper_46_96_chunk (never executed)
                           Output: compress_hyper_46_96_chunk._ts_meta_count, compress_hyper_46_96_chunk.sensor_id, compress_hyper_46_96_chunk._ts_meta_min_1, compress_hyper_46_96_chunk._ts_meta_max_1, compress_hyper_46_96_chunk."time", compress_hyper_46_96_chunk.cpu, compress_hyper_46_96_chunk.temperature
         ->  Custom Scan (ColumnarScan) on _timescaledb_internal._hyper_45_88_chunk (never executed)
               Output: _hyper_45_88_chunk."time", _hyper_45_88_chunk.sensor_id, _hyper_45_88_chunk.cpu, _hyper_45_88_chunk.temperature
               Batch Sorted Merge: true
               Bulk Decompression: false
               ->  Sort (never executed)
                     Output: compress_hyper_46_95_chunk._ts_meta_count, compress_hyper_46_95_chunk.sensor_id, compress_hyper_46_95_chunk._ts_meta_min_1, compress_hyper_46_95_chunk._ts_meta_max_1, compress_hyper_46_95_chunk."time", compress_hyper_46_95_chunk.cpu, compress_hyper_46_95_chunk.temperature
                     Sort Key: compress_hyper_46_95_chunk._ts_meta_max_1 DESC
                     ->  Seq Scan on _timescaledb_internal.compress_hyper_46_95_chunk (never executed)
                           Output: compress_hyper_46_95_chunk._ts_meta_count, compress_hyper_46_95_chunk.sensor_id, compress_hyper_46_95_chunk._ts_meta_min_1, compress_hyper_46_95_chunk._ts_meta_max_1, compress_hyper_46_95_chunk."time", compress_hyper_46_95_chunk.cpu, compress_hyper_46_95_chunk.temperature
         ->  Merge Append (never executed)
               Sort Key: _hyper_45_87_chunk."time" DESC
               ->  Custom Scan (ColumnarScan) on _timescaledb_internal._hyper_45_87_chunk (never executed)
                     Output: _hyper_45_87_chunk."time", _hyper_45_87_chunk.sensor_id, _hyper_45_87_chunk.cpu, _hyper_45_87_chunk.temperature
                     Batch Sorted Merge: true
                     Bulk Decompression: false
                     ->  Sort (never executed)
                           Output: compress_hyper_46_94_chunk._ts_meta_count, compress_hyper_46_94_chunk.sensor_id, compress_hyper_46_94_chunk._ts_meta_min_1, compress_hyper_46_94_chunk._ts_meta_max_1, compress_hyper_46_94_chunk."time", compress_hyper_46_94_chunk.cpu, compress_hyper_46_94_chunk.temperature
                           Sort Key: compress_hyper_46_94_chunk._ts_meta_max_1 DESC
                           ->  Seq Scan on _timescaledb_internal.compress_hyper_46_94_chunk (never executed)
                                 Output: compress_hyper_46_94_chunk._ts_meta_count, compress_hyper_46_94_chunk.sensor_id, compress_hyper_46_94_chunk._ts_meta_min_1, compress_hyper_46_94_chunk._ts_meta_max_1, compress_hyper_46_94_chunk."time", compress_hyper_46_94_chunk.cpu, compress_hyper_46_94_chunk.temperature
               ->  Index Scan using _hyper_45_87_chunk_sensor_data_compressed_time_idx on _timescaledb_internal._hyper_45_87_chunk (never executed)
                     Output: _hyper_45_87_chunk."time", _hyper_45_87_chunk.sensor_id, _hyper_45_87_chunk.cpu, _hyper_45_87_chunk.temperature
(77 rows)

-- Only the first chunks should be accessed (batch sorted merge is disabled)
SET timescaledb.enable_decompression_sorted_merge = FALSE;
:PREFIX
SELECT * FROM sensor_data_compressed ORDER BY time DESC LIMIT 5;
                                                                                                                                                        QUERY PLAN                                                                                                                                                         
---------------------------------------------------------------------------------------------------------------------------------------------------------------------------------------------------------------------------------------------------------------------------------------------------------------------------
 Limit (actual rows=5 loops=1)
   Output: sensor_data_compressed."time", sensor_data_compressed.sensor_id, sensor_data_compressed.cpu, sensor_data_compressed.temperature
   ->  Custom Scan (ChunkAppend) on public.sensor_data_compressed (actual rows=5 loops=1)
         Output: sensor_data_compressed."time", sensor_data_compressed.sensor_id, sensor_data_compressed.cpu, sensor_data_compressed.temperature
         Order: sensor_data_compressed."time" DESC
         Startup Exclusion: false
         Runtime Exclusion: false
         ->  Sort (actual rows=2 loops=1)
               Output: _hyper_45_93_chunk."time", _hyper_45_93_chunk.sensor_id, _hyper_45_93_chunk.cpu, _hyper_45_93_chunk.temperature
               Sort Key: _hyper_45_93_chunk."time" DESC
               Sort Method: quicksort 
               ->  Custom Scan (ColumnarScan) on _timescaledb_internal._hyper_45_93_chunk (actual rows=2 loops=1)
                     Output: _hyper_45_93_chunk."time", _hyper_45_93_chunk.sensor_id, _hyper_45_93_chunk.cpu, _hyper_45_93_chunk.temperature
                     Bulk Decompression: true
                     ->  Seq Scan on _timescaledb_internal.compress_hyper_46_100_chunk (actual rows=2 loops=1)
                           Output: compress_hyper_46_100_chunk._ts_meta_count, compress_hyper_46_100_chunk.sensor_id, compress_hyper_46_100_chunk._ts_meta_min_1, compress_hyper_46_100_chunk._ts_meta_max_1, compress_hyper_46_100_chunk."time", compress_hyper_46_100_chunk.cpu, compress_hyper_46_100_chunk.temperature
         ->  Sort (actual rows=2 loops=1)
               Output: _hyper_45_92_chunk."time", _hyper_45_92_chunk.sensor_id, _hyper_45_92_chunk.cpu, _hyper_45_92_chunk.temperature
               Sort Key: _hyper_45_92_chunk."time" DESC
               Sort Method: quicksort 
               ->  Custom Scan (ColumnarScan) on _timescaledb_internal._hyper_45_92_chunk (actual rows=2 loops=1)
                     Output: _hyper_45_92_chunk."time", _hyper_45_92_chunk.sensor_id, _hyper_45_92_chunk.cpu, _hyper_45_92_chunk.temperature
                     Bulk Decompression: true
                     ->  Seq Scan on _timescaledb_internal.compress_hyper_46_99_chunk (actual rows=2 loops=1)
                           Output: compress_hyper_46_99_chunk._ts_meta_count, compress_hyper_46_99_chunk.sensor_id, compress_hyper_46_99_chunk._ts_meta_min_1, compress_hyper_46_99_chunk._ts_meta_max_1, compress_hyper_46_99_chunk."time", compress_hyper_46_99_chunk.cpu, compress_hyper_46_99_chunk.temperature
         ->  Sort (actual rows=1 loops=1)
               Output: _hyper_45_91_chunk."time", _hyper_45_91_chunk.sensor_id, _hyper_45_91_chunk.cpu, _hyper_45_91_chunk.temperature
               Sort Key: _hyper_45_91_chunk."time" DESC
               Sort Method: quicksort 
               ->  Custom Scan (ColumnarScan) on _timescaledb_internal._hyper_45_91_chunk (actual rows=2 loops=1)
                     Output: _hyper_45_91_chunk."time", _hyper_45_91_chunk.sensor_id, _hyper_45_91_chunk.cpu, _hyper_45_91_chunk.temperature
                     Bulk Decompression: true
                     ->  Seq Scan on _timescaledb_internal.compress_hyper_46_98_chunk (actual rows=2 loops=1)
                           Output: compress_hyper_46_98_chunk._ts_meta_count, compress_hyper_46_98_chunk.sensor_id, compress_hyper_46_98_chunk._ts_meta_min_1, compress_hyper_46_98_chunk._ts_meta_max_1, compress_hyper_46_98_chunk."time", compress_hyper_46_98_chunk.cpu, compress_hyper_46_98_chunk.temperature
         ->  Sort (never executed)
               Output: _hyper_45_90_chunk."time", _hyper_45_90_chunk.sensor_id, _hyper_45_90_chunk.cpu, _hyper_45_90_chunk.temperature
               Sort Key: _hyper_45_90_chunk."time" DESC
               ->  Custom Scan (ColumnarScan) on _timescaledb_internal._hyper_45_90_chunk (never executed)
                     Output: _hyper_45_90_chunk."time", _hyper_45_90_chunk.sensor_id, _hyper_45_90_chunk.cpu, _hyper_45_90_chunk.temperature
                     Bulk Decompression: true
                     ->  Seq Scan on _timescaledb_internal.compress_hyper_46_97_chunk (never executed)
                           Output: compress_hyper_46_97_chunk._ts_meta_count, compress_hyper_46_97_chunk.sensor_id, compress_hyper_46_97_chunk._ts_meta_min_1, compress_hyper_46_97_chunk._ts_meta_max_1, compress_hyper_46_97_chunk."time", compress_hyper_46_97_chunk.cpu, compress_hyper_46_97_chunk.temperature
         ->  Sort (never executed)
               Output: _hyper_45_89_chunk."time", _hyper_45_89_chunk.sensor_id, _hyper_45_89_chunk.cpu, _hyper_45_89_chunk.temperature
               Sort Key: _hyper_45_89_chunk."time" DESC
               ->  Custom Scan (ColumnarScan) on _timescaledb_internal._hyper_45_89_chunk (never executed)
                     Output: _hyper_45_89_chunk."time", _hyper_45_89_chunk.sensor_id, _hyper_45_89_chunk.cpu, _hyper_45_89_chunk.temperature
                     Bulk Decompression: true
                     ->  Seq Scan on _timescaledb_internal.compress_hyper_46_96_chunk (never executed)
                           Output: compress_hyper_46_96_chunk._ts_meta_count, compress_hyper_46_96_chunk.sensor_id, compress_hyper_46_96_chunk._ts_meta_min_1, compress_hyper_46_96_chunk._ts_meta_max_1, compress_hyper_46_96_chunk."time", compress_hyper_46_96_chunk.cpu, compress_hyper_46_96_chunk.temperature
         ->  Sort (never executed)
               Output: _hyper_45_88_chunk."time", _hyper_45_88_chunk.sensor_id, _hyper_45_88_chunk.cpu, _hyper_45_88_chunk.temperature
               Sort Key: _hyper_45_88_chunk."time" DESC
               ->  Custom Scan (ColumnarScan) on _timescaledb_internal._hyper_45_88_chunk (never executed)
                     Output: _hyper_45_88_chunk."time", _hyper_45_88_chunk.sensor_id, _hyper_45_88_chunk.cpu, _hyper_45_88_chunk.temperature
                     Bulk Decompression: true
                     ->  Seq Scan on _timescaledb_internal.compress_hyper_46_95_chunk (never executed)
                           Output: compress_hyper_46_95_chunk._ts_meta_count, compress_hyper_46_95_chunk.sensor_id, compress_hyper_46_95_chunk._ts_meta_min_1, compress_hyper_46_95_chunk._ts_meta_max_1, compress_hyper_46_95_chunk."time", compress_hyper_46_95_chunk.cpu, compress_hyper_46_95_chunk.temperature
         ->  Merge Append (never executed)
               Sort Key: _hyper_45_87_chunk."time" DESC
               ->  Sort (never executed)
                     Output: _hyper_45_87_chunk."time", _hyper_45_87_chunk.sensor_id, _hyper_45_87_chunk.cpu, _hyper_45_87_chunk.temperature
                     Sort Key: _hyper_45_87_chunk."time" DESC
                     ->  Custom Scan (ColumnarScan) on _timescaledb_internal._hyper_45_87_chunk (never executed)
                           Output: _hyper_45_87_chunk."time", _hyper_45_87_chunk.sensor_id, _hyper_45_87_chunk.cpu, _hyper_45_87_chunk.temperature
                           Bulk Decompression: true
                           ->  Seq Scan on _timescaledb_internal.compress_hyper_46_94_chunk (never executed)
                                 Output: compress_hyper_46_94_chunk._ts_meta_count, compress_hyper_46_94_chunk.sensor_id, compress_hyper_46_94_chunk._ts_meta_min_1, compress_hyper_46_94_chunk._ts_meta_max_1, compress_hyper_46_94_chunk."time", compress_hyper_46_94_chunk.cpu, compress_hyper_46_94_chunk.temperature
               ->  Index Scan using _hyper_45_87_chunk_sensor_data_compressed_time_idx on _timescaledb_internal._hyper_45_87_chunk (never executed)
                     Output: _hyper_45_87_chunk."time", _hyper_45_87_chunk.sensor_id, _hyper_45_87_chunk.cpu, _hyper_45_87_chunk.temperature
(70 rows)

RESET timescaledb.enable_decompression_sorted_merge;
-- create another chunk
INSERT INTO stattest SELECT '2021/02/20 01:00'::TIMESTAMPTZ + ('1 hour'::interval * v), 250 * v FROM generate_series(125,140) v;
VACUUM ANALYZE stattest;
SELECT count(*) from show_chunks('stattest');
 count 
-------
     2
(1 row)

SELECT table_name INTO TEMPORARY temptable FROM _timescaledb_catalog.chunk WHERE hypertable_id = (SELECT id FROM _timescaledb_catalog.hypertable WHERE table_name = 'stattest') ORDER BY creation_time desc limit 1;
SELECT table_name  as "STAT_CHUNK2_NAME" FROM temptable \gset
-- verify that approximate_row_count works ok on normal chunks
SELECT approximate_row_count('_timescaledb_internal.' || :'STAT_CHUNK2_NAME');
 approximate_row_count 
-----------------------
                    16
(1 row)

-- verify that approximate_row_count works fine on a hypertable with a mix of uncompressed
-- and compressed data
SELECT approximate_row_count('stattest');
 approximate_row_count 
-----------------------
                    68
(1 row)

DROP TABLE stattest;
-- test that all variants of compress_chunk produce a fully compressed chunk
CREATE TABLE compress_chunk_test(time TIMESTAMPTZ NOT NULL, device text, value float);
SELECT create_hypertable('compress_chunk_test', 'time');
         create_hypertable         
-----------------------------------
 (47,public,compress_chunk_test,t)
(1 row)

INSERT INTO compress_chunk_test SELECT '2020-01-01', 'r2d2', 3.14;
ALTER TABLE compress_chunk_test SET (timescaledb.compress);
WARNING:  there was some uncertainty picking the default segment by for the hypertable: You do not have any indexes on columns that can be used for segment_by and thus we are not using segment_by for converting to columnstore. Please make sure you are not missing any indexes
NOTICE:  default segment by for hypertable "compress_chunk_test" is set to ""
NOTICE:  default order by for hypertable "compress_chunk_test" is set to ""time" DESC"
SELECT show_chunks('compress_chunk_test') AS "CHUNK" \gset
-- initial call will compress the chunk
SELECT compress_chunk(:'CHUNK');
              compress_chunk               
-------------------------------------------
 _timescaledb_internal._hyper_47_102_chunk
(1 row)

-- subsequent calls will be noop
SELECT compress_chunk(:'CHUNK');
NOTICE:  chunk "_hyper_47_102_chunk" is already converted to columnstore
              compress_chunk               
-------------------------------------------
 _timescaledb_internal._hyper_47_102_chunk
(1 row)

-- unless if_not_compressed is set to false
\set ON_ERROR_STOP 0
SELECT compress_chunk(:'CHUNK', false);
ERROR:  chunk "_hyper_47_102_chunk" is already converted to columnstore
\set ON_ERROR_STOP 1
ALTER TABLE compress_chunk_test SET (timescaledb.compress_segmentby='device');
SELECT compressed_chunk_id from _timescaledb_catalog.chunk ch INNER JOIN _timescaledb_catalog.hypertable ht ON ht.id = ch.hypertable_id AND ht.table_name='compress_chunk_test';
 compressed_chunk_id 
---------------------
                 103
(1 row)

-- changing compression settings will not recompress the chunk by default
SELECT compress_chunk(:'CHUNK');
NOTICE:  chunk "_hyper_47_102_chunk" is already converted to columnstore
              compress_chunk               
-------------------------------------------
 _timescaledb_internal._hyper_47_102_chunk
(1 row)

-- unless we specify recompress := true
SELECT compress_chunk(:'CHUNK', recompress := true);
              compress_chunk               
-------------------------------------------
 _timescaledb_internal._hyper_47_102_chunk
(1 row)

-- compressed_chunk_id should be different now
SELECT compressed_chunk_id from _timescaledb_catalog.chunk ch INNER JOIN _timescaledb_catalog.hypertable ht ON ht.id = ch.hypertable_id AND ht.table_name='compress_chunk_test';
 compressed_chunk_id 
---------------------
                 104
(1 row)

--test partial handling
INSERT INTO compress_chunk_test SELECT '2020-01-01', 'c3po', 3.14;
-- should result in merging uncompressed data into compressed chunk
SELECT compress_chunk(:'CHUNK');
              compress_chunk               
-------------------------------------------
 _timescaledb_internal._hyper_47_102_chunk
(1 row)

-- compressed_chunk_id should not have changed
SELECT compressed_chunk_id from _timescaledb_catalog.chunk ch INNER JOIN _timescaledb_catalog.hypertable ht ON ht.id = ch.hypertable_id AND ht.table_name='compress_chunk_test';
 compressed_chunk_id 
---------------------
                 104
(1 row)

-- should return no rows
SELECT * FROM ONLY :CHUNK;
 time | device | value 
------+--------+-------
(0 rows)

ALTER TABLE compress_chunk_test SET (timescaledb.compress_segmentby='');
-- create another chunk
INSERT INTO compress_chunk_test SELECT '2021-01-01', 'c3po', 3.14;
SELECT show_chunks('compress_chunk_test') AS "CHUNK2" LIMIT 1 OFFSET 1 \gset
SELECT compress_chunk(:'CHUNK2');
              compress_chunk               
-------------------------------------------
 _timescaledb_internal._hyper_47_105_chunk
(1 row)

-- make it partial and compress again
INSERT INTO compress_chunk_test SELECT '2021-01-01', 'r2d2', 3.14;
SELECT compress_chunk(:'CHUNK2');
              compress_chunk               
-------------------------------------------
 _timescaledb_internal._hyper_47_105_chunk
(1 row)

-- should return no rows
SELECT * FROM ONLY :CHUNK2;
 time | device | value 
------+--------+-------
(0 rows)

------
--- Test copy with a compressed table with unique index
------
CREATE TABLE compressed_table (time timestamptz, a int, b int, c int);
CREATE UNIQUE INDEX compressed_table_index ON compressed_table(time, a, b, c);
SELECT create_hypertable('compressed_table', 'time');
NOTICE:  adding not-null constraint to column "time"
       create_hypertable        
--------------------------------
 (49,public,compressed_table,t)
(1 row)

ALTER TABLE compressed_table SET (timescaledb.compress, timescaledb.compress_segmentby='a', timescaledb.compress_orderby = 'time DESC');
WARNING:  column "b" should be used for segmenting or ordering
WARNING:  column "c" should be used for segmenting or ordering
COPY compressed_table (time,a,b,c) FROM stdin;
SELECT compress_chunk(i, if_not_compressed => true) FROM show_chunks('compressed_table') i;
              compress_chunk               
-------------------------------------------
 _timescaledb_internal._hyper_49_107_chunk
(1 row)

\set ON_ERROR_STOP 0
COPY compressed_table (time,a,b,c) FROM stdin;
ERROR:  duplicate key value violates unique constraint "_hyper_49_107_chunk_compressed_table_index"
\set ON_ERROR_STOP 1
COPY compressed_table (time,a,b,c) FROM stdin;
SELECT * FROM compressed_table ORDER BY time, a;
                time                | a  | b | c 
------------------------------------+----+---+---
 Thu Feb 29 01:00:00 2024 PST       |  5 | 1 | 1
 Thu Feb 29 06:02:03.87313 2024 PST | 10 | 2 | 2
 Thu Feb 29 06:02:03.87313 2024 PST | 20 | 3 | 3
(3 rows)

SELECT compress_chunk(i, if_not_compressed => true) FROM show_chunks('compressed_table') i;
              compress_chunk               
-------------------------------------------
 _timescaledb_internal._hyper_49_107_chunk
(1 row)

-- Check DML decompression limit
SET timescaledb.max_tuples_decompressed_per_dml_transaction = 1;
\set ON_ERROR_STOP 0
COPY compressed_table (time,a,b,c) FROM stdin;
\set ON_ERROR_STOP 1
RESET timescaledb.max_tuples_decompressed_per_dml_transaction;
-- Test decompression with DML which compares int8 to int4
CREATE TABLE hyper_84 (time timestamptz, device int8, location int8, temp float8);
SELECT create_hypertable('hyper_84', 'time', create_default_indexes => false);
NOTICE:  adding not-null constraint to column "time"
   create_hypertable    
------------------------
 (51,public,hyper_84,t)
(1 row)

INSERT INTO hyper_84 VALUES ('2024-01-01', 1, 1, 1.0);
ALTER TABLE hyper_84 SET (timescaledb.compress, timescaledb.compress_segmentby='device');
NOTICE:  default order by for hypertable "hyper_84" is set to ""time" DESC"
SELECT compress_chunk(ch) FROM show_chunks('hyper_84') ch;
              compress_chunk               
-------------------------------------------
 _timescaledb_internal._hyper_51_109_chunk
(1 row)

-- indexscan for decompression: UPDATE
UPDATE hyper_84 SET temp = 100 where device = 1;
SELECT compress_chunk(ch) FROM show_chunks('hyper_84') ch;
              compress_chunk               
-------------------------------------------
 _timescaledb_internal._hyper_51_109_chunk
(1 row)

-- indexscan for decompression: DELETE
DELETE FROM hyper_84 WHERE device = 1;
-- Test using DELETE instead of TRUNCATE after compression
CREATE TABLE hyper_delete (time timestamptz, device int, location int, temp float, t text);
SELECT table_name FROM create_hypertable('hyper_delete', 'time');
NOTICE:  adding not-null constraint to column "time"
  table_name  
--------------
 hyper_delete
(1 row)

INSERT INTO hyper_delete VALUES ('2024-07-10', 1, 1, 1.0, repeat('X', 10000));
ANALYZE hyper_delete;
SELECT ch AS "CHUNK" FROM show_chunks('hyper_delete') ch \gset
SELECT relpages, reltuples::int AS reltuples FROM pg_catalog.pg_class WHERE oid = :'CHUNK'::regclass;
 relpages | reltuples 
----------+-----------
        1 |         1
(1 row)

-- One uncompressed row
SELECT count(*) FROM :CHUNK;
 count 
-------
     1
(1 row)

ALTER TABLE hyper_delete SET (timescaledb.compress, timescaledb.compress_segmentby='device');
NOTICE:  default order by for hypertable "hyper_delete" is set to ""time" DESC"
SET timescaledb.enable_delete_after_compression TO true;
SELECT FROM compress_chunk(:'CHUNK');
NOTICE:  timescaledb.enable_delete_after_compression is deprecated and will be removed in a future version. Please use timescaledb.compress_truncate_behaviour instead.
--
(1 row)

-- still have more than one tuple
SELECT relpages, reltuples::int AS reltuples FROM pg_catalog.pg_class WHERE oid = :'CHUNK'::regclass;
 relpages | reltuples 
----------+-----------
        1 |         1
(1 row)

ANALYZE hyper_delete;
-- after ANALYZE we should have no tuples
SELECT relpages, reltuples::int AS reltuples FROM pg_catalog.pg_class WHERE oid = :'CHUNK'::regclass;
 relpages | reltuples 
----------+-----------
        1 |         0
(1 row)

-- One compressed row
SELECT count(*) FROM :CHUNK;
 count 
-------
     1
(1 row)

RESET timescaledb.enable_delete_after_compression;
-- Test batch size limiting GUC
CREATE TABLE hyper_85 (time timestamptz, device int8, location int8, temp float8);
SELECT create_hypertable('hyper_85', 'time', create_default_indexes => false);
NOTICE:  adding not-null constraint to column "time"
   create_hypertable    
------------------------
 (55,public,hyper_85,t)
(1 row)

INSERT INTO hyper_85
SELECT t, 1, 1, 1.0
FROM generate_series('2024-01-01'::timestamptz, '2024-01-02'::timestamptz, '20 sec'::interval) t;
ALTER TABLE hyper_85 SET (timescaledb.compress, timescaledb.compress_segmentby='device');
NOTICE:  default order by for hypertable "hyper_85" is set to ""time" DESC"
-- first without the limit
BEGIN;
SELECT compress_chunk(ch) FROM show_chunks('hyper_85') ch;
              compress_chunk               
-------------------------------------------
 _timescaledb_internal._hyper_55_113_chunk
(1 row)

SELECT ch1.id "CHUNK_ID"
FROM _timescaledb_catalog.chunk ch1, _timescaledb_catalog.hypertable ht where ch1.hypertable_id = ht.id and ht.table_name like 'hyper_85'
ORDER BY ch1.id
LIMIT 1 \gset
select  compressed.schema_name|| '.' || compressed.table_name as "COMPRESSED_CHUNK_NAME"
from _timescaledb_catalog.chunk uncompressed, _timescaledb_catalog.chunk compressed
where uncompressed.compressed_chunk_id = compressed.id AND uncompressed.id = :'CHUNK_ID' \gset
SELECT _ts_meta_count FROM :COMPRESSED_CHUNK_NAME ORDER BY device, _ts_meta_min_1 DESC;
 _ts_meta_count 
----------------
           1000
           1000
           1000
           1000
            321
(5 rows)

ROLLBACK;
-- now lets set the limit
SET timescaledb.compression_batch_size_limit = 505;
BEGIN;
SELECT compress_chunk(ch) FROM show_chunks('hyper_85') ch;
              compress_chunk               
-------------------------------------------
 _timescaledb_internal._hyper_55_113_chunk
(1 row)

SELECT ch1.id "CHUNK_ID"
FROM _timescaledb_catalog.chunk ch1, _timescaledb_catalog.hypertable ht where ch1.hypertable_id = ht.id and ht.table_name like 'hyper_85'
ORDER BY ch1.id
LIMIT 1 \gset
select  compressed.schema_name|| '.' || compressed.table_name as "COMPRESSED_CHUNK_NAME"
from _timescaledb_catalog.chunk uncompressed, _timescaledb_catalog.chunk compressed
where uncompressed.compressed_chunk_id = compressed.id AND uncompressed.id = :'CHUNK_ID' \gset
SELECT _ts_meta_count FROM :COMPRESSED_CHUNK_NAME ORDER BY device, _ts_meta_min_1 DESC;
 _ts_meta_count 
----------------
            505
            505
            505
            505
            505
            505
            505
            505
            281
(9 rows)

ROLLBACK;
-- Test poor compression rate warning works as expected
-- Turn GUC on
SET timescaledb.enable_compression_ratio_warnings TO ON;
-- Compressing a table with very few rows virtually guarantees a poor compression rate
CREATE TABLE badly_compressed_ht (time timestamptz, device_id integer, a integer);
SELECT create_hypertable('badly_compressed_ht', 'time');
NOTICE:  adding not-null constraint to column "time"
         create_hypertable         
-----------------------------------
 (57,public,badly_compressed_ht,t)
(1 row)

ALTER TABLE badly_compressed_ht set (timescaledb.compress, timescaledb.compress_segmentby = 'device_id');
NOTICE:  default order by for hypertable "badly_compressed_ht" is set to ""time" DESC"
INSERT INTO badly_compressed_ht VALUES
('2025-04-25 00:00'::timestamp, 1, 1),
('2025-04-25 01:00'::timestamp, 2, 2),
('2025-04-25 02:00'::timestamp, 3, 3);
\set VERBOSITY default
SELECT compress_chunk(show_chunks('badly_compressed_ht'));
WARNING:  poor compression rate detected for chunk "_hyper_57_116_chunk"'
DETAIL:  Chunk "_hyper_57_116_chunk" has a poor compression ratio: 0.60. Size before compression: 24576 bytes. Size after compression: 40960 bytes
HINT:  Changing compression settings for "badly_compressed_ht" can improve compression rate
              compress_chunk               
-------------------------------------------
 _timescaledb_internal._hyper_57_116_chunk
(1 row)

\set VERBOSITY terse
RESET timescaledb.enable_compression_ratio_warnings;<|MERGE_RESOLUTION|>--- conflicted
+++ resolved
@@ -1951,8 +1951,7 @@
          ->  Sort
                Output: _hyper_41_78_chunk."time", _hyper_41_78_chunk.device, _hyper_41_78_chunk.value
                Sort Key: _hyper_41_78_chunk."time" DESC, _hyper_41_78_chunk.device
-<<<<<<< HEAD
-               ->  Custom Scan (DecompressChunk) on _timescaledb_internal._hyper_41_78_chunk
+               ->  Custom Scan (ColumnarScan) on _timescaledb_internal._hyper_41_78_chunk
                      Output: _hyper_41_78_chunk."time", _hyper_41_78_chunk.device, _hyper_41_78_chunk.value
                      ->  Seq Scan on _timescaledb_internal.compress_hyper_42_80_chunk
                            Output: compress_hyper_42_80_chunk._ts_meta_count, compress_hyper_42_80_chunk.device, compress_hyper_42_80_chunk._ts_meta_min_1, compress_hyper_42_80_chunk._ts_meta_max_1, compress_hyper_42_80_chunk."time", compress_hyper_42_80_chunk.value
@@ -1961,15 +1960,7 @@
                ->  Sort
                      Output: _hyper_41_77_chunk."time", _hyper_41_77_chunk.device, _hyper_41_77_chunk.value
                      Sort Key: _hyper_41_77_chunk."time" DESC, _hyper_41_77_chunk.device
-                     ->  Custom Scan (DecompressChunk) on _timescaledb_internal._hyper_41_77_chunk
-=======
-               ->  Parallel Append
-                     ->  Custom Scan (ColumnarScan) on _timescaledb_internal._hyper_41_78_chunk
-                           Output: _hyper_41_78_chunk."time", _hyper_41_78_chunk.device, _hyper_41_78_chunk.value
-                           ->  Parallel Seq Scan on _timescaledb_internal.compress_hyper_42_80_chunk
-                                 Output: compress_hyper_42_80_chunk._ts_meta_count, compress_hyper_42_80_chunk.device, compress_hyper_42_80_chunk._ts_meta_min_1, compress_hyper_42_80_chunk._ts_meta_max_1, compress_hyper_42_80_chunk."time", compress_hyper_42_80_chunk.value
                      ->  Custom Scan (ColumnarScan) on _timescaledb_internal._hyper_41_77_chunk
->>>>>>> 423b8baa
                            Output: _hyper_41_77_chunk."time", _hyper_41_77_chunk.device, _hyper_41_77_chunk.value
                            ->  Seq Scan on _timescaledb_internal.compress_hyper_42_79_chunk
                                  Output: compress_hyper_42_79_chunk._ts_meta_count, compress_hyper_42_79_chunk.device, compress_hyper_42_79_chunk._ts_meta_min_1, compress_hyper_42_79_chunk._ts_meta_max_1, compress_hyper_42_79_chunk."time", compress_hyper_42_79_chunk.value
