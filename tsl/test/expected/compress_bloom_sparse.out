--- conflicted
+++ resolved
@@ -278,13 +278,8 @@
 deallocate p;
 reset plan_cache_mode;
 reset timescaledb.enable_chunk_append;
-<<<<<<< HEAD
 -- Only some scalar array operations are supported.
-explain (analyze, verbose, costs off, timing off, summary off)
-=======
--- Scalar array operations are not yet supported
-explain (analyze, verbose, buffers off, costs off, timing off, summary off)
->>>>>>> 87466dec
+explain (analyze, verbose, buffers off, costs off, timing off, summary off)
 select count(*) from bloom where x < any(array[1000, 2000]::int[]);
                                                                                                                                                                                                                             QUERY PLAN                                                                                                                                                                                                                            
 ------------------------------------------------------------------------------------------------------------------------------------------------------------------------------------------------------------------------------------------------------------------------------------------------------------------------------------------------------------------------------------------------------------------------------------------------------------------
@@ -309,11 +304,7 @@
          Vectorized Filter: (_hyper_1_1_chunk.value = ANY ('{a9b7ba70783b617e9998dc4dd82eb3c5,08f90c1a417155361a5c4b8d297e0d78}'::text[]))
          Rows Removed by Filter: 1998
          Bulk Decompression: true
-<<<<<<< HEAD
-         ->  Seq Scan on _timescaledb_internal.compress_hyper_2_2_chunk (actual rows=2 loops=1)
-=======
-         ->  Seq Scan on _timescaledb_internal.compress_hyper_2_2_chunk (actual rows=10.00 loops=1)
->>>>>>> 87466dec
+         ->  Seq Scan on _timescaledb_internal.compress_hyper_2_2_chunk (actual rows=2.00 loops=1)
                Output: compress_hyper_2_2_chunk._ts_meta_count, compress_hyper_2_2_chunk._ts_meta_min_1, compress_hyper_2_2_chunk._ts_meta_max_1, compress_hyper_2_2_chunk.x, compress_hyper_2_2_chunk._ts_meta_v2_bloom1_value, compress_hyper_2_2_chunk.value, compress_hyper_2_2_chunk._ts_meta_v2_bloom1_u, compress_hyper_2_2_chunk.u, compress_hyper_2_2_chunk._ts_meta_v2_min_ts, compress_hyper_2_2_chunk._ts_meta_v2_max_ts, compress_hyper_2_2_chunk.ts
                Filter: _timescaledb_functions.bloom1_contains_any(compress_hyper_2_2_chunk._ts_meta_v2_bloom1_value, '{a9b7ba70783b617e9998dc4dd82eb3c5,08f90c1a417155361a5c4b8d297e0d78}'::text[])
                Rows Removed by Filter: 8
@@ -511,13 +502,13 @@
 ;
                                                                                                                                   QUERY PLAN                                                                                                                                   
 -------------------------------------------------------------------------------------------------------------------------------------------------------------------------------------------------------------------------------------------------------------------------------
- Custom Scan (ColumnarScan) on _timescaledb_internal._hyper_3_3_chunk (actual rows=1 loops=1)
+ Custom Scan (ColumnarScan) on _timescaledb_internal._hyper_3_3_chunk (actual rows=1.00 loops=1)
    Output: _hyper_3_3_chunk.ts, _hyper_3_3_chunk.s, _hyper_3_3_chunk.c
    Vectorized Filter: (_hyper_3_3_chunk.c = ANY ('{short,nonexistent}'::text[]))
    Rows Removed by Filter: 1
    Batches Removed by Filter: 1
    Bulk Decompression: true
-   ->  Seq Scan on _timescaledb_internal.compress_hyper_4_4_chunk (actual rows=2 loops=1)
+   ->  Seq Scan on _timescaledb_internal.compress_hyper_4_4_chunk (actual rows=2.00 loops=1)
          Output: compress_hyper_4_4_chunk._ts_meta_count, compress_hyper_4_4_chunk.s, compress_hyper_4_4_chunk._ts_meta_min_1, compress_hyper_4_4_chunk._ts_meta_max_1, compress_hyper_4_4_chunk.ts, compress_hyper_4_4_chunk._ts_meta_v2_bloom1_c, compress_hyper_4_4_chunk.c
          Filter: _timescaledb_functions.bloom1_contains_any(compress_hyper_4_4_chunk._ts_meta_v2_bloom1_c, '{short,nonexistent}'::text[])
          Rows Removed by Filter: 2
