-- This file and its contents are licensed under the Timescale License.
-- Please see the included NOTICE for copyright information and
-- LICENSE-TIMESCALE for a copy of the license.
\c :TEST_DBNAME :ROLE_SUPERUSER
CREATE VIEW settings AS SELECT * FROM _timescaledb_catalog.compression_settings ORDER BY upper(relid::text) COLLATE "C";
-- helper function: float -> pseudorandom float [-0.5..0.5]
create or replace function mix(x anyelement) returns float8 as $$
    select hashfloat8(x::float8) / pow(2, 32)
$$ language sql;
create table bloom(x int, value text, u uuid, ts timestamp);
select create_hypertable('bloom', 'x');
WARNING:  column type "timestamp without time zone" used for "ts" does not follow best practices
 create_hypertable  
--------------------
 (1,public,bloom,t)

insert into bloom
select x, md5(x::text),
    case when x = 7134 then '90ec9e8e-4501-4232-9d03-6d7cf6132815'
        else '6c1d0998-05f3-452c-abd3-45afe72bbcab'::uuid end,
    '2021-01-01'::timestamp + (interval '1 hour') * x
from generate_series(1, 10000) x;
create index on bloom using brin(value text_bloom_ops);
create index on bloom using brin(u uuid_bloom_ops);
create index on bloom using brin(ts timestamp_minmax_ops);
alter table bloom set (timescaledb.compress,
    timescaledb.compress_segmentby = '',
    timescaledb.compress_orderby = 'x');
select count(compress_chunk(x)) from show_chunks('bloom') x;
 count 
-------
     1

select * from settings;
                 relid                  |                 compress_relid                 | segmentby | orderby | orderby_desc | orderby_nullsfirst |                                                                                                                index                                                                                                                
----------------------------------------+------------------------------------------------+-----------+---------+--------------+--------------------+-------------------------------------------------------------------------------------------------------------------------------------------------------------------------------------------------------------------------------------
 bloom                                  |                                                | {}        | {x}     | {f}          | {f}                | 
 _timescaledb_internal._hyper_1_1_chunk | _timescaledb_internal.compress_hyper_2_2_chunk | {}        | {x}     | {f}          | {f}                | [{"type": "bloom", "column": "value", "source": "default"}, {"type": "bloom", "column": "u", "source": "default"}, {"type": "minmax", "column": "ts", "source": "default"}, {"type": "minmax", "column": "x", "source": "orderby"}]

vacuum full analyze bloom;
select schema_name || '.' || table_name chunk from _timescaledb_catalog.chunk
    where id = (select compressed_chunk_id from _timescaledb_catalog.chunk
        where hypertable_id = (select id from _timescaledb_catalog.hypertable
            where table_name = 'bloom') limit 1)
\gset
\d+ :chunk
                                         Table "_timescaledb_internal.compress_hyper_2_2_chunk"
         Column         |                 Type                  | Collation | Nullable | Default | Storage  | Stats target | Description 
------------------------+---------------------------------------+-----------+----------+---------+----------+--------------+-------------
 _ts_meta_count         | integer                               |           |          |         | plain    | 1000         | 
 _ts_meta_min_1         | integer                               |           |          |         | plain    | 1000         | 
 _ts_meta_max_1         | integer                               |           |          |         | plain    | 1000         | 
 x                      | _timescaledb_internal.compressed_data |           |          |         | external | 0            | 
 _ts_meta_v2_bloomXXX_value | _timescaledb_internal.bloom1          |           |          |         | external | 1000         | 
 value                  | _timescaledb_internal.compressed_data |           |          |         | extended | 0            | 
 _ts_meta_v2_bloomXXX_u     | _timescaledb_internal.bloom1          |           |          |         | external | 1000         | 
 u                      | _timescaledb_internal.compressed_data |           |          |         | external | 0            | 
 _ts_meta_v2_min_ts     | timestamp without time zone           |           |          |         | plain    | 1000         | 
 _ts_meta_v2_max_ts     | timestamp without time zone           |           |          |         | plain    | 1000         | 
 ts                     | _timescaledb_internal.compressed_data |           |          |         | external | 0            | 
Indexes:
    "compress_hyper_2_2_chunk__ts_meta_min_1__ts_meta_max_1_idx" btree (_ts_meta_min_1, _ts_meta_max_1)
Options: toast_tuple_target=128

explain (analyze, verbose, buffers off, costs off, timing off, summary off)
select count(*) from bloom where value = md5(7248::text);
--- QUERY PLAN ---
 Aggregate (actual rows=1.00 loops=1)
   Output: count(*)
   ->  Custom Scan (ColumnarScan) on _timescaledb_internal._hyper_1_1_chunk (actual rows=1.00 loops=1)
         Vectorized Filter: (_hyper_1_1_chunk.value = '1f4183315762e30ea441d3caef5e64ad'::text)
         Rows Removed by Filter: 999
         Bulk Decompression: true
         ->  Seq Scan on _timescaledb_internal.compress_hyper_2_2_chunk (actual rows=1.00 loops=1)
               Output: compress_hyper_2_2_chunk._ts_meta_count, compress_hyper_2_2_chunk._ts_meta_min_1, compress_hyper_2_2_chunk._ts_meta_max_1, compress_hyper_2_2_chunk.x, compress_hyper_2_2_chunk._ts_meta_v2_bloomXXX_value, compress_hyper_2_2_chunk.value, compress_hyper_2_2_chunk._ts_meta_v2_bloomXXX_u, compress_hyper_2_2_chunk.u, compress_hyper_2_2_chunk._ts_meta_v2_min_ts, compress_hyper_2_2_chunk._ts_meta_v2_max_ts, compress_hyper_2_2_chunk.ts
               Filter: _timescaledb_functions.bloom1_contains(compress_hyper_2_2_chunk._ts_meta_v2_bloomXXX_value, '1f4183315762e30ea441d3caef5e64ad'::text)
               Rows Removed by Filter: 9

select count(*) from bloom where value = md5(7248::text);
 count 
-------
     1

-- The join condition is not pushed down to the compressed scan for some reason.
set enable_mergejoin to off;
set enable_hashjoin to off;
set enable_material to off;
explain (analyze, verbose, buffers off, costs off, timing off, summary off)
with query(value) as materialized (values (md5(3516::text)), (md5(9347::text)),
    (md5(5773::text)))
select count(*) from bloom natural join query;
--- QUERY PLAN ---
 Aggregate (actual rows=1.00 loops=1)
   Output: count(*)
   CTE query
     ->  Values Scan on "*VALUES*" (actual rows=3.00 loops=1)
           Output: "*VALUES*".column1
   ->  Nested Loop (actual rows=3.00 loops=1)
         Join Filter: (_hyper_1_1_chunk.value = query.value)
         Rows Removed by Join Filter: 29997
         ->  CTE Scan on query (actual rows=3.00 loops=1)
               Output: query.value
         ->  Custom Scan (ColumnarScan) on _timescaledb_internal._hyper_1_1_chunk (actual rows=10000.00 loops=3)
               Output: _hyper_1_1_chunk.value
               Bulk Decompression: true
               ->  Seq Scan on _timescaledb_internal.compress_hyper_2_2_chunk (actual rows=10.00 loops=3)
                     Output: compress_hyper_2_2_chunk._ts_meta_count, compress_hyper_2_2_chunk._ts_meta_min_1, compress_hyper_2_2_chunk._ts_meta_max_1, compress_hyper_2_2_chunk.x, compress_hyper_2_2_chunk._ts_meta_v2_bloomXXX_value, compress_hyper_2_2_chunk.value, compress_hyper_2_2_chunk._ts_meta_v2_bloomXXX_u, compress_hyper_2_2_chunk.u, compress_hyper_2_2_chunk._ts_meta_v2_min_ts, compress_hyper_2_2_chunk._ts_meta_v2_max_ts, compress_hyper_2_2_chunk.ts

;
with query(value) as materialized (values (md5(3516::text)), (md5(9347::text)),
    (md5(5773::text)))
select count(*) from bloom natural join query;
 count 
-------
     3

;
reset enable_mergejoin;
reset enable_hashjoin;
reset enable_material;
-- Stable expression that yields null
set timescaledb.enable_chunk_append to off;
explain (analyze, verbose, buffers off, costs off, timing off, summary off)
select count(*) from bloom where value =
    case when now() < '1970-01-01' then md5(2345::text) else null end
;
--- QUERY PLAN ---
 Aggregate (actual rows=1.00 loops=1)
   Output: count(*)
   ->  Custom Scan (ColumnarScan) on _timescaledb_internal._hyper_1_1_chunk (actual rows=0.00 loops=1)
         Vectorized Filter: (_hyper_1_1_chunk.value = CASE WHEN (now() < 'Thu Jan 01 00:00:00 1970 PST'::timestamp with time zone) THEN '81b073de9370ea873f548e31b8adc081'::text ELSE NULL::text END)
         Bulk Decompression: true
         ->  Seq Scan on _timescaledb_internal.compress_hyper_2_2_chunk (actual rows=0.00 loops=1)
               Output: compress_hyper_2_2_chunk._ts_meta_count, compress_hyper_2_2_chunk._ts_meta_min_1, compress_hyper_2_2_chunk._ts_meta_max_1, compress_hyper_2_2_chunk.x, compress_hyper_2_2_chunk._ts_meta_v2_bloomXXX_value, compress_hyper_2_2_chunk.value, compress_hyper_2_2_chunk._ts_meta_v2_bloomXXX_u, compress_hyper_2_2_chunk.u, compress_hyper_2_2_chunk._ts_meta_v2_min_ts, compress_hyper_2_2_chunk._ts_meta_v2_max_ts, compress_hyper_2_2_chunk.ts
               Filter: _timescaledb_functions.bloom1_contains(compress_hyper_2_2_chunk._ts_meta_v2_bloomXXX_value, CASE WHEN (now() < 'Thu Jan 01 00:00:00 1970 PST'::timestamp with time zone) THEN '81b073de9370ea873f548e31b8adc081'::text ELSE NULL::text END)
               Rows Removed by Filter: 10

reset timescaledb.enable_chunk_append;
-- Stable expression that yields not null
explain (analyze, verbose, buffers off, costs off, timing off, summary off)
select count(*) from bloom where value =
    case when now() < '1970-01-01' then md5(2345::text) else md5(5837::text) end
;
--- QUERY PLAN ---
 Aggregate (actual rows=1.00 loops=1)
   Output: count(*)
   ->  Custom Scan (ChunkAppend) on public.bloom (actual rows=1.00 loops=1)
         Startup Exclusion: true
         Runtime Exclusion: false
         Chunks excluded during startup: 0
         ->  Custom Scan (ColumnarScan) on _timescaledb_internal._hyper_1_1_chunk (actual rows=1.00 loops=1)
               Vectorized Filter: (_hyper_1_1_chunk.value = CASE WHEN (now() < 'Thu Jan 01 00:00:00 1970 PST'::timestamp with time zone) THEN '81b073de9370ea873f548e31b8adc081'::text ELSE 'd1e39c9bda5c80ac3d8ea9d658163967'::text END)
               Rows Removed by Filter: 999
               Bulk Decompression: true
               ->  Seq Scan on _timescaledb_internal.compress_hyper_2_2_chunk (actual rows=1.00 loops=1)
                     Output: compress_hyper_2_2_chunk._ts_meta_count, compress_hyper_2_2_chunk._ts_meta_min_1, compress_hyper_2_2_chunk._ts_meta_max_1, compress_hyper_2_2_chunk.x, compress_hyper_2_2_chunk._ts_meta_v2_bloomXXX_value, compress_hyper_2_2_chunk.value, compress_hyper_2_2_chunk._ts_meta_v2_bloomXXX_u, compress_hyper_2_2_chunk.u, compress_hyper_2_2_chunk._ts_meta_v2_min_ts, compress_hyper_2_2_chunk._ts_meta_v2_max_ts, compress_hyper_2_2_chunk.ts
                     Filter: _timescaledb_functions.bloom1_contains(compress_hyper_2_2_chunk._ts_meta_v2_bloomXXX_value, CASE WHEN (now() < 'Thu Jan 01 00:00:00 1970 PST'::timestamp with time zone) THEN '81b073de9370ea873f548e31b8adc081'::text ELSE 'd1e39c9bda5c80ac3d8ea9d658163967'::text END)
                     Rows Removed by Filter: 9

-- Stable expression on minmax index
explain (analyze, verbose, buffers off, costs off, timing off, summary off)
select count(*) from bloom where x <
    case when now() < '1970-01-01' then 1 else 1000 end
;
--- QUERY PLAN ---
 Aggregate (actual rows=1.00 loops=1)
   Output: count(*)
   ->  Custom Scan (ChunkAppend) on public.bloom (actual rows=999.00 loops=1)
         Startup Exclusion: true
         Runtime Exclusion: false
         Chunks excluded during startup: 0
         ->  Custom Scan (ColumnarScan) on _timescaledb_internal._hyper_1_1_chunk (actual rows=999.00 loops=1)
               Vectorized Filter: (_hyper_1_1_chunk.x < CASE WHEN (now() < 'Thu Jan 01 00:00:00 1970 PST'::timestamp with time zone) THEN 1 ELSE 1000 END)
               Rows Removed by Filter: 1
               Bulk Decompression: true
               ->  Seq Scan on _timescaledb_internal.compress_hyper_2_2_chunk (actual rows=1.00 loops=1)
                     Output: compress_hyper_2_2_chunk._ts_meta_count, compress_hyper_2_2_chunk._ts_meta_min_1, compress_hyper_2_2_chunk._ts_meta_max_1, compress_hyper_2_2_chunk.x, compress_hyper_2_2_chunk._ts_meta_v2_bloomXXX_value, compress_hyper_2_2_chunk.value, compress_hyper_2_2_chunk._ts_meta_v2_bloomXXX_u, compress_hyper_2_2_chunk.u, compress_hyper_2_2_chunk._ts_meta_v2_min_ts, compress_hyper_2_2_chunk._ts_meta_v2_max_ts, compress_hyper_2_2_chunk.ts
                     Filter: (compress_hyper_2_2_chunk._ts_meta_min_1 < CASE WHEN (now() < 'Thu Jan 01 00:00:00 1970 PST'::timestamp with time zone) THEN 1 ELSE 1000 END)
                     Rows Removed by Filter: 9

-- Parameter on minmax index
set timescaledb.enable_chunk_append to off;
set plan_cache_mode to 'force_generic_plan';
prepare p as
select count(*) from bloom where x < $1;
explain (analyze, verbose, buffers off, costs off, timing off, summary off)
execute p(1000);
--- QUERY PLAN ---
 Aggregate (actual rows=1.00 loops=1)
   Output: count(*)
   ->  Custom Scan (ColumnarScan) on _timescaledb_internal._hyper_1_1_chunk (actual rows=999.00 loops=1)
         Vectorized Filter: (_hyper_1_1_chunk.x < $1)
         Rows Removed by Filter: 1
         Bulk Decompression: true
         ->  Seq Scan on _timescaledb_internal.compress_hyper_2_2_chunk (actual rows=1.00 loops=1)
               Output: compress_hyper_2_2_chunk._ts_meta_count, compress_hyper_2_2_chunk._ts_meta_min_1, compress_hyper_2_2_chunk._ts_meta_max_1, compress_hyper_2_2_chunk.x, compress_hyper_2_2_chunk._ts_meta_v2_bloomXXX_value, compress_hyper_2_2_chunk.value, compress_hyper_2_2_chunk._ts_meta_v2_bloomXXX_u, compress_hyper_2_2_chunk.u, compress_hyper_2_2_chunk._ts_meta_v2_min_ts, compress_hyper_2_2_chunk._ts_meta_v2_max_ts, compress_hyper_2_2_chunk.ts
               Filter: (compress_hyper_2_2_chunk._ts_meta_min_1 < $1)
               Rows Removed by Filter: 9

deallocate p;
-- Parameter on bloom index
prepare p as
select count(*) from bloom where value = $1;
explain (analyze, verbose, buffers off, costs off, timing off, summary off)
execute p(md5('2345'));
--- QUERY PLAN ---
 Aggregate (actual rows=1.00 loops=1)
   Output: count(*)
   ->  Custom Scan (ColumnarScan) on _timescaledb_internal._hyper_1_1_chunk (actual rows=1.00 loops=1)
         Vectorized Filter: (_hyper_1_1_chunk.value = $1)
         Rows Removed by Filter: 999
         Bulk Decompression: true
         ->  Seq Scan on _timescaledb_internal.compress_hyper_2_2_chunk (actual rows=1.00 loops=1)
               Output: compress_hyper_2_2_chunk._ts_meta_count, compress_hyper_2_2_chunk._ts_meta_min_1, compress_hyper_2_2_chunk._ts_meta_max_1, compress_hyper_2_2_chunk.x, compress_hyper_2_2_chunk._ts_meta_v2_bloomXXX_value, compress_hyper_2_2_chunk.value, compress_hyper_2_2_chunk._ts_meta_v2_bloomXXX_u, compress_hyper_2_2_chunk.u, compress_hyper_2_2_chunk._ts_meta_v2_min_ts, compress_hyper_2_2_chunk._ts_meta_v2_max_ts, compress_hyper_2_2_chunk.ts
               Filter: _timescaledb_functions.bloom1_contains(compress_hyper_2_2_chunk._ts_meta_v2_bloomXXX_value, $1)
               Rows Removed by Filter: 9

-- Null parameter on bloom index
explain (analyze, verbose, buffers off, costs off, timing off, summary off)
execute p(null);
--- QUERY PLAN ---
 Aggregate (actual rows=1.00 loops=1)
   Output: count(*)
   ->  Custom Scan (ColumnarScan) on _timescaledb_internal._hyper_1_1_chunk (actual rows=0.00 loops=1)
         Vectorized Filter: (_hyper_1_1_chunk.value = $1)
         Bulk Decompression: true
         ->  Seq Scan on _timescaledb_internal.compress_hyper_2_2_chunk (actual rows=0.00 loops=1)
               Output: compress_hyper_2_2_chunk._ts_meta_count, compress_hyper_2_2_chunk._ts_meta_min_1, compress_hyper_2_2_chunk._ts_meta_max_1, compress_hyper_2_2_chunk.x, compress_hyper_2_2_chunk._ts_meta_v2_bloomXXX_value, compress_hyper_2_2_chunk.value, compress_hyper_2_2_chunk._ts_meta_v2_bloomXXX_u, compress_hyper_2_2_chunk.u, compress_hyper_2_2_chunk._ts_meta_v2_min_ts, compress_hyper_2_2_chunk._ts_meta_v2_max_ts, compress_hyper_2_2_chunk.ts
               Filter: _timescaledb_functions.bloom1_contains(compress_hyper_2_2_chunk._ts_meta_v2_bloomXXX_value, $1)
               Rows Removed by Filter: 10

reset timescaledb.enable_chunk_append;
deallocate p;
-- Function of parameter on bloom index
prepare p as
select count(*) from bloom where value = md5($1);
explain (analyze, verbose, buffers off, costs off, timing off, summary off)
execute p('2345');
--- QUERY PLAN ---
 Aggregate (actual rows=1.00 loops=1)
   Output: count(*)
   ->  Custom Scan (ChunkAppend) on public.bloom (actual rows=1.00 loops=1)
         Startup Exclusion: true
         Runtime Exclusion: false
         Chunks excluded during startup: 0
         ->  Custom Scan (ColumnarScan) on _timescaledb_internal._hyper_1_1_chunk (actual rows=1.00 loops=1)
               Vectorized Filter: (_hyper_1_1_chunk.value = md5($1))
               Rows Removed by Filter: 999
               Bulk Decompression: true
               ->  Seq Scan on _timescaledb_internal.compress_hyper_2_2_chunk (actual rows=1.00 loops=1)
                     Output: compress_hyper_2_2_chunk._ts_meta_count, compress_hyper_2_2_chunk._ts_meta_min_1, compress_hyper_2_2_chunk._ts_meta_max_1, compress_hyper_2_2_chunk.x, compress_hyper_2_2_chunk._ts_meta_v2_bloomXXX_value, compress_hyper_2_2_chunk.value, compress_hyper_2_2_chunk._ts_meta_v2_bloomXXX_u, compress_hyper_2_2_chunk.u, compress_hyper_2_2_chunk._ts_meta_v2_min_ts, compress_hyper_2_2_chunk._ts_meta_v2_max_ts, compress_hyper_2_2_chunk.ts
                     Filter: _timescaledb_functions.bloom1_contains(compress_hyper_2_2_chunk._ts_meta_v2_bloomXXX_value, md5($1))
                     Rows Removed by Filter: 9

deallocate p;
reset plan_cache_mode;
reset timescaledb.enable_chunk_append;
-- Only some scalar array operations are supported.
explain (analyze, verbose, buffers off, costs off, timing off, summary off)
select count(*) from bloom where x < any(array[1000, 2000]::int[]);
--- QUERY PLAN ---
 Aggregate (actual rows=1.00 loops=1)
   Output: count(*)
   ->  Custom Scan (ColumnarScan) on _timescaledb_internal._hyper_1_1_chunk (actual rows=1999.00 loops=1)
         Vectorized Filter: (_hyper_1_1_chunk.x < ANY ('{1000,2000}'::integer[]))
         Rows Removed by Filter: 8001
         Batches Removed by Filter: 8
         Bulk Decompression: true
         ->  Seq Scan on _timescaledb_internal.compress_hyper_2_2_chunk (actual rows=10.00 loops=1)
               Output: compress_hyper_2_2_chunk._ts_meta_count, compress_hyper_2_2_chunk._ts_meta_min_1, compress_hyper_2_2_chunk._ts_meta_max_1, compress_hyper_2_2_chunk.x, compress_hyper_2_2_chunk._ts_meta_v2_bloomXXX_value, compress_hyper_2_2_chunk.value, compress_hyper_2_2_chunk._ts_meta_v2_bloomXXX_u, compress_hyper_2_2_chunk.u, compress_hyper_2_2_chunk._ts_meta_v2_min_ts, compress_hyper_2_2_chunk._ts_meta_v2_max_ts, compress_hyper_2_2_chunk.ts

explain (analyze, verbose, buffers off, costs off, timing off, summary off)
select count(*) from bloom where value = any(array[md5('1000'), md5('2000')]);
--- QUERY PLAN ---
 Aggregate (actual rows=1.00 loops=1)
   Output: count(*)
   ->  Custom Scan (ColumnarScan) on _timescaledb_internal._hyper_1_1_chunk (actual rows=2.00 loops=1)
         Vectorized Filter: (_hyper_1_1_chunk.value = ANY ('{a9b7ba70783b617e9998dc4dd82eb3c5,08f90c1a417155361a5c4b8d297e0d78}'::text[]))
         Rows Removed by Filter: 1998
         Bulk Decompression: true
<<<<<<< HEAD
         ->  Seq Scan on _timescaledb_internal.compress_hyper_2_2_chunk (actual rows=10.00 loops=1)
               Output: compress_hyper_2_2_chunk._ts_meta_count, compress_hyper_2_2_chunk._ts_meta_min_1, compress_hyper_2_2_chunk._ts_meta_max_1, compress_hyper_2_2_chunk.x, compress_hyper_2_2_chunk._ts_meta_v2_bloomXXX_value, compress_hyper_2_2_chunk.value, compress_hyper_2_2_chunk._ts_meta_v2_bloomXXX_u, compress_hyper_2_2_chunk.u, compress_hyper_2_2_chunk._ts_meta_v2_min_ts, compress_hyper_2_2_chunk._ts_meta_v2_max_ts, compress_hyper_2_2_chunk.ts
=======
         ->  Seq Scan on _timescaledb_internal.compress_hyper_2_2_chunk (actual rows=2.00 loops=1)
               Output: compress_hyper_2_2_chunk._ts_meta_count, compress_hyper_2_2_chunk._ts_meta_min_1, compress_hyper_2_2_chunk._ts_meta_max_1, compress_hyper_2_2_chunk.x, compress_hyper_2_2_chunk._ts_meta_v2_bloom1_value, compress_hyper_2_2_chunk.value, compress_hyper_2_2_chunk._ts_meta_v2_bloom1_u, compress_hyper_2_2_chunk.u, compress_hyper_2_2_chunk._ts_meta_v2_min_ts, compress_hyper_2_2_chunk._ts_meta_v2_max_ts, compress_hyper_2_2_chunk.ts
               Filter: _timescaledb_functions.bloom1_contains_any(compress_hyper_2_2_chunk._ts_meta_v2_bloom1_value, '{a9b7ba70783b617e9998dc4dd82eb3c5,08f90c1a417155361a5c4b8d297e0d78}'::text[])
               Rows Removed by Filter: 8
>>>>>>> ff980e62

-- UUID uses bloom
explain (analyze, verbose, buffers off, costs off, timing off, summary off)
select count(*) from bloom where u = '90ec9e8e-4501-4232-9d03-6d7cf6132815';
--- QUERY PLAN ---
 Aggregate (actual rows=1.00 loops=1)
   Output: count(*)
   ->  Custom Scan (ColumnarScan) on _timescaledb_internal._hyper_1_1_chunk (actual rows=1.00 loops=1)
         Vectorized Filter: (_hyper_1_1_chunk.u = '90ec9e8e-4501-4232-9d03-6d7cf6132815'::uuid)
         Rows Removed by Filter: 999
         Bulk Decompression: true
         ->  Seq Scan on _timescaledb_internal.compress_hyper_2_2_chunk (actual rows=1.00 loops=1)
               Output: compress_hyper_2_2_chunk._ts_meta_count, compress_hyper_2_2_chunk._ts_meta_min_1, compress_hyper_2_2_chunk._ts_meta_max_1, compress_hyper_2_2_chunk.x, compress_hyper_2_2_chunk._ts_meta_v2_bloomXXX_value, compress_hyper_2_2_chunk.value, compress_hyper_2_2_chunk._ts_meta_v2_bloomXXX_u, compress_hyper_2_2_chunk.u, compress_hyper_2_2_chunk._ts_meta_v2_min_ts, compress_hyper_2_2_chunk._ts_meta_v2_max_ts, compress_hyper_2_2_chunk.ts
               Filter: _timescaledb_functions.bloom1_contains(compress_hyper_2_2_chunk._ts_meta_v2_bloomXXX_u, '90ec9e8e-4501-4232-9d03-6d7cf6132815'::uuid)
               Rows Removed by Filter: 9

explain (analyze, verbose, buffers off, costs off, timing off, summary off)
select count(*) from bloom where u = '6c1d0998-05f3-452c-abd3-45afe72bbcab';
--- QUERY PLAN ---
 Aggregate (actual rows=1.00 loops=1)
   Output: count(*)
   ->  Custom Scan (ColumnarScan) on _timescaledb_internal._hyper_1_1_chunk (actual rows=9999.00 loops=1)
         Vectorized Filter: (_hyper_1_1_chunk.u = '6c1d0998-05f3-452c-abd3-45afe72bbcab'::uuid)
         Rows Removed by Filter: 1
         Bulk Decompression: true
         ->  Seq Scan on _timescaledb_internal.compress_hyper_2_2_chunk (actual rows=10.00 loops=1)
               Output: compress_hyper_2_2_chunk._ts_meta_count, compress_hyper_2_2_chunk._ts_meta_min_1, compress_hyper_2_2_chunk._ts_meta_max_1, compress_hyper_2_2_chunk.x, compress_hyper_2_2_chunk._ts_meta_v2_bloomXXX_value, compress_hyper_2_2_chunk.value, compress_hyper_2_2_chunk._ts_meta_v2_bloomXXX_u, compress_hyper_2_2_chunk.u, compress_hyper_2_2_chunk._ts_meta_v2_min_ts, compress_hyper_2_2_chunk._ts_meta_v2_max_ts, compress_hyper_2_2_chunk.ts
               Filter: _timescaledb_functions.bloom1_contains(compress_hyper_2_2_chunk._ts_meta_v2_bloomXXX_u, '6c1d0998-05f3-452c-abd3-45afe72bbcab'::uuid)

explain (analyze, verbose, buffers off, costs off, timing off, summary off)
select count(*) from bloom where u = '6c1d0998-05f3-452c-abd3-45afe72bbcac';
--- QUERY PLAN ---
 Aggregate (actual rows=1.00 loops=1)
   Output: count(*)
   ->  Custom Scan (ColumnarScan) on _timescaledb_internal._hyper_1_1_chunk (actual rows=0.00 loops=1)
         Vectorized Filter: (_hyper_1_1_chunk.u = '6c1d0998-05f3-452c-abd3-45afe72bbcac'::uuid)
         Bulk Decompression: true
         ->  Seq Scan on _timescaledb_internal.compress_hyper_2_2_chunk (actual rows=0.00 loops=1)
               Output: compress_hyper_2_2_chunk._ts_meta_count, compress_hyper_2_2_chunk._ts_meta_min_1, compress_hyper_2_2_chunk._ts_meta_max_1, compress_hyper_2_2_chunk.x, compress_hyper_2_2_chunk._ts_meta_v2_bloomXXX_value, compress_hyper_2_2_chunk.value, compress_hyper_2_2_chunk._ts_meta_v2_bloomXXX_u, compress_hyper_2_2_chunk.u, compress_hyper_2_2_chunk._ts_meta_v2_min_ts, compress_hyper_2_2_chunk._ts_meta_v2_max_ts, compress_hyper_2_2_chunk.ts
               Filter: _timescaledb_functions.bloom1_contains(compress_hyper_2_2_chunk._ts_meta_v2_bloomXXX_u, '6c1d0998-05f3-452c-abd3-45afe72bbcac'::uuid)
               Rows Removed by Filter: 10

-- Timestamp uses minmax
explain (analyze, verbose, buffers off, costs off, timing off, summary off)
select count(*) from bloom where ts between '2021-01-07' and '2021-01-14';
--- QUERY PLAN ---
 Aggregate (actual rows=1.00 loops=1)
   Output: count(*)
   ->  Custom Scan (ColumnarScan) on _timescaledb_internal._hyper_1_1_chunk (actual rows=169.00 loops=1)
         Vectorized Filter: ((_hyper_1_1_chunk.ts >= 'Thu Jan 07 00:00:00 2021'::timestamp without time zone) AND (_hyper_1_1_chunk.ts <= 'Thu Jan 14 00:00:00 2021'::timestamp without time zone))
         Rows Removed by Filter: 831
         Bulk Decompression: true
         ->  Seq Scan on _timescaledb_internal.compress_hyper_2_2_chunk (actual rows=1.00 loops=1)
               Output: compress_hyper_2_2_chunk._ts_meta_count, compress_hyper_2_2_chunk._ts_meta_min_1, compress_hyper_2_2_chunk._ts_meta_max_1, compress_hyper_2_2_chunk.x, compress_hyper_2_2_chunk._ts_meta_v2_bloomXXX_value, compress_hyper_2_2_chunk.value, compress_hyper_2_2_chunk._ts_meta_v2_bloomXXX_u, compress_hyper_2_2_chunk.u, compress_hyper_2_2_chunk._ts_meta_v2_min_ts, compress_hyper_2_2_chunk._ts_meta_v2_max_ts, compress_hyper_2_2_chunk.ts
               Filter: ((compress_hyper_2_2_chunk._ts_meta_v2_max_ts >= 'Thu Jan 07 00:00:00 2021'::timestamp without time zone) AND (compress_hyper_2_2_chunk._ts_meta_v2_min_ts <= 'Thu Jan 14 00:00:00 2021'::timestamp without time zone))
               Rows Removed by Filter: 9

-- Test some corner cases
create table corner(ts int, s text, c text);
select create_hypertable('corner', 'ts');
  create_hypertable  
---------------------
 (3,public,corner,t)

alter table corner set (timescaledb.compress, timescaledb.compress_segmentby = 's',
    timescaledb.compress_orderby = 'ts');
-- Detoasting the second argument of "bloom filter contains" function.
insert into corner values (1, repeat('long', 100), 'short');
-- Null bloom filter.
insert into corner values(2, 'normal', null);
-- A match and a short varlena header in the bloom filter.
insert into corner values(3, 'match', 'match');
-- Long varlena header in the bloom filter.
insert into corner select 4, 'longheader', generate_series(1, 1000)::text;
create index on corner(c);
select count(compress_chunk(x)) from show_chunks('corner') x;
 count 
-------
     1

vacuum full analyze corner;
explain (analyze, verbose, buffers off, costs off, timing off, summary off)
select * from corner where c = 'short';
--- QUERY PLAN ---
 Custom Scan (ColumnarScan) on _timescaledb_internal._hyper_3_3_chunk (actual rows=1.00 loops=1)
   Output: _hyper_3_3_chunk.ts, _hyper_3_3_chunk.s, _hyper_3_3_chunk.c
   Vectorized Filter: (_hyper_3_3_chunk.c = 'short'::text)
   Rows Removed by Filter: 1
   Batches Removed by Filter: 1
   Bulk Decompression: true
   ->  Seq Scan on _timescaledb_internal.compress_hyper_4_4_chunk (actual rows=2.00 loops=1)
         Output: compress_hyper_4_4_chunk._ts_meta_count, compress_hyper_4_4_chunk.s, compress_hyper_4_4_chunk._ts_meta_min_1, compress_hyper_4_4_chunk._ts_meta_max_1, compress_hyper_4_4_chunk.ts, compress_hyper_4_4_chunk._ts_meta_v2_bloomXXX_c, compress_hyper_4_4_chunk.c
         Filter: _timescaledb_functions.bloom1_contains(compress_hyper_4_4_chunk._ts_meta_v2_bloomXXX_c, 'short'::text)
         Rows Removed by Filter: 2

-- Cross-type equality operator.
explain (analyze, verbose, buffers off, costs off, timing off, summary off)
select * from corner where c = 'short'::name;
--- QUERY PLAN ---
 Custom Scan (ColumnarScan) on _timescaledb_internal._hyper_3_3_chunk (actual rows=1.00 loops=1)
   Output: _hyper_3_3_chunk.ts, _hyper_3_3_chunk.s, _hyper_3_3_chunk.c
   Filter: (_hyper_3_3_chunk.c = 'short'::name)
   Rows Removed by Filter: 1002
   Bulk Decompression: true
   ->  Seq Scan on _timescaledb_internal.compress_hyper_4_4_chunk (actual rows=4.00 loops=1)
         Output: compress_hyper_4_4_chunk._ts_meta_count, compress_hyper_4_4_chunk.s, compress_hyper_4_4_chunk._ts_meta_min_1, compress_hyper_4_4_chunk._ts_meta_max_1, compress_hyper_4_4_chunk.ts, compress_hyper_4_4_chunk._ts_meta_v2_bloomXXX_c, compress_hyper_4_4_chunk.c

-- Comparison with segmentby.
explain (analyze, verbose, buffers off, costs off, timing off, summary off)
select * from corner where c = s;
--- QUERY PLAN ---
 Custom Scan (ColumnarScan) on _timescaledb_internal._hyper_3_3_chunk (actual rows=1.00 loops=1)
   Output: _hyper_3_3_chunk.ts, _hyper_3_3_chunk.s, _hyper_3_3_chunk.c
   Filter: (_hyper_3_3_chunk.c = _hyper_3_3_chunk.s)
   Rows Removed by Filter: 1
   Bulk Decompression: true
   ->  Seq Scan on _timescaledb_internal.compress_hyper_4_4_chunk (actual rows=2.00 loops=1)
         Output: compress_hyper_4_4_chunk._ts_meta_count, compress_hyper_4_4_chunk.s, compress_hyper_4_4_chunk._ts_meta_min_1, compress_hyper_4_4_chunk._ts_meta_max_1, compress_hyper_4_4_chunk.ts, compress_hyper_4_4_chunk._ts_meta_v2_bloomXXX_c, compress_hyper_4_4_chunk.c
         Filter: _timescaledb_functions.bloom1_contains(compress_hyper_4_4_chunk._ts_meta_v2_bloomXXX_c, compress_hyper_4_4_chunk.s)
         Rows Removed by Filter: 2

-- Can push down only some parts of the expression but not the others, so the
-- pushdown shouldn't work in this case.
explain (analyze, verbose, buffers off, costs off, timing off, summary off)
select * from corner where c = s or c = random()::text;
--- QUERY PLAN ---
 Custom Scan (ChunkAppend) on public.corner (actual rows=1.00 loops=1)
   Output: corner.ts, corner.s, corner.c
   Startup Exclusion: true
   Runtime Exclusion: false
   Chunks excluded during startup: 0
   ->  Custom Scan (ColumnarScan) on _timescaledb_internal._hyper_3_3_chunk (actual rows=1.00 loops=1)
         Output: _hyper_3_3_chunk.ts, _hyper_3_3_chunk.s, _hyper_3_3_chunk.c
         Filter: ((_hyper_3_3_chunk.c = _hyper_3_3_chunk.s) OR (_hyper_3_3_chunk.c = (random())::text))
         Rows Removed by Filter: 1002
         Bulk Decompression: true
         ->  Seq Scan on _timescaledb_internal.compress_hyper_4_4_chunk (actual rows=4.00 loops=1)
               Output: compress_hyper_4_4_chunk._ts_meta_count, compress_hyper_4_4_chunk.s, compress_hyper_4_4_chunk._ts_meta_min_1, compress_hyper_4_4_chunk._ts_meta_max_1, compress_hyper_4_4_chunk.ts, compress_hyper_4_4_chunk._ts_meta_v2_bloomXXX_c, compress_hyper_4_4_chunk.c

explain (analyze, verbose, buffers off, costs off, timing off, summary off)
select * from corner where c = 'test'
    or c = case when now() > '1970-01-01' then 'test2' else random()::text end
;
--- QUERY PLAN ---
 Custom Scan (ChunkAppend) on public.corner (actual rows=0.00 loops=1)
   Output: corner.ts, corner.s, corner.c
   Startup Exclusion: true
   Runtime Exclusion: false
   Chunks excluded during startup: 0
   ->  Custom Scan (ColumnarScan) on _timescaledb_internal._hyper_3_3_chunk (actual rows=0.00 loops=1)
         Output: _hyper_3_3_chunk.ts, _hyper_3_3_chunk.s, _hyper_3_3_chunk.c
         Filter: ((_hyper_3_3_chunk.c = 'test'::text) OR (_hyper_3_3_chunk.c = CASE WHEN (now() > 'Thu Jan 01 00:00:00 1970 PST'::timestamp with time zone) THEN 'test2'::text ELSE (random())::text END))
         Rows Removed by Filter: 1003
         Bulk Decompression: true
         ->  Seq Scan on _timescaledb_internal.compress_hyper_4_4_chunk (actual rows=4.00 loops=1)
               Output: compress_hyper_4_4_chunk._ts_meta_count, compress_hyper_4_4_chunk.s, compress_hyper_4_4_chunk._ts_meta_min_1, compress_hyper_4_4_chunk._ts_meta_max_1, compress_hyper_4_4_chunk.ts, compress_hyper_4_4_chunk._ts_meta_v2_bloomXXX_c, compress_hyper_4_4_chunk.c

-- Unsupported operator
explain (buffers off, costs off)
select * from corner where c > s;
--- QUERY PLAN ---
 Custom Scan (ColumnarScan) on _hyper_3_3_chunk
   Filter: (c > s)
   ->  Seq Scan on compress_hyper_4_4_chunk

-- Scalar array operation
explain (analyze, verbose, buffers off, costs off, timing off, summary off)
select * from corner where c = any(array['short', 'nonexistent'])
;
--- QUERY PLAN ---
 Custom Scan (ColumnarScan) on _timescaledb_internal._hyper_3_3_chunk (actual rows=1.00 loops=1)
   Output: _hyper_3_3_chunk.ts, _hyper_3_3_chunk.s, _hyper_3_3_chunk.c
   Vectorized Filter: (_hyper_3_3_chunk.c = ANY ('{short,nonexistent}'::text[]))
   Rows Removed by Filter: 1
   Batches Removed by Filter: 1
   Bulk Decompression: true
   ->  Seq Scan on _timescaledb_internal.compress_hyper_4_4_chunk (actual rows=2.00 loops=1)
         Output: compress_hyper_4_4_chunk._ts_meta_count, compress_hyper_4_4_chunk.s, compress_hyper_4_4_chunk._ts_meta_min_1, compress_hyper_4_4_chunk._ts_meta_max_1, compress_hyper_4_4_chunk.ts, compress_hyper_4_4_chunk._ts_meta_v2_bloom1_c, compress_hyper_4_4_chunk.c
         Filter: _timescaledb_functions.bloom1_contains_any(compress_hyper_4_4_chunk._ts_meta_v2_bloom1_c, '{short,nonexistent}'::text[])
         Rows Removed by Filter: 2

-- Test a bad hash function.
create type badint;
create or replace function badintin(cstring) returns badint
  as 'int8in' language internal strict immutable parallel safe;
NOTICE:  return type badint is only a shell
create or replace function badintout(badint) returns cstring
  as 'int8out' language internal strict immutable parallel safe;
NOTICE:  argument type badint is only a shell
create or replace function badinteq(badint, badint) returns bool
  as 'int8eq' language internal strict immutable parallel safe;
NOTICE:  argument type badint is only a shell
NOTICE:  argument type badint is only a shell
create type badint (like = int8, input = badintin, output = badintout);
create cast (bigint as badint) without function as implicit;
create cast (badint as bigint) without function as implicit;
create operator = (procedure = badinteq, leftarg = badint, rightarg = badint);
-- The btree opfamily equality operator must be in sync with the potential hash family.
-- If we don't create it explicitly, Postgres will choose the int8 family because
-- it's binary compatible, and the equality operator won't match.
create function badint_cmp(left badint, right badint) returns integer
  as 'btint8cmp' language internal immutable parallel safe strict;
create function badint_lt(a badint, b badint) returns boolean as 'int8lt' language internal immutable parallel safe strict;
create function badint_le(a badint, b badint) returns boolean as 'int8le' language internal immutable parallel safe strict;
create function badint_gt(a badint, b badint) returns boolean as 'int8gt' language internal immutable parallel safe strict;
create function badint_ge(a badint, b badint) returns boolean as 'int8ge' language internal immutable parallel safe strict;
create operator <  (leftarg = badint, rightarg = badint, procedure = badint_lt );
create operator <= (leftarg = badint, rightarg = badint, procedure = badint_le );
create operator >= (leftarg = badint, rightarg = badint, procedure = badint_ge );
create operator >  (leftarg = badint, rightarg = badint, procedure = badint_gt );
create operator class badint_btree_ops
  default for type badint using btree
as
  operator 1 <,
  operator 2 <=,
  operator 3 =,
  operator 4 >=,
  operator 5 >,
  function 1 badint_cmp(badint, badint)
;
create table badtable(ts int, s int, b badint);
select create_hypertable('badtable', 'ts');
   create_hypertable   
-----------------------
 (5,public,badtable,t)

\set ON_ERROR_STOP 0
alter table badtable set (timescaledb.compress, timescaledb.compress_orderby = '"ts" desc', timescaledb.compress_segmentby = 's',
    timescaledb.compress_index = 'bloom("b")');
ERROR:  invalid bloom filter column type badint
\set ON_ERROR_STOP 1
alter table badtable set (timescaledb.compress, timescaledb.compress_segmentby = 's',
    timescaledb.compress_orderby = 'ts');
insert into badtable select generate_series(1, 10000), 0, 0::int8;
insert into badtable select generate_series(1, 10000), 1, 1::int8;
insert into badtable select generate_series(1, 10000), -1, -1::int8;
insert into badtable select x, 2, x::int8 from generate_series(1, 10000) x;
insert into badtable select x, 3, (pow(2, 32) * x)::int8 from generate_series(1, 10000) x;
insert into badtable select x, 4, (16834 * x)::int8 from generate_series(1, 10000) x;
insert into badtable select x, 5, (4096 * x)::int8 from generate_series(1, 10000) x;
create index on badtable(b);
-- First, try compressing w/o the hash function. We shouldn't get a bloom filter
-- index.
select count(compress_chunk(x)) from show_chunks('badtable') x;
 count 
-------
     1

vacuum full analyze badtable;
select schema_name || '.' || table_name chunk from _timescaledb_catalog.chunk
    where id = (select compressed_chunk_id from _timescaledb_catalog.chunk
        where hypertable_id = (select id from _timescaledb_catalog.hypertable
            where table_name = 'badtable') limit 1)
\gset
\d+ :chunk
                                       Table "_timescaledb_internal.compress_hyper_6_6_chunk"
      Column       |                 Type                  | Collation | Nullable | Default | Storage  | Stats target | Description 
-------------------+---------------------------------------+-----------+----------+---------+----------+--------------+-------------
 _ts_meta_count    | integer                               |           |          |         | plain    | 1000         | 
 s                 | integer                               |           |          |         | plain    | 1000         | 
 _ts_meta_min_1    | integer                               |           |          |         | plain    | 1000         | 
 _ts_meta_max_1    | integer                               |           |          |         | plain    | 1000         | 
 ts                | _timescaledb_internal.compressed_data |           |          |         | external | 0            | 
 _ts_meta_v2_min_b | badint                                |           |          |         | plain    | 1000         | 
 _ts_meta_v2_max_b | badint                                |           |          |         | plain    | 1000         | 
 b                 | _timescaledb_internal.compressed_data |           |          |         | extended | 0            | 
Indexes:
    "compress_hyper_6_6_chunk_s__ts_meta_min_1__ts_meta_max_1_idx" btree (s, _ts_meta_min_1, _ts_meta_max_1)
Options: toast_tuple_target=128

select count(decompress_chunk(x)) from show_chunks('badtable') x;
 count 
-------
     1

-- Then, create the hash functions.
-- The simple hash is actually used for dictionary compression, so we have to
-- avoid overflows there.
create or replace function badint_identity_hash(val badint)
  returns int language sql immutable strict
as $$ select (val & ((1::bigint << 31) - 1))::int4; $$;
create or replace function badint_identity_hash_extended(val badint, seed bigint)
  returns bigint language sql immutable strict
as $$ select val; $$;
create operator class badint_hash_ops
  default for type badint using hash
as
  operator 1 = (badint, badint),
  function 1 badint_identity_hash(badint),
  function 2 badint_identity_hash_extended(badint, bigint)
;
-- Recompress after creating the hash functions
select count(compress_chunk(x)) from show_chunks('badtable') x;
 count 
-------
     1

select * from settings;
                 relid                  |                 compress_relid                 | segmentby | orderby | orderby_desc | orderby_nullsfirst |                                                                                                                index                                                                                                                
----------------------------------------+------------------------------------------------+-----------+---------+--------------+--------------------+-------------------------------------------------------------------------------------------------------------------------------------------------------------------------------------------------------------------------------------
 badtable                               |                                                | {s}       | {ts}    | {f}          | {f}                | 
 bloom                                  |                                                | {}        | {x}     | {f}          | {f}                | 
 corner                                 |                                                | {s}       | {ts}    | {f}          | {f}                | 
 _timescaledb_internal._hyper_1_1_chunk | _timescaledb_internal.compress_hyper_2_2_chunk | {}        | {x}     | {f}          | {f}                | [{"type": "bloom", "column": "value", "source": "default"}, {"type": "bloom", "column": "u", "source": "default"}, {"type": "minmax", "column": "ts", "source": "default"}, {"type": "minmax", "column": "x", "source": "orderby"}]
 _timescaledb_internal._hyper_3_3_chunk | _timescaledb_internal.compress_hyper_4_4_chunk | {s}       | {ts}    | {f}          | {f}                | [{"type": "bloom", "column": "c", "source": "default"}, {"type": "minmax", "column": "ts", "source": "orderby"}]
 _timescaledb_internal._hyper_5_5_chunk | _timescaledb_internal.compress_hyper_6_7_chunk | {s}       | {ts}    | {f}          | {f}                | [{"type": "bloom", "column": "b", "source": "default"}, {"type": "minmax", "column": "ts", "source": "orderby"}]

vacuum full analyze badtable;
-- Verify that we actually got the bloom filter index.
select schema_name || '.' || table_name chunk from _timescaledb_catalog.chunk
    where id = (select compressed_chunk_id from _timescaledb_catalog.chunk
        where hypertable_id = (select id from _timescaledb_catalog.hypertable
            where table_name = 'badtable') limit 1)
\gset
\d+ :chunk
                                       Table "_timescaledb_internal.compress_hyper_6_7_chunk"
       Column       |                 Type                  | Collation | Nullable | Default | Storage  | Stats target | Description 
--------------------+---------------------------------------+-----------+----------+---------+----------+--------------+-------------
 _ts_meta_count     | integer                               |           |          |         | plain    | 1000         | 
 s                  | integer                               |           |          |         | plain    | 1000         | 
 _ts_meta_min_1     | integer                               |           |          |         | plain    | 1000         | 
 _ts_meta_max_1     | integer                               |           |          |         | plain    | 1000         | 
 ts                 | _timescaledb_internal.compressed_data |           |          |         | external | 0            | 
 _ts_meta_v2_bloomXXX_b | _timescaledb_internal.bloom1          |           |          |         | external | 1000         | 
 b                  | _timescaledb_internal.compressed_data |           |          |         | extended | 0            | 
Indexes:
    "compress_hyper_6_7_chunk_s__ts_meta_min_1__ts_meta_max_1_idx" btree (s, _ts_meta_min_1, _ts_meta_max_1)
Options: toast_tuple_target=128

-- Check index pushdown with one value.
explain (analyze, buffers off, costs off, timing off, summary off)
select * from badtable where b = 1000::int8::badint;
--- QUERY PLAN ---
 Custom Scan (ColumnarScan) on _hyper_5_5_chunk (actual rows=1.00 loops=1)
   Filter: (b = '1000'::badint)
   Rows Removed by Filter: 5999
   ->  Seq Scan on compress_hyper_6_7_chunk (actual rows=6.00 loops=1)
         Filter: _timescaledb_functions.bloom1_contains(_ts_meta_v2_bloomXXX_b, '1000'::badint)
         Rows Removed by Filter: 64

-- Check index pushdown and absence of negatives with multiple value. The query
-- shape is a little weird to achieve the parameterized compressed scan, for
-- joins it doesn't work at the moment due to general problem with parameterized
-- DecompressChunk there.
explain (analyze, buffers off, costs off, timing off, summary off)
with v_int(b) as (values (0), (1), (-1), (2), (4), (8), (1024),
    (pow(2, 32) * 2), (pow(2, 32) * 1024)),
v_badint as materialized (select b::int8::badint from v_int)
select exists (select * from badtable where b = v_badint.b) from v_badint;
--- QUERY PLAN ---
 CTE Scan on v_badint (actual rows=9.00 loops=1)
   CTE v_badint
     ->  Values Scan on "*VALUES*" (actual rows=9.00 loops=1)
   SubPlan 2
     ->  Custom Scan (ChunkAppend) on badtable (actual rows=1.00 loops=9)
           Hypertables excluded during runtime: 0
           ->  Custom Scan (ColumnarScan) on _hyper_5_5_chunk (actual rows=1.00 loops=9)
                 Filter: (b = v_badint.b)
                 Rows Removed by Filter: 3229
                 ->  Seq Scan on compress_hyper_6_7_chunk (actual rows=4.00 loops=9)
                       Filter: _timescaledb_functions.bloom1_contains(_ts_meta_v2_bloomXXX_b, v_badint.b)
                       Rows Removed by Filter: 23

;
with v_int(b) as (values (0), (1), (-1), (2), (4), (8), (1024),
    (pow(2, 32) * 2), (pow(2, 32) * 1024)),
v_badint as materialized (select b::int8::badint from v_int)
select exists (select * from badtable where b = v_badint.b) from v_badint;
 exists 
--------
 t
 t
 t
 t
 t
 t
 t
 t
 t

;
-- Now, repeat the entire exercise with an even worse hash of constant zero.
select count(decompress_chunk(x)) from show_chunks('badtable') x;
 count 
-------
     1

create or replace function badint_identity_hash(val badint)
  returns int language sql immutable strict
as $$ select 0::int4; $$;
create or replace function badint_identity_hash_extended(val badint, seed bigint)
  returns bigint language sql immutable strict
as $$ select 0; $$;
select count(compress_chunk(x)) from show_chunks('badtable') x;
 count 
-------
     1

vacuum full analyze badtable;
explain (analyze, buffers off, costs off, timing off, summary off)
select * from badtable where b = 1000::int8::badint;
--- QUERY PLAN ---
 Custom Scan (ColumnarScan) on _hyper_5_5_chunk (actual rows=1.00 loops=1)
   Filter: (b = '1000'::badint)
   Rows Removed by Filter: 69999
   ->  Seq Scan on compress_hyper_6_8_chunk (actual rows=70.00 loops=1)
         Filter: _timescaledb_functions.bloom1_contains(_ts_meta_v2_bloomXXX_b, '1000'::badint)

explain (analyze, buffers off, costs off, timing off, summary off)
with v_int(b) as (values (0), (1), (-1), (2), (4), (8), (1024),
    (pow(2, 32) * 2), (pow(2, 32) * 1024)),
v_badint as materialized (select b::int8::badint from v_int)
select exists (select * from badtable where b = v_badint.b) from v_badint;
--- QUERY PLAN ---
 CTE Scan on v_badint (actual rows=9.00 loops=1)
   CTE v_badint
     ->  Values Scan on "*VALUES*" (actual rows=9.00 loops=1)
   SubPlan 2
     ->  Custom Scan (ChunkAppend) on badtable (actual rows=1.00 loops=9)
           Hypertables excluded during runtime: 0
           ->  Custom Scan (ColumnarScan) on _hyper_5_5_chunk (actual rows=1.00 loops=9)
                 Filter: (b = v_badint.b)
                 Rows Removed by Filter: 25784
                 ->  Seq Scan on compress_hyper_6_8_chunk (actual rows=27.00 loops=9)
                       Filter: _timescaledb_functions.bloom1_contains(_ts_meta_v2_bloomXXX_b, v_badint.b)

;
with v_int(b) as (values (0), (1), (-1), (2), (4), (8), (1024),
    (pow(2, 32) * 2), (pow(2, 32) * 1024)),
v_badint as materialized (select b::int8::badint from v_int)
select exists (select * from badtable where b = v_badint.b) from v_badint;
 exists 
--------
 t
 t
 t
 t
 t
 t
 t
 t
 t

;
-- Test a non-by-value 8-byte type.
create table byref(ts int, x macaddr8);
select create_hypertable('byref', 'ts');
 create_hypertable  
--------------------
 (7,public,byref,t)

create index on byref(x);
alter table byref set (timescaledb.compress, timescaledb.compress_segmentby = '',
    timescaledb.compress_orderby = 'ts');
create function float8tomacaddr8(x float8) returns macaddr8 as $$
    select to_hex(right(float8send(x)::text, -1)::bit(64)::bigint)::macaddr8;
$$ language sql immutable parallel safe strict;
insert into byref select x, float8tomacaddr8(mix(x)) from generate_series(1, 10000) x;
select count(compress_chunk(x)) from show_chunks('byref') x;
 count 
-------
     1

vacuum analyze byref;
explain (analyze, verbose, buffers off, costs off, timing off, summary off)
select * from byref where x = float8tomacaddr8(mix(1));
--- QUERY PLAN ---
 Custom Scan (ColumnarScan) on _timescaledb_internal._hyper_7_9_chunk (actual rows=1.00 loops=1)
   Output: _hyper_7_9_chunk.ts, _hyper_7_9_chunk.x
   Filter: (_hyper_7_9_chunk.x = '3f:b6:70:e3:3c:00:00:00'::macaddr8)
   Rows Removed by Filter: 999
   Bulk Decompression: true
   ->  Seq Scan on _timescaledb_internal.compress_hyper_8_10_chunk (actual rows=1.00 loops=1)
         Output: compress_hyper_8_10_chunk._ts_meta_count, compress_hyper_8_10_chunk._ts_meta_min_1, compress_hyper_8_10_chunk._ts_meta_max_1, compress_hyper_8_10_chunk.ts, compress_hyper_8_10_chunk._ts_meta_v2_bloomXXX_x, compress_hyper_8_10_chunk.x
         Filter: _timescaledb_functions.bloom1_contains(compress_hyper_8_10_chunk._ts_meta_v2_bloomXXX_x, '3f:b6:70:e3:3c:00:00:00'::macaddr8)
         Rows Removed by Filter: 9

-- Test an array type.
create table arraybloom(x int, value int[], ts timestamp);
select create_hypertable('arraybloom', 'x');
WARNING:  column type "timestamp without time zone" used for "ts" does not follow best practices
    create_hypertable    
-------------------------
 (9,public,arraybloom,t)

insert into arraybloom
select x, array[x],
    '2021-01-01'::timestamp + (interval '1 hour') * x
from generate_series(1, 10000) x;
create index on arraybloom(value);
alter table arraybloom set (timescaledb.compress,
    timescaledb.compress_segmentby = '',
    timescaledb.compress_orderby = 'x');
select count(compress_chunk(x)) from show_chunks('arraybloom') x;
 count 
-------
     1

vacuum full analyze arraybloom;
explain (analyze, verbose, buffers off, costs off, timing off, summary off)
select count(*) from arraybloom where value = array[7248::int];
--- QUERY PLAN ---
 Aggregate (actual rows=1.00 loops=1)
   Output: count(*)
   ->  Custom Scan (ColumnarScan) on _timescaledb_internal._hyper_9_11_chunk (actual rows=1.00 loops=1)
         Filter: (_hyper_9_11_chunk.value = '{7248}'::integer[])
         Rows Removed by Filter: 999
         Bulk Decompression: false
         ->  Seq Scan on _timescaledb_internal.compress_hyper_10_12_chunk (actual rows=1.00 loops=1)
               Output: compress_hyper_10_12_chunk._ts_meta_count, compress_hyper_10_12_chunk._ts_meta_min_1, compress_hyper_10_12_chunk._ts_meta_max_1, compress_hyper_10_12_chunk.x, compress_hyper_10_12_chunk._ts_meta_v2_bloomXXX_value, compress_hyper_10_12_chunk.value, compress_hyper_10_12_chunk.ts
               Filter: _timescaledb_functions.bloom1_contains(compress_hyper_10_12_chunk._ts_meta_v2_bloomXXX_value, '{7248}'::integer[])
               Rows Removed by Filter: 9

select count(*) from arraybloom where value = array[7248::int];
 count 
-------
     1

-- Cleanup
drop table bloom;
drop table corner;
drop table badtable;
drop table byref;
drop table arraybloom;<|MERGE_RESOLUTION|>--- conflicted
+++ resolved
@@ -278,15 +278,10 @@
          Vectorized Filter: (_hyper_1_1_chunk.value = ANY ('{a9b7ba70783b617e9998dc4dd82eb3c5,08f90c1a417155361a5c4b8d297e0d78}'::text[]))
          Rows Removed by Filter: 1998
          Bulk Decompression: true
-<<<<<<< HEAD
-         ->  Seq Scan on _timescaledb_internal.compress_hyper_2_2_chunk (actual rows=10.00 loops=1)
-               Output: compress_hyper_2_2_chunk._ts_meta_count, compress_hyper_2_2_chunk._ts_meta_min_1, compress_hyper_2_2_chunk._ts_meta_max_1, compress_hyper_2_2_chunk.x, compress_hyper_2_2_chunk._ts_meta_v2_bloomXXX_value, compress_hyper_2_2_chunk.value, compress_hyper_2_2_chunk._ts_meta_v2_bloomXXX_u, compress_hyper_2_2_chunk.u, compress_hyper_2_2_chunk._ts_meta_v2_min_ts, compress_hyper_2_2_chunk._ts_meta_v2_max_ts, compress_hyper_2_2_chunk.ts
-=======
          ->  Seq Scan on _timescaledb_internal.compress_hyper_2_2_chunk (actual rows=2.00 loops=1)
-               Output: compress_hyper_2_2_chunk._ts_meta_count, compress_hyper_2_2_chunk._ts_meta_min_1, compress_hyper_2_2_chunk._ts_meta_max_1, compress_hyper_2_2_chunk.x, compress_hyper_2_2_chunk._ts_meta_v2_bloom1_value, compress_hyper_2_2_chunk.value, compress_hyper_2_2_chunk._ts_meta_v2_bloom1_u, compress_hyper_2_2_chunk.u, compress_hyper_2_2_chunk._ts_meta_v2_min_ts, compress_hyper_2_2_chunk._ts_meta_v2_max_ts, compress_hyper_2_2_chunk.ts
-               Filter: _timescaledb_functions.bloom1_contains_any(compress_hyper_2_2_chunk._ts_meta_v2_bloom1_value, '{a9b7ba70783b617e9998dc4dd82eb3c5,08f90c1a417155361a5c4b8d297e0d78}'::text[])
+               Output: compress_hyper_2_2_chunk._ts_meta_count, compress_hyper_2_2_chunk._ts_meta_min_1, compress_hyper_2_2_chunk._ts_meta_max_1, compress_hyper_2_2_chunk.x, compress_hyper_2_2_chunk._ts_meta_v2_bloomXXX_value, compress_hyper_2_2_chunk.value, compress_hyper_2_2_chunk._ts_meta_v2_bloomXXX_u, compress_hyper_2_2_chunk.u, compress_hyper_2_2_chunk._ts_meta_v2_min_ts, compress_hyper_2_2_chunk._ts_meta_v2_max_ts, compress_hyper_2_2_chunk.ts
+               Filter: _timescaledb_functions.bloom1_contains_any(compress_hyper_2_2_chunk._ts_meta_v2_bloomXXX_value, '{a9b7ba70783b617e9998dc4dd82eb3c5,08f90c1a417155361a5c4b8d297e0d78}'::text[])
                Rows Removed by Filter: 8
->>>>>>> ff980e62
 
 -- UUID uses bloom
 explain (analyze, verbose, buffers off, costs off, timing off, summary off)
@@ -464,8 +459,8 @@
    Batches Removed by Filter: 1
    Bulk Decompression: true
    ->  Seq Scan on _timescaledb_internal.compress_hyper_4_4_chunk (actual rows=2.00 loops=1)
-         Output: compress_hyper_4_4_chunk._ts_meta_count, compress_hyper_4_4_chunk.s, compress_hyper_4_4_chunk._ts_meta_min_1, compress_hyper_4_4_chunk._ts_meta_max_1, compress_hyper_4_4_chunk.ts, compress_hyper_4_4_chunk._ts_meta_v2_bloom1_c, compress_hyper_4_4_chunk.c
-         Filter: _timescaledb_functions.bloom1_contains_any(compress_hyper_4_4_chunk._ts_meta_v2_bloom1_c, '{short,nonexistent}'::text[])
+         Output: compress_hyper_4_4_chunk._ts_meta_count, compress_hyper_4_4_chunk.s, compress_hyper_4_4_chunk._ts_meta_min_1, compress_hyper_4_4_chunk._ts_meta_max_1, compress_hyper_4_4_chunk.ts, compress_hyper_4_4_chunk._ts_meta_v2_bloomXXX_c, compress_hyper_4_4_chunk.c
+         Filter: _timescaledb_functions.bloom1_contains_any(compress_hyper_4_4_chunk._ts_meta_v2_bloomXXX_c, '{short,nonexistent}'::text[])
          Rows Removed by Filter: 2
 
 -- Test a bad hash function.
