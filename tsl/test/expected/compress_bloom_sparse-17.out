--- conflicted
+++ resolved
@@ -44,7 +44,6 @@
             where table_name = 'bloom') limit 1)
 \gset
 \d+ :chunk
-<<<<<<< HEAD
                                          Table "_timescaledb_internal.compress_hyper_2_2_chunk"
          Column         |                 Type                  | Collation | Nullable | Default | Storage  | Stats target | Description 
 ------------------------+---------------------------------------+-----------+----------+---------+----------+--------------+-------------
@@ -55,26 +54,10 @@
  _ts_meta_v2_bloomXXX_value | _timescaledb_internal.bloom1          |           |          |         | external | 1000         | 
  value                  | _timescaledb_internal.compressed_data |           |          |         | extended | 0            | 
  _ts_meta_v2_bloomXXX_u     | _timescaledb_internal.bloom1          |           |          |         | external | 1000         | 
- u                      | _timescaledb_internal.compressed_data |           |          |         | extended | 0            | 
+ u                      | _timescaledb_internal.compressed_data |           |          |         | external | 0            | 
  _ts_meta_v2_min_ts     | timestamp without time zone           |           |          |         | plain    | 1000         | 
  _ts_meta_v2_max_ts     | timestamp without time zone           |           |          |         | plain    | 1000         | 
  ts                     | _timescaledb_internal.compressed_data |           |          |         | external | 0            | 
-=======
-                                          Table "_timescaledb_internal.compress_hyper_2_2_chunk"
-          Column          |                 Type                  | Collation | Nullable | Default | Storage  | Stats target | Description 
---------------------------+---------------------------------------+-----------+----------+---------+----------+--------------+-------------
- _ts_meta_count           | integer                               |           |          |         | plain    | 1000         | 
- _ts_meta_min_1           | integer                               |           |          |         | plain    | 1000         | 
- _ts_meta_max_1           | integer                               |           |          |         | plain    | 1000         | 
- x                        | _timescaledb_internal.compressed_data |           |          |         | external | 0            | 
- _ts_meta_v2_bloom1_value | _timescaledb_internal.bloom1          |           |          |         | external | 1000         | 
- value                    | _timescaledb_internal.compressed_data |           |          |         | extended | 0            | 
- _ts_meta_v2_bloom1_u     | _timescaledb_internal.bloom1          |           |          |         | external | 1000         | 
- u                        | _timescaledb_internal.compressed_data |           |          |         | external | 0            | 
- _ts_meta_v2_min_ts       | timestamp without time zone           |           |          |         | plain    | 1000         | 
- _ts_meta_v2_max_ts       | timestamp without time zone           |           |          |         | plain    | 1000         | 
- ts                       | _timescaledb_internal.compressed_data |           |          |         | external | 0            | 
->>>>>>> db59a345
 Indexes:
     "compress_hyper_2_2_chunk__ts_meta_min_1__ts_meta_max_1_idx" btree (_ts_meta_min_1, _ts_meta_max_1)
 Options: toast_tuple_target=128
