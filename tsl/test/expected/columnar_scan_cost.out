-- This file and its contents are licensed under the Timescale License.
-- Please see the included NOTICE for copyright information and
-- LICENSE-TIMESCALE for a copy of the license.
-- Some primitive tests that show cost of DecompressChunk node so that we can
-- monitor the changes.
create table costtab(ts int, s text, c text, ti text, fi float);
select create_hypertable('costtab', 'ts');
NOTICE:  adding not-null constraint to column "ts"
  create_hypertable   
----------------------
 (1,public,costtab,t)
(1 row)

alter table costtab set (timescaledb.compress, timescaledb.compress_segmentby = 's',
    timescaledb.compress_orderby = 'ts');
insert into costtab select ts, ts % 10, ts::text, ts::text, ts::float from generate_series(1, 10000) ts;
create index on costtab(ti);
create index on costtab(fi);
select count(compress_chunk(x)) from show_chunks('costtab') x;
 count 
-------
     1
(1 row)

vacuum freeze analyze costtab;
explain select * from costtab;
                                        QUERY PLAN                                        
------------------------------------------------------------------------------------------
 Custom Scan (ColumnarScan) on _hyper_1_1_chunk  (cost=0.11..101.10 rows=10000 width=108)
   ->  Seq Scan on compress_hyper_2_2_chunk  (cost=0.00..1.10 rows=10 width=142)
(2 rows)

explain select * from costtab where s = '1';
                                       QUERY PLAN                                       
----------------------------------------------------------------------------------------
 Custom Scan (ColumnarScan) on _hyper_1_1_chunk  (cost=1.12..11.12 rows=1000 width=108)
   ->  Seq Scan on compress_hyper_2_2_chunk  (cost=0.00..1.12 rows=1 width=142)
         Filter: (s = '1'::text)
(3 rows)

explain select * from costtab where c = '100';
                                        QUERY PLAN                                        
------------------------------------------------------------------------------------------
 Custom Scan (ColumnarScan) on _hyper_1_1_chunk  (cost=0.11..101.10 rows=10000 width=108)
   Vectorized Filter: (c = '100'::text)
   ->  Seq Scan on compress_hyper_2_2_chunk  (cost=0.00..1.10 rows=10 width=142)
(3 rows)

explain select * from costtab where ti = '200';
                                         QUERY PLAN                                         
--------------------------------------------------------------------------------------------
 Custom Scan (ColumnarScan) on _hyper_1_1_chunk  (cost=0.38..31.12 rows=3000 width=108)
   Vectorized Filter: (ti = '200'::text)
   ->  Seq Scan on compress_hyper_2_2_chunk  (cost=0.00..1.12 rows=3 width=142)
         Filter: _timescaledb_functions.bloom1_contains(_ts_meta_v2_bloom1_ti, '200'::text)
(4 rows)

explain select * from costtab where fi = 200;
                                                      QUERY PLAN                                                       
-----------------------------------------------------------------------------------------------------------------------
 Custom Scan (ColumnarScan) on _hyper_1_1_chunk  (cost=0.11..101.15 rows=10000 width=108)
   Vectorized Filter: (fi = '200'::double precision)
   ->  Seq Scan on compress_hyper_2_2_chunk  (cost=0.00..1.15 rows=10 width=142)
         Filter: ((_ts_meta_v2_min_fi <= '200'::double precision) AND (_ts_meta_v2_max_fi >= '200'::double precision))
(4 rows)

explain select ts from costtab;
                                       QUERY PLAN                                       
----------------------------------------------------------------------------------------
 Custom Scan (ColumnarScan) on _hyper_1_1_chunk  (cost=0.11..101.10 rows=10000 width=4)
   ->  Seq Scan on compress_hyper_2_2_chunk  (cost=0.00..1.10 rows=10 width=44)
(2 rows)

explain select ts from costtab where s = '1';
                                      QUERY PLAN                                      
--------------------------------------------------------------------------------------
 Custom Scan (ColumnarScan) on _hyper_1_1_chunk  (cost=1.12..11.12 rows=1000 width=4)
   ->  Seq Scan on compress_hyper_2_2_chunk  (cost=0.00..1.12 rows=1 width=46)
         Filter: (s = '1'::text)
(3 rows)

explain select ts from costtab where c = '100';
                                       QUERY PLAN                                       
----------------------------------------------------------------------------------------
 Custom Scan (ColumnarScan) on _hyper_1_1_chunk  (cost=0.11..101.10 rows=10000 width=4)
   Vectorized Filter: (c = '100'::text)
   ->  Seq Scan on compress_hyper_2_2_chunk  (cost=0.00..1.10 rows=10 width=76)
(3 rows)

explain select ts, s from costtab;
                                       QUERY PLAN                                        
-----------------------------------------------------------------------------------------
 Custom Scan (ColumnarScan) on _hyper_1_1_chunk  (cost=0.11..101.10 rows=10000 width=36)
   ->  Seq Scan on compress_hyper_2_2_chunk  (cost=0.00..1.10 rows=10 width=46)
(2 rows)

explain select ts, s from costtab where s = '1';
                                      QUERY PLAN                                       
---------------------------------------------------------------------------------------
 Custom Scan (ColumnarScan) on _hyper_1_1_chunk  (cost=1.12..11.12 rows=1000 width=36)
   ->  Seq Scan on compress_hyper_2_2_chunk  (cost=0.00..1.12 rows=1 width=46)
         Filter: (s = '1'::text)
(3 rows)

explain select ts, s from costtab where c = '100';
                                       QUERY PLAN                                        
-----------------------------------------------------------------------------------------
 Custom Scan (ColumnarScan) on _hyper_1_1_chunk  (cost=0.11..101.10 rows=10000 width=36)
   Vectorized Filter: (c = '100'::text)
   ->  Seq Scan on compress_hyper_2_2_chunk  (cost=0.00..1.10 rows=10 width=78)
(3 rows)

<<<<<<< HEAD
-- Test estimation of compressed batch size using the _ts_meta_count stats.
create table estimate_count(time timestamptz, device int, value float);
select create_hypertable('estimate_count','time');
NOTICE:  adding not-null constraint to column "time"
      create_hypertable      
-----------------------------
 (3,public,estimate_count,t)
(1 row)

alter table estimate_count
  set (timescaledb.compress,
       timescaledb.compress_segmentby = 'device',
       timescaledb.compress_orderby   = 'time');
-- same batch sizes
insert into estimate_count
select t, d, 1
from generate_series('2025-01-01'::timestamptz,'2025-01-03','15 min') t,
  generate_series(1, 1000) d
;
select count(compress_chunk(c)) from show_chunks('estimate_count') c;
 count 
-------
     2
(1 row)

vacuum analyze estimate_count;
explain (analyze, timing off, summary off) select * from estimate_count;
                                                          QUERY PLAN                                                          
------------------------------------------------------------------------------------------------------------------------------
 Append  (cost=0.04..2988.00 rows=193000 width=20) (actual rows=193000 loops=1)
   ->  Custom Scan (ColumnarScan) on _hyper_3_3_chunk  (cost=0.04..685.00 rows=64000 width=20) (actual rows=64000 loops=1)
         ->  Seq Scan on compress_hyper_4_5_chunk  (cost=0.00..45.00 rows=1000 width=88) (actual rows=1000 loops=1)
   ->  Custom Scan (ColumnarScan) on _hyper_3_4_chunk  (cost=0.05..1338.00 rows=129000 width=20) (actual rows=129000 loops=1)
         ->  Seq Scan on compress_hyper_4_6_chunk  (cost=0.00..48.00 rows=1000 width=88) (actual rows=1000 loops=1)
(5 rows)

-- different batch sizes
truncate estimate_count;
insert into estimate_count
select t, d, 2
from generate_series(1, 1000) d,
    lateral generate_series('2025-01-01'::timestamptz,'2025-01-03',
        interval '15 min' * (d % 10 + 1)) t
;
select count(compress_chunk(c)) from show_chunks('estimate_count') c;
 count 
-------
     2
(1 row)

vacuum analyze estimate_count;
explain (analyze, timing off, summary off) select * from estimate_count;
                                                        QUERY PLAN                                                         
---------------------------------------------------------------------------------------------------------------------------
 Append  (cost=0.04..938.50 rows=57100 width=20) (actual rows=57100 loops=1)
   ->  Custom Scan (ColumnarScan) on _hyper_3_7_chunk  (cost=0.04..231.00 rows=19100 width=20) (actual rows=19100 loops=1)
         ->  Seq Scan on compress_hyper_4_9_chunk  (cost=0.00..40.00 rows=1000 width=88) (actual rows=1000 loops=1)
   ->  Custom Scan (ColumnarScan) on _hyper_3_8_chunk  (cost=0.04..422.00 rows=38000 width=20) (actual rows=38000 loops=1)
         ->  Seq Scan on compress_hyper_4_10_chunk  (cost=0.00..42.00 rows=1000 width=88) (actual rows=1000 loops=1)
(5 rows)

-- more different batch sizes
truncate estimate_count;
insert into estimate_count
select t, d, 2
from generate_series(1, 1000) d,
    lateral generate_series('2025-01-01'::timestamptz,'2025-01-03',
        interval '15 min' + interval '1 minute' * d) t
;
select count(compress_chunk(c)) from show_chunks('estimate_count') c;
 count 
-------
     2
(1 row)

vacuum analyze estimate_count;
explain (analyze, timing off, summary off) select * from estimate_count;
                                                        QUERY PLAN                                                        
--------------------------------------------------------------------------------------------------------------------------
 Append  (cost=0.04..265.21 rows=12548 width=20) (actual rows=12559 loops=1)
   ->  Custom Scan (ColumnarScan) on _hyper_3_11_chunk  (cost=0.04..83.50 rows=4550 width=20) (actual rows=4553 loops=1)
         ->  Seq Scan on compress_hyper_4_13_chunk  (cost=0.00..38.00 rows=1000 width=88) (actual rows=1000 loops=1)
   ->  Custom Scan (ColumnarScan) on _hyper_3_12_chunk  (cost=0.04..118.97 rows=7997 width=20) (actual rows=8006 loops=1)
         ->  Seq Scan on compress_hyper_4_14_chunk  (cost=0.00..39.00 rows=1000 width=88) (actual rows=1000 loops=1)
(5 rows)

-- more different + one very frequent
truncate estimate_count;
insert into estimate_count
select t, d, 2
from generate_series(1, 1000) d,
    lateral generate_series('2025-01-01'::timestamptz,'2025-01-03',
        case when d % 2 = 0 then interval '10 min'
            else interval '15 min' + interval '1 minute' * d end) t
;
select count(compress_chunk(c)) from show_chunks('estimate_count') c;
 count 
-------
     2
(1 row)

vacuum analyze estimate_count;
explain (analyze, timing off, summary off) select * from estimate_count;
                                                          QUERY PLAN                                                           
-------------------------------------------------------------------------------------------------------------------------------
 Append  (cost=0.04..2348.10 rows=150807 width=20) (actual rows=150830 loops=1)
   ->  Custom Scan (ColumnarScan) on _hyper_3_15_chunk  (cost=0.04..545.81 rows=50281 width=20) (actual rows=50287 loops=1)
         ->  Seq Scan on compress_hyper_4_17_chunk  (cost=0.00..43.00 rows=1000 width=88) (actual rows=1000 loops=1)
   ->  Custom Scan (ColumnarScan) on _hyper_3_16_chunk  (cost=0.04..1048.26 rows=100526 width=20) (actual rows=100543 loops=1)
         ->  Seq Scan on compress_hyper_4_18_chunk  (cost=0.00..43.00 rows=1000 width=88) (actual rows=1000 loops=1)
(5 rows)

-- no statistics
truncate estimate_count;
vacuum analyze estimate_count;
insert into estimate_count
select t, d, 1
from generate_series('2025-01-01'::timestamptz,'2025-01-03','15 min') t,
  generate_series(1, 1000) d
;
select count(compress_chunk(c)) from show_chunks('estimate_count') c;
 count 
-------
     2
(1 row)

explain (analyze, timing off, summary off) select * from estimate_count;
                                                           QUERY PLAN                                                            
---------------------------------------------------------------------------------------------------------------------------------
 Append  (cost=0.02..134617.60 rows=8960000 width=20) (actual rows=193000 loops=1)
   ->  Custom Scan (ColumnarScan) on _hyper_3_19_chunk  (cost=0.02..44908.80 rows=4480000 width=20) (actual rows=64000 loops=1)
         ->  Seq Scan on compress_hyper_4_21_chunk  (cost=0.00..108.80 rows=4480 width=88) (actual rows=1000 loops=1)
   ->  Custom Scan (ColumnarScan) on _hyper_3_20_chunk  (cost=0.02..44908.80 rows=4480000 width=20) (actual rows=129000 loops=1)
         ->  Seq Scan on compress_hyper_4_22_chunk  (cost=0.00..108.80 rows=4480 width=88) (actual rows=1000 loops=1)
=======
explain select * from costtab where ts = 5000;
                                       QUERY PLAN                                       
----------------------------------------------------------------------------------------
 Custom Scan (ColumnarScan) on _hyper_1_1_chunk  (cost=1.15..11.15 rows=1000 width=108)
   Vectorized Filter: (ts = 5000)
   ->  Seq Scan on compress_hyper_2_2_chunk  (cost=0.00..1.15 rows=1 width=142)
         Filter: ((_ts_meta_min_1 <= 5000) AND (_ts_meta_max_1 >= 5000))
(4 rows)

explain select * from costtab where fi = 200 and ts = 5000;
                                                                                   QUERY PLAN                                                                                    
---------------------------------------------------------------------------------------------------------------------------------------------------------------------------------
 Custom Scan (ColumnarScan) on _hyper_1_1_chunk  (cost=1.20..11.20 rows=1000 width=108)
   Vectorized Filter: ((fi = '200'::double precision) AND (ts = 5000))
   ->  Seq Scan on compress_hyper_2_2_chunk  (cost=0.00..1.20 rows=1 width=142)
         Filter: ((_ts_meta_v2_min_fi <= '200'::double precision) AND (_ts_meta_v2_max_fi >= '200'::double precision) AND (_ts_meta_min_1 <= 5000) AND (_ts_meta_max_1 >= 5000))
(4 rows)

explain select * from costtab where s = '1' or (fi = 200 and ts = 5000);
                                                                                              QUERY PLAN                                                                                              
------------------------------------------------------------------------------------------------------------------------------------------------------------------------------------------------------
 Custom Scan (ColumnarScan) on _hyper_1_1_chunk  (cost=1.23..11.22 rows=1000 width=108)
   Filter: ((s = '1'::text) OR ((fi = '200'::double precision) AND (ts = 5000)))
   ->  Seq Scan on compress_hyper_2_2_chunk  (cost=0.00..1.23 rows=1 width=142)
         Filter: ((s = '1'::text) OR ((_ts_meta_v2_min_fi <= '200'::double precision) AND (_ts_meta_v2_max_fi >= '200'::double precision) AND (_ts_meta_min_1 <= 5000) AND (_ts_meta_max_1 >= 5000)))
(4 rows)

-- Test a high-cardinality orderby column
create table highcard(ts int) with (tsdb.hypertable, tsdb.partition_column = 'ts',
    tsdb.compress_orderby = 'ts', tsdb.chunk_interval = 10000000);
NOTICE:  adding not-null constraint to column "ts"
insert into highcard select generate_series(1, 1000000);
select count(compress_chunk(x)) from show_chunks('highcard') x;
 count 
-------
     1
(1 row)

vacuum freeze analyze highcard;
explain (analyze, timing off, summary off)
select * from highcard where ts > 200000 and ts < 300000;
                                                                                  QUERY PLAN                                                                                  
------------------------------------------------------------------------------------------------------------------------------------------------------------------------------
 Custom Scan (ColumnarScan) on _hyper_3_3_chunk  (cost=0.43..1005.58 rows=99000 width=4) (actual rows=99999 loops=1)
   Vectorized Filter: ((ts > 200000) AND (ts < 300000))
   Rows Removed by Filter: 1
   ->  Index Scan using compress_hyper_4_4_chunk__ts_meta_min_1__ts_meta_max_1_idx on compress_hyper_4_4_chunk  (cost=0.28..15.58 rows=99 width=44) (actual rows=100 loops=1)
         Index Cond: ((_ts_meta_min_1 < 300000) AND (_ts_meta_max_1 > 200000))
(5 rows)

explain (analyze, timing off, summary off)
select * from highcard where ts = 500000;
                                                                                QUERY PLAN                                                                                 
---------------------------------------------------------------------------------------------------------------------------------------------------------------------------
 Custom Scan (ColumnarScan) on _hyper_3_3_chunk  (cost=18.70..28.70 rows=1000 width=4) (actual rows=1 loops=1)
   Vectorized Filter: (ts = 500000)
   Rows Removed by Filter: 999
   ->  Index Scan using compress_hyper_4_4_chunk__ts_meta_min_1__ts_meta_max_1_idx on compress_hyper_4_4_chunk  (cost=0.28..18.70 rows=1 width=44) (actual rows=1 loops=1)
         Index Cond: ((_ts_meta_min_1 <= 500000) AND (_ts_meta_max_1 >= 500000))
(5 rows)

explain (analyze, timing off, summary off)
select * from highcard where ts < 500000;
                                                                                  QUERY PLAN                                                                                   
-------------------------------------------------------------------------------------------------------------------------------------------------------------------------------
 Custom Scan (ColumnarScan) on _hyper_3_3_chunk  (cost=0.32..5001.61 rows=498000 width=4) (actual rows=499999 loops=1)
   Vectorized Filter: (ts < 500000)
   Rows Removed by Filter: 1
   ->  Index Scan using compress_hyper_4_4_chunk__ts_meta_min_1__ts_meta_max_1_idx on compress_hyper_4_4_chunk  (cost=0.28..21.61 rows=498 width=44) (actual rows=500 loops=1)
         Index Cond: (_ts_meta_min_1 < 500000)
(5 rows)

explain (analyze, timing off, summary off)
select * from highcard where ts > 500000;
                                                      QUERY PLAN                                                       
-----------------------------------------------------------------------------------------------------------------------
 Custom Scan (ColumnarScan) on _hyper_3_3_chunk  (cost=0.05..5035.50 rows=501000 width=4) (actual rows=500000 loops=1)
   Vectorized Filter: (ts > 500000)
   ->  Seq Scan on compress_hyper_4_4_chunk  (cost=0.00..25.50 rows=501 width=44) (actual rows=500 loops=1)
         Filter: (_ts_meta_max_1 > 500000)
         Rows Removed by Filter: 500
>>>>>>> eace2231
(5 rows)
<|MERGE_RESOLUTION|>--- conflicted
+++ resolved
@@ -110,7 +110,33 @@
    ->  Seq Scan on compress_hyper_2_2_chunk  (cost=0.00..1.10 rows=10 width=78)
 (3 rows)
 
-<<<<<<< HEAD
+explain select * from costtab where ts = 5000;
+                                       QUERY PLAN                                       
+----------------------------------------------------------------------------------------
+ Custom Scan (ColumnarScan) on _hyper_1_1_chunk  (cost=1.15..11.15 rows=1000 width=108)
+   Vectorized Filter: (ts = 5000)
+   ->  Seq Scan on compress_hyper_2_2_chunk  (cost=0.00..1.15 rows=1 width=142)
+         Filter: ((_ts_meta_min_1 <= 5000) AND (_ts_meta_max_1 >= 5000))
+(4 rows)
+
+explain select * from costtab where fi = 200 and ts = 5000;
+                                                                                   QUERY PLAN                                                                                    
+---------------------------------------------------------------------------------------------------------------------------------------------------------------------------------
+ Custom Scan (ColumnarScan) on _hyper_1_1_chunk  (cost=1.20..11.20 rows=1000 width=108)
+   Vectorized Filter: ((fi = '200'::double precision) AND (ts = 5000))
+   ->  Seq Scan on compress_hyper_2_2_chunk  (cost=0.00..1.20 rows=1 width=142)
+         Filter: ((_ts_meta_v2_min_fi <= '200'::double precision) AND (_ts_meta_v2_max_fi >= '200'::double precision) AND (_ts_meta_min_1 <= 5000) AND (_ts_meta_max_1 >= 5000))
+(4 rows)
+
+explain select * from costtab where s = '1' or (fi = 200 and ts = 5000);
+                                                                                              QUERY PLAN                                                                                              
+------------------------------------------------------------------------------------------------------------------------------------------------------------------------------------------------------
+ Custom Scan (ColumnarScan) on _hyper_1_1_chunk  (cost=1.23..11.22 rows=1000 width=108)
+   Filter: ((s = '1'::text) OR ((fi = '200'::double precision) AND (ts = 5000)))
+   ->  Seq Scan on compress_hyper_2_2_chunk  (cost=0.00..1.23 rows=1 width=142)
+         Filter: ((s = '1'::text) OR ((_ts_meta_v2_min_fi <= '200'::double precision) AND (_ts_meta_v2_max_fi >= '200'::double precision) AND (_ts_meta_min_1 <= 5000) AND (_ts_meta_max_1 >= 5000)))
+(4 rows)
+
 -- Test estimation of compressed batch size using the _ts_meta_count stats.
 create table estimate_count(time timestamptz, device int, value float);
 select create_hypertable('estimate_count','time');
@@ -245,33 +271,7 @@
          ->  Seq Scan on compress_hyper_4_21_chunk  (cost=0.00..108.80 rows=4480 width=88) (actual rows=1000 loops=1)
    ->  Custom Scan (ColumnarScan) on _hyper_3_20_chunk  (cost=0.02..44908.80 rows=4480000 width=20) (actual rows=129000 loops=1)
          ->  Seq Scan on compress_hyper_4_22_chunk  (cost=0.00..108.80 rows=4480 width=88) (actual rows=1000 loops=1)
-=======
-explain select * from costtab where ts = 5000;
-                                       QUERY PLAN                                       
-----------------------------------------------------------------------------------------
- Custom Scan (ColumnarScan) on _hyper_1_1_chunk  (cost=1.15..11.15 rows=1000 width=108)
-   Vectorized Filter: (ts = 5000)
-   ->  Seq Scan on compress_hyper_2_2_chunk  (cost=0.00..1.15 rows=1 width=142)
-         Filter: ((_ts_meta_min_1 <= 5000) AND (_ts_meta_max_1 >= 5000))
-(4 rows)
-
-explain select * from costtab where fi = 200 and ts = 5000;
-                                                                                   QUERY PLAN                                                                                    
----------------------------------------------------------------------------------------------------------------------------------------------------------------------------------
- Custom Scan (ColumnarScan) on _hyper_1_1_chunk  (cost=1.20..11.20 rows=1000 width=108)
-   Vectorized Filter: ((fi = '200'::double precision) AND (ts = 5000))
-   ->  Seq Scan on compress_hyper_2_2_chunk  (cost=0.00..1.20 rows=1 width=142)
-         Filter: ((_ts_meta_v2_min_fi <= '200'::double precision) AND (_ts_meta_v2_max_fi >= '200'::double precision) AND (_ts_meta_min_1 <= 5000) AND (_ts_meta_max_1 >= 5000))
-(4 rows)
-
-explain select * from costtab where s = '1' or (fi = 200 and ts = 5000);
-                                                                                              QUERY PLAN                                                                                              
-------------------------------------------------------------------------------------------------------------------------------------------------------------------------------------------------------
- Custom Scan (ColumnarScan) on _hyper_1_1_chunk  (cost=1.23..11.22 rows=1000 width=108)
-   Filter: ((s = '1'::text) OR ((fi = '200'::double precision) AND (ts = 5000)))
-   ->  Seq Scan on compress_hyper_2_2_chunk  (cost=0.00..1.23 rows=1 width=142)
-         Filter: ((s = '1'::text) OR ((_ts_meta_v2_min_fi <= '200'::double precision) AND (_ts_meta_v2_max_fi >= '200'::double precision) AND (_ts_meta_min_1 <= 5000) AND (_ts_meta_max_1 >= 5000)))
-(4 rows)
+(5 rows)
 
 -- Test a high-cardinality orderby column
 create table highcard(ts int) with (tsdb.hypertable, tsdb.partition_column = 'ts',
@@ -287,45 +287,44 @@
 vacuum freeze analyze highcard;
 explain (analyze, timing off, summary off)
 select * from highcard where ts > 200000 and ts < 300000;
-                                                                                  QUERY PLAN                                                                                  
-------------------------------------------------------------------------------------------------------------------------------------------------------------------------------
- Custom Scan (ColumnarScan) on _hyper_3_3_chunk  (cost=0.43..1005.58 rows=99000 width=4) (actual rows=99999 loops=1)
+                                                                                   QUERY PLAN                                                                                   
+--------------------------------------------------------------------------------------------------------------------------------------------------------------------------------
+ Custom Scan (ColumnarScan) on _hyper_5_23_chunk  (cost=0.43..1005.58 rows=99000 width=4) (actual rows=99999 loops=1)
    Vectorized Filter: ((ts > 200000) AND (ts < 300000))
    Rows Removed by Filter: 1
-   ->  Index Scan using compress_hyper_4_4_chunk__ts_meta_min_1__ts_meta_max_1_idx on compress_hyper_4_4_chunk  (cost=0.28..15.58 rows=99 width=44) (actual rows=100 loops=1)
+   ->  Index Scan using compress_hyper_6_24_chunk__ts_meta_min_1__ts_meta_max_1_idx on compress_hyper_6_24_chunk  (cost=0.28..15.58 rows=99 width=44) (actual rows=100 loops=1)
          Index Cond: ((_ts_meta_min_1 < 300000) AND (_ts_meta_max_1 > 200000))
 (5 rows)
 
 explain (analyze, timing off, summary off)
 select * from highcard where ts = 500000;
-                                                                                QUERY PLAN                                                                                 
----------------------------------------------------------------------------------------------------------------------------------------------------------------------------
- Custom Scan (ColumnarScan) on _hyper_3_3_chunk  (cost=18.70..28.70 rows=1000 width=4) (actual rows=1 loops=1)
+                                                                                 QUERY PLAN                                                                                  
+-----------------------------------------------------------------------------------------------------------------------------------------------------------------------------
+ Custom Scan (ColumnarScan) on _hyper_5_23_chunk  (cost=18.70..28.70 rows=1000 width=4) (actual rows=1 loops=1)
    Vectorized Filter: (ts = 500000)
    Rows Removed by Filter: 999
-   ->  Index Scan using compress_hyper_4_4_chunk__ts_meta_min_1__ts_meta_max_1_idx on compress_hyper_4_4_chunk  (cost=0.28..18.70 rows=1 width=44) (actual rows=1 loops=1)
+   ->  Index Scan using compress_hyper_6_24_chunk__ts_meta_min_1__ts_meta_max_1_idx on compress_hyper_6_24_chunk  (cost=0.28..18.70 rows=1 width=44) (actual rows=1 loops=1)
          Index Cond: ((_ts_meta_min_1 <= 500000) AND (_ts_meta_max_1 >= 500000))
 (5 rows)
 
 explain (analyze, timing off, summary off)
 select * from highcard where ts < 500000;
-                                                                                  QUERY PLAN                                                                                   
--------------------------------------------------------------------------------------------------------------------------------------------------------------------------------
- Custom Scan (ColumnarScan) on _hyper_3_3_chunk  (cost=0.32..5001.61 rows=498000 width=4) (actual rows=499999 loops=1)
+                                                                                   QUERY PLAN                                                                                    
+---------------------------------------------------------------------------------------------------------------------------------------------------------------------------------
+ Custom Scan (ColumnarScan) on _hyper_5_23_chunk  (cost=0.32..5001.61 rows=498000 width=4) (actual rows=499999 loops=1)
    Vectorized Filter: (ts < 500000)
    Rows Removed by Filter: 1
-   ->  Index Scan using compress_hyper_4_4_chunk__ts_meta_min_1__ts_meta_max_1_idx on compress_hyper_4_4_chunk  (cost=0.28..21.61 rows=498 width=44) (actual rows=500 loops=1)
+   ->  Index Scan using compress_hyper_6_24_chunk__ts_meta_min_1__ts_meta_max_1_idx on compress_hyper_6_24_chunk  (cost=0.28..21.61 rows=498 width=44) (actual rows=500 loops=1)
          Index Cond: (_ts_meta_min_1 < 500000)
 (5 rows)
 
 explain (analyze, timing off, summary off)
 select * from highcard where ts > 500000;
-                                                      QUERY PLAN                                                       
------------------------------------------------------------------------------------------------------------------------
- Custom Scan (ColumnarScan) on _hyper_3_3_chunk  (cost=0.05..5035.50 rows=501000 width=4) (actual rows=500000 loops=1)
+                                                       QUERY PLAN                                                       
+------------------------------------------------------------------------------------------------------------------------
+ Custom Scan (ColumnarScan) on _hyper_5_23_chunk  (cost=0.05..5035.50 rows=501000 width=4) (actual rows=500000 loops=1)
    Vectorized Filter: (ts > 500000)
-   ->  Seq Scan on compress_hyper_4_4_chunk  (cost=0.00..25.50 rows=501 width=44) (actual rows=500 loops=1)
+   ->  Seq Scan on compress_hyper_6_24_chunk  (cost=0.00..25.50 rows=501 width=44) (actual rows=500 loops=1)
          Filter: (_ts_meta_max_1 > 500000)
          Rows Removed by Filter: 500
->>>>>>> eace2231
-(5 rows)
+(5 rows)
