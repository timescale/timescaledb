-- This file and its contents are licensed under the Timescale License.
-- Please see the included NOTICE for copyright information and
-- LICENSE-TIMESCALE for a copy of the license.
-- Some primitive tests that show cost of DecompressChunk node so that we can
-- monitor the changes.
create table costtab(ts int, s text, c text, ti text, fi float);
select create_hypertable('costtab', 'ts');
  create_hypertable   
----------------------
 (1,public,costtab,t)

alter table costtab set (timescaledb.compress, timescaledb.compress_segmentby = 's',
    timescaledb.compress_orderby = 'ts');
insert into costtab select ts, ts % 10, ts::text, ts::text, ts::float from generate_series(1, 10000) ts;
create index on costtab(ti);
create index on costtab(fi);
select count(compress_chunk(x)) from show_chunks('costtab') x;
 count 
-------
     1

vacuum freeze analyze costtab;
explain select * from costtab;
--- QUERY PLAN ---
 Custom Scan (ColumnarScan) on _hyper_1_1_chunk  (cost=0.11..101.10 rows=10000 width=108)
   ->  Seq Scan on compress_hyper_2_2_chunk  (cost=0.00..1.10 rows=10 width=142)

explain select * from costtab where s = '1';
--- QUERY PLAN ---
 Custom Scan (ColumnarScan) on _hyper_1_1_chunk  (cost=1.12..11.12 rows=1000 width=108)
   ->  Seq Scan on compress_hyper_2_2_chunk  (cost=0.00..1.12 rows=1 width=142)
         Filter: (s = '1'::text)

explain select * from costtab where c = '100';
--- QUERY PLAN ---
 Custom Scan (ColumnarScan) on _hyper_1_1_chunk  (cost=0.11..101.10 rows=10000 width=108)
   Vectorized Filter: (c = '100'::text)
   ->  Seq Scan on compress_hyper_2_2_chunk  (cost=0.00..1.10 rows=10 width=142)

explain select * from costtab where ti = '200';
--- QUERY PLAN ---
 Custom Scan (ColumnarScan) on _hyper_1_1_chunk  (cost=0.38..31.12 rows=3000 width=108)
   Vectorized Filter: (ti = '200'::text)
   ->  Seq Scan on compress_hyper_2_2_chunk  (cost=0.00..1.12 rows=3 width=142)
<<<<<<< HEAD
         Filter: _timescaledb_functions.bloom1_contains(_ts_meta_v2_bl2u_ti, '200'::text)
(4 rows)
=======
         Filter: _timescaledb_functions.bloom1_contains(_ts_meta_v2_bloom1_ti, '200'::text)
>>>>>>> 3a993d83

explain select * from costtab where fi = 200;
--- QUERY PLAN ---
 Custom Scan (ColumnarScan) on _hyper_1_1_chunk  (cost=0.11..101.15 rows=10000 width=108)
   Vectorized Filter: (fi = '200'::double precision)
   ->  Seq Scan on compress_hyper_2_2_chunk  (cost=0.00..1.15 rows=10 width=142)
         Filter: ((_ts_meta_v2_min_fi <= '200'::double precision) AND (_ts_meta_v2_max_fi >= '200'::double precision))

explain select ts from costtab;
--- QUERY PLAN ---
 Custom Scan (ColumnarScan) on _hyper_1_1_chunk  (cost=0.11..101.10 rows=10000 width=4)
   ->  Seq Scan on compress_hyper_2_2_chunk  (cost=0.00..1.10 rows=10 width=44)

explain select ts from costtab where s = '1';
--- QUERY PLAN ---
 Custom Scan (ColumnarScan) on _hyper_1_1_chunk  (cost=1.12..11.12 rows=1000 width=4)
   ->  Seq Scan on compress_hyper_2_2_chunk  (cost=0.00..1.12 rows=1 width=46)
         Filter: (s = '1'::text)

explain select ts from costtab where c = '100';
--- QUERY PLAN ---
 Custom Scan (ColumnarScan) on _hyper_1_1_chunk  (cost=0.11..101.10 rows=10000 width=4)
   Vectorized Filter: (c = '100'::text)
   ->  Seq Scan on compress_hyper_2_2_chunk  (cost=0.00..1.10 rows=10 width=76)

explain select ts, s from costtab;
--- QUERY PLAN ---
 Custom Scan (ColumnarScan) on _hyper_1_1_chunk  (cost=0.11..101.10 rows=10000 width=36)
   ->  Seq Scan on compress_hyper_2_2_chunk  (cost=0.00..1.10 rows=10 width=46)

explain select ts, s from costtab where s = '1';
--- QUERY PLAN ---
 Custom Scan (ColumnarScan) on _hyper_1_1_chunk  (cost=1.12..11.12 rows=1000 width=36)
   ->  Seq Scan on compress_hyper_2_2_chunk  (cost=0.00..1.12 rows=1 width=46)
         Filter: (s = '1'::text)

explain select ts, s from costtab where c = '100';
--- QUERY PLAN ---
 Custom Scan (ColumnarScan) on _hyper_1_1_chunk  (cost=0.11..101.10 rows=10000 width=36)
   Vectorized Filter: (c = '100'::text)
   ->  Seq Scan on compress_hyper_2_2_chunk  (cost=0.00..1.10 rows=10 width=78)

explain select * from costtab where ts = 5000;
--- QUERY PLAN ---
 Custom Scan (ColumnarScan) on _hyper_1_1_chunk  (cost=1.15..11.15 rows=1000 width=108)
   Vectorized Filter: (ts = 5000)
   ->  Seq Scan on compress_hyper_2_2_chunk  (cost=0.00..1.15 rows=1 width=142)
         Filter: ((_ts_meta_min_1 <= 5000) AND (_ts_meta_max_1 >= 5000))

explain select * from costtab where fi = 200 and ts = 5000;
--- QUERY PLAN ---
 Custom Scan (ColumnarScan) on _hyper_1_1_chunk  (cost=1.20..11.20 rows=1000 width=108)
   Vectorized Filter: ((fi = '200'::double precision) AND (ts = 5000))
   ->  Seq Scan on compress_hyper_2_2_chunk  (cost=0.00..1.20 rows=1 width=142)
         Filter: ((_ts_meta_v2_min_fi <= '200'::double precision) AND (_ts_meta_v2_max_fi >= '200'::double precision) AND (_ts_meta_min_1 <= 5000) AND (_ts_meta_max_1 >= 5000))

explain select * from costtab where s = '1' or (fi = 200 and ts = 5000);
--- QUERY PLAN ---
 Custom Scan (ColumnarScan) on _hyper_1_1_chunk  (cost=1.23..11.22 rows=1000 width=108)
   Filter: ((s = '1'::text) OR ((fi = '200'::double precision) AND (ts = 5000)))
   ->  Seq Scan on compress_hyper_2_2_chunk  (cost=0.00..1.23 rows=1 width=142)
         Filter: ((s = '1'::text) OR ((_ts_meta_v2_min_fi <= '200'::double precision) AND (_ts_meta_v2_max_fi >= '200'::double precision) AND (_ts_meta_min_1 <= 5000) AND (_ts_meta_max_1 >= 5000)))

-- Test a high-cardinality orderby column
create table highcard(ts int) with (tsdb.hypertable, tsdb.partition_column = 'ts',
    tsdb.compress_orderby = 'ts', tsdb.chunk_interval = 10000000);
insert into highcard select generate_series(1, 1000000);
select count(compress_chunk(x)) from show_chunks('highcard') x;
 count 
-------
     1

vacuum freeze analyze highcard;
explain (analyze, timing off, summary off)
select * from highcard where ts > 200000 and ts < 300000;
--- QUERY PLAN ---
 Custom Scan (ColumnarScan) on _hyper_3_3_chunk  (cost=0.43..1005.58 rows=99000 width=4) (actual rows=99999.00 loops=1)
   Vectorized Filter: ((ts > 200000) AND (ts < 300000))
   Rows Removed by Filter: 1
   ->  Index Scan using compress_hyper_4_4_chunk__ts_meta_min_1__ts_meta_max_1_idx on compress_hyper_4_4_chunk  (cost=0.28..15.58 rows=99 width=44) (actual rows=100.00 loops=1)
         Index Cond: ((_ts_meta_min_1 < 300000) AND (_ts_meta_max_1 > 200000))

explain (analyze, timing off, summary off)
select * from highcard where ts = 500000;
--- QUERY PLAN ---
 Custom Scan (ColumnarScan) on _hyper_3_3_chunk  (cost=18.70..28.70 rows=1000 width=4) (actual rows=1.00 loops=1)
   Vectorized Filter: (ts = 500000)
   Rows Removed by Filter: 999
   ->  Index Scan using compress_hyper_4_4_chunk__ts_meta_min_1__ts_meta_max_1_idx on compress_hyper_4_4_chunk  (cost=0.28..18.70 rows=1 width=44) (actual rows=1.00 loops=1)
         Index Cond: ((_ts_meta_min_1 <= 500000) AND (_ts_meta_max_1 >= 500000))

explain (analyze, timing off, summary off)
select * from highcard where ts < 500000;
--- QUERY PLAN ---
 Custom Scan (ColumnarScan) on _hyper_3_3_chunk  (cost=0.32..5001.61 rows=498000 width=4) (actual rows=499999.00 loops=1)
   Vectorized Filter: (ts < 500000)
   Rows Removed by Filter: 1
   ->  Index Scan using compress_hyper_4_4_chunk__ts_meta_min_1__ts_meta_max_1_idx on compress_hyper_4_4_chunk  (cost=0.28..21.61 rows=498 width=44) (actual rows=500.00 loops=1)
         Index Cond: (_ts_meta_min_1 < 500000)

explain (analyze, timing off, summary off)
select * from highcard where ts > 500000;
--- QUERY PLAN ---
 Custom Scan (ColumnarScan) on _hyper_3_3_chunk  (cost=0.05..5035.50 rows=501000 width=4) (actual rows=500000.00 loops=1)
   Vectorized Filter: (ts > 500000)
   ->  Seq Scan on compress_hyper_4_4_chunk  (cost=0.00..25.50 rows=501 width=44) (actual rows=500.00 loops=1)
         Filter: (_ts_meta_max_1 > 500000)
         Rows Removed by Filter: 500
<|MERGE_RESOLUTION|>--- conflicted
+++ resolved
@@ -42,12 +42,7 @@
  Custom Scan (ColumnarScan) on _hyper_1_1_chunk  (cost=0.38..31.12 rows=3000 width=108)
    Vectorized Filter: (ti = '200'::text)
    ->  Seq Scan on compress_hyper_2_2_chunk  (cost=0.00..1.12 rows=3 width=142)
-<<<<<<< HEAD
          Filter: _timescaledb_functions.bloom1_contains(_ts_meta_v2_bl2u_ti, '200'::text)
-(4 rows)
-=======
-         Filter: _timescaledb_functions.bloom1_contains(_ts_meta_v2_bloom1_ti, '200'::text)
->>>>>>> 3a993d83
 
 explain select * from costtab where fi = 200;
 --- QUERY PLAN ---
