-- This file and its contents are licensed under the Timescale License.
-- Please see the included NOTICE for copyright information and
-- LICENSE-TIMESCALE for a copy of the license.
-- Some primitive tests that show cost of DecompressChunk node so that we can
-- monitor the changes.
create table costtab(ts int, s text, c text, ti text, fi float);
select create_hypertable('costtab', 'ts');
  create_hypertable   
----------------------
 (1,public,costtab,t)

alter table costtab set (timescaledb.compress, timescaledb.compress_segmentby = 's',
    timescaledb.compress_orderby = 'ts');
insert into costtab select ts, ts % 10, ts::text, ts::text, ts::float from generate_series(1, 10000) ts;
create index on costtab(ti);
create index on costtab(fi);
select count(compress_chunk(x)) from show_chunks('costtab') x;
 count 
-------
     1

vacuum freeze analyze costtab;
explain (buffers off) select * from costtab;
--- QUERY PLAN ---
 Custom Scan (ColumnarScan) on _hyper_1_1_chunk  (cost=0.11..101.10 rows=10000 width=108)
   ->  Seq Scan on compress_hyper_2_2_chunk  (cost=0.00..1.10 rows=10 width=142)

explain (buffers off) select * from costtab where s = '1';
--- QUERY PLAN ---
 Custom Scan (ColumnarScan) on _hyper_1_1_chunk  (cost=1.12..11.12 rows=1000 width=108)
   ->  Seq Scan on compress_hyper_2_2_chunk  (cost=0.00..1.12 rows=1 width=142)
         Filter: (s = '1'::text)

explain (buffers off) select * from costtab where c = '100';
--- QUERY PLAN ---
 Custom Scan (ColumnarScan) on _hyper_1_1_chunk  (cost=0.11..101.10 rows=10000 width=108)
   Vectorized Filter: (c = '100'::text)
   ->  Seq Scan on compress_hyper_2_2_chunk  (cost=0.00..1.10 rows=10 width=142)

explain (buffers off) select * from costtab where ti = '200';
--- QUERY PLAN ---
 Custom Scan (ColumnarScan) on _hyper_1_1_chunk  (cost=0.38..31.12 rows=3000 width=108)
   Vectorized Filter: (ti = '200'::text)
   ->  Seq Scan on compress_hyper_2_2_chunk  (cost=0.00..1.12 rows=3 width=142)
         Filter: _timescaledb_functions.bloom1_contains(_ts_meta_v2_bloom1_ti, '200'::text)

explain (buffers off) select * from costtab where fi = 200;
--- QUERY PLAN ---
 Custom Scan (ColumnarScan) on _hyper_1_1_chunk  (cost=0.11..101.15 rows=10000 width=108)
   Vectorized Filter: (fi = '200'::double precision)
   ->  Seq Scan on compress_hyper_2_2_chunk  (cost=0.00..1.15 rows=10 width=142)
         Filter: ((_ts_meta_v2_min_fi <= '200'::double precision) AND (_ts_meta_v2_max_fi >= '200'::double precision))

explain (buffers off) select ts from costtab;
--- QUERY PLAN ---
 Custom Scan (ColumnarScan) on _hyper_1_1_chunk  (cost=0.11..101.10 rows=10000 width=4)
   ->  Seq Scan on compress_hyper_2_2_chunk  (cost=0.00..1.10 rows=10 width=44)

explain (buffers off) select ts from costtab where s = '1';
--- QUERY PLAN ---
 Custom Scan (ColumnarScan) on _hyper_1_1_chunk  (cost=1.12..11.12 rows=1000 width=4)
   ->  Seq Scan on compress_hyper_2_2_chunk  (cost=0.00..1.12 rows=1 width=46)
         Filter: (s = '1'::text)

explain (buffers off) select ts from costtab where c = '100';
--- QUERY PLAN ---
 Custom Scan (ColumnarScan) on _hyper_1_1_chunk  (cost=0.11..101.10 rows=10000 width=4)
   Vectorized Filter: (c = '100'::text)
   ->  Seq Scan on compress_hyper_2_2_chunk  (cost=0.00..1.10 rows=10 width=76)

explain (buffers off) select ts, s from costtab;
--- QUERY PLAN ---
 Custom Scan (ColumnarScan) on _hyper_1_1_chunk  (cost=0.11..101.10 rows=10000 width=36)
   ->  Seq Scan on compress_hyper_2_2_chunk  (cost=0.00..1.10 rows=10 width=46)

explain (buffers off) select ts, s from costtab where s = '1';
--- QUERY PLAN ---
 Custom Scan (ColumnarScan) on _hyper_1_1_chunk  (cost=1.12..11.12 rows=1000 width=36)
   ->  Seq Scan on compress_hyper_2_2_chunk  (cost=0.00..1.12 rows=1 width=46)
         Filter: (s = '1'::text)

explain (buffers off) select ts, s from costtab where c = '100';
--- QUERY PLAN ---
 Custom Scan (ColumnarScan) on _hyper_1_1_chunk  (cost=0.11..101.10 rows=10000 width=36)
   Vectorized Filter: (c = '100'::text)
   ->  Seq Scan on compress_hyper_2_2_chunk  (cost=0.00..1.10 rows=10 width=78)

explain (buffers off) select * from costtab where ts = 5000;
--- QUERY PLAN ---
 Custom Scan (ColumnarScan) on _hyper_1_1_chunk  (cost=1.15..11.15 rows=1000 width=108)
   Vectorized Filter: (ts = 5000)
   ->  Seq Scan on compress_hyper_2_2_chunk  (cost=0.00..1.15 rows=1 width=142)
         Filter: ((_ts_meta_min_1 <= 5000) AND (_ts_meta_max_1 >= 5000))

explain (buffers off) select * from costtab where fi = 200 and ts = 5000;
--- QUERY PLAN ---
 Custom Scan (ColumnarScan) on _hyper_1_1_chunk  (cost=1.20..11.20 rows=1000 width=108)
   Vectorized Filter: ((fi = '200'::double precision) AND (ts = 5000))
   ->  Seq Scan on compress_hyper_2_2_chunk  (cost=0.00..1.20 rows=1 width=142)
         Filter: ((_ts_meta_v2_min_fi <= '200'::double precision) AND (_ts_meta_v2_max_fi >= '200'::double precision) AND (_ts_meta_min_1 <= 5000) AND (_ts_meta_max_1 >= 5000))

explain (buffers off) select * from costtab where s = '1' or (fi = 200 and ts = 5000);
--- QUERY PLAN ---
 Custom Scan (ColumnarScan) on _hyper_1_1_chunk  (cost=1.23..11.22 rows=1000 width=108)
   Filter: ((s = '1'::text) OR ((fi = '200'::double precision) AND (ts = 5000)))
   ->  Seq Scan on compress_hyper_2_2_chunk  (cost=0.00..1.23 rows=1 width=142)
         Filter: ((s = '1'::text) OR ((_ts_meta_v2_min_fi <= '200'::double precision) AND (_ts_meta_v2_max_fi >= '200'::double precision) AND (_ts_meta_min_1 <= 5000) AND (_ts_meta_max_1 >= 5000)))

-- Test estimation of compressed batch size using the _ts_meta_count stats.
create table estimate_count(time timestamptz, device int, value float);
select create_hypertable('estimate_count','time');
      create_hypertable      
-----------------------------
 (3,public,estimate_count,t)
(1 row)

alter table estimate_count
  set (timescaledb.compress,
       timescaledb.compress_segmentby = 'device',
       timescaledb.compress_orderby   = 'time');
-- same batch sizes
insert into estimate_count
select t, d, 1
from generate_series('2025-01-01'::timestamptz,'2025-01-03','15 min') t,
  generate_series(1, 1000) d
;
select count(compress_chunk(c)) from show_chunks('estimate_count') c;
 count 
-------
     2
(1 row)

vacuum analyze estimate_count;
explain (analyze, timing off, summary off) select * from estimate_count;
                                                          QUERY PLAN                                                          
------------------------------------------------------------------------------------------------------------------------------
 Append  (cost=0.04..2974.00 rows=193000 width=20) (actual rows=193000.00 loops=1)
   ->  Custom Scan (ColumnarScan) on _hyper_3_3_chunk  (cost=0.04..679.00 rows=64000 width=20) (actual rows=64000.00 loops=1)
         ->  Seq Scan on compress_hyper_4_5_chunk  (cost=0.00..39.00 rows=1000 width=88) (actual rows=1000.00 loops=1)
   ->  Custom Scan (ColumnarScan) on _hyper_3_4_chunk  (cost=0.04..1330.00 rows=129000 width=20) (actual rows=129000.00 loops=1)
         ->  Seq Scan on compress_hyper_4_6_chunk  (cost=0.00..40.00 rows=1000 width=88) (actual rows=1000.00 loops=1)
(5 rows)

-- different batch sizes
truncate estimate_count;
insert into estimate_count
select t, d, 2
from generate_series(1, 1000) d,
    lateral generate_series('2025-01-01'::timestamptz,'2025-01-03',
        interval '15 min' * (d % 10 + 1)) t
;
select count(compress_chunk(c)) from show_chunks('estimate_count') c;
 count 
-------
     2
(1 row)

vacuum analyze estimate_count;
explain (analyze, timing off, summary off) select * from estimate_count;
                                                        QUERY PLAN                                                         
---------------------------------------------------------------------------------------------------------------------------
 Append  (cost=0.04..934.50 rows=57100 width=20) (actual rows=57100.00 loops=1)
   ->  Custom Scan (ColumnarScan) on _hyper_3_7_chunk  (cost=0.04..230.00 rows=19100 width=20) (actual rows=19100.00 loops=1)
         ->  Seq Scan on compress_hyper_4_9_chunk  (cost=0.00..39.00 rows=1000 width=88) (actual rows=1000.00 loops=1)
   ->  Custom Scan (ColumnarScan) on _hyper_3_8_chunk  (cost=0.04..419.00 rows=38000 width=20) (actual rows=38000.00 loops=1)
         ->  Seq Scan on compress_hyper_4_10_chunk  (cost=0.00..39.00 rows=1000 width=88) (actual rows=1000.00 loops=1)
(5 rows)

-- more different batch sizes
truncate estimate_count;
insert into estimate_count
select t, d, 2
from generate_series(1, 1000) d,
    lateral generate_series('2025-01-01'::timestamptz,'2025-01-03',
        interval '15 min' + interval '1 minute' * d) t
;
select count(compress_chunk(c)) from show_chunks('estimate_count') c;
 count 
-------
     2
(1 row)

vacuum analyze estimate_count;
explain (analyze, timing off, summary off) select * from estimate_count;
                                                        QUERY PLAN                                                        
--------------------------------------------------------------------------------------------------------------------------
 Append  (cost=0.04..265.21 rows=12548 width=20) (actual rows=12559.00 loops=1)
   ->  Custom Scan (ColumnarScan) on _hyper_3_11_chunk  (cost=0.04..83.50 rows=4550 width=20) (actual rows=4553.00 loops=1)
         ->  Seq Scan on compress_hyper_4_13_chunk  (cost=0.00..38.00 rows=1000 width=88) (actual rows=1000.00 loops=1)
   ->  Custom Scan (ColumnarScan) on _hyper_3_12_chunk  (cost=0.04..118.97 rows=7997 width=20) (actual rows=8006.00 loops=1)
         ->  Seq Scan on compress_hyper_4_14_chunk  (cost=0.00..39.00 rows=1000 width=88) (actual rows=1000.00 loops=1)
(5 rows)

-- more different + one very frequent
truncate estimate_count;
insert into estimate_count
select t, d, 2
from generate_series(1, 1000) d,
    lateral generate_series('2025-01-01'::timestamptz,'2025-01-03',
        case when d % 2 = 0 then interval '10 min'
            else interval '15 min' + interval '1 minute' * d end) t
;
select count(compress_chunk(c)) from show_chunks('estimate_count') c;
 count 
-------
     2
(1 row)

vacuum analyze estimate_count;
explain (analyze, timing off, summary off) select * from estimate_count;
                                                          QUERY PLAN                                                           
-------------------------------------------------------------------------------------------------------------------------------
 Append  (cost=0.04..2340.10 rows=150807 width=20) (actual rows=150830.00 loops=1)
   ->  Custom Scan (ColumnarScan) on _hyper_3_15_chunk  (cost=0.04..541.81 rows=50281 width=20) (actual rows=50287.00 loops=1)
         ->  Seq Scan on compress_hyper_4_17_chunk  (cost=0.00..39.00 rows=1000 width=88) (actual rows=1000.00 loops=1)
   ->  Custom Scan (ColumnarScan) on _hyper_3_16_chunk  (cost=0.04..1044.26 rows=100526 width=20) (actual rows=100543.00 loops=1)
         ->  Seq Scan on compress_hyper_4_18_chunk  (cost=0.00..39.00 rows=1000 width=88) (actual rows=1000.00 loops=1)
(5 rows)

-- single row. Postgres generates all-zero entry in pg_statistics in this case,
-- but we want to avoid zero row counts.
truncate estimate_count;
insert into estimate_count
select '2025-01-01', 1, 2
;
select count(compress_chunk(c)) from show_chunks('estimate_count') c;
 count 
-------
     1
(1 row)

vacuum analyze estimate_count;
explain (analyze, timing off, summary off) select * from estimate_count;
                                                   QUERY PLAN                                                   
----------------------------------------------------------------------------------------------------------------
 Custom Scan (ColumnarScan) on _hyper_3_19_chunk  (cost=1.01..11.01 rows=1000 width=20) (actual rows=1.00 loops=1)
   ->  Seq Scan on compress_hyper_4_20_chunk  (cost=0.00..1.01 rows=1 width=88) (actual rows=1.00 loops=1)
(2 rows)

-- no statistics
truncate estimate_count;
vacuum analyze estimate_count;
insert into estimate_count
select t, d, 1
from generate_series('2025-01-01'::timestamptz,'2025-01-03','15 min') t,
  generate_series(1, 1000) d
;
select count(compress_chunk(c)) from show_chunks('estimate_count') c;
 count 
-------
     2
(1 row)

explain (analyze, timing off, summary off) select * from estimate_count;
                                                           QUERY PLAN                                                            
---------------------------------------------------------------------------------------------------------------------------------
 Append  (cost=0.02..67308.80 rows=4480000 width=20) (actual rows=193000.00 loops=1)
   ->  Custom Scan (ColumnarScan) on _hyper_3_21_chunk  (cost=0.02..22454.40 rows=2240000 width=20) (actual rows=64000.00 loops=1)
         ->  Seq Scan on compress_hyper_4_23_chunk  (cost=0.00..54.40 rows=2240 width=88) (actual rows=1000.00 loops=1)
   ->  Custom Scan (ColumnarScan) on _hyper_3_22_chunk  (cost=0.02..22454.40 rows=2240000 width=20) (actual rows=129000.00 loops=1)
         ->  Seq Scan on compress_hyper_4_24_chunk  (cost=0.00..54.40 rows=2240 width=88) (actual rows=1000.00 loops=1)
(5 rows)

-- Test a high-cardinality orderby column
create table highcard(ts int) with (tsdb.hypertable, tsdb.partition_column = 'ts',
    tsdb.compress_orderby = 'ts', tsdb.chunk_interval = 10000000);
insert into highcard select generate_series(1, 1000000);
select count(compress_chunk(x)) from show_chunks('highcard') x;
 count 
-------
     1

vacuum freeze analyze highcard;
explain (buffers off, analyze, timing off, summary off)
select * from highcard where ts > 200000 and ts < 300000;
<<<<<<< HEAD
                                                                                   QUERY PLAN                                                                                   
--------------------------------------------------------------------------------------------------------------------------------------------------------------------------------
 Custom Scan (ColumnarScan) on _hyper_5_25_chunk  (cost=0.43..1005.58 rows=99000 width=4) (actual rows=99999.00 loops=1)
=======
--- QUERY PLAN ---
 Custom Scan (ColumnarScan) on _hyper_3_3_chunk  (cost=0.43..1005.58 rows=99000 width=4) (actual rows=99999.00 loops=1)
>>>>>>> 64f5cb20
   Vectorized Filter: ((ts > 200000) AND (ts < 300000))
   Rows Removed by Filter: 1
   ->  Index Scan using compress_hyper_6_26_chunk__ts_meta_min_1__ts_meta_max_1_idx on compress_hyper_6_26_chunk  (cost=0.28..15.58 rows=99 width=44) (actual rows=100.00 loops=1)
         Index Cond: ((_ts_meta_min_1 < 300000) AND (_ts_meta_max_1 > 200000))

explain (buffers off, analyze, timing off, summary off)
select * from highcard where ts = 500000;
<<<<<<< HEAD
                                                                                 QUERY PLAN                                                                                  
-----------------------------------------------------------------------------------------------------------------------------------------------------------------------------
 Custom Scan (ColumnarScan) on _hyper_5_25_chunk  (cost=18.70..28.70 rows=1000 width=4) (actual rows=1.00 loops=1)
=======
--- QUERY PLAN ---
 Custom Scan (ColumnarScan) on _hyper_3_3_chunk  (cost=18.70..28.70 rows=1000 width=4) (actual rows=1.00 loops=1)
>>>>>>> 64f5cb20
   Vectorized Filter: (ts = 500000)
   Rows Removed by Filter: 999
   ->  Index Scan using compress_hyper_6_26_chunk__ts_meta_min_1__ts_meta_max_1_idx on compress_hyper_6_26_chunk  (cost=0.28..18.70 rows=1 width=44) (actual rows=1.00 loops=1)
         Index Cond: ((_ts_meta_min_1 <= 500000) AND (_ts_meta_max_1 >= 500000))

explain (buffers off, analyze, timing off, summary off)
select * from highcard where ts < 500000;
<<<<<<< HEAD
                                                                                   QUERY PLAN                                                                                    
---------------------------------------------------------------------------------------------------------------------------------------------------------------------------------
 Custom Scan (ColumnarScan) on _hyper_5_25_chunk  (cost=0.32..5001.61 rows=498000 width=4) (actual rows=499999.00 loops=1)
=======
--- QUERY PLAN ---
 Custom Scan (ColumnarScan) on _hyper_3_3_chunk  (cost=0.32..5001.61 rows=498000 width=4) (actual rows=499999.00 loops=1)
>>>>>>> 64f5cb20
   Vectorized Filter: (ts < 500000)
   Rows Removed by Filter: 1
   ->  Index Scan using compress_hyper_6_26_chunk__ts_meta_min_1__ts_meta_max_1_idx on compress_hyper_6_26_chunk  (cost=0.28..21.61 rows=498 width=44) (actual rows=500.00 loops=1)
         Index Cond: (_ts_meta_min_1 < 500000)

explain (buffers off, analyze, timing off, summary off)
select * from highcard where ts > 500000;
<<<<<<< HEAD
                                                       QUERY PLAN                                                       
------------------------------------------------------------------------------------------------------------------------
 Custom Scan (ColumnarScan) on _hyper_5_25_chunk  (cost=0.05..5035.50 rows=501000 width=4) (actual rows=500000.00 loops=1)
=======
--- QUERY PLAN ---
 Custom Scan (ColumnarScan) on _hyper_3_3_chunk  (cost=0.05..5035.50 rows=501000 width=4) (actual rows=500000.00 loops=1)
>>>>>>> 64f5cb20
   Vectorized Filter: (ts > 500000)
   ->  Seq Scan on compress_hyper_6_26_chunk  (cost=0.00..25.50 rows=501 width=44) (actual rows=500.00 loops=1)
         Filter: (_ts_meta_max_1 > 500000)
         Rows Removed by Filter: 500
<|MERGE_RESOLUTION|>--- conflicted
+++ resolved
@@ -112,7 +112,6 @@
       create_hypertable      
 -----------------------------
  (3,public,estimate_count,t)
-(1 row)
 
 alter table estimate_count
   set (timescaledb.compress,
@@ -128,18 +127,15 @@
  count 
 -------
      2
-(1 row)
-
-vacuum analyze estimate_count;
-explain (analyze, timing off, summary off) select * from estimate_count;
-                                                          QUERY PLAN                                                          
-------------------------------------------------------------------------------------------------------------------------------
+
+vacuum analyze estimate_count;
+explain (analyze, timing off, summary off) select * from estimate_count;
+--- QUERY PLAN ---
  Append  (cost=0.04..2974.00 rows=193000 width=20) (actual rows=193000.00 loops=1)
    ->  Custom Scan (ColumnarScan) on _hyper_3_3_chunk  (cost=0.04..679.00 rows=64000 width=20) (actual rows=64000.00 loops=1)
          ->  Seq Scan on compress_hyper_4_5_chunk  (cost=0.00..39.00 rows=1000 width=88) (actual rows=1000.00 loops=1)
    ->  Custom Scan (ColumnarScan) on _hyper_3_4_chunk  (cost=0.04..1330.00 rows=129000 width=20) (actual rows=129000.00 loops=1)
          ->  Seq Scan on compress_hyper_4_6_chunk  (cost=0.00..40.00 rows=1000 width=88) (actual rows=1000.00 loops=1)
-(5 rows)
 
 -- different batch sizes
 truncate estimate_count;
@@ -153,18 +149,15 @@
  count 
 -------
      2
-(1 row)
-
-vacuum analyze estimate_count;
-explain (analyze, timing off, summary off) select * from estimate_count;
-                                                        QUERY PLAN                                                         
----------------------------------------------------------------------------------------------------------------------------
+
+vacuum analyze estimate_count;
+explain (analyze, timing off, summary off) select * from estimate_count;
+--- QUERY PLAN ---
  Append  (cost=0.04..934.50 rows=57100 width=20) (actual rows=57100.00 loops=1)
    ->  Custom Scan (ColumnarScan) on _hyper_3_7_chunk  (cost=0.04..230.00 rows=19100 width=20) (actual rows=19100.00 loops=1)
          ->  Seq Scan on compress_hyper_4_9_chunk  (cost=0.00..39.00 rows=1000 width=88) (actual rows=1000.00 loops=1)
    ->  Custom Scan (ColumnarScan) on _hyper_3_8_chunk  (cost=0.04..419.00 rows=38000 width=20) (actual rows=38000.00 loops=1)
          ->  Seq Scan on compress_hyper_4_10_chunk  (cost=0.00..39.00 rows=1000 width=88) (actual rows=1000.00 loops=1)
-(5 rows)
 
 -- more different batch sizes
 truncate estimate_count;
@@ -178,18 +171,15 @@
  count 
 -------
      2
-(1 row)
-
-vacuum analyze estimate_count;
-explain (analyze, timing off, summary off) select * from estimate_count;
-                                                        QUERY PLAN                                                        
---------------------------------------------------------------------------------------------------------------------------
+
+vacuum analyze estimate_count;
+explain (analyze, timing off, summary off) select * from estimate_count;
+--- QUERY PLAN ---
  Append  (cost=0.04..265.21 rows=12548 width=20) (actual rows=12559.00 loops=1)
    ->  Custom Scan (ColumnarScan) on _hyper_3_11_chunk  (cost=0.04..83.50 rows=4550 width=20) (actual rows=4553.00 loops=1)
          ->  Seq Scan on compress_hyper_4_13_chunk  (cost=0.00..38.00 rows=1000 width=88) (actual rows=1000.00 loops=1)
    ->  Custom Scan (ColumnarScan) on _hyper_3_12_chunk  (cost=0.04..118.97 rows=7997 width=20) (actual rows=8006.00 loops=1)
          ->  Seq Scan on compress_hyper_4_14_chunk  (cost=0.00..39.00 rows=1000 width=88) (actual rows=1000.00 loops=1)
-(5 rows)
 
 -- more different + one very frequent
 truncate estimate_count;
@@ -204,18 +194,15 @@
  count 
 -------
      2
-(1 row)
-
-vacuum analyze estimate_count;
-explain (analyze, timing off, summary off) select * from estimate_count;
-                                                          QUERY PLAN                                                           
--------------------------------------------------------------------------------------------------------------------------------
+
+vacuum analyze estimate_count;
+explain (analyze, timing off, summary off) select * from estimate_count;
+--- QUERY PLAN ---
  Append  (cost=0.04..2340.10 rows=150807 width=20) (actual rows=150830.00 loops=1)
    ->  Custom Scan (ColumnarScan) on _hyper_3_15_chunk  (cost=0.04..541.81 rows=50281 width=20) (actual rows=50287.00 loops=1)
          ->  Seq Scan on compress_hyper_4_17_chunk  (cost=0.00..39.00 rows=1000 width=88) (actual rows=1000.00 loops=1)
    ->  Custom Scan (ColumnarScan) on _hyper_3_16_chunk  (cost=0.04..1044.26 rows=100526 width=20) (actual rows=100543.00 loops=1)
          ->  Seq Scan on compress_hyper_4_18_chunk  (cost=0.00..39.00 rows=1000 width=88) (actual rows=1000.00 loops=1)
-(5 rows)
 
 -- single row. Postgres generates all-zero entry in pg_statistics in this case,
 -- but we want to avoid zero row counts.
@@ -227,15 +214,12 @@
  count 
 -------
      1
-(1 row)
-
-vacuum analyze estimate_count;
-explain (analyze, timing off, summary off) select * from estimate_count;
-                                                   QUERY PLAN                                                   
-----------------------------------------------------------------------------------------------------------------
+
+vacuum analyze estimate_count;
+explain (analyze, timing off, summary off) select * from estimate_count;
+--- QUERY PLAN ---
  Custom Scan (ColumnarScan) on _hyper_3_19_chunk  (cost=1.01..11.01 rows=1000 width=20) (actual rows=1.00 loops=1)
    ->  Seq Scan on compress_hyper_4_20_chunk  (cost=0.00..1.01 rows=1 width=88) (actual rows=1.00 loops=1)
-(2 rows)
 
 -- no statistics
 truncate estimate_count;
@@ -249,17 +233,14 @@
  count 
 -------
      2
-(1 row)
-
-explain (analyze, timing off, summary off) select * from estimate_count;
-                                                           QUERY PLAN                                                            
----------------------------------------------------------------------------------------------------------------------------------
+
+explain (analyze, timing off, summary off) select * from estimate_count;
+--- QUERY PLAN ---
  Append  (cost=0.02..67308.80 rows=4480000 width=20) (actual rows=193000.00 loops=1)
    ->  Custom Scan (ColumnarScan) on _hyper_3_21_chunk  (cost=0.02..22454.40 rows=2240000 width=20) (actual rows=64000.00 loops=1)
          ->  Seq Scan on compress_hyper_4_23_chunk  (cost=0.00..54.40 rows=2240 width=88) (actual rows=1000.00 loops=1)
    ->  Custom Scan (ColumnarScan) on _hyper_3_22_chunk  (cost=0.02..22454.40 rows=2240000 width=20) (actual rows=129000.00 loops=1)
          ->  Seq Scan on compress_hyper_4_24_chunk  (cost=0.00..54.40 rows=2240 width=88) (actual rows=1000.00 loops=1)
-(5 rows)
 
 -- Test a high-cardinality orderby column
 create table highcard(ts int) with (tsdb.hypertable, tsdb.partition_column = 'ts',
@@ -273,14 +254,8 @@
 vacuum freeze analyze highcard;
 explain (buffers off, analyze, timing off, summary off)
 select * from highcard where ts > 200000 and ts < 300000;
-<<<<<<< HEAD
-                                                                                   QUERY PLAN                                                                                   
---------------------------------------------------------------------------------------------------------------------------------------------------------------------------------
+--- QUERY PLAN ---
  Custom Scan (ColumnarScan) on _hyper_5_25_chunk  (cost=0.43..1005.58 rows=99000 width=4) (actual rows=99999.00 loops=1)
-=======
---- QUERY PLAN ---
- Custom Scan (ColumnarScan) on _hyper_3_3_chunk  (cost=0.43..1005.58 rows=99000 width=4) (actual rows=99999.00 loops=1)
->>>>>>> 64f5cb20
    Vectorized Filter: ((ts > 200000) AND (ts < 300000))
    Rows Removed by Filter: 1
    ->  Index Scan using compress_hyper_6_26_chunk__ts_meta_min_1__ts_meta_max_1_idx on compress_hyper_6_26_chunk  (cost=0.28..15.58 rows=99 width=44) (actual rows=100.00 loops=1)
@@ -288,14 +263,8 @@
 
 explain (buffers off, analyze, timing off, summary off)
 select * from highcard where ts = 500000;
-<<<<<<< HEAD
-                                                                                 QUERY PLAN                                                                                  
------------------------------------------------------------------------------------------------------------------------------------------------------------------------------
+--- QUERY PLAN ---
  Custom Scan (ColumnarScan) on _hyper_5_25_chunk  (cost=18.70..28.70 rows=1000 width=4) (actual rows=1.00 loops=1)
-=======
---- QUERY PLAN ---
- Custom Scan (ColumnarScan) on _hyper_3_3_chunk  (cost=18.70..28.70 rows=1000 width=4) (actual rows=1.00 loops=1)
->>>>>>> 64f5cb20
    Vectorized Filter: (ts = 500000)
    Rows Removed by Filter: 999
    ->  Index Scan using compress_hyper_6_26_chunk__ts_meta_min_1__ts_meta_max_1_idx on compress_hyper_6_26_chunk  (cost=0.28..18.70 rows=1 width=44) (actual rows=1.00 loops=1)
@@ -303,14 +272,8 @@
 
 explain (buffers off, analyze, timing off, summary off)
 select * from highcard where ts < 500000;
-<<<<<<< HEAD
-                                                                                   QUERY PLAN                                                                                    
----------------------------------------------------------------------------------------------------------------------------------------------------------------------------------
+--- QUERY PLAN ---
  Custom Scan (ColumnarScan) on _hyper_5_25_chunk  (cost=0.32..5001.61 rows=498000 width=4) (actual rows=499999.00 loops=1)
-=======
---- QUERY PLAN ---
- Custom Scan (ColumnarScan) on _hyper_3_3_chunk  (cost=0.32..5001.61 rows=498000 width=4) (actual rows=499999.00 loops=1)
->>>>>>> 64f5cb20
    Vectorized Filter: (ts < 500000)
    Rows Removed by Filter: 1
    ->  Index Scan using compress_hyper_6_26_chunk__ts_meta_min_1__ts_meta_max_1_idx on compress_hyper_6_26_chunk  (cost=0.28..21.61 rows=498 width=44) (actual rows=500.00 loops=1)
@@ -318,14 +281,8 @@
 
 explain (buffers off, analyze, timing off, summary off)
 select * from highcard where ts > 500000;
-<<<<<<< HEAD
-                                                       QUERY PLAN                                                       
-------------------------------------------------------------------------------------------------------------------------
+--- QUERY PLAN ---
  Custom Scan (ColumnarScan) on _hyper_5_25_chunk  (cost=0.05..5035.50 rows=501000 width=4) (actual rows=500000.00 loops=1)
-=======
---- QUERY PLAN ---
- Custom Scan (ColumnarScan) on _hyper_3_3_chunk  (cost=0.05..5035.50 rows=501000 width=4) (actual rows=500000.00 loops=1)
->>>>>>> 64f5cb20
    Vectorized Filter: (ts > 500000)
    ->  Seq Scan on compress_hyper_6_26_chunk  (cost=0.00..25.50 rows=501 width=44) (actual rows=500.00 loops=1)
          Filter: (_ts_meta_max_1 > 500000)
