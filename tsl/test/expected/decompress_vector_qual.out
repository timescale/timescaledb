--- conflicted
+++ resolved
@@ -1235,12 +1235,6 @@
      1
 (1 row)
 
-<<<<<<< HEAD
-select format('call recompress_chunk(''%s'')', x) from show_chunks('text_table') x \gexec
-call recompress_chunk('_timescaledb_internal._hyper_9_17_chunk')
-NOTICE:  nothing to recompress in chunk "_hyper_9_17_chunk"
--- Check result with decompression.
-=======
 select compress_chunk(x) from show_chunks('text_table') x;
 NOTICE:  chunk "_hyper_9_17_chunk" is already compressed
              compress_chunk              
@@ -1248,7 +1242,7 @@
  _timescaledb_internal._hyper_9_17_chunk
 (1 row)
 
->>>>>>> b0b08abe
+-- Check result with decompression.
 set timescaledb.enable_bulk_decompression to on;
 set timescaledb.debug_require_vector_qual to 'forbid';
 select sum(length(a)) from text_table;
