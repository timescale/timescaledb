-- This file and its contents are licensed under the Timescale License.
-- Please see the included NOTICE for copyright information and
-- LICENSE-TIMESCALE for a copy of the license.
--TEST github issue 1650 character segment by column
CREATE TABLE test_chartab ( job_run_id INTEGER NOT NULL, mac_id CHAR(16) NOT NULL, rtt INTEGER NOT NULL, ts TIMESTAMP(3) NOT NULL );
SELECT create_hypertable('test_chartab', 'ts', chunk_time_interval => interval '1 day', migrate_data => true);
WARNING:  column type "timestamp without time zone" used for "ts" does not follow best practices
     create_hypertable     
---------------------------
 (1,public,test_chartab,t)
(1 row)

insert into test_chartab
values(8864, '0014070000006190' , 392 , '2019-12-14 02:52:05.863');
insert into test_chartab
values( 8864 , '0014070000011039' , 150 , '2019-12-14 02:52:05.863');
insert into test_chartab
values( 8864 , '001407000001DD2E' , 228 , '2019-12-14 02:52:05.863');
insert into test_chartab
values( 8890 , '001407000001DD2E' , 228 , '2019-12-20 02:52:05.863');
ALTER TABLE test_chartab SET (timescaledb.compress, timescaledb.compress_segmentby = 'mac_id', timescaledb.compress_orderby = 'ts DESC');
select * from test_chartab order by mac_id , ts limit 2;
 job_run_id |      mac_id      | rtt |              ts              
------------+------------------+-----+------------------------------
       8864 | 0014070000006190 | 392 | Sat Dec 14 02:52:05.863 2019
       8864 | 0014070000011039 | 150 | Sat Dec 14 02:52:05.863 2019
(2 rows)

--compress the data and check --
SELECT compress_chunk('_timescaledb_internal._hyper_1_1_chunk');
             compress_chunk             
----------------------------------------
 _timescaledb_internal._hyper_1_1_chunk
(1 row)

select * from test_chartab order by mac_id , ts limit 2;
 job_run_id |      mac_id      | rtt |              ts              
------------+------------------+-----+------------------------------
       8864 | 0014070000006190 | 392 | Sat Dec 14 02:52:05.863 2019
       8864 | 0014070000011039 | 150 | Sat Dec 14 02:52:05.863 2019
(2 rows)

SELECT compress_chunk('_timescaledb_internal._hyper_1_2_chunk');
             compress_chunk             
----------------------------------------
 _timescaledb_internal._hyper_1_2_chunk
(1 row)

select * from test_chartab order by mac_id , ts limit 2;
 job_run_id |      mac_id      | rtt |              ts              
------------+------------------+-----+------------------------------
       8864 | 0014070000006190 | 392 | Sat Dec 14 02:52:05.863 2019
       8864 | 0014070000011039 | 150 | Sat Dec 14 02:52:05.863 2019
(2 rows)

VACUUM ANALYZE test_chartab;
-- test constraintawareappend sort node handling
SET work_mem to '16MB';
SET enable_hashagg TO false;
SET timescaledb.enable_chunkwise_aggregation TO false;
SET max_parallel_workers_per_gather = 0;
CREATE TABLE public.merge_sort (time timestamp NOT NULL, measure_id integer NOT NULL, device_id integer NOT NULL, value float);
SELECT create_hypertable('merge_sort', 'time');
WARNING:  column type "timestamp without time zone" used for "time" does not follow best practices
    create_hypertable    
-------------------------
 (3,public,merge_sort,t)
(1 row)

ALTER TABLE merge_sort SET (timescaledb.compress = true, timescaledb.compress_orderby = 'time', timescaledb.compress_segmentby = 'device_id, measure_id');
INSERT INTO merge_sort SELECT time, 1, 1, extract(epoch from time) * 0.001 FROM generate_series('2000-01-01'::timestamp,'2000-02-01'::timestamp,'5 sec'::interval) g1(time);
--compress first chunk
SELECT compress_chunk(ch) FROM show_chunks('merge_sort') ch LIMIT 1;
             compress_chunk             
----------------------------------------
 _timescaledb_internal._hyper_3_5_chunk
(1 row)

VACUUM ANALYZE merge_sort;
-- this should have a MergeAppend with children wrapped in Sort nodes
EXPLAIN (analyze,buffers off, costs off,timing off,summary off) SELECT
  last(time, time) as time,
  device_id,
  measure_id,
  last(value, time) AS value
FROM merge_sort
WHERE time < now()
GROUP BY 2, 3;
                                                                           QUERY PLAN                                                                           
----------------------------------------------------------------------------------------------------------------------------------------------------------------
 GroupAggregate (actual rows=1.00 loops=1)
   Group Key: merge_sort.device_id, merge_sort.measure_id
   ->  Custom Scan (ConstraintAwareAppend) (actual rows=535681.00 loops=1)
         Hypertable: merge_sort
         Chunks excluded during startup: 0
         ->  Merge Append (actual rows=535681.00 loops=1)
               Sort Key: merge_sort.device_id, merge_sort.measure_id
               ->  Custom Scan (ColumnarScan) on _hyper_3_5_chunk (actual rows=86400.00 loops=1)
                     Vectorized Filter: ("time" < "timestamp"(now()))
                     ->  Index Scan using compress_hyper_4_10_chunk_device_id_measure_id__ts_meta_min_idx on compress_hyper_4_10_chunk (actual rows=87.00 loops=1)
                           Index Cond: (_ts_meta_min_1 < now())
               ->  Sort (actual rows=120960.00 loops=1)
                     Sort Key: _hyper_3_6_chunk.device_id, _hyper_3_6_chunk.measure_id
                     Sort Method: quicksort 
                     ->  Seq Scan on _hyper_3_6_chunk (actual rows=120960.00 loops=1)
                           Filter: ("time" < now())
               ->  Sort (actual rows=120960.00 loops=1)
                     Sort Key: _hyper_3_7_chunk.device_id, _hyper_3_7_chunk.measure_id
                     Sort Method: quicksort 
                     ->  Seq Scan on _hyper_3_7_chunk (actual rows=120960.00 loops=1)
                           Filter: ("time" < now())
               ->  Sort (actual rows=120960.00 loops=1)
                     Sort Key: _hyper_3_8_chunk.device_id, _hyper_3_8_chunk.measure_id
                     Sort Method: quicksort 
                     ->  Seq Scan on _hyper_3_8_chunk (actual rows=120960.00 loops=1)
                           Filter: ("time" < now())
               ->  Sort (actual rows=86401.00 loops=1)
                     Sort Key: _hyper_3_9_chunk.device_id, _hyper_3_9_chunk.measure_id
                     Sort Method: quicksort 
                     ->  Seq Scan on _hyper_3_9_chunk (actual rows=86401.00 loops=1)
                           Filter: ("time" < now())
(31 rows)

-- this should exclude the decompressed chunk
EXPLAIN (analyze,buffers off, costs off,timing off,summary off) SELECT
  last(time, time) as time,
  device_id,
  measure_id,
  last(value, time) AS value
FROM merge_sort
WHERE time > '2000-01-10'::text::timestamp
GROUP BY 2, 3;
                                                          QUERY PLAN                                                           
-------------------------------------------------------------------------------------------------------------------------------
 GroupAggregate (actual rows=1.00 loops=1)
   Group Key: merge_sort.device_id, merge_sort.measure_id
   ->  Custom Scan (ConstraintAwareAppend) (actual rows=380160.00 loops=1)
         Hypertable: merge_sort
         Chunks excluded during startup: 1
         ->  Merge Append (actual rows=380160.00 loops=1)
               Sort Key: merge_sort.device_id, merge_sort.measure_id
               ->  Sort (actual rows=51839.00 loops=1)
                     Sort Key: _hyper_3_6_chunk.device_id, _hyper_3_6_chunk.measure_id
                     Sort Method: quicksort 
                     ->  Index Scan using _hyper_3_6_chunk_merge_sort_time_idx on _hyper_3_6_chunk (actual rows=51839.00 loops=1)
                           Index Cond: ("time" > ('2000-01-10'::cstring)::timestamp without time zone)
               ->  Sort (actual rows=120960.00 loops=1)
                     Sort Key: _hyper_3_7_chunk.device_id, _hyper_3_7_chunk.measure_id
                     Sort Method: quicksort 
                     ->  Seq Scan on _hyper_3_7_chunk (actual rows=120960.00 loops=1)
                           Filter: ("time" > ('2000-01-10'::cstring)::timestamp without time zone)
               ->  Sort (actual rows=120960.00 loops=1)
                     Sort Key: _hyper_3_8_chunk.device_id, _hyper_3_8_chunk.measure_id
                     Sort Method: quicksort 
                     ->  Seq Scan on _hyper_3_8_chunk (actual rows=120960.00 loops=1)
                           Filter: ("time" > ('2000-01-10'::cstring)::timestamp without time zone)
               ->  Sort (actual rows=86401.00 loops=1)
                     Sort Key: _hyper_3_9_chunk.device_id, _hyper_3_9_chunk.measure_id
                     Sort Method: quicksort 
                     ->  Seq Scan on _hyper_3_9_chunk (actual rows=86401.00 loops=1)
                           Filter: ("time" > ('2000-01-10'::cstring)::timestamp without time zone)
(27 rows)

RESET enable_hashagg;
RESET timescaledb.enable_chunkwise_aggregation;
RESET max_parallel_workers_per_gather;
RESET work_mem;
-- test if volatile function quals are applied to compressed chunks
CREATE FUNCTION check_equal_228( intval INTEGER) RETURNS BOOL
LANGUAGE PLPGSQL AS
$BODY$
DECLARE
    retval BOOL;
BEGIN
   IF intval = 228 THEN RETURN TRUE;
   ELSE RETURN FALSE;
   END IF;
END;
$BODY$;
-- the function cannot be pushed down to compressed chunk
-- but should be applied as a filter on decompresschunk
SELECT * from test_chartab
WHERE check_equal_228(rtt) ORDER BY ts;
 job_run_id |      mac_id      | rtt |              ts              
------------+------------------+-----+------------------------------
       8864 | 001407000001DD2E | 228 | Sat Dec 14 02:52:05.863 2019
       8890 | 001407000001DD2E | 228 | Fri Dec 20 02:52:05.863 2019
(2 rows)

EXPLAIN (analyze,buffers off, costs off,timing off,summary off)
SELECT * from test_chartab
WHERE check_equal_228(rtt) and ts < '2019-12-15 00:00:00' order by ts;
<<<<<<< HEAD
                                               QUERY PLAN                                               
--------------------------------------------------------------------------------------------------------
 Sort (actual rows=1 loops=1)
   Sort Key: test_chartab.ts
   Sort Method: quicksort 
   ->  Custom Scan (ChunkAppend) on test_chartab (actual rows=1 loops=1)
         Chunks excluded during startup: 0
         ->  Custom Scan (ColumnarScan) on _hyper_1_1_chunk (actual rows=1 loops=1)
               Filter: check_equal_228(rtt)
               Rows Removed by Filter: 2
               Vectorized Filter: (ts < 'Sun Dec 15 00:00:00 2019'::timestamp without time zone)
               ->  Seq Scan on compress_hyper_2_3_chunk (actual rows=3 loops=1)
=======
                                                QUERY PLAN                                                 
-----------------------------------------------------------------------------------------------------------
 Custom Scan (ChunkAppend) on test_chartab (actual rows=1.00 loops=1)
   Order: test_chartab.ts
   Chunks excluded during startup: 0
   ->  Custom Scan (ColumnarScan) on _hyper_1_1_chunk (actual rows=1.00 loops=1)
         Filter: ((ts < 'Sun Dec 15 00:00:00 2019'::timestamp without time zone) AND check_equal_228(rtt))
         Rows Removed by Filter: 2
         ->  Sort (actual rows=3.00 loops=1)
               Sort Key: compress_hyper_2_3_chunk._ts_meta_min_1
               Sort Method: quicksort 
               ->  Seq Scan on compress_hyper_2_3_chunk (actual rows=3.00 loops=1)
>>>>>>> db2597e7
                     Filter: (_ts_meta_min_1 < 'Sun Dec 15 00:00:00 2019'::timestamp without time zone)
(11 rows)

-- test pseudoconstant qual #3241
CREATE TABLE pseudo(time timestamptz NOT NULL);
SELECT create_hypertable('pseudo','time');
  create_hypertable  
---------------------
 (5,public,pseudo,t)
(1 row)

ALTER TABLE pseudo SET (timescaledb.compress);
INSERT INTO pseudo SELECT '2000-01-01';
SELECT compress_chunk(show_chunks('pseudo'));
             compress_chunk              
-----------------------------------------
 _timescaledb_internal._hyper_5_11_chunk
(1 row)

SELECT * FROM pseudo WHERE now() IS NOT NULL;
             time             
------------------------------
 Sat Jan 01 00:00:00 2000 PST
(1 row)

-- ensure needed decompression paths underneath a sort node
-- are not recycled by PostgreSQL
SET random_page_cost = 4.0;
DROP TABLE IF EXISTS options_data;
NOTICE:  table "options_data" does not exist, skipping
CREATE TABLE IF NOT EXISTS options_data (
    date            date NOT NULL,
    contract_code   text NOT NULL,
    expiry_code     text NOT NULL,
    option_type     character(1) NOT NULL,
    strike          real NOT NULL,
    price           double precision,
    source          text NOT NULL,
    meta            text
);
SELECT create_hypertable('options_data', 'date', chunk_time_interval => interval '1 day');
     create_hypertable     
---------------------------
 (7,public,options_data,t)
(1 row)

INSERT INTO options_data (date, contract_code, expiry_code, option_type, strike, price, source, meta)
SELECT
    date_series,
    'CONTRACT' || date_series::text,
    'EXPIRY' || date_series::text,
    CASE WHEN random() < 0.5 THEN 'C' ELSE 'P' END, -- Randomly choose 'C' or 'P' for option_type
   random() * 100, -- Random strike value between 0 and 100
   random() * 100, -- Random price value between 0 and 100
   'SOURCE' || date_series::text,
   'META' || date_series::text
FROM generate_series(
    '2023-12-01 00:00:00',
    '2023-12-05 00:00:00',
    INTERVAL '10 minute'
) AS date_series;
ALTER TABLE options_data SET (timescaledb.compress,
    timescaledb.compress_segmentby = 'contract_code, expiry_code, option_type, strike, source',
    timescaledb.compress_orderby = 'date DESC');
SELECT compress_chunk(ch) FROM show_chunks('options_data', older_than=> '2023-12-05') ch;
             compress_chunk              
-----------------------------------------
 _timescaledb_internal._hyper_7_13_chunk
 _timescaledb_internal._hyper_7_14_chunk
 _timescaledb_internal._hyper_7_15_chunk
 _timescaledb_internal._hyper_7_16_chunk
(4 rows)

VACUUM ANALYZE options_data;
SELECT max(date) AS date FROM options_data WHERE contract_code='CONTRACT2023-12-03 04:00:00+01';
 date 
------
 
(1 row)

RESET random_page_cost;<|MERGE_RESOLUTION|>--- conflicted
+++ resolved
@@ -190,33 +190,18 @@
 EXPLAIN (analyze,buffers off, costs off,timing off,summary off)
 SELECT * from test_chartab
 WHERE check_equal_228(rtt) and ts < '2019-12-15 00:00:00' order by ts;
-<<<<<<< HEAD
                                                QUERY PLAN                                               
 --------------------------------------------------------------------------------------------------------
- Sort (actual rows=1 loops=1)
+ Sort (actual rows=1.00 loops=1)
    Sort Key: test_chartab.ts
    Sort Method: quicksort 
-   ->  Custom Scan (ChunkAppend) on test_chartab (actual rows=1 loops=1)
+   ->  Custom Scan (ChunkAppend) on test_chartab (actual rows=1.00 loops=1)
          Chunks excluded during startup: 0
-         ->  Custom Scan (ColumnarScan) on _hyper_1_1_chunk (actual rows=1 loops=1)
+         ->  Custom Scan (ColumnarScan) on _hyper_1_1_chunk (actual rows=1.00 loops=1)
                Filter: check_equal_228(rtt)
                Rows Removed by Filter: 2
                Vectorized Filter: (ts < 'Sun Dec 15 00:00:00 2019'::timestamp without time zone)
-               ->  Seq Scan on compress_hyper_2_3_chunk (actual rows=3 loops=1)
-=======
-                                                QUERY PLAN                                                 
------------------------------------------------------------------------------------------------------------
- Custom Scan (ChunkAppend) on test_chartab (actual rows=1.00 loops=1)
-   Order: test_chartab.ts
-   Chunks excluded during startup: 0
-   ->  Custom Scan (ColumnarScan) on _hyper_1_1_chunk (actual rows=1.00 loops=1)
-         Filter: ((ts < 'Sun Dec 15 00:00:00 2019'::timestamp without time zone) AND check_equal_228(rtt))
-         Rows Removed by Filter: 2
-         ->  Sort (actual rows=3.00 loops=1)
-               Sort Key: compress_hyper_2_3_chunk._ts_meta_min_1
-               Sort Method: quicksort 
                ->  Seq Scan on compress_hyper_2_3_chunk (actual rows=3.00 loops=1)
->>>>>>> db2597e7
                      Filter: (_ts_meta_min_1 < 'Sun Dec 15 00:00:00 2019'::timestamp without time zone)
 (11 rows)
 
