-- This file and its contents are licensed under the Timescale License.
-- Please see the included NOTICE for copyright information and
-- LICENSE-TIMESCALE for a copy of the license.
-- this test checks the validity of the produced plans for partially compressed chunks
-- when injecting query_pathkeys on top of the append
-- path that combines the uncompressed and compressed parts of a chunk.
set enable_parallel_append to off; -- for less flaky plans
set timescaledb.enable_decompression_sorted_merge = off;
\set PREFIX 'EXPLAIN (analyze, costs off, timing off, summary off)'
CREATE TABLE ht_metrics_compressed(time timestamptz, device int, value float);
SELECT create_hypertable('ht_metrics_compressed','time');
NOTICE:  adding not-null constraint to column "time"
         create_hypertable          
------------------------------------
 (1,public,ht_metrics_compressed,t)
(1 row)

ALTER TABLE ht_metrics_compressed SET (timescaledb.compress, timescaledb.compress_segmentby='device', timescaledb.compress_orderby='time');
INSERT INTO ht_metrics_compressed
SELECT time, device, device * 0.1
FROM generate_series('2020-01-02'::timestamptz,'2020-01-18'::timestamptz,'6 hour') time,
generate_series(1,3) device;
SELECT compress_chunk(c) FROM show_chunks('ht_metrics_compressed') c;
             compress_chunk             
----------------------------------------
 _timescaledb_internal._hyper_1_1_chunk
 _timescaledb_internal._hyper_1_2_chunk
 _timescaledb_internal._hyper_1_3_chunk
(3 rows)

-- make them partially compressed
INSERT INTO ht_metrics_compressed
SELECT time, device, device * 0.1
FROM generate_series('2020-01-02'::timestamptz,'2020-01-18'::timestamptz,'9 hour') time,
generate_series(1,3) device;
-- chunkAppend eligible queries (from tsbench)
-- sort is not pushed down
:PREFIX SELECT * FROM ht_metrics_compressed ORDER BY time DESC, device LIMIT 1;
                                             QUERY PLAN                                             
----------------------------------------------------------------------------------------------------
 Limit (actual rows=1 loops=1)
   ->  Custom Scan (ChunkAppend) on ht_metrics_compressed (actual rows=1 loops=1)
         Order: ht_metrics_compressed."time" DESC, ht_metrics_compressed.device
         ->  Merge Append (actual rows=1 loops=1)
               Sort Key: _hyper_1_3_chunk."time" DESC, _hyper_1_3_chunk.device
               ->  Sort (actual rows=1 loops=1)
                     Sort Key: _hyper_1_3_chunk."time" DESC, _hyper_1_3_chunk.device
                     Sort Method: top-N heapsort 
                     ->  Custom Scan (DecompressChunk) on _hyper_1_3_chunk (actual rows=30 loops=1)
                           ->  Seq Scan on compress_hyper_2_6_chunk (actual rows=3 loops=1)
               ->  Sort (actual rows=1 loops=1)
                     Sort Key: _hyper_1_3_chunk."time" DESC, _hyper_1_3_chunk.device
                     Sort Method: top-N heapsort 
                     ->  Seq Scan on _hyper_1_3_chunk (actual rows=18 loops=1)
         ->  Merge Append (never executed)
               Sort Key: _hyper_1_2_chunk."time" DESC, _hyper_1_2_chunk.device
               ->  Sort (never executed)
                     Sort Key: _hyper_1_2_chunk."time" DESC, _hyper_1_2_chunk.device
                     ->  Custom Scan (DecompressChunk) on _hyper_1_2_chunk (never executed)
                           ->  Seq Scan on compress_hyper_2_5_chunk (never executed)
               ->  Sort (never executed)
                     Sort Key: _hyper_1_2_chunk."time" DESC, _hyper_1_2_chunk.device
                     ->  Seq Scan on _hyper_1_2_chunk (never executed)
         ->  Merge Append (never executed)
               Sort Key: _hyper_1_1_chunk."time" DESC, _hyper_1_1_chunk.device
               ->  Sort (never executed)
                     Sort Key: _hyper_1_1_chunk."time" DESC, _hyper_1_1_chunk.device
                     ->  Custom Scan (DecompressChunk) on _hyper_1_1_chunk (never executed)
                           ->  Seq Scan on compress_hyper_2_4_chunk (never executed)
               ->  Sort (never executed)
                     Sort Key: _hyper_1_1_chunk."time" DESC, _hyper_1_1_chunk.device
                     ->  Seq Scan on _hyper_1_1_chunk (never executed)
(32 rows)

:PREFIX SELECT * FROM ht_metrics_compressed ORDER BY time_bucket('1d', time) DESC, device LIMIT 1;
                                                    QUERY PLAN                                                     
-------------------------------------------------------------------------------------------------------------------
 Limit (actual rows=1 loops=1)
   ->  Merge Append (actual rows=1 loops=1)
         Sort Key: (time_bucket('@ 1 day'::interval, _hyper_1_1_chunk."time")) DESC, _hyper_1_1_chunk.device
         ->  Sort (actual rows=1 loops=1)
               Sort Key: (time_bucket('@ 1 day'::interval, _hyper_1_1_chunk."time")) DESC, _hyper_1_1_chunk.device
               Sort Method: top-N heapsort 
               ->  Result (actual rows=81 loops=1)
                     ->  Custom Scan (DecompressChunk) on _hyper_1_1_chunk (actual rows=81 loops=1)
                           ->  Seq Scan on compress_hyper_2_4_chunk (actual rows=3 loops=1)
         ->  Sort (actual rows=1 loops=1)
               Sort Key: (time_bucket('@ 1 day'::interval, _hyper_1_1_chunk."time")) DESC, _hyper_1_1_chunk.device
               Sort Method: top-N heapsort 
               ->  Seq Scan on _hyper_1_1_chunk (actual rows=54 loops=1)
         ->  Sort (actual rows=1 loops=1)
               Sort Key: (time_bucket('@ 1 day'::interval, _hyper_1_2_chunk."time")) DESC, _hyper_1_2_chunk.device
               Sort Method: top-N heapsort 
               ->  Result (actual rows=84 loops=1)
                     ->  Custom Scan (DecompressChunk) on _hyper_1_2_chunk (actual rows=84 loops=1)
                           ->  Seq Scan on compress_hyper_2_5_chunk (actual rows=3 loops=1)
         ->  Sort (actual rows=1 loops=1)
               Sort Key: (time_bucket('@ 1 day'::interval, _hyper_1_2_chunk."time")) DESC, _hyper_1_2_chunk.device
               Sort Method: top-N heapsort 
               ->  Seq Scan on _hyper_1_2_chunk (actual rows=57 loops=1)
         ->  Sort (actual rows=1 loops=1)
               Sort Key: (time_bucket('@ 1 day'::interval, _hyper_1_3_chunk."time")) DESC, _hyper_1_3_chunk.device
               Sort Method: top-N heapsort 
               ->  Result (actual rows=30 loops=1)
                     ->  Custom Scan (DecompressChunk) on _hyper_1_3_chunk (actual rows=30 loops=1)
                           ->  Seq Scan on compress_hyper_2_6_chunk (actual rows=3 loops=1)
         ->  Sort (actual rows=1 loops=1)
               Sort Key: (time_bucket('@ 1 day'::interval, _hyper_1_3_chunk."time")) DESC, _hyper_1_3_chunk.device
               Sort Method: top-N heapsort 
               ->  Seq Scan on _hyper_1_3_chunk (actual rows=18 loops=1)
(33 rows)

:PREFIX SELECT * FROM ht_metrics_compressed ORDER BY time desc limit 10;
                                             QUERY PLAN                                             
----------------------------------------------------------------------------------------------------
 Limit (actual rows=10 loops=1)
   ->  Custom Scan (ChunkAppend) on ht_metrics_compressed (actual rows=10 loops=1)
         Order: ht_metrics_compressed."time" DESC
         ->  Merge Append (actual rows=10 loops=1)
               Sort Key: _hyper_1_3_chunk."time" DESC
               ->  Sort (actual rows=7 loops=1)
                     Sort Key: _hyper_1_3_chunk."time" DESC
                     Sort Method: top-N heapsort 
                     ->  Custom Scan (DecompressChunk) on _hyper_1_3_chunk (actual rows=30 loops=1)
                           ->  Seq Scan on compress_hyper_2_6_chunk (actual rows=3 loops=1)
               ->  Sort (actual rows=4 loops=1)
                     Sort Key: _hyper_1_3_chunk."time" DESC
                     Sort Method: quicksort 
                     ->  Seq Scan on _hyper_1_3_chunk (actual rows=18 loops=1)
         ->  Merge Append (never executed)
               Sort Key: _hyper_1_2_chunk."time" DESC
               ->  Sort (never executed)
                     Sort Key: _hyper_1_2_chunk."time" DESC
                     ->  Custom Scan (DecompressChunk) on _hyper_1_2_chunk (never executed)
                           ->  Seq Scan on compress_hyper_2_5_chunk (never executed)
               ->  Sort (never executed)
                     Sort Key: _hyper_1_2_chunk."time" DESC
                     ->  Seq Scan on _hyper_1_2_chunk (never executed)
         ->  Merge Append (never executed)
               Sort Key: _hyper_1_1_chunk."time" DESC
               ->  Sort (never executed)
                     Sort Key: _hyper_1_1_chunk."time" DESC
                     ->  Custom Scan (DecompressChunk) on _hyper_1_1_chunk (never executed)
                           ->  Seq Scan on compress_hyper_2_4_chunk (never executed)
               ->  Sort (never executed)
                     Sort Key: _hyper_1_1_chunk."time" DESC
                     ->  Seq Scan on _hyper_1_1_chunk (never executed)
(32 rows)

:PREFIX SELECT * FROM ht_metrics_compressed ORDER BY time_bucket('2d',time) DESC LIMIT 1;
                                                QUERY PLAN                                                
----------------------------------------------------------------------------------------------------------
 Limit (actual rows=1 loops=1)
   ->  Custom Scan (ChunkAppend) on ht_metrics_compressed (actual rows=1 loops=1)
         Order: time_bucket('@ 2 days'::interval, ht_metrics_compressed."time") DESC
         ->  Merge Append (actual rows=1 loops=1)
               Sort Key: (time_bucket('@ 2 days'::interval, _hyper_1_3_chunk."time")) DESC
               ->  Sort (actual rows=1 loops=1)
                     Sort Key: (time_bucket('@ 2 days'::interval, _hyper_1_3_chunk."time")) DESC
                     Sort Method: top-N heapsort 
                     ->  Result (actual rows=30 loops=1)
                           ->  Custom Scan (DecompressChunk) on _hyper_1_3_chunk (actual rows=30 loops=1)
                                 ->  Seq Scan on compress_hyper_2_6_chunk (actual rows=3 loops=1)
               ->  Sort (actual rows=1 loops=1)
                     Sort Key: (time_bucket('@ 2 days'::interval, _hyper_1_3_chunk."time")) DESC
                     Sort Method: top-N heapsort 
                     ->  Seq Scan on _hyper_1_3_chunk (actual rows=18 loops=1)
         ->  Merge Append (never executed)
               Sort Key: (time_bucket('@ 2 days'::interval, _hyper_1_2_chunk."time")) DESC
               ->  Sort (never executed)
                     Sort Key: (time_bucket('@ 2 days'::interval, _hyper_1_2_chunk."time")) DESC
                     ->  Result (never executed)
                           ->  Custom Scan (DecompressChunk) on _hyper_1_2_chunk (never executed)
                                 ->  Seq Scan on compress_hyper_2_5_chunk (never executed)
               ->  Sort (never executed)
                     Sort Key: (time_bucket('@ 2 days'::interval, _hyper_1_2_chunk."time")) DESC
                     ->  Seq Scan on _hyper_1_2_chunk (never executed)
         ->  Merge Append (never executed)
               Sort Key: (time_bucket('@ 2 days'::interval, _hyper_1_1_chunk."time")) DESC
               ->  Sort (never executed)
                     Sort Key: (time_bucket('@ 2 days'::interval, _hyper_1_1_chunk."time")) DESC
                     ->  Result (never executed)
                           ->  Custom Scan (DecompressChunk) on _hyper_1_1_chunk (never executed)
                                 ->  Seq Scan on compress_hyper_2_4_chunk (never executed)
               ->  Sort (never executed)
                     Sort Key: (time_bucket('@ 2 days'::interval, _hyper_1_1_chunk."time")) DESC
                     ->  Seq Scan on _hyper_1_1_chunk (never executed)
(35 rows)

:PREFIX SELECT * FROM ht_metrics_compressed WHERE device IN (1,2,3) ORDER BY time DESC LIMIT 1;
                                                                             QUERY PLAN                                                                             
--------------------------------------------------------------------------------------------------------------------------------------------------------------------
 Limit (actual rows=1 loops=1)
   ->  Custom Scan (ChunkAppend) on ht_metrics_compressed (actual rows=1 loops=1)
         Order: ht_metrics_compressed."time" DESC
         ->  Merge Append (actual rows=1 loops=1)
               Sort Key: _hyper_1_3_chunk."time" DESC
               ->  Sort (actual rows=1 loops=1)
                     Sort Key: _hyper_1_3_chunk."time" DESC
                     Sort Method: top-N heapsort 
                     ->  Custom Scan (DecompressChunk) on _hyper_1_3_chunk (actual rows=30 loops=1)
                           Filter: (device = ANY ('{1,2,3}'::integer[]))
                           ->  Index Scan using compress_hyper_2_6_chunk__compressed_hypertable_2_device__ts_me on compress_hyper_2_6_chunk (actual rows=3 loops=1)
                                 Index Cond: (device = ANY ('{1,2,3}'::integer[]))
               ->  Sort (actual rows=1 loops=1)
                     Sort Key: _hyper_1_3_chunk."time" DESC
                     Sort Method: top-N heapsort 
                     ->  Seq Scan on _hyper_1_3_chunk (actual rows=18 loops=1)
                           Filter: (device = ANY ('{1,2,3}'::integer[]))
         ->  Merge Append (never executed)
               Sort Key: _hyper_1_2_chunk."time" DESC
               ->  Sort (never executed)
                     Sort Key: _hyper_1_2_chunk."time" DESC
                     ->  Custom Scan (DecompressChunk) on _hyper_1_2_chunk (never executed)
                           Filter: (device = ANY ('{1,2,3}'::integer[]))
                           ->  Index Scan using compress_hyper_2_5_chunk__compressed_hypertable_2_device__ts_me on compress_hyper_2_5_chunk (never executed)
                                 Index Cond: (device = ANY ('{1,2,3}'::integer[]))
               ->  Sort (never executed)
                     Sort Key: _hyper_1_2_chunk."time" DESC
                     ->  Seq Scan on _hyper_1_2_chunk (never executed)
                           Filter: (device = ANY ('{1,2,3}'::integer[]))
         ->  Merge Append (never executed)
               Sort Key: _hyper_1_1_chunk."time" DESC
               ->  Sort (never executed)
                     Sort Key: _hyper_1_1_chunk."time" DESC
                     ->  Custom Scan (DecompressChunk) on _hyper_1_1_chunk (never executed)
                           Filter: (device = ANY ('{1,2,3}'::integer[]))
                           ->  Index Scan using compress_hyper_2_4_chunk__compressed_hypertable_2_device__ts_me on compress_hyper_2_4_chunk (never executed)
                                 Index Cond: (device = ANY ('{1,2,3}'::integer[]))
               ->  Sort (never executed)
                     Sort Key: _hyper_1_1_chunk."time" DESC
                     ->  Seq Scan on _hyper_1_1_chunk (never executed)
                           Filter: (device = ANY ('{1,2,3}'::integer[]))
(41 rows)

:PREFIX SELECT * FROM ht_metrics_compressed WHERE device IN (1,2,3) ORDER BY time, device DESC LIMIT 1;
                                                                             QUERY PLAN                                                                             
--------------------------------------------------------------------------------------------------------------------------------------------------------------------
 Limit (actual rows=1 loops=1)
   ->  Custom Scan (ChunkAppend) on ht_metrics_compressed (actual rows=1 loops=1)
         Order: ht_metrics_compressed."time", ht_metrics_compressed.device DESC
         ->  Merge Append (actual rows=1 loops=1)
               Sort Key: _hyper_1_1_chunk."time", _hyper_1_1_chunk.device DESC
               ->  Sort (actual rows=1 loops=1)
                     Sort Key: _hyper_1_1_chunk."time", _hyper_1_1_chunk.device DESC
                     Sort Method: top-N heapsort 
                     ->  Custom Scan (DecompressChunk) on _hyper_1_1_chunk (actual rows=81 loops=1)
                           Filter: (device = ANY ('{1,2,3}'::integer[]))
                           ->  Index Scan using compress_hyper_2_4_chunk__compressed_hypertable_2_device__ts_me on compress_hyper_2_4_chunk (actual rows=3 loops=1)
                                 Index Cond: (device = ANY ('{1,2,3}'::integer[]))
               ->  Sort (actual rows=1 loops=1)
                     Sort Key: _hyper_1_1_chunk."time", _hyper_1_1_chunk.device DESC
                     Sort Method: top-N heapsort 
                     ->  Seq Scan on _hyper_1_1_chunk (actual rows=54 loops=1)
                           Filter: (device = ANY ('{1,2,3}'::integer[]))
         ->  Merge Append (never executed)
               Sort Key: _hyper_1_2_chunk."time", _hyper_1_2_chunk.device DESC
               ->  Sort (never executed)
                     Sort Key: _hyper_1_2_chunk."time", _hyper_1_2_chunk.device DESC
                     ->  Custom Scan (DecompressChunk) on _hyper_1_2_chunk (never executed)
                           Filter: (device = ANY ('{1,2,3}'::integer[]))
                           ->  Index Scan using compress_hyper_2_5_chunk__compressed_hypertable_2_device__ts_me on compress_hyper_2_5_chunk (never executed)
                                 Index Cond: (device = ANY ('{1,2,3}'::integer[]))
               ->  Sort (never executed)
                     Sort Key: _hyper_1_2_chunk."time", _hyper_1_2_chunk.device DESC
                     ->  Seq Scan on _hyper_1_2_chunk (never executed)
                           Filter: (device = ANY ('{1,2,3}'::integer[]))
         ->  Merge Append (never executed)
               Sort Key: _hyper_1_3_chunk."time", _hyper_1_3_chunk.device DESC
               ->  Sort (never executed)
                     Sort Key: _hyper_1_3_chunk."time", _hyper_1_3_chunk.device DESC
                     ->  Custom Scan (DecompressChunk) on _hyper_1_3_chunk (never executed)
                           Filter: (device = ANY ('{1,2,3}'::integer[]))
                           ->  Index Scan using compress_hyper_2_6_chunk__compressed_hypertable_2_device__ts_me on compress_hyper_2_6_chunk (never executed)
                                 Index Cond: (device = ANY ('{1,2,3}'::integer[]))
               ->  Sort (never executed)
                     Sort Key: _hyper_1_3_chunk."time", _hyper_1_3_chunk.device DESC
                     ->  Seq Scan on _hyper_1_3_chunk (never executed)
                           Filter: (device = ANY ('{1,2,3}'::integer[]))
(41 rows)

-- index scan, no sort on top
:PREFIX SELECT * FROM ht_metrics_compressed WHERE device = 3 ORDER BY time DESC LIMIT 1; -- index scan, no resorting required
                                                                              QUERY PLAN                                                                               
-----------------------------------------------------------------------------------------------------------------------------------------------------------------------
 Limit (actual rows=1 loops=1)
   ->  Custom Scan (ChunkAppend) on ht_metrics_compressed (actual rows=1 loops=1)
         Order: ht_metrics_compressed."time" DESC
         ->  Merge Append (actual rows=1 loops=1)
               Sort Key: _hyper_1_3_chunk."time" DESC
               ->  Custom Scan (DecompressChunk) on _hyper_1_3_chunk (actual rows=1 loops=1)
                     Filter: (device = 3)
                     ->  Index Scan Backward using compress_hyper_2_6_chunk__compressed_hypertable_2_device__ts_me on compress_hyper_2_6_chunk (actual rows=1 loops=1)
                           Index Cond: (device = 3)
               ->  Sort (actual rows=1 loops=1)
                     Sort Key: _hyper_1_3_chunk."time" DESC
                     Sort Method: top-N heapsort 
                     ->  Seq Scan on _hyper_1_3_chunk (actual rows=6 loops=1)
                           Filter: (device = 3)
                           Rows Removed by Filter: 12
         ->  Merge Append (never executed)
               Sort Key: _hyper_1_2_chunk."time" DESC
               ->  Custom Scan (DecompressChunk) on _hyper_1_2_chunk (never executed)
                     Filter: (device = 3)
                     ->  Index Scan Backward using compress_hyper_2_5_chunk__compressed_hypertable_2_device__ts_me on compress_hyper_2_5_chunk (never executed)
                           Index Cond: (device = 3)
               ->  Sort (never executed)
                     Sort Key: _hyper_1_2_chunk."time" DESC
                     ->  Seq Scan on _hyper_1_2_chunk (never executed)
                           Filter: (device = 3)
         ->  Merge Append (never executed)
               Sort Key: _hyper_1_1_chunk."time" DESC
               ->  Custom Scan (DecompressChunk) on _hyper_1_1_chunk (never executed)
                     Filter: (device = 3)
                     ->  Index Scan Backward using compress_hyper_2_4_chunk__compressed_hypertable_2_device__ts_me on compress_hyper_2_4_chunk (never executed)
                           Index Cond: (device = 3)
               ->  Sort (never executed)
                     Sort Key: _hyper_1_1_chunk."time" DESC
                     ->  Seq Scan on _hyper_1_1_chunk (never executed)
                           Filter: (device = 3)
(35 rows)

SELECT * FROM ht_metrics_compressed WHERE device = 3 ORDER BY time DESC LIMIT 1;
             time             | device | value 
------------------------------+--------+-------
 Sat Jan 18 00:00:00 2020 PST |      3 |   0.3
(1 row)

:PREFIX SELECT * FROM ht_metrics_compressed WHERE device = 3 ORDER BY device, time DESC LIMIT 1; -- this uses the index and does not do sort on top
                                                                           QUERY PLAN                                                                            
-----------------------------------------------------------------------------------------------------------------------------------------------------------------
 Limit (actual rows=1 loops=1)
   ->  Merge Append (actual rows=1 loops=1)
         Sort Key: _hyper_1_1_chunk."time" DESC
         ->  Custom Scan (DecompressChunk) on _hyper_1_1_chunk (actual rows=1 loops=1)
               Filter: (device = 3)
               ->  Index Scan Backward using compress_hyper_2_4_chunk__compressed_hypertable_2_device__ts_me on compress_hyper_2_4_chunk (actual rows=1 loops=1)
                     Index Cond: (device = 3)
         ->  Sort (actual rows=1 loops=1)
               Sort Key: _hyper_1_1_chunk."time" DESC
               Sort Method: top-N heapsort 
               ->  Seq Scan on _hyper_1_1_chunk (actual rows=18 loops=1)
                     Filter: (device = 3)
                     Rows Removed by Filter: 36
         ->  Custom Scan (DecompressChunk) on _hyper_1_2_chunk (actual rows=1 loops=1)
               Filter: (device = 3)
               ->  Index Scan Backward using compress_hyper_2_5_chunk__compressed_hypertable_2_device__ts_me on compress_hyper_2_5_chunk (actual rows=1 loops=1)
                     Index Cond: (device = 3)
         ->  Sort (actual rows=1 loops=1)
               Sort Key: _hyper_1_2_chunk."time" DESC
               Sort Method: top-N heapsort 
               ->  Seq Scan on _hyper_1_2_chunk (actual rows=19 loops=1)
                     Filter: (device = 3)
                     Rows Removed by Filter: 38
         ->  Custom Scan (DecompressChunk) on _hyper_1_3_chunk (actual rows=1 loops=1)
               Filter: (device = 3)
               ->  Index Scan Backward using compress_hyper_2_6_chunk__compressed_hypertable_2_device__ts_me on compress_hyper_2_6_chunk (actual rows=1 loops=1)
                     Index Cond: (device = 3)
         ->  Sort (actual rows=1 loops=1)
               Sort Key: _hyper_1_3_chunk."time" DESC
               Sort Method: top-N heapsort 
               ->  Seq Scan on _hyper_1_3_chunk (actual rows=6 loops=1)
                     Filter: (device = 3)
                     Rows Removed by Filter: 12
(33 rows)

SELECT * FROM ht_metrics_compressed WHERE device = 3 ORDER BY device, time DESC LIMIT 1;
             time             | device | value 
------------------------------+--------+-------
 Sat Jan 18 00:00:00 2020 PST |      3 |   0.3
(1 row)

:PREFIX SELECT * FROM ht_metrics_compressed WHERE device = 3 ORDER BY time, device DESC LIMIT 1; -- this also uses the index and does not do sort on top
                                                                          QUERY PLAN                                                                          
--------------------------------------------------------------------------------------------------------------------------------------------------------------
 Limit (actual rows=1 loops=1)
   ->  Custom Scan (ChunkAppend) on ht_metrics_compressed (actual rows=1 loops=1)
         Order: ht_metrics_compressed."time"
         ->  Merge Append (actual rows=1 loops=1)
               Sort Key: _hyper_1_1_chunk."time"
               ->  Custom Scan (DecompressChunk) on _hyper_1_1_chunk (actual rows=1 loops=1)
                     Filter: (device = 3)
                     ->  Index Scan using compress_hyper_2_4_chunk__compressed_hypertable_2_device__ts_me on compress_hyper_2_4_chunk (actual rows=1 loops=1)
                           Index Cond: (device = 3)
               ->  Sort (actual rows=1 loops=1)
                     Sort Key: _hyper_1_1_chunk."time"
                     Sort Method: top-N heapsort 
                     ->  Seq Scan on _hyper_1_1_chunk (actual rows=18 loops=1)
                           Filter: (device = 3)
                           Rows Removed by Filter: 36
         ->  Merge Append (never executed)
               Sort Key: _hyper_1_2_chunk."time"
               ->  Custom Scan (DecompressChunk) on _hyper_1_2_chunk (never executed)
                     Filter: (device = 3)
                     ->  Index Scan using compress_hyper_2_5_chunk__compressed_hypertable_2_device__ts_me on compress_hyper_2_5_chunk (never executed)
                           Index Cond: (device = 3)
               ->  Sort (never executed)
                     Sort Key: _hyper_1_2_chunk."time"
                     ->  Seq Scan on _hyper_1_2_chunk (never executed)
                           Filter: (device = 3)
         ->  Merge Append (never executed)
               Sort Key: _hyper_1_3_chunk."time"
               ->  Custom Scan (DecompressChunk) on _hyper_1_3_chunk (never executed)
                     Filter: (device = 3)
                     ->  Index Scan using compress_hyper_2_6_chunk__compressed_hypertable_2_device__ts_me on compress_hyper_2_6_chunk (never executed)
                           Index Cond: (device = 3)
               ->  Sort (never executed)
                     Sort Key: _hyper_1_3_chunk."time"
                     ->  Seq Scan on _hyper_1_3_chunk (never executed)
                           Filter: (device = 3)
(35 rows)

SELECT * FROM ht_metrics_compressed WHERE device = 3 ORDER BY time, device DESC LIMIT 1;
             time             | device | value 
------------------------------+--------+-------
 Thu Jan 02 00:00:00 2020 PST |      3 |   0.3
(1 row)

-- not eligible for chunkAppend, but eligible for sort pushdown
:PREFIX SELECT * FROM ht_metrics_compressed ORDER BY device, time DESC LIMIT 1; -- with pushdown
                                                     QUERY PLAN                                                     
--------------------------------------------------------------------------------------------------------------------
 Limit (actual rows=1 loops=1)
   ->  Merge Append (actual rows=1 loops=1)
         Sort Key: _hyper_1_1_chunk.device, _hyper_1_1_chunk."time" DESC
         ->  Custom Scan (DecompressChunk) on _hyper_1_1_chunk (actual rows=1 loops=1)
               ->  Sort (actual rows=1 loops=1)
                     Sort Key: compress_hyper_2_4_chunk.device, compress_hyper_2_4_chunk._ts_meta_sequence_num DESC
                     Sort Method: quicksort 
                     ->  Seq Scan on compress_hyper_2_4_chunk (actual rows=3 loops=1)
         ->  Sort (actual rows=1 loops=1)
               Sort Key: _hyper_1_1_chunk.device, _hyper_1_1_chunk."time" DESC
               Sort Method: top-N heapsort 
               ->  Seq Scan on _hyper_1_1_chunk (actual rows=54 loops=1)
         ->  Custom Scan (DecompressChunk) on _hyper_1_2_chunk (actual rows=1 loops=1)
               ->  Sort (actual rows=1 loops=1)
                     Sort Key: compress_hyper_2_5_chunk.device, compress_hyper_2_5_chunk._ts_meta_sequence_num DESC
                     Sort Method: quicksort 
                     ->  Seq Scan on compress_hyper_2_5_chunk (actual rows=3 loops=1)
         ->  Sort (actual rows=1 loops=1)
               Sort Key: _hyper_1_2_chunk.device, _hyper_1_2_chunk."time" DESC
               Sort Method: top-N heapsort 
               ->  Seq Scan on _hyper_1_2_chunk (actual rows=57 loops=1)
         ->  Custom Scan (DecompressChunk) on _hyper_1_3_chunk (actual rows=1 loops=1)
               ->  Sort (actual rows=1 loops=1)
                     Sort Key: compress_hyper_2_6_chunk.device, compress_hyper_2_6_chunk._ts_meta_sequence_num DESC
                     Sort Method: quicksort 
                     ->  Seq Scan on compress_hyper_2_6_chunk (actual rows=3 loops=1)
         ->  Sort (actual rows=1 loops=1)
               Sort Key: _hyper_1_3_chunk.device, _hyper_1_3_chunk."time" DESC
               Sort Method: top-N heapsort 
               ->  Seq Scan on _hyper_1_3_chunk (actual rows=18 loops=1)
(30 rows)

:PREFIX SELECT * FROM ht_metrics_compressed WHERE device IN (1,2,3) ORDER BY device, time DESC LIMIT 1; -- with pushdown
                                                                          QUERY PLAN                                                                          
--------------------------------------------------------------------------------------------------------------------------------------------------------------
 Limit (actual rows=1 loops=1)
   ->  Merge Append (actual rows=1 loops=1)
         Sort Key: _hyper_1_1_chunk.device, _hyper_1_1_chunk."time" DESC
         ->  Custom Scan (DecompressChunk) on _hyper_1_1_chunk (actual rows=1 loops=1)
               Filter: (device = ANY ('{1,2,3}'::integer[]))
               ->  Sort (actual rows=1 loops=1)
                     Sort Key: compress_hyper_2_4_chunk.device, compress_hyper_2_4_chunk._ts_meta_sequence_num DESC
                     Sort Method: quicksort 
                     ->  Index Scan using compress_hyper_2_4_chunk__compressed_hypertable_2_device__ts_me on compress_hyper_2_4_chunk (actual rows=3 loops=1)
                           Index Cond: (device = ANY ('{1,2,3}'::integer[]))
         ->  Sort (actual rows=1 loops=1)
               Sort Key: _hyper_1_1_chunk.device, _hyper_1_1_chunk."time" DESC
               Sort Method: top-N heapsort 
               ->  Seq Scan on _hyper_1_1_chunk (actual rows=54 loops=1)
                     Filter: (device = ANY ('{1,2,3}'::integer[]))
         ->  Custom Scan (DecompressChunk) on _hyper_1_2_chunk (actual rows=1 loops=1)
               Filter: (device = ANY ('{1,2,3}'::integer[]))
               ->  Sort (actual rows=1 loops=1)
                     Sort Key: compress_hyper_2_5_chunk.device, compress_hyper_2_5_chunk._ts_meta_sequence_num DESC
                     Sort Method: quicksort 
                     ->  Index Scan using compress_hyper_2_5_chunk__compressed_hypertable_2_device__ts_me on compress_hyper_2_5_chunk (actual rows=3 loops=1)
                           Index Cond: (device = ANY ('{1,2,3}'::integer[]))
         ->  Sort (actual rows=1 loops=1)
               Sort Key: _hyper_1_2_chunk.device, _hyper_1_2_chunk."time" DESC
               Sort Method: top-N heapsort 
               ->  Seq Scan on _hyper_1_2_chunk (actual rows=57 loops=1)
                     Filter: (device = ANY ('{1,2,3}'::integer[]))
         ->  Custom Scan (DecompressChunk) on _hyper_1_3_chunk (actual rows=1 loops=1)
               Filter: (device = ANY ('{1,2,3}'::integer[]))
               ->  Sort (actual rows=1 loops=1)
                     Sort Key: compress_hyper_2_6_chunk.device, compress_hyper_2_6_chunk._ts_meta_sequence_num DESC
                     Sort Method: quicksort 
                     ->  Index Scan using compress_hyper_2_6_chunk__compressed_hypertable_2_device__ts_me on compress_hyper_2_6_chunk (actual rows=3 loops=1)
                           Index Cond: (device = ANY ('{1,2,3}'::integer[]))
         ->  Sort (actual rows=1 loops=1)
               Sort Key: _hyper_1_3_chunk.device, _hyper_1_3_chunk."time" DESC
               Sort Method: top-N heapsort 
               ->  Seq Scan on _hyper_1_3_chunk (actual rows=18 loops=1)
                     Filter: (device = ANY ('{1,2,3}'::integer[]))
(39 rows)

CREATE TABLE test1 (
time timestamptz NOT NULL,
    x1 integer,
    x2 integer,
    x3 integer,
    x4 integer,
    x5 integer);
SELECT FROM create_hypertable('test1', 'time');
--
(1 row)

ALTER TABLE test1 SET (timescaledb.compress, timescaledb.compress_segmentby='x1, x2, x5', timescaledb.compress_orderby = 'time DESC, x3 ASC, x4 ASC');
INSERT INTO test1 (time, x1, x2, x3, x4, x5) values('2000-01-01 00:00:00-00', 1, 2, 1, 1, 0);
INSERT INTO test1 (time, x1, x2, x3, x4, x5) values('2000-01-01 01:00:00-00', 1, 3, 2, 2, 0);
INSERT INTO test1 (time, x1, x2, x3, x4, x5) values('2000-01-01 02:00:00-00', 2, 1, 3, 3, 0);
INSERT INTO test1 (time, x1, x2, x3, x4, x5) values('2000-01-01 03:00:00-00', 1, 2, 4, 4, 0);
SELECT compress_chunk(i) FROM show_chunks('test1') i;
             compress_chunk             
----------------------------------------
 _timescaledb_internal._hyper_3_7_chunk
(1 row)

ANALYZE test1;
-- make all the chunks partially compressed
INSERT INTO test1 (time, x1, x2, x3, x4, x5) values('2000-01-01 02:01:00-00', 10, 20, 30, 40 ,50);
-- tests that require resorting (pushdown below decompressChunk node cannot happen)
-- requires resorting, no pushdown can happen
:PREFIX
SELECT * FROM test1 ORDER BY time DESC;
                                         QUERY PLAN                                          
---------------------------------------------------------------------------------------------
 Custom Scan (ChunkAppend) on test1 (actual rows=5 loops=1)
   Order: test1."time" DESC
   ->  Merge Append (actual rows=5 loops=1)
         Sort Key: _hyper_3_7_chunk."time" DESC
         ->  Sort (actual rows=4 loops=1)
               Sort Key: _hyper_3_7_chunk."time" DESC
               Sort Method: quicksort 
               ->  Custom Scan (DecompressChunk) on _hyper_3_7_chunk (actual rows=4 loops=1)
                     ->  Seq Scan on compress_hyper_4_8_chunk (actual rows=3 loops=1)
         ->  Sort (actual rows=1 loops=1)
               Sort Key: _hyper_3_7_chunk."time" DESC
               Sort Method: quicksort 
               ->  Seq Scan on _hyper_3_7_chunk (actual rows=1 loops=1)
(13 rows)

:PREFIX
SELECT * FROM test1 ORDER BY time DESC LIMIT 10;
                                            QUERY PLAN                                             
---------------------------------------------------------------------------------------------------
 Limit (actual rows=5 loops=1)
   ->  Custom Scan (ChunkAppend) on test1 (actual rows=5 loops=1)
         Order: test1."time" DESC
         ->  Merge Append (actual rows=5 loops=1)
               Sort Key: _hyper_3_7_chunk."time" DESC
               ->  Sort (actual rows=4 loops=1)
                     Sort Key: _hyper_3_7_chunk."time" DESC
                     Sort Method: quicksort 
                     ->  Custom Scan (DecompressChunk) on _hyper_3_7_chunk (actual rows=4 loops=1)
                           ->  Seq Scan on compress_hyper_4_8_chunk (actual rows=3 loops=1)
               ->  Sort (actual rows=1 loops=1)
                     Sort Key: _hyper_3_7_chunk."time" DESC
                     Sort Method: quicksort 
                     ->  Seq Scan on _hyper_3_7_chunk (actual rows=1 loops=1)
(14 rows)

-- requires resorting
:PREFIX
SELECT * FROM test1 ORDER BY time DESC NULLS FIRST, x3 ASC NULLS LAST;
                                         QUERY PLAN                                          
---------------------------------------------------------------------------------------------
 Custom Scan (ChunkAppend) on test1 (actual rows=5 loops=1)
   Order: test1."time" DESC, test1.x3
   ->  Merge Append (actual rows=5 loops=1)
         Sort Key: _hyper_3_7_chunk."time" DESC, _hyper_3_7_chunk.x3
         ->  Sort (actual rows=4 loops=1)
               Sort Key: _hyper_3_7_chunk."time" DESC, _hyper_3_7_chunk.x3
               Sort Method: quicksort 
               ->  Custom Scan (DecompressChunk) on _hyper_3_7_chunk (actual rows=4 loops=1)
                     ->  Seq Scan on compress_hyper_4_8_chunk (actual rows=3 loops=1)
         ->  Sort (actual rows=1 loops=1)
               Sort Key: _hyper_3_7_chunk."time" DESC, _hyper_3_7_chunk.x3
               Sort Method: quicksort 
               ->  Seq Scan on _hyper_3_7_chunk (actual rows=1 loops=1)
(13 rows)

-- all these require resorting, no pushdown can happen
:PREFIX
SELECT * FROM test1 ORDER BY time DESC NULLS FIRST, x3 ASC NULLS LAST, x4 ASC NULLS LAST;
                                           QUERY PLAN                                           
------------------------------------------------------------------------------------------------
 Custom Scan (ChunkAppend) on test1 (actual rows=5 loops=1)
   Order: test1."time" DESC, test1.x3, test1.x4
   ->  Merge Append (actual rows=5 loops=1)
         Sort Key: _hyper_3_7_chunk."time" DESC, _hyper_3_7_chunk.x3, _hyper_3_7_chunk.x4
         ->  Sort (actual rows=4 loops=1)
               Sort Key: _hyper_3_7_chunk."time" DESC, _hyper_3_7_chunk.x3, _hyper_3_7_chunk.x4
               Sort Method: quicksort 
               ->  Custom Scan (DecompressChunk) on _hyper_3_7_chunk (actual rows=4 loops=1)
                     ->  Seq Scan on compress_hyper_4_8_chunk (actual rows=3 loops=1)
         ->  Sort (actual rows=1 loops=1)
               Sort Key: _hyper_3_7_chunk."time" DESC, _hyper_3_7_chunk.x3, _hyper_3_7_chunk.x4
               Sort Method: quicksort 
               ->  Seq Scan on _hyper_3_7_chunk (actual rows=1 loops=1)
(13 rows)

:PREFIX
SELECT * FROM test1 ORDER BY time DESC NULLS FIRST, x3 ASC NULLS LAST, x4 DESC NULLS FIRST;
                                             QUERY PLAN                                              
-----------------------------------------------------------------------------------------------------
 Custom Scan (ChunkAppend) on test1 (actual rows=5 loops=1)
   Order: test1."time" DESC, test1.x3, test1.x4 DESC
   ->  Merge Append (actual rows=5 loops=1)
         Sort Key: _hyper_3_7_chunk."time" DESC, _hyper_3_7_chunk.x3, _hyper_3_7_chunk.x4 DESC
         ->  Sort (actual rows=4 loops=1)
               Sort Key: _hyper_3_7_chunk."time" DESC, _hyper_3_7_chunk.x3, _hyper_3_7_chunk.x4 DESC
               Sort Method: quicksort 
               ->  Custom Scan (DecompressChunk) on _hyper_3_7_chunk (actual rows=4 loops=1)
                     ->  Seq Scan on compress_hyper_4_8_chunk (actual rows=3 loops=1)
         ->  Sort (actual rows=1 loops=1)
               Sort Key: _hyper_3_7_chunk."time" DESC, _hyper_3_7_chunk.x3, _hyper_3_7_chunk.x4 DESC
               Sort Method: quicksort 
               ->  Seq Scan on _hyper_3_7_chunk (actual rows=1 loops=1)
(13 rows)

:PREFIX
SELECT * FROM test1 ORDER BY time ASC NULLS LAST;
                                         QUERY PLAN                                          
---------------------------------------------------------------------------------------------
 Custom Scan (ChunkAppend) on test1 (actual rows=5 loops=1)
   Order: test1."time"
   ->  Merge Append (actual rows=5 loops=1)
         Sort Key: _hyper_3_7_chunk."time"
         ->  Sort (actual rows=4 loops=1)
               Sort Key: _hyper_3_7_chunk."time"
               Sort Method: quicksort 
               ->  Custom Scan (DecompressChunk) on _hyper_3_7_chunk (actual rows=4 loops=1)
                     ->  Seq Scan on compress_hyper_4_8_chunk (actual rows=3 loops=1)
         ->  Sort (actual rows=1 loops=1)
               Sort Key: _hyper_3_7_chunk."time"
               Sort Method: quicksort 
               ->  Seq Scan on _hyper_3_7_chunk (actual rows=1 loops=1)
(13 rows)

:PREFIX
SELECT * FROM test1 ORDER BY time ASC NULLS LAST, x3 DESC NULLS FIRST;
                                         QUERY PLAN                                          
---------------------------------------------------------------------------------------------
 Custom Scan (ChunkAppend) on test1 (actual rows=5 loops=1)
   Order: test1."time", test1.x3 DESC
   ->  Merge Append (actual rows=5 loops=1)
         Sort Key: _hyper_3_7_chunk."time", _hyper_3_7_chunk.x3 DESC
         ->  Sort (actual rows=4 loops=1)
               Sort Key: _hyper_3_7_chunk."time", _hyper_3_7_chunk.x3 DESC
               Sort Method: quicksort 
               ->  Custom Scan (DecompressChunk) on _hyper_3_7_chunk (actual rows=4 loops=1)
                     ->  Seq Scan on compress_hyper_4_8_chunk (actual rows=3 loops=1)
         ->  Sort (actual rows=1 loops=1)
               Sort Key: _hyper_3_7_chunk."time", _hyper_3_7_chunk.x3 DESC
               Sort Method: quicksort 
               ->  Seq Scan on _hyper_3_7_chunk (actual rows=1 loops=1)
(13 rows)

:PREFIX
SELECT * FROM test1 ORDER BY time ASC NULLS LAST, x3 DESC NULLS FIRST, x4 DESC NULLS FIRST;
                                             QUERY PLAN                                              
-----------------------------------------------------------------------------------------------------
 Custom Scan (ChunkAppend) on test1 (actual rows=5 loops=1)
   Order: test1."time", test1.x3 DESC, test1.x4 DESC
   ->  Merge Append (actual rows=5 loops=1)
         Sort Key: _hyper_3_7_chunk."time", _hyper_3_7_chunk.x3 DESC, _hyper_3_7_chunk.x4 DESC
         ->  Sort (actual rows=4 loops=1)
               Sort Key: _hyper_3_7_chunk."time", _hyper_3_7_chunk.x3 DESC, _hyper_3_7_chunk.x4 DESC
               Sort Method: quicksort 
               ->  Custom Scan (DecompressChunk) on _hyper_3_7_chunk (actual rows=4 loops=1)
                     ->  Seq Scan on compress_hyper_4_8_chunk (actual rows=3 loops=1)
         ->  Sort (actual rows=1 loops=1)
               Sort Key: _hyper_3_7_chunk."time", _hyper_3_7_chunk.x3 DESC, _hyper_3_7_chunk.x4 DESC
               Sort Method: quicksort 
               ->  Seq Scan on _hyper_3_7_chunk (actual rows=1 loops=1)
(13 rows)

:PREFIX
SELECT * FROM test1 ORDER BY time ASC NULLS FIRST, x3 DESC NULLS LAST, x4 ASC;
                                                      QUERY PLAN                                                       
-----------------------------------------------------------------------------------------------------------------------
 Custom Scan (ChunkAppend) on test1 (actual rows=5 loops=1)
   Order: test1."time" NULLS FIRST, test1.x3 DESC NULLS LAST, test1.x4
   ->  Merge Append (actual rows=5 loops=1)
         Sort Key: _hyper_3_7_chunk."time" NULLS FIRST, _hyper_3_7_chunk.x3 DESC NULLS LAST, _hyper_3_7_chunk.x4
         ->  Sort (actual rows=4 loops=1)
               Sort Key: _hyper_3_7_chunk."time" NULLS FIRST, _hyper_3_7_chunk.x3 DESC NULLS LAST, _hyper_3_7_chunk.x4
               Sort Method: quicksort 
               ->  Custom Scan (DecompressChunk) on _hyper_3_7_chunk (actual rows=4 loops=1)
                     ->  Seq Scan on compress_hyper_4_8_chunk (actual rows=3 loops=1)
         ->  Sort (actual rows=1 loops=1)
               Sort Key: _hyper_3_7_chunk."time" NULLS FIRST, _hyper_3_7_chunk.x3 DESC NULLS LAST, _hyper_3_7_chunk.x4
               Sort Method: quicksort 
               ->  Seq Scan on _hyper_3_7_chunk (actual rows=1 loops=1)
(13 rows)

set max_parallel_workers_per_gather = 0; -- parallel plan different on Windows
set enable_hashagg to off; -- different on PG13
:PREFIX
SELECT x1, x2, max(time) FROM test1 GROUP BY x1, x2, time ORDER BY time limit 10;
<<<<<<< HEAD
                                                   QUERY PLAN                                                    
-----------------------------------------------------------------------------------------------------------------
 Limit (actual rows=5 loops=1)
   ->  Sort (actual rows=5 loops=1)
         Sort Key: _hyper_3_7_chunk."time"
         Sort Method: quicksort 
         ->  Finalize HashAggregate (actual rows=5 loops=1)
               Group Key: _hyper_3_7_chunk."time", _hyper_3_7_chunk.x1, _hyper_3_7_chunk.x2
               Batches: 1 
               ->  Gather (actual rows=5 loops=1)
                     Workers Planned: 1
                     Workers Launched: 1
                     ->  Parallel Append (actual rows=2 loops=2)
                           ->  Partial HashAggregate (actual rows=4 loops=1)
                                 Group Key: _hyper_3_7_chunk."time", _hyper_3_7_chunk.x1, _hyper_3_7_chunk.x2
                                 Batches: 1 
                                 ->  Custom Scan (DecompressChunk) on _hyper_3_7_chunk (actual rows=4 loops=1)
                                       ->  Parallel Seq Scan on compress_hyper_4_8_chunk (actual rows=3 loops=1)
                           ->  Partial HashAggregate (actual rows=1 loops=1)
                                 Group Key: _hyper_3_7_chunk."time", _hyper_3_7_chunk.x1, _hyper_3_7_chunk.x2
                                 Batches: 1 
                                 ->  Parallel Seq Scan on _hyper_3_7_chunk (actual rows=1 loops=1)
(20 rows)
=======
                                               QUERY PLAN                                                
---------------------------------------------------------------------------------------------------------
 Limit (actual rows=5 loops=1)
   ->  GroupAggregate (actual rows=5 loops=1)
         Group Key: test1."time", test1.x1, test1.x2
         ->  Custom Scan (ChunkAppend) on test1 (actual rows=5 loops=1)
               Order: test1."time", test1.x1, test1.x2
               ->  Merge Append (actual rows=5 loops=1)
                     Sort Key: _hyper_3_7_chunk."time", _hyper_3_7_chunk.x1, _hyper_3_7_chunk.x2
                     ->  Sort (actual rows=4 loops=1)
                           Sort Key: _hyper_3_7_chunk."time", _hyper_3_7_chunk.x1, _hyper_3_7_chunk.x2
                           Sort Method: quicksort 
                           ->  Custom Scan (DecompressChunk) on _hyper_3_7_chunk (actual rows=4 loops=1)
                                 ->  Seq Scan on compress_hyper_4_8_chunk (actual rows=3 loops=1)
                     ->  Sort (actual rows=1 loops=1)
                           Sort Key: _hyper_3_7_chunk."time", _hyper_3_7_chunk.x1, _hyper_3_7_chunk.x2
                           Sort Method: quicksort 
                           ->  Seq Scan on _hyper_3_7_chunk (actual rows=1 loops=1)
(16 rows)
>>>>>>> 9a4eb12e

reset max_parallel_workers_per_gather;
reset enable_hashagg;
:PREFIX
SELECT * FROM test1 ORDER BY x1, x2, x5, x4, time LIMIT 10;
                                                             QUERY PLAN                                                              
-------------------------------------------------------------------------------------------------------------------------------------
 Limit (actual rows=5 loops=1)
   ->  Merge Append (actual rows=5 loops=1)
         Sort Key: _hyper_3_7_chunk.x1, _hyper_3_7_chunk.x2, _hyper_3_7_chunk.x5, _hyper_3_7_chunk.x4, _hyper_3_7_chunk."time"
         ->  Sort (actual rows=4 loops=1)
               Sort Key: _hyper_3_7_chunk.x1, _hyper_3_7_chunk.x2, _hyper_3_7_chunk.x5, _hyper_3_7_chunk.x4, _hyper_3_7_chunk."time"
               Sort Method: quicksort 
               ->  Custom Scan (DecompressChunk) on _hyper_3_7_chunk (actual rows=4 loops=1)
                     ->  Seq Scan on compress_hyper_4_8_chunk (actual rows=3 loops=1)
         ->  Sort (actual rows=1 loops=1)
               Sort Key: _hyper_3_7_chunk.x1, _hyper_3_7_chunk.x2, _hyper_3_7_chunk.x5, _hyper_3_7_chunk.x4, _hyper_3_7_chunk."time"
               Sort Method: quicksort 
               ->  Seq Scan on _hyper_3_7_chunk (actual rows=1 loops=1)
(12 rows)

:PREFIX
SELECT * FROM test1 ORDER BY x1, x2, x5, time, x4 LIMIT 10;
                                                             QUERY PLAN                                                              
-------------------------------------------------------------------------------------------------------------------------------------
 Limit (actual rows=5 loops=1)
   ->  Merge Append (actual rows=5 loops=1)
         Sort Key: _hyper_3_7_chunk.x1, _hyper_3_7_chunk.x2, _hyper_3_7_chunk.x5, _hyper_3_7_chunk."time", _hyper_3_7_chunk.x4
         ->  Sort (actual rows=4 loops=1)
               Sort Key: _hyper_3_7_chunk.x1, _hyper_3_7_chunk.x2, _hyper_3_7_chunk.x5, _hyper_3_7_chunk."time", _hyper_3_7_chunk.x4
               Sort Method: quicksort 
               ->  Custom Scan (DecompressChunk) on _hyper_3_7_chunk (actual rows=4 loops=1)
                     ->  Seq Scan on compress_hyper_4_8_chunk (actual rows=3 loops=1)
         ->  Sort (actual rows=1 loops=1)
               Sort Key: _hyper_3_7_chunk.x1, _hyper_3_7_chunk.x2, _hyper_3_7_chunk.x5, _hyper_3_7_chunk."time", _hyper_3_7_chunk.x4
               Sort Method: quicksort 
               ->  Seq Scan on _hyper_3_7_chunk (actual rows=1 loops=1)
(12 rows)

:PREFIX
SELECT * FROM test1 ORDER BY x1, x2, x5, time, x3 LIMIT 10;
                                                             QUERY PLAN                                                              
-------------------------------------------------------------------------------------------------------------------------------------
 Limit (actual rows=5 loops=1)
   ->  Merge Append (actual rows=5 loops=1)
         Sort Key: _hyper_3_7_chunk.x1, _hyper_3_7_chunk.x2, _hyper_3_7_chunk.x5, _hyper_3_7_chunk."time", _hyper_3_7_chunk.x3
         ->  Sort (actual rows=4 loops=1)
               Sort Key: _hyper_3_7_chunk.x1, _hyper_3_7_chunk.x2, _hyper_3_7_chunk.x5, _hyper_3_7_chunk."time", _hyper_3_7_chunk.x3
               Sort Method: quicksort 
               ->  Custom Scan (DecompressChunk) on _hyper_3_7_chunk (actual rows=4 loops=1)
                     ->  Seq Scan on compress_hyper_4_8_chunk (actual rows=3 loops=1)
         ->  Sort (actual rows=1 loops=1)
               Sort Key: _hyper_3_7_chunk.x1, _hyper_3_7_chunk.x2, _hyper_3_7_chunk.x5, _hyper_3_7_chunk."time", _hyper_3_7_chunk.x3
               Sort Method: quicksort 
               ->  Seq Scan on _hyper_3_7_chunk (actual rows=1 loops=1)
(12 rows)

:PREFIX
SELECT * FROM test1 ORDER BY x1, x2, x5, time, x3, x4 LIMIT 10;
                                                                        QUERY PLAN                                                                        
----------------------------------------------------------------------------------------------------------------------------------------------------------
 Limit (actual rows=5 loops=1)
   ->  Merge Append (actual rows=5 loops=1)
         Sort Key: _hyper_3_7_chunk.x1, _hyper_3_7_chunk.x2, _hyper_3_7_chunk.x5, _hyper_3_7_chunk."time", _hyper_3_7_chunk.x3, _hyper_3_7_chunk.x4
         ->  Sort (actual rows=4 loops=1)
               Sort Key: _hyper_3_7_chunk.x1, _hyper_3_7_chunk.x2, _hyper_3_7_chunk.x5, _hyper_3_7_chunk."time", _hyper_3_7_chunk.x3, _hyper_3_7_chunk.x4
               Sort Method: quicksort 
               ->  Custom Scan (DecompressChunk) on _hyper_3_7_chunk (actual rows=4 loops=1)
                     ->  Seq Scan on compress_hyper_4_8_chunk (actual rows=3 loops=1)
         ->  Sort (actual rows=1 loops=1)
               Sort Key: _hyper_3_7_chunk.x1, _hyper_3_7_chunk.x2, _hyper_3_7_chunk.x5, _hyper_3_7_chunk."time", _hyper_3_7_chunk.x3, _hyper_3_7_chunk.x4
               Sort Method: quicksort 
               ->  Seq Scan on _hyper_3_7_chunk (actual rows=1 loops=1)
(12 rows)

:PREFIX
SELECT * FROM test1 ORDER BY x1, x2, x5, time, x4 DESC LIMIT 10; -- no pushdown because orderby does not match
                                                                QUERY PLAN                                                                
------------------------------------------------------------------------------------------------------------------------------------------
 Limit (actual rows=5 loops=1)
   ->  Merge Append (actual rows=5 loops=1)
         Sort Key: _hyper_3_7_chunk.x1, _hyper_3_7_chunk.x2, _hyper_3_7_chunk.x5, _hyper_3_7_chunk."time", _hyper_3_7_chunk.x4 DESC
         ->  Sort (actual rows=4 loops=1)
               Sort Key: _hyper_3_7_chunk.x1, _hyper_3_7_chunk.x2, _hyper_3_7_chunk.x5, _hyper_3_7_chunk."time", _hyper_3_7_chunk.x4 DESC
               Sort Method: quicksort 
               ->  Custom Scan (DecompressChunk) on _hyper_3_7_chunk (actual rows=4 loops=1)
                     ->  Seq Scan on compress_hyper_4_8_chunk (actual rows=3 loops=1)
         ->  Sort (actual rows=1 loops=1)
               Sort Key: _hyper_3_7_chunk.x1, _hyper_3_7_chunk.x2, _hyper_3_7_chunk.x5, _hyper_3_7_chunk."time", _hyper_3_7_chunk.x4 DESC
               Sort Method: quicksort 
               ->  Seq Scan on _hyper_3_7_chunk (actual rows=1 loops=1)
(12 rows)

-- queries with pushdown
:PREFIX
SELECT * FROM test1 ORDER BY x1, x2, x5, time LIMIT 10;
                                                                                QUERY PLAN                                                                                
--------------------------------------------------------------------------------------------------------------------------------------------------------------------------
 Limit (actual rows=5 loops=1)
   ->  Merge Append (actual rows=5 loops=1)
         Sort Key: _hyper_3_7_chunk.x1, _hyper_3_7_chunk.x2, _hyper_3_7_chunk.x5, _hyper_3_7_chunk."time"
         ->  Custom Scan (DecompressChunk) on _hyper_3_7_chunk (actual rows=4 loops=1)
               ->  Sort (actual rows=3 loops=1)
                     Sort Key: compress_hyper_4_8_chunk.x1, compress_hyper_4_8_chunk.x2, compress_hyper_4_8_chunk.x5, compress_hyper_4_8_chunk._ts_meta_sequence_num DESC
                     Sort Method: quicksort 
                     ->  Seq Scan on compress_hyper_4_8_chunk (actual rows=3 loops=1)
         ->  Sort (actual rows=1 loops=1)
               Sort Key: _hyper_3_7_chunk.x1, _hyper_3_7_chunk.x2, _hyper_3_7_chunk.x5, _hyper_3_7_chunk."time"
               Sort Method: quicksort 
               ->  Seq Scan on _hyper_3_7_chunk (actual rows=1 loops=1)
(12 rows)

:PREFIX
SELECT * FROM test1 ORDER BY x1, x2, x5, time DESC, x3 ASC, x4 ASC LIMIT 10; -- pushdown
                                                                             QUERY PLAN                                                                              
---------------------------------------------------------------------------------------------------------------------------------------------------------------------
 Limit (actual rows=5 loops=1)
   ->  Merge Append (actual rows=5 loops=1)
         Sort Key: _hyper_3_7_chunk.x1, _hyper_3_7_chunk.x2, _hyper_3_7_chunk.x5, _hyper_3_7_chunk."time" DESC, _hyper_3_7_chunk.x3, _hyper_3_7_chunk.x4
         ->  Custom Scan (DecompressChunk) on _hyper_3_7_chunk (actual rows=4 loops=1)
               ->  Sort (actual rows=3 loops=1)
                     Sort Key: compress_hyper_4_8_chunk.x1, compress_hyper_4_8_chunk.x2, compress_hyper_4_8_chunk.x5, compress_hyper_4_8_chunk._ts_meta_sequence_num
                     Sort Method: quicksort 
                     ->  Seq Scan on compress_hyper_4_8_chunk (actual rows=3 loops=1)
         ->  Sort (actual rows=1 loops=1)
               Sort Key: _hyper_3_7_chunk.x1, _hyper_3_7_chunk.x2, _hyper_3_7_chunk.x5, _hyper_3_7_chunk."time" DESC, _hyper_3_7_chunk.x3, _hyper_3_7_chunk.x4
               Sort Method: quicksort 
               ->  Seq Scan on _hyper_3_7_chunk (actual rows=1 loops=1)
(12 rows)

:PREFIX
SELECT * FROM test1 ORDER BY x1, x2, x5, time ASC, x3 DESC, x4 DESC LIMIT 10; -- pushdown
                                                                                QUERY PLAN                                                                                
--------------------------------------------------------------------------------------------------------------------------------------------------------------------------
 Limit (actual rows=5 loops=1)
   ->  Merge Append (actual rows=5 loops=1)
         Sort Key: _hyper_3_7_chunk.x1, _hyper_3_7_chunk.x2, _hyper_3_7_chunk.x5, _hyper_3_7_chunk."time", _hyper_3_7_chunk.x3 DESC, _hyper_3_7_chunk.x4 DESC
         ->  Custom Scan (DecompressChunk) on _hyper_3_7_chunk (actual rows=4 loops=1)
               ->  Sort (actual rows=3 loops=1)
                     Sort Key: compress_hyper_4_8_chunk.x1, compress_hyper_4_8_chunk.x2, compress_hyper_4_8_chunk.x5, compress_hyper_4_8_chunk._ts_meta_sequence_num DESC
                     Sort Method: quicksort 
                     ->  Seq Scan on compress_hyper_4_8_chunk (actual rows=3 loops=1)
         ->  Sort (actual rows=1 loops=1)
               Sort Key: _hyper_3_7_chunk.x1, _hyper_3_7_chunk.x2, _hyper_3_7_chunk.x5, _hyper_3_7_chunk."time", _hyper_3_7_chunk.x3 DESC, _hyper_3_7_chunk.x4 DESC
               Sort Method: quicksort 
               ->  Seq Scan on _hyper_3_7_chunk (actual rows=1 loops=1)
(12 rows)

:PREFIX
SELECT * FROM test1 ORDER BY x1, x2, x5, time, x3 DESC LIMIT 10;
                                                                                QUERY PLAN                                                                                
--------------------------------------------------------------------------------------------------------------------------------------------------------------------------
 Limit (actual rows=5 loops=1)
   ->  Merge Append (actual rows=5 loops=1)
         Sort Key: _hyper_3_7_chunk.x1, _hyper_3_7_chunk.x2, _hyper_3_7_chunk.x5, _hyper_3_7_chunk."time", _hyper_3_7_chunk.x3 DESC
         ->  Custom Scan (DecompressChunk) on _hyper_3_7_chunk (actual rows=4 loops=1)
               ->  Sort (actual rows=3 loops=1)
                     Sort Key: compress_hyper_4_8_chunk.x1, compress_hyper_4_8_chunk.x2, compress_hyper_4_8_chunk.x5, compress_hyper_4_8_chunk._ts_meta_sequence_num DESC
                     Sort Method: quicksort 
                     ->  Seq Scan on compress_hyper_4_8_chunk (actual rows=3 loops=1)
         ->  Sort (actual rows=1 loops=1)
               Sort Key: _hyper_3_7_chunk.x1, _hyper_3_7_chunk.x2, _hyper_3_7_chunk.x5, _hyper_3_7_chunk."time", _hyper_3_7_chunk.x3 DESC
               Sort Method: quicksort 
               ->  Seq Scan on _hyper_3_7_chunk (actual rows=1 loops=1)
(12 rows)

---------------------------------------------------------------------------
-- test queries without ordered append, but still eligible for sort pushdown
---------------------------------------------------------------------------
CREATE TABLE test2 (
time timestamptz NOT NULL,
    x1 integer,
    x2 integer,
    x3 integer,
    x4 integer,
    x5 integer);
SELECT FROM create_hypertable('test2', 'time');
--
(1 row)

ALTER TABLE test2 SET (timescaledb.compress, timescaledb.compress_segmentby='x1, x2, x5', timescaledb.compress_orderby = 'x3 ASC, x4 ASC');
INSERT INTO test2 (time, x1, x2, x3, x4, x5) values('2000-01-01 00:00:00-00', 1, 2, 1, 1, 0);
INSERT INTO test2 (time, x1, x2, x3, x4, x5) values('2000-01-01 01:00:00-00', 1, 3, 2, 2, 0);
INSERT INTO test2 (time, x1, x2, x3, x4, x5) values('2000-01-01 02:00:00-00', 2, 1, 3, 3, 0);
INSERT INTO test2 (time, x1, x2, x3, x4, x5) values('2000-01-01 03:00:00-00', 1, 2, 4, 4, 0);
-- chunk 2
INSERT INTO test2 (time, x1, x2, x3, x4, x5) values('2000-01-10 00:00:00-00', 1, 2, 1, 1, 0);
INSERT INTO test2 (time, x1, x2, x3, x4, x5) values('2000-01-10 01:00:00-00', 1, 3, 2, 2, 0);
INSERT INTO test2 (time, x1, x2, x3, x4, x5) values('2000-01-10 02:00:00-00', 2, 1, 3, 3, 0);
INSERT INTO test2 (time, x1, x2, x3, x4, x5) values('2000-01-10 03:00:00-00', 1, 2, 4, 4, 0);
SELECT compress_chunk(i) FROM show_chunks('test2') i;
             compress_chunk              
-----------------------------------------
 _timescaledb_internal._hyper_5_9_chunk
 _timescaledb_internal._hyper_5_10_chunk
(2 rows)

-- make them partially compressed
INSERT INTO test2 (time, x1, x2, x3, x4, x5) values('2000-01-01 00:02:01-00', 1, 2, 1, 1, 0);
INSERT INTO test2 (time, x1, x2, x3, x4, x5) values('2000-01-10 00:02:01-00', 1, 2, 1, 1, 0);
set enable_indexscan = off;
-- queries where sort is pushed down
:PREFIX SELECT * FROM test2 ORDER BY x1, x2, x5, x3;
                                                                            QUERY PLAN                                                                             
-------------------------------------------------------------------------------------------------------------------------------------------------------------------
 Merge Append (actual rows=10 loops=1)
   Sort Key: _hyper_5_9_chunk.x1, _hyper_5_9_chunk.x2, _hyper_5_9_chunk.x5, _hyper_5_9_chunk.x3
   ->  Custom Scan (DecompressChunk) on _hyper_5_9_chunk (actual rows=4 loops=1)
         ->  Sort (actual rows=3 loops=1)
               Sort Key: compress_hyper_6_11_chunk.x1, compress_hyper_6_11_chunk.x2, compress_hyper_6_11_chunk.x5, compress_hyper_6_11_chunk._ts_meta_sequence_num
               Sort Method: quicksort 
               ->  Seq Scan on compress_hyper_6_11_chunk (actual rows=3 loops=1)
   ->  Sort (actual rows=1 loops=1)
         Sort Key: _hyper_5_9_chunk.x1, _hyper_5_9_chunk.x2, _hyper_5_9_chunk.x5, _hyper_5_9_chunk.x3
         Sort Method: quicksort 
         ->  Seq Scan on _hyper_5_9_chunk (actual rows=1 loops=1)
   ->  Custom Scan (DecompressChunk) on _hyper_5_10_chunk (actual rows=4 loops=1)
         ->  Sort (actual rows=3 loops=1)
               Sort Key: compress_hyper_6_12_chunk.x1, compress_hyper_6_12_chunk.x2, compress_hyper_6_12_chunk.x5, compress_hyper_6_12_chunk._ts_meta_sequence_num
               Sort Method: quicksort 
               ->  Seq Scan on compress_hyper_6_12_chunk (actual rows=3 loops=1)
   ->  Sort (actual rows=1 loops=1)
         Sort Key: _hyper_5_10_chunk.x1, _hyper_5_10_chunk.x2, _hyper_5_10_chunk.x5, _hyper_5_10_chunk.x3
         Sort Method: quicksort 
         ->  Seq Scan on _hyper_5_10_chunk (actual rows=1 loops=1)
(20 rows)

SELECT * FROM test2 ORDER BY x1, x2, x5, x3;
             time             | x1 | x2 | x3 | x4 | x5 
------------------------------+----+----+----+----+----
 Fri Dec 31 16:00:00 1999 PST |  1 |  2 |  1 |  1 |  0
 Fri Dec 31 16:02:01 1999 PST |  1 |  2 |  1 |  1 |  0
 Sun Jan 09 16:02:01 2000 PST |  1 |  2 |  1 |  1 |  0
 Sun Jan 09 16:00:00 2000 PST |  1 |  2 |  1 |  1 |  0
 Sun Jan 09 19:00:00 2000 PST |  1 |  2 |  4 |  4 |  0
 Fri Dec 31 19:00:00 1999 PST |  1 |  2 |  4 |  4 |  0
 Fri Dec 31 17:00:00 1999 PST |  1 |  3 |  2 |  2 |  0
 Sun Jan 09 17:00:00 2000 PST |  1 |  3 |  2 |  2 |  0
 Sun Jan 09 18:00:00 2000 PST |  2 |  1 |  3 |  3 |  0
 Fri Dec 31 18:00:00 1999 PST |  2 |  1 |  3 |  3 |  0
(10 rows)

:PREFIX SELECT * FROM test2 ORDER BY x1, x2, x5, x3, x4;
                                                                            QUERY PLAN                                                                             
-------------------------------------------------------------------------------------------------------------------------------------------------------------------
 Merge Append (actual rows=10 loops=1)
   Sort Key: _hyper_5_9_chunk.x1, _hyper_5_9_chunk.x2, _hyper_5_9_chunk.x5, _hyper_5_9_chunk.x3, _hyper_5_9_chunk.x4
   ->  Custom Scan (DecompressChunk) on _hyper_5_9_chunk (actual rows=4 loops=1)
         ->  Sort (actual rows=3 loops=1)
               Sort Key: compress_hyper_6_11_chunk.x1, compress_hyper_6_11_chunk.x2, compress_hyper_6_11_chunk.x5, compress_hyper_6_11_chunk._ts_meta_sequence_num
               Sort Method: quicksort 
               ->  Seq Scan on compress_hyper_6_11_chunk (actual rows=3 loops=1)
   ->  Sort (actual rows=1 loops=1)
         Sort Key: _hyper_5_9_chunk.x1, _hyper_5_9_chunk.x2, _hyper_5_9_chunk.x5, _hyper_5_9_chunk.x3, _hyper_5_9_chunk.x4
         Sort Method: quicksort 
         ->  Seq Scan on _hyper_5_9_chunk (actual rows=1 loops=1)
   ->  Custom Scan (DecompressChunk) on _hyper_5_10_chunk (actual rows=4 loops=1)
         ->  Sort (actual rows=3 loops=1)
               Sort Key: compress_hyper_6_12_chunk.x1, compress_hyper_6_12_chunk.x2, compress_hyper_6_12_chunk.x5, compress_hyper_6_12_chunk._ts_meta_sequence_num
               Sort Method: quicksort 
               ->  Seq Scan on compress_hyper_6_12_chunk (actual rows=3 loops=1)
   ->  Sort (actual rows=1 loops=1)
         Sort Key: _hyper_5_10_chunk.x1, _hyper_5_10_chunk.x2, _hyper_5_10_chunk.x5, _hyper_5_10_chunk.x3, _hyper_5_10_chunk.x4
         Sort Method: quicksort 
         ->  Seq Scan on _hyper_5_10_chunk (actual rows=1 loops=1)
(20 rows)

SELECT * FROM test2 ORDER BY x1, x2, x5, x3, x4;
             time             | x1 | x2 | x3 | x4 | x5 
------------------------------+----+----+----+----+----
 Fri Dec 31 16:00:00 1999 PST |  1 |  2 |  1 |  1 |  0
 Fri Dec 31 16:02:01 1999 PST |  1 |  2 |  1 |  1 |  0
 Sun Jan 09 16:02:01 2000 PST |  1 |  2 |  1 |  1 |  0
 Sun Jan 09 16:00:00 2000 PST |  1 |  2 |  1 |  1 |  0
 Sun Jan 09 19:00:00 2000 PST |  1 |  2 |  4 |  4 |  0
 Fri Dec 31 19:00:00 1999 PST |  1 |  2 |  4 |  4 |  0
 Fri Dec 31 17:00:00 1999 PST |  1 |  3 |  2 |  2 |  0
 Sun Jan 09 17:00:00 2000 PST |  1 |  3 |  2 |  2 |  0
 Sun Jan 09 18:00:00 2000 PST |  2 |  1 |  3 |  3 |  0
 Fri Dec 31 18:00:00 1999 PST |  2 |  1 |  3 |  3 |  0
(10 rows)

-- queries where sort is not pushed down
:PREFIX SELECT * FROM test2 ORDER BY x1, x2, x3;
                                       QUERY PLAN                                       
----------------------------------------------------------------------------------------
 Merge Append (actual rows=10 loops=1)
   Sort Key: _hyper_5_9_chunk.x1, _hyper_5_9_chunk.x2, _hyper_5_9_chunk.x3
   ->  Sort (actual rows=4 loops=1)
         Sort Key: _hyper_5_9_chunk.x1, _hyper_5_9_chunk.x2, _hyper_5_9_chunk.x3
         Sort Method: quicksort 
         ->  Custom Scan (DecompressChunk) on _hyper_5_9_chunk (actual rows=4 loops=1)
               ->  Seq Scan on compress_hyper_6_11_chunk (actual rows=3 loops=1)
   ->  Sort (actual rows=1 loops=1)
         Sort Key: _hyper_5_9_chunk.x1, _hyper_5_9_chunk.x2, _hyper_5_9_chunk.x3
         Sort Method: quicksort 
         ->  Seq Scan on _hyper_5_9_chunk (actual rows=1 loops=1)
   ->  Sort (actual rows=4 loops=1)
         Sort Key: _hyper_5_10_chunk.x1, _hyper_5_10_chunk.x2, _hyper_5_10_chunk.x3
         Sort Method: quicksort 
         ->  Custom Scan (DecompressChunk) on _hyper_5_10_chunk (actual rows=4 loops=1)
               ->  Seq Scan on compress_hyper_6_12_chunk (actual rows=3 loops=1)
   ->  Sort (actual rows=1 loops=1)
         Sort Key: _hyper_5_10_chunk.x1, _hyper_5_10_chunk.x2, _hyper_5_10_chunk.x3
         Sort Method: quicksort 
         ->  Seq Scan on _hyper_5_10_chunk (actual rows=1 loops=1)
(20 rows)

SELECT * FROM test2 ORDER BY x1, x2, x3;
             time             | x1 | x2 | x3 | x4 | x5 
------------------------------+----+----+----+----+----
 Fri Dec 31 16:00:00 1999 PST |  1 |  2 |  1 |  1 |  0
 Fri Dec 31 16:02:01 1999 PST |  1 |  2 |  1 |  1 |  0
 Sun Jan 09 16:02:01 2000 PST |  1 |  2 |  1 |  1 |  0
 Sun Jan 09 16:00:00 2000 PST |  1 |  2 |  1 |  1 |  0
 Sun Jan 09 19:00:00 2000 PST |  1 |  2 |  4 |  4 |  0
 Fri Dec 31 19:00:00 1999 PST |  1 |  2 |  4 |  4 |  0
 Fri Dec 31 17:00:00 1999 PST |  1 |  3 |  2 |  2 |  0
 Sun Jan 09 17:00:00 2000 PST |  1 |  3 |  2 |  2 |  0
 Sun Jan 09 18:00:00 2000 PST |  2 |  1 |  3 |  3 |  0
 Fri Dec 31 18:00:00 1999 PST |  2 |  1 |  3 |  3 |  0
(10 rows)

:PREFIX SELECT * FROM test2 ORDER BY x1, x2, x5, x4;
                                                QUERY PLAN                                                
----------------------------------------------------------------------------------------------------------
 Merge Append (actual rows=10 loops=1)
   Sort Key: _hyper_5_9_chunk.x1, _hyper_5_9_chunk.x2, _hyper_5_9_chunk.x5, _hyper_5_9_chunk.x4
   ->  Sort (actual rows=4 loops=1)
         Sort Key: _hyper_5_9_chunk.x1, _hyper_5_9_chunk.x2, _hyper_5_9_chunk.x5, _hyper_5_9_chunk.x4
         Sort Method: quicksort 
         ->  Custom Scan (DecompressChunk) on _hyper_5_9_chunk (actual rows=4 loops=1)
               ->  Seq Scan on compress_hyper_6_11_chunk (actual rows=3 loops=1)
   ->  Sort (actual rows=1 loops=1)
         Sort Key: _hyper_5_9_chunk.x1, _hyper_5_9_chunk.x2, _hyper_5_9_chunk.x5, _hyper_5_9_chunk.x4
         Sort Method: quicksort 
         ->  Seq Scan on _hyper_5_9_chunk (actual rows=1 loops=1)
   ->  Sort (actual rows=4 loops=1)
         Sort Key: _hyper_5_10_chunk.x1, _hyper_5_10_chunk.x2, _hyper_5_10_chunk.x5, _hyper_5_10_chunk.x4
         Sort Method: quicksort 
         ->  Custom Scan (DecompressChunk) on _hyper_5_10_chunk (actual rows=4 loops=1)
               ->  Seq Scan on compress_hyper_6_12_chunk (actual rows=3 loops=1)
   ->  Sort (actual rows=1 loops=1)
         Sort Key: _hyper_5_10_chunk.x1, _hyper_5_10_chunk.x2, _hyper_5_10_chunk.x5, _hyper_5_10_chunk.x4
         Sort Method: quicksort 
         ->  Seq Scan on _hyper_5_10_chunk (actual rows=1 loops=1)
(20 rows)

SELECT * FROM test2 ORDER BY x1, x2, x5, x4;
             time             | x1 | x2 | x3 | x4 | x5 
------------------------------+----+----+----+----+----
 Fri Dec 31 16:00:00 1999 PST |  1 |  2 |  1 |  1 |  0
 Fri Dec 31 16:02:01 1999 PST |  1 |  2 |  1 |  1 |  0
 Sun Jan 09 16:02:01 2000 PST |  1 |  2 |  1 |  1 |  0
 Sun Jan 09 16:00:00 2000 PST |  1 |  2 |  1 |  1 |  0
 Sun Jan 09 19:00:00 2000 PST |  1 |  2 |  4 |  4 |  0
 Fri Dec 31 19:00:00 1999 PST |  1 |  2 |  4 |  4 |  0
 Fri Dec 31 17:00:00 1999 PST |  1 |  3 |  2 |  2 |  0
 Sun Jan 09 17:00:00 2000 PST |  1 |  3 |  2 |  2 |  0
 Sun Jan 09 18:00:00 2000 PST |  2 |  1 |  3 |  3 |  0
 Fri Dec 31 18:00:00 1999 PST |  2 |  1 |  3 |  3 |  0
(10 rows)

:PREFIX SELECT * FROM test2 ORDER BY x1, x2, x5, time;
                                                  QUERY PLAN                                                  
--------------------------------------------------------------------------------------------------------------
 Merge Append (actual rows=10 loops=1)
   Sort Key: _hyper_5_9_chunk.x1, _hyper_5_9_chunk.x2, _hyper_5_9_chunk.x5, _hyper_5_9_chunk."time"
   ->  Sort (actual rows=4 loops=1)
         Sort Key: _hyper_5_9_chunk.x1, _hyper_5_9_chunk.x2, _hyper_5_9_chunk.x5, _hyper_5_9_chunk."time"
         Sort Method: quicksort 
         ->  Custom Scan (DecompressChunk) on _hyper_5_9_chunk (actual rows=4 loops=1)
               ->  Seq Scan on compress_hyper_6_11_chunk (actual rows=3 loops=1)
   ->  Sort (actual rows=1 loops=1)
         Sort Key: _hyper_5_9_chunk.x1, _hyper_5_9_chunk.x2, _hyper_5_9_chunk.x5, _hyper_5_9_chunk."time"
         Sort Method: quicksort 
         ->  Seq Scan on _hyper_5_9_chunk (actual rows=1 loops=1)
   ->  Sort (actual rows=4 loops=1)
         Sort Key: _hyper_5_10_chunk.x1, _hyper_5_10_chunk.x2, _hyper_5_10_chunk.x5, _hyper_5_10_chunk."time"
         Sort Method: quicksort 
         ->  Custom Scan (DecompressChunk) on _hyper_5_10_chunk (actual rows=4 loops=1)
               ->  Seq Scan on compress_hyper_6_12_chunk (actual rows=3 loops=1)
   ->  Sort (actual rows=1 loops=1)
         Sort Key: _hyper_5_10_chunk.x1, _hyper_5_10_chunk.x2, _hyper_5_10_chunk.x5, _hyper_5_10_chunk."time"
         Sort Method: quicksort 
         ->  Seq Scan on _hyper_5_10_chunk (actual rows=1 loops=1)
(20 rows)

SELECT * FROM test2 ORDER BY x1, x2, x5, time;
             time             | x1 | x2 | x3 | x4 | x5 
------------------------------+----+----+----+----+----
 Fri Dec 31 16:00:00 1999 PST |  1 |  2 |  1 |  1 |  0
 Fri Dec 31 16:02:01 1999 PST |  1 |  2 |  1 |  1 |  0
 Fri Dec 31 19:00:00 1999 PST |  1 |  2 |  4 |  4 |  0
 Sun Jan 09 16:00:00 2000 PST |  1 |  2 |  1 |  1 |  0
 Sun Jan 09 16:02:01 2000 PST |  1 |  2 |  1 |  1 |  0
 Sun Jan 09 19:00:00 2000 PST |  1 |  2 |  4 |  4 |  0
 Fri Dec 31 17:00:00 1999 PST |  1 |  3 |  2 |  2 |  0
 Sun Jan 09 17:00:00 2000 PST |  1 |  3 |  2 |  2 |  0
 Fri Dec 31 18:00:00 1999 PST |  2 |  1 |  3 |  3 |  0
 Sun Jan 09 18:00:00 2000 PST |  2 |  1 |  3 |  3 |  0
(10 rows)

-----------------------------
-- tests with space partitioning
-----------------------------
CREATE TABLE test3 (
time timestamptz NOT NULL,
    x1 integer,
    x2 integer,
    x3 integer,
    x4 integer,
    x5 integer);
SELECT FROM create_hypertable('test3', 'time');
--
(1 row)

SELECT add_dimension('test3', 'x1', number_partitions => 2);
     add_dimension     
-----------------------
 (5,public,test3,x1,t)
(1 row)

ALTER TABLE test3 SET (timescaledb.compress, timescaledb.compress_segmentby='x1, x2, x5', timescaledb.compress_orderby = 'x3 ASC, x4 ASC');
INSERT INTO test3 (time, x1, x2, x3, x4, x5) values('2000-01-01 00:00:00-00', 1, 2, 1, 1, 0);
INSERT INTO test3 (time, x1, x2, x3, x4, x5) values('2000-01-01 01:00:00-00', 1, 3, 2, 2, 0);
INSERT INTO test3 (time, x1, x2, x3, x4, x5) values('2000-01-01 02:00:00-00', 2, 1, 3, 3, 0);
INSERT INTO test3 (time, x1, x2, x3, x4, x5) values('2000-01-01 03:00:00-00', 1, 2, 4, 4, 0);
-- chunk 2
INSERT INTO test3 (time, x1, x2, x3, x4, x5) values('2000-01-10 00:00:00-00', 1, 2, 1, 1, 0);
INSERT INTO test3 (time, x1, x2, x3, x4, x5) values('2000-01-10 01:00:00-00', 1, 3, 2, 2, 0);
INSERT INTO test3 (time, x1, x2, x3, x4, x5) values('2000-01-10 02:00:00-00', 2, 1, 3, 3, 0);
INSERT INTO test3 (time, x1, x2, x3, x4, x5) values('2000-01-10 03:00:00-00', 1, 2, 4, 4, 0);
SELECT compress_chunk(i) FROM show_chunks('test3') i;
             compress_chunk              
-----------------------------------------
 _timescaledb_internal._hyper_7_13_chunk
 _timescaledb_internal._hyper_7_14_chunk
 _timescaledb_internal._hyper_7_15_chunk
 _timescaledb_internal._hyper_7_16_chunk
(4 rows)

-- make them partially compressed
INSERT INTO test3 (time, x1, x2, x3, x4, x5) values('2000-01-01 00:02:01-00', 1, 2, 1, 1, 0);
INSERT INTO test3 (time, x1, x2, x3, x4, x5) values('2000-01-10 00:02:01-00', 1, 2, 1, 1, 0);
set enable_indexscan = off;
-- queries where sort is pushed down
:PREFIX SELECT * FROM test3 ORDER BY x1, x2, x5, x3;
                                                                            QUERY PLAN                                                                             
-------------------------------------------------------------------------------------------------------------------------------------------------------------------
 Merge Append (actual rows=10 loops=1)
   Sort Key: _hyper_7_13_chunk.x1, _hyper_7_13_chunk.x2, _hyper_7_13_chunk.x5, _hyper_7_13_chunk.x3
   ->  Custom Scan (DecompressChunk) on _hyper_7_13_chunk (actual rows=3 loops=1)
         ->  Sort (actual rows=2 loops=1)
               Sort Key: compress_hyper_8_17_chunk.x1, compress_hyper_8_17_chunk.x2, compress_hyper_8_17_chunk.x5, compress_hyper_8_17_chunk._ts_meta_sequence_num
               Sort Method: quicksort 
               ->  Seq Scan on compress_hyper_8_17_chunk (actual rows=2 loops=1)
   ->  Sort (actual rows=1 loops=1)
         Sort Key: _hyper_7_13_chunk.x1, _hyper_7_13_chunk.x2, _hyper_7_13_chunk.x5, _hyper_7_13_chunk.x3
         Sort Method: quicksort 
         ->  Seq Scan on _hyper_7_13_chunk (actual rows=1 loops=1)
   ->  Custom Scan (DecompressChunk) on _hyper_7_14_chunk (actual rows=1 loops=1)
         ->  Sort (actual rows=1 loops=1)
               Sort Key: compress_hyper_8_18_chunk.x1, compress_hyper_8_18_chunk.x2, compress_hyper_8_18_chunk.x5, compress_hyper_8_18_chunk._ts_meta_sequence_num
               Sort Method: quicksort 
               ->  Seq Scan on compress_hyper_8_18_chunk (actual rows=1 loops=1)
   ->  Custom Scan (DecompressChunk) on _hyper_7_15_chunk (actual rows=3 loops=1)
         ->  Sort (actual rows=2 loops=1)
               Sort Key: compress_hyper_8_19_chunk.x1, compress_hyper_8_19_chunk.x2, compress_hyper_8_19_chunk.x5, compress_hyper_8_19_chunk._ts_meta_sequence_num
               Sort Method: quicksort 
               ->  Seq Scan on compress_hyper_8_19_chunk (actual rows=2 loops=1)
   ->  Sort (actual rows=1 loops=1)
         Sort Key: _hyper_7_15_chunk.x1, _hyper_7_15_chunk.x2, _hyper_7_15_chunk.x5, _hyper_7_15_chunk.x3
         Sort Method: quicksort 
         ->  Seq Scan on _hyper_7_15_chunk (actual rows=1 loops=1)
   ->  Custom Scan (DecompressChunk) on _hyper_7_16_chunk (actual rows=1 loops=1)
         ->  Sort (actual rows=1 loops=1)
               Sort Key: compress_hyper_8_20_chunk.x1, compress_hyper_8_20_chunk.x2, compress_hyper_8_20_chunk.x5, compress_hyper_8_20_chunk._ts_meta_sequence_num
               Sort Method: quicksort 
               ->  Seq Scan on compress_hyper_8_20_chunk (actual rows=1 loops=1)
(30 rows)

SELECT * FROM test3 ORDER BY x1, x2, x5, x3;
             time             | x1 | x2 | x3 | x4 | x5 
------------------------------+----+----+----+----+----
 Fri Dec 31 16:00:00 1999 PST |  1 |  2 |  1 |  1 |  0
 Fri Dec 31 16:02:01 1999 PST |  1 |  2 |  1 |  1 |  0
 Sun Jan 09 16:00:00 2000 PST |  1 |  2 |  1 |  1 |  0
 Sun Jan 09 16:02:01 2000 PST |  1 |  2 |  1 |  1 |  0
 Sun Jan 09 19:00:00 2000 PST |  1 |  2 |  4 |  4 |  0
 Fri Dec 31 19:00:00 1999 PST |  1 |  2 |  4 |  4 |  0
 Fri Dec 31 17:00:00 1999 PST |  1 |  3 |  2 |  2 |  0
 Sun Jan 09 17:00:00 2000 PST |  1 |  3 |  2 |  2 |  0
 Fri Dec 31 18:00:00 1999 PST |  2 |  1 |  3 |  3 |  0
 Sun Jan 09 18:00:00 2000 PST |  2 |  1 |  3 |  3 |  0
(10 rows)

:PREFIX SELECT * FROM test3 ORDER BY x1, x2, x5, x3, x4;
                                                                            QUERY PLAN                                                                             
-------------------------------------------------------------------------------------------------------------------------------------------------------------------
 Merge Append (actual rows=10 loops=1)
   Sort Key: _hyper_7_13_chunk.x1, _hyper_7_13_chunk.x2, _hyper_7_13_chunk.x5, _hyper_7_13_chunk.x3, _hyper_7_13_chunk.x4
   ->  Custom Scan (DecompressChunk) on _hyper_7_13_chunk (actual rows=3 loops=1)
         ->  Sort (actual rows=2 loops=1)
               Sort Key: compress_hyper_8_17_chunk.x1, compress_hyper_8_17_chunk.x2, compress_hyper_8_17_chunk.x5, compress_hyper_8_17_chunk._ts_meta_sequence_num
               Sort Method: quicksort 
               ->  Seq Scan on compress_hyper_8_17_chunk (actual rows=2 loops=1)
   ->  Sort (actual rows=1 loops=1)
         Sort Key: _hyper_7_13_chunk.x1, _hyper_7_13_chunk.x2, _hyper_7_13_chunk.x5, _hyper_7_13_chunk.x3, _hyper_7_13_chunk.x4
         Sort Method: quicksort 
         ->  Seq Scan on _hyper_7_13_chunk (actual rows=1 loops=1)
   ->  Custom Scan (DecompressChunk) on _hyper_7_14_chunk (actual rows=1 loops=1)
         ->  Sort (actual rows=1 loops=1)
               Sort Key: compress_hyper_8_18_chunk.x1, compress_hyper_8_18_chunk.x2, compress_hyper_8_18_chunk.x5, compress_hyper_8_18_chunk._ts_meta_sequence_num
               Sort Method: quicksort 
               ->  Seq Scan on compress_hyper_8_18_chunk (actual rows=1 loops=1)
   ->  Custom Scan (DecompressChunk) on _hyper_7_15_chunk (actual rows=3 loops=1)
         ->  Sort (actual rows=2 loops=1)
               Sort Key: compress_hyper_8_19_chunk.x1, compress_hyper_8_19_chunk.x2, compress_hyper_8_19_chunk.x5, compress_hyper_8_19_chunk._ts_meta_sequence_num
               Sort Method: quicksort 
               ->  Seq Scan on compress_hyper_8_19_chunk (actual rows=2 loops=1)
   ->  Sort (actual rows=1 loops=1)
         Sort Key: _hyper_7_15_chunk.x1, _hyper_7_15_chunk.x2, _hyper_7_15_chunk.x5, _hyper_7_15_chunk.x3, _hyper_7_15_chunk.x4
         Sort Method: quicksort 
         ->  Seq Scan on _hyper_7_15_chunk (actual rows=1 loops=1)
   ->  Custom Scan (DecompressChunk) on _hyper_7_16_chunk (actual rows=1 loops=1)
         ->  Sort (actual rows=1 loops=1)
               Sort Key: compress_hyper_8_20_chunk.x1, compress_hyper_8_20_chunk.x2, compress_hyper_8_20_chunk.x5, compress_hyper_8_20_chunk._ts_meta_sequence_num
               Sort Method: quicksort 
               ->  Seq Scan on compress_hyper_8_20_chunk (actual rows=1 loops=1)
(30 rows)

SELECT * FROM test3 ORDER BY x1, x2, x5, x3, x4;
             time             | x1 | x2 | x3 | x4 | x5 
------------------------------+----+----+----+----+----
 Fri Dec 31 16:00:00 1999 PST |  1 |  2 |  1 |  1 |  0
 Fri Dec 31 16:02:01 1999 PST |  1 |  2 |  1 |  1 |  0
 Sun Jan 09 16:00:00 2000 PST |  1 |  2 |  1 |  1 |  0
 Sun Jan 09 16:02:01 2000 PST |  1 |  2 |  1 |  1 |  0
 Sun Jan 09 19:00:00 2000 PST |  1 |  2 |  4 |  4 |  0
 Fri Dec 31 19:00:00 1999 PST |  1 |  2 |  4 |  4 |  0
 Fri Dec 31 17:00:00 1999 PST |  1 |  3 |  2 |  2 |  0
 Sun Jan 09 17:00:00 2000 PST |  1 |  3 |  2 |  2 |  0
 Fri Dec 31 18:00:00 1999 PST |  2 |  1 |  3 |  3 |  0
 Sun Jan 09 18:00:00 2000 PST |  2 |  1 |  3 |  3 |  0
(10 rows)

-- queries where sort is not pushed down
:PREFIX SELECT * FROM test3 ORDER BY x1, x2, x3;
                                       QUERY PLAN                                       
----------------------------------------------------------------------------------------
 Merge Append (actual rows=10 loops=1)
   Sort Key: _hyper_7_13_chunk.x1, _hyper_7_13_chunk.x2, _hyper_7_13_chunk.x3
   ->  Sort (actual rows=3 loops=1)
         Sort Key: _hyper_7_13_chunk.x1, _hyper_7_13_chunk.x2, _hyper_7_13_chunk.x3
         Sort Method: quicksort 
         ->  Custom Scan (DecompressChunk) on _hyper_7_13_chunk (actual rows=3 loops=1)
               ->  Seq Scan on compress_hyper_8_17_chunk (actual rows=2 loops=1)
   ->  Sort (actual rows=1 loops=1)
         Sort Key: _hyper_7_13_chunk.x1, _hyper_7_13_chunk.x2, _hyper_7_13_chunk.x3
         Sort Method: quicksort 
         ->  Seq Scan on _hyper_7_13_chunk (actual rows=1 loops=1)
   ->  Sort (actual rows=1 loops=1)
         Sort Key: _hyper_7_14_chunk.x1, _hyper_7_14_chunk.x2, _hyper_7_14_chunk.x3
         Sort Method: quicksort 
         ->  Custom Scan (DecompressChunk) on _hyper_7_14_chunk (actual rows=1 loops=1)
               ->  Seq Scan on compress_hyper_8_18_chunk (actual rows=1 loops=1)
   ->  Sort (actual rows=3 loops=1)
         Sort Key: _hyper_7_15_chunk.x1, _hyper_7_15_chunk.x2, _hyper_7_15_chunk.x3
         Sort Method: quicksort 
         ->  Custom Scan (DecompressChunk) on _hyper_7_15_chunk (actual rows=3 loops=1)
               ->  Seq Scan on compress_hyper_8_19_chunk (actual rows=2 loops=1)
   ->  Sort (actual rows=1 loops=1)
         Sort Key: _hyper_7_15_chunk.x1, _hyper_7_15_chunk.x2, _hyper_7_15_chunk.x3
         Sort Method: quicksort 
         ->  Seq Scan on _hyper_7_15_chunk (actual rows=1 loops=1)
   ->  Sort (actual rows=1 loops=1)
         Sort Key: _hyper_7_16_chunk.x1, _hyper_7_16_chunk.x2, _hyper_7_16_chunk.x3
         Sort Method: quicksort 
         ->  Custom Scan (DecompressChunk) on _hyper_7_16_chunk (actual rows=1 loops=1)
               ->  Seq Scan on compress_hyper_8_20_chunk (actual rows=1 loops=1)
(30 rows)

SELECT * FROM test3 ORDER BY x1, x2, x3;
             time             | x1 | x2 | x3 | x4 | x5 
------------------------------+----+----+----+----+----
 Fri Dec 31 16:00:00 1999 PST |  1 |  2 |  1 |  1 |  0
 Fri Dec 31 16:02:01 1999 PST |  1 |  2 |  1 |  1 |  0
 Sun Jan 09 16:00:00 2000 PST |  1 |  2 |  1 |  1 |  0
 Sun Jan 09 16:02:01 2000 PST |  1 |  2 |  1 |  1 |  0
 Sun Jan 09 19:00:00 2000 PST |  1 |  2 |  4 |  4 |  0
 Fri Dec 31 19:00:00 1999 PST |  1 |  2 |  4 |  4 |  0
 Fri Dec 31 17:00:00 1999 PST |  1 |  3 |  2 |  2 |  0
 Sun Jan 09 17:00:00 2000 PST |  1 |  3 |  2 |  2 |  0
 Fri Dec 31 18:00:00 1999 PST |  2 |  1 |  3 |  3 |  0
 Sun Jan 09 18:00:00 2000 PST |  2 |  1 |  3 |  3 |  0
(10 rows)

:PREFIX SELECT * FROM test3 ORDER BY x1, x2, x5, x4;
                                                QUERY PLAN                                                
----------------------------------------------------------------------------------------------------------
 Merge Append (actual rows=10 loops=1)
   Sort Key: _hyper_7_13_chunk.x1, _hyper_7_13_chunk.x2, _hyper_7_13_chunk.x5, _hyper_7_13_chunk.x4
   ->  Sort (actual rows=3 loops=1)
         Sort Key: _hyper_7_13_chunk.x1, _hyper_7_13_chunk.x2, _hyper_7_13_chunk.x5, _hyper_7_13_chunk.x4
         Sort Method: quicksort 
         ->  Custom Scan (DecompressChunk) on _hyper_7_13_chunk (actual rows=3 loops=1)
               ->  Seq Scan on compress_hyper_8_17_chunk (actual rows=2 loops=1)
   ->  Sort (actual rows=1 loops=1)
         Sort Key: _hyper_7_13_chunk.x1, _hyper_7_13_chunk.x2, _hyper_7_13_chunk.x5, _hyper_7_13_chunk.x4
         Sort Method: quicksort 
         ->  Seq Scan on _hyper_7_13_chunk (actual rows=1 loops=1)
   ->  Sort (actual rows=1 loops=1)
         Sort Key: _hyper_7_14_chunk.x1, _hyper_7_14_chunk.x2, _hyper_7_14_chunk.x5, _hyper_7_14_chunk.x4
         Sort Method: quicksort 
         ->  Custom Scan (DecompressChunk) on _hyper_7_14_chunk (actual rows=1 loops=1)
               ->  Seq Scan on compress_hyper_8_18_chunk (actual rows=1 loops=1)
   ->  Sort (actual rows=3 loops=1)
         Sort Key: _hyper_7_15_chunk.x1, _hyper_7_15_chunk.x2, _hyper_7_15_chunk.x5, _hyper_7_15_chunk.x4
         Sort Method: quicksort 
         ->  Custom Scan (DecompressChunk) on _hyper_7_15_chunk (actual rows=3 loops=1)
               ->  Seq Scan on compress_hyper_8_19_chunk (actual rows=2 loops=1)
   ->  Sort (actual rows=1 loops=1)
         Sort Key: _hyper_7_15_chunk.x1, _hyper_7_15_chunk.x2, _hyper_7_15_chunk.x5, _hyper_7_15_chunk.x4
         Sort Method: quicksort 
         ->  Seq Scan on _hyper_7_15_chunk (actual rows=1 loops=1)
   ->  Sort (actual rows=1 loops=1)
         Sort Key: _hyper_7_16_chunk.x1, _hyper_7_16_chunk.x2, _hyper_7_16_chunk.x5, _hyper_7_16_chunk.x4
         Sort Method: quicksort 
         ->  Custom Scan (DecompressChunk) on _hyper_7_16_chunk (actual rows=1 loops=1)
               ->  Seq Scan on compress_hyper_8_20_chunk (actual rows=1 loops=1)
(30 rows)

SELECT * FROM test3 ORDER BY x1, x2, x5, x4;
             time             | x1 | x2 | x3 | x4 | x5 
------------------------------+----+----+----+----+----
 Fri Dec 31 16:00:00 1999 PST |  1 |  2 |  1 |  1 |  0
 Fri Dec 31 16:02:01 1999 PST |  1 |  2 |  1 |  1 |  0
 Sun Jan 09 16:00:00 2000 PST |  1 |  2 |  1 |  1 |  0
 Sun Jan 09 16:02:01 2000 PST |  1 |  2 |  1 |  1 |  0
 Sun Jan 09 19:00:00 2000 PST |  1 |  2 |  4 |  4 |  0
 Fri Dec 31 19:00:00 1999 PST |  1 |  2 |  4 |  4 |  0
 Fri Dec 31 17:00:00 1999 PST |  1 |  3 |  2 |  2 |  0
 Sun Jan 09 17:00:00 2000 PST |  1 |  3 |  2 |  2 |  0
 Fri Dec 31 18:00:00 1999 PST |  2 |  1 |  3 |  3 |  0
 Sun Jan 09 18:00:00 2000 PST |  2 |  1 |  3 |  3 |  0
(10 rows)

:PREFIX SELECT * FROM test3 ORDER BY x1, x2, x5, time;
                                                  QUERY PLAN                                                  
--------------------------------------------------------------------------------------------------------------
 Merge Append (actual rows=10 loops=1)
   Sort Key: _hyper_7_13_chunk.x1, _hyper_7_13_chunk.x2, _hyper_7_13_chunk.x5, _hyper_7_13_chunk."time"
   ->  Sort (actual rows=3 loops=1)
         Sort Key: _hyper_7_13_chunk.x1, _hyper_7_13_chunk.x2, _hyper_7_13_chunk.x5, _hyper_7_13_chunk."time"
         Sort Method: quicksort 
         ->  Custom Scan (DecompressChunk) on _hyper_7_13_chunk (actual rows=3 loops=1)
               ->  Seq Scan on compress_hyper_8_17_chunk (actual rows=2 loops=1)
   ->  Sort (actual rows=1 loops=1)
         Sort Key: _hyper_7_13_chunk.x1, _hyper_7_13_chunk.x2, _hyper_7_13_chunk.x5, _hyper_7_13_chunk."time"
         Sort Method: quicksort 
         ->  Seq Scan on _hyper_7_13_chunk (actual rows=1 loops=1)
   ->  Sort (actual rows=1 loops=1)
         Sort Key: _hyper_7_14_chunk.x1, _hyper_7_14_chunk.x2, _hyper_7_14_chunk.x5, _hyper_7_14_chunk."time"
         Sort Method: quicksort 
         ->  Custom Scan (DecompressChunk) on _hyper_7_14_chunk (actual rows=1 loops=1)
               ->  Seq Scan on compress_hyper_8_18_chunk (actual rows=1 loops=1)
   ->  Sort (actual rows=3 loops=1)
         Sort Key: _hyper_7_15_chunk.x1, _hyper_7_15_chunk.x2, _hyper_7_15_chunk.x5, _hyper_7_15_chunk."time"
         Sort Method: quicksort 
         ->  Custom Scan (DecompressChunk) on _hyper_7_15_chunk (actual rows=3 loops=1)
               ->  Seq Scan on compress_hyper_8_19_chunk (actual rows=2 loops=1)
   ->  Sort (actual rows=1 loops=1)
         Sort Key: _hyper_7_15_chunk.x1, _hyper_7_15_chunk.x2, _hyper_7_15_chunk.x5, _hyper_7_15_chunk."time"
         Sort Method: quicksort 
         ->  Seq Scan on _hyper_7_15_chunk (actual rows=1 loops=1)
   ->  Sort (actual rows=1 loops=1)
         Sort Key: _hyper_7_16_chunk.x1, _hyper_7_16_chunk.x2, _hyper_7_16_chunk.x5, _hyper_7_16_chunk."time"
         Sort Method: quicksort 
         ->  Custom Scan (DecompressChunk) on _hyper_7_16_chunk (actual rows=1 loops=1)
               ->  Seq Scan on compress_hyper_8_20_chunk (actual rows=1 loops=1)
(30 rows)

SELECT * FROM test3 ORDER BY x1, x2, x5, time;
             time             | x1 | x2 | x3 | x4 | x5 
------------------------------+----+----+----+----+----
 Fri Dec 31 16:00:00 1999 PST |  1 |  2 |  1 |  1 |  0
 Fri Dec 31 16:02:01 1999 PST |  1 |  2 |  1 |  1 |  0
 Fri Dec 31 19:00:00 1999 PST |  1 |  2 |  4 |  4 |  0
 Sun Jan 09 16:00:00 2000 PST |  1 |  2 |  1 |  1 |  0
 Sun Jan 09 16:02:01 2000 PST |  1 |  2 |  1 |  1 |  0
 Sun Jan 09 19:00:00 2000 PST |  1 |  2 |  4 |  4 |  0
 Fri Dec 31 17:00:00 1999 PST |  1 |  3 |  2 |  2 |  0
 Sun Jan 09 17:00:00 2000 PST |  1 |  3 |  2 |  2 |  0
 Fri Dec 31 18:00:00 1999 PST |  2 |  1 |  3 |  3 |  0
 Sun Jan 09 18:00:00 2000 PST |  2 |  1 |  3 |  3 |  0
(10 rows)
<|MERGE_RESOLUTION|>--- conflicted
+++ resolved
@@ -701,31 +701,6 @@
 set enable_hashagg to off; -- different on PG13
 :PREFIX
 SELECT x1, x2, max(time) FROM test1 GROUP BY x1, x2, time ORDER BY time limit 10;
-<<<<<<< HEAD
-                                                   QUERY PLAN                                                    
------------------------------------------------------------------------------------------------------------------
- Limit (actual rows=5 loops=1)
-   ->  Sort (actual rows=5 loops=1)
-         Sort Key: _hyper_3_7_chunk."time"
-         Sort Method: quicksort 
-         ->  Finalize HashAggregate (actual rows=5 loops=1)
-               Group Key: _hyper_3_7_chunk."time", _hyper_3_7_chunk.x1, _hyper_3_7_chunk.x2
-               Batches: 1 
-               ->  Gather (actual rows=5 loops=1)
-                     Workers Planned: 1
-                     Workers Launched: 1
-                     ->  Parallel Append (actual rows=2 loops=2)
-                           ->  Partial HashAggregate (actual rows=4 loops=1)
-                                 Group Key: _hyper_3_7_chunk."time", _hyper_3_7_chunk.x1, _hyper_3_7_chunk.x2
-                                 Batches: 1 
-                                 ->  Custom Scan (DecompressChunk) on _hyper_3_7_chunk (actual rows=4 loops=1)
-                                       ->  Parallel Seq Scan on compress_hyper_4_8_chunk (actual rows=3 loops=1)
-                           ->  Partial HashAggregate (actual rows=1 loops=1)
-                                 Group Key: _hyper_3_7_chunk."time", _hyper_3_7_chunk.x1, _hyper_3_7_chunk.x2
-                                 Batches: 1 
-                                 ->  Parallel Seq Scan on _hyper_3_7_chunk (actual rows=1 loops=1)
-(20 rows)
-=======
                                                QUERY PLAN                                                
 ---------------------------------------------------------------------------------------------------------
  Limit (actual rows=5 loops=1)
@@ -745,7 +720,6 @@
                            Sort Method: quicksort 
                            ->  Seq Scan on _hyper_3_7_chunk (actual rows=1 loops=1)
 (16 rows)
->>>>>>> 9a4eb12e
 
 reset max_parallel_workers_per_gather;
 reset enable_hashagg;
