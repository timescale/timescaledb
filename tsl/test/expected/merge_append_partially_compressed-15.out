--- conflicted
+++ resolved
@@ -78,25 +78,39 @@
                                                     QUERY PLAN                                                     
 -------------------------------------------------------------------------------------------------------------------
  Limit (actual rows=1 loops=1)
-   ->  Gather Merge (actual rows=1 loops=1)
-         Workers Planned: 1
-         Workers Launched: 1
-         ->  Sort (actual rows=0 loops=2)
+   ->  Merge Append (actual rows=1 loops=1)
+         Sort Key: (time_bucket('@ 1 day'::interval, _hyper_1_1_chunk."time")) DESC, _hyper_1_1_chunk.device
+         ->  Sort (actual rows=1 loops=1)
                Sort Key: (time_bucket('@ 1 day'::interval, _hyper_1_1_chunk."time")) DESC, _hyper_1_1_chunk.device
                Sort Method: top-N heapsort 
-               Worker 0:  Sort Method: quicksort 
-               ->  Result (actual rows=162 loops=2)
-                     ->  Append (actual rows=162 loops=2)
-                           ->  Custom Scan (DecompressChunk) on _hyper_1_1_chunk (actual rows=40 loops=2)
-                                 ->  Parallel Seq Scan on compress_hyper_2_4_chunk (actual rows=2 loops=2)
-                           ->  Parallel Seq Scan on _hyper_1_1_chunk (actual rows=27 loops=2)
-                           ->  Custom Scan (DecompressChunk) on _hyper_1_2_chunk (actual rows=42 loops=2)
-                                 ->  Parallel Seq Scan on compress_hyper_2_5_chunk (actual rows=2 loops=2)
-                           ->  Parallel Seq Scan on _hyper_1_2_chunk (actual rows=28 loops=2)
-                           ->  Custom Scan (DecompressChunk) on _hyper_1_3_chunk (actual rows=15 loops=2)
-                                 ->  Parallel Seq Scan on compress_hyper_2_6_chunk (actual rows=2 loops=2)
-                           ->  Parallel Seq Scan on _hyper_1_3_chunk (actual rows=9 loops=2)
-(19 rows)
+               ->  Result (actual rows=81 loops=1)
+                     ->  Custom Scan (DecompressChunk) on _hyper_1_1_chunk (actual rows=81 loops=1)
+                           ->  Seq Scan on compress_hyper_2_4_chunk (actual rows=3 loops=1)
+         ->  Sort (actual rows=1 loops=1)
+               Sort Key: (time_bucket('@ 1 day'::interval, _hyper_1_1_chunk."time")) DESC, _hyper_1_1_chunk.device
+               Sort Method: top-N heapsort 
+               ->  Seq Scan on _hyper_1_1_chunk (actual rows=54 loops=1)
+         ->  Sort (actual rows=1 loops=1)
+               Sort Key: (time_bucket('@ 1 day'::interval, _hyper_1_2_chunk."time")) DESC, _hyper_1_2_chunk.device
+               Sort Method: top-N heapsort 
+               ->  Result (actual rows=84 loops=1)
+                     ->  Custom Scan (DecompressChunk) on _hyper_1_2_chunk (actual rows=84 loops=1)
+                           ->  Seq Scan on compress_hyper_2_5_chunk (actual rows=3 loops=1)
+         ->  Sort (actual rows=1 loops=1)
+               Sort Key: (time_bucket('@ 1 day'::interval, _hyper_1_2_chunk."time")) DESC, _hyper_1_2_chunk.device
+               Sort Method: top-N heapsort 
+               ->  Seq Scan on _hyper_1_2_chunk (actual rows=57 loops=1)
+         ->  Sort (actual rows=1 loops=1)
+               Sort Key: (time_bucket('@ 1 day'::interval, _hyper_1_3_chunk."time")) DESC, _hyper_1_3_chunk.device
+               Sort Method: top-N heapsort 
+               ->  Result (actual rows=30 loops=1)
+                     ->  Custom Scan (DecompressChunk) on _hyper_1_3_chunk (actual rows=30 loops=1)
+                           ->  Seq Scan on compress_hyper_2_6_chunk (actual rows=3 loops=1)
+         ->  Sort (actual rows=1 loops=1)
+               Sort Key: (time_bucket('@ 1 day'::interval, _hyper_1_3_chunk."time")) DESC, _hyper_1_3_chunk.device
+               Sort Method: top-N heapsort 
+               ->  Seq Scan on _hyper_1_3_chunk (actual rows=18 loops=1)
+(33 rows)
 
 :PREFIX SELECT * FROM ht_metrics_compressed ORDER BY time desc limit 10;
                                              QUERY PLAN                                             
@@ -512,23 +526,25 @@
                      Filter: (device = ANY ('{1,2,3}'::integer[]))
 (39 rows)
 
-<<<<<<< HEAD
 -- Test direct ordered select from a single partially compressed chunk
 select * from show_chunks('ht_metrics_compressed') chunk order by chunk limit 1 \gset
 :PREFIX
 SELECT * FROM :chunk ORDER BY device, time LIMIT 5;
-                                                                       QUERY PLAN                                                                       
---------------------------------------------------------------------------------------------------------------------------------------------------------
+                                                                   QUERY PLAN                                                                    
+-------------------------------------------------------------------------------------------------------------------------------------------------
  Limit (actual rows=5 loops=1)
    ->  Merge Append (actual rows=5 loops=1)
          Sort Key: _hyper_1_1_chunk.device, _hyper_1_1_chunk."time"
          ->  Custom Scan (DecompressChunk) on _hyper_1_1_chunk (actual rows=3 loops=1)
-               ->  Index Scan using compress_hyper_2_4_chunk_device__ts_meta_min_1__ts_meta_max_idx on compress_hyper_2_4_chunk (actual rows=1 loops=1)
+               ->  Sort (actual rows=1 loops=1)
+                     Sort Key: compress_hyper_2_4_chunk.device, compress_hyper_2_4_chunk._ts_meta_min_1, compress_hyper_2_4_chunk._ts_meta_max_1
+                     Sort Method: quicksort 
+                     ->  Seq Scan on compress_hyper_2_4_chunk (actual rows=3 loops=1)
          ->  Sort (actual rows=3 loops=1)
                Sort Key: _hyper_1_1_chunk.device, _hyper_1_1_chunk."time"
                Sort Method: top-N heapsort 
                ->  Seq Scan on _hyper_1_1_chunk (actual rows=54 loops=1)
-(9 rows)
+(12 rows)
 
 SELECT * FROM :chunk ORDER BY device, time LIMIT 5;
              time             | device | value 
@@ -542,18 +558,21 @@
 
 :PREFIX
 SELECT * FROM :chunk ORDER BY device DESC, time DESC LIMIT 5;
-                                                                           QUERY PLAN                                                                            
------------------------------------------------------------------------------------------------------------------------------------------------------------------
+                                                                           QUERY PLAN                                                                           
+----------------------------------------------------------------------------------------------------------------------------------------------------------------
  Limit (actual rows=5 loops=1)
    ->  Merge Append (actual rows=5 loops=1)
          Sort Key: _hyper_1_1_chunk.device DESC, _hyper_1_1_chunk."time" DESC
          ->  Custom Scan (DecompressChunk) on _hyper_1_1_chunk (actual rows=4 loops=1)
-               ->  Index Scan Backward using compress_hyper_2_4_chunk_device__ts_meta_min_1__ts_meta_max_idx on compress_hyper_2_4_chunk (actual rows=1 loops=1)
+               ->  Sort (actual rows=1 loops=1)
+                     Sort Key: compress_hyper_2_4_chunk.device DESC, compress_hyper_2_4_chunk._ts_meta_min_1 DESC, compress_hyper_2_4_chunk._ts_meta_max_1 DESC
+                     Sort Method: quicksort 
+                     ->  Seq Scan on compress_hyper_2_4_chunk (actual rows=3 loops=1)
          ->  Sort (actual rows=2 loops=1)
                Sort Key: _hyper_1_1_chunk.device DESC, _hyper_1_1_chunk."time" DESC
                Sort Method: top-N heapsort 
                ->  Seq Scan on _hyper_1_1_chunk (actual rows=54 loops=1)
-(9 rows)
+(12 rows)
 
 SELECT * FROM :chunk ORDER BY device DESC, time DESC LIMIT 5;
              time             | device | value 
@@ -565,21 +584,6 @@
  Wed Jan 08 00:00:00 2020 PST |      3 |   0.3
 (5 rows)
 
-=======
--- -- Test direct ordered select from a single partially compressed chunk
--- -- Note that this currently doesn't work: https://github.com/timescale/timescaledb/issues/7084
--- select * from show_chunks('ht_metrics_compressed') chunk order by chunk limit 1 \gset
---
--- :PREFIX
--- SELECT * FROM :chunk ORDER BY device, time LIMIT 5;
---
--- SELECT * FROM :chunk ORDER BY device, time LIMIT 5;
---
--- :PREFIX
--- SELECT * FROM :chunk ORDER BY device DESC, time DESC LIMIT 5;
---
--- SELECT * FROM :chunk ORDER BY device DESC, time DESC LIMIT 5;
->>>>>>> 773ae4a8
 CREATE TABLE test1 (
 time timestamptz NOT NULL,
     x1 integer,
