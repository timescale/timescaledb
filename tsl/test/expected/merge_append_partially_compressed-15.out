-- This file and its contents are licensed under the Timescale License.
-- Please see the included NOTICE for copyright information and
-- LICENSE-TIMESCALE for a copy of the license.
-- this test checks the validity of the produced plans for partially compressed chunks
-- when injecting query_pathkeys on top of the append
-- path that combines the uncompressed and compressed parts of a chunk.
set enable_parallel_append to off; -- for less flaky plans
set timescaledb.enable_decompression_sorted_merge = off;
\set PREFIX 'EXPLAIN (analyze, costs off, timing off, summary off)'
CREATE TABLE mapc_test(time timestamptz, device int, value float);
SELECT create_hypertable('mapc_test','time', create_default_indexes => false);
NOTICE:  adding not-null constraint to column "time"
   create_hypertable    
------------------------
 (1,public,mapc_test,t)
(1 row)

ALTER TABLE mapc_test SET (timescaledb.compress, timescaledb.compress_segmentby='device', timescaledb.compress_orderby='time');
INSERT INTO mapc_test
SELECT time, device, device * 0.1
FROM generate_series('2020-01-02'::timestamptz,'2020-01-15'::timestamptz,'4 second') time,
generate_series(1,10) device;
select format('select count(*), min(time) from %s', x) from show_chunks('mapc_test') x \gexec
select count(*), min(time) from _timescaledb_internal._hyper_1_1_chunk
  count  |             min              
---------+------------------------------
 1440000 | Thu Jan 02 00:00:00 2020 PST
(1 row)

select count(*), min(time) from _timescaledb_internal._hyper_1_2_chunk
  count  |             min              
---------+------------------------------
 1368010 | Wed Jan 08 16:00:00 2020 PST
(1 row)

SELECT compress_chunk(c) FROM show_chunks('mapc_test') c;
             compress_chunk             
----------------------------------------
 _timescaledb_internal._hyper_1_1_chunk
 _timescaledb_internal._hyper_1_2_chunk
(2 rows)

-- make them partially compressed
INSERT INTO mapc_test
SELECT time, device, device * 0.1
FROM generate_series('2020-01-02'::timestamptz,'2020-01-15'::timestamptz,'4 minute') time,
generate_series(1,10) device;
create index on mapc_test(time);
analyze mapc_test;
-- chunkAppend eligible queries (from tsbench)
-- sort is not pushed down
:PREFIX SELECT * FROM mapc_test ORDER BY time DESC, device LIMIT 1;
                                               QUERY PLAN                                                
---------------------------------------------------------------------------------------------------------
 Limit (actual rows=1 loops=1)
   ->  Custom Scan (ChunkAppend) on mapc_test (actual rows=1 loops=1)
         Order: mapc_test."time" DESC, mapc_test.device
         ->  Merge Append (actual rows=1 loops=1)
               Sort Key: _hyper_1_2_chunk."time" DESC, _hyper_1_2_chunk.device
               ->  Sort (actual rows=1 loops=1)
                     Sort Key: _hyper_1_2_chunk."time" DESC, _hyper_1_2_chunk.device
                     Sort Method: top-N heapsort 
                     ->  Custom Scan (DecompressChunk) on _hyper_1_2_chunk (actual rows=1368010 loops=1)
                           ->  Seq Scan on compress_hyper_2_4_chunk (actual rows=1370 loops=1)
               ->  Sort (actual rows=1 loops=1)
                     Sort Key: _hyper_1_2_chunk."time" DESC, _hyper_1_2_chunk.device
                     Sort Method: top-N heapsort 
                     ->  Seq Scan on _hyper_1_2_chunk (actual rows=22810 loops=1)
         ->  Merge Append (never executed)
               Sort Key: _hyper_1_1_chunk."time" DESC, _hyper_1_1_chunk.device
               ->  Sort (never executed)
                     Sort Key: _hyper_1_1_chunk."time" DESC, _hyper_1_1_chunk.device
                     ->  Custom Scan (DecompressChunk) on _hyper_1_1_chunk (never executed)
                           ->  Seq Scan on compress_hyper_2_3_chunk (never executed)
               ->  Sort (never executed)
                     Sort Key: _hyper_1_1_chunk."time" DESC, _hyper_1_1_chunk.device
                     ->  Seq Scan on _hyper_1_1_chunk (never executed)
(23 rows)

:PREFIX SELECT * FROM mapc_test ORDER BY time_bucket('1d', time) DESC, device LIMIT 1;
                                                    QUERY PLAN                                                     
-------------------------------------------------------------------------------------------------------------------
 Limit (actual rows=1 loops=1)
   ->  Merge Append (actual rows=1 loops=1)
         Sort Key: (time_bucket('@ 1 day'::interval, _hyper_1_1_chunk."time")) DESC, _hyper_1_1_chunk.device
         ->  Sort (actual rows=1 loops=1)
               Sort Key: (time_bucket('@ 1 day'::interval, _hyper_1_1_chunk."time")) DESC, _hyper_1_1_chunk.device
               Sort Method: top-N heapsort 
               ->  Result (actual rows=1440000 loops=1)
                     ->  Custom Scan (DecompressChunk) on _hyper_1_1_chunk (actual rows=1440000 loops=1)
                           ->  Seq Scan on compress_hyper_2_3_chunk (actual rows=1440 loops=1)
         ->  Sort (actual rows=1 loops=1)
               Sort Key: (time_bucket('@ 1 day'::interval, _hyper_1_1_chunk."time")) DESC, _hyper_1_1_chunk.device
               Sort Method: top-N heapsort 
               ->  Seq Scan on _hyper_1_1_chunk (actual rows=24000 loops=1)
         ->  Sort (actual rows=1 loops=1)
               Sort Key: (time_bucket('@ 1 day'::interval, _hyper_1_2_chunk."time")) DESC, _hyper_1_2_chunk.device
               Sort Method: top-N heapsort 
               ->  Result (actual rows=1368010 loops=1)
                     ->  Custom Scan (DecompressChunk) on _hyper_1_2_chunk (actual rows=1368010 loops=1)
                           ->  Seq Scan on compress_hyper_2_4_chunk (actual rows=1370 loops=1)
         ->  Sort (actual rows=1 loops=1)
               Sort Key: (time_bucket('@ 1 day'::interval, _hyper_1_2_chunk."time")) DESC, _hyper_1_2_chunk.device
               Sort Method: top-N heapsort 
               ->  Seq Scan on _hyper_1_2_chunk (actual rows=22810 loops=1)
(23 rows)

:PREFIX SELECT * FROM mapc_test ORDER BY time desc limit 10;
                                               QUERY PLAN                                                
---------------------------------------------------------------------------------------------------------
 Limit (actual rows=10 loops=1)
   ->  Custom Scan (ChunkAppend) on mapc_test (actual rows=10 loops=1)
         Order: mapc_test."time" DESC
         ->  Merge Append (actual rows=10 loops=1)
               Sort Key: _hyper_1_2_chunk."time" DESC
               ->  Sort (actual rows=10 loops=1)
                     Sort Key: _hyper_1_2_chunk."time" DESC
                     Sort Method: top-N heapsort 
                     ->  Custom Scan (DecompressChunk) on _hyper_1_2_chunk (actual rows=1368010 loops=1)
                           ->  Seq Scan on compress_hyper_2_4_chunk (actual rows=1370 loops=1)
               ->  Sort (actual rows=1 loops=1)
                     Sort Key: _hyper_1_2_chunk."time" DESC
                     Sort Method: top-N heapsort 
                     ->  Seq Scan on _hyper_1_2_chunk (actual rows=22810 loops=1)
         ->  Merge Append (never executed)
               Sort Key: _hyper_1_1_chunk."time" DESC
               ->  Sort (never executed)
                     Sort Key: _hyper_1_1_chunk."time" DESC
                     ->  Custom Scan (DecompressChunk) on _hyper_1_1_chunk (never executed)
                           ->  Seq Scan on compress_hyper_2_3_chunk (never executed)
               ->  Sort (never executed)
                     Sort Key: _hyper_1_1_chunk."time" DESC
                     ->  Seq Scan on _hyper_1_1_chunk (never executed)
(23 rows)

:PREFIX SELECT * FROM mapc_test ORDER BY time_bucket('2d',time) DESC LIMIT 1;
                                                  QUERY PLAN                                                   
---------------------------------------------------------------------------------------------------------------
 Limit (actual rows=1 loops=1)
   ->  Custom Scan (ChunkAppend) on mapc_test (actual rows=1 loops=1)
         Order: time_bucket('@ 2 days'::interval, mapc_test."time") DESC
         ->  Merge Append (actual rows=1 loops=1)
               Sort Key: (time_bucket('@ 2 days'::interval, _hyper_1_2_chunk."time")) DESC
               ->  Sort (actual rows=1 loops=1)
                     Sort Key: (time_bucket('@ 2 days'::interval, _hyper_1_2_chunk."time")) DESC
                     Sort Method: top-N heapsort 
                     ->  Result (actual rows=1368010 loops=1)
                           ->  Custom Scan (DecompressChunk) on _hyper_1_2_chunk (actual rows=1368010 loops=1)
                                 ->  Seq Scan on compress_hyper_2_4_chunk (actual rows=1370 loops=1)
               ->  Sort (actual rows=1 loops=1)
                     Sort Key: (time_bucket('@ 2 days'::interval, _hyper_1_2_chunk."time")) DESC
                     Sort Method: top-N heapsort 
                     ->  Seq Scan on _hyper_1_2_chunk (actual rows=22810 loops=1)
         ->  Merge Append (never executed)
               Sort Key: (time_bucket('@ 2 days'::interval, _hyper_1_1_chunk."time")) DESC
               ->  Sort (never executed)
                     Sort Key: (time_bucket('@ 2 days'::interval, _hyper_1_1_chunk."time")) DESC
                     ->  Result (never executed)
                           ->  Custom Scan (DecompressChunk) on _hyper_1_1_chunk (never executed)
                                 ->  Seq Scan on compress_hyper_2_3_chunk (never executed)
               ->  Sort (never executed)
                     Sort Key: (time_bucket('@ 2 days'::interval, _hyper_1_1_chunk."time")) DESC
                     ->  Seq Scan on _hyper_1_1_chunk (never executed)
(25 rows)

<<<<<<< HEAD
:PREFIX SELECT * FROM mapc_test WHERE device IN (1,2,3) ORDER BY time DESC LIMIT 1;
                                                                           QUERY PLAN                                                                           
----------------------------------------------------------------------------------------------------------------------------------------------------------------
=======
:PREFIX SELECT * FROM ht_metrics_compressed WHERE device IN (1,2,3) ORDER BY time DESC LIMIT 1;
                                                                             QUERY PLAN                                                                             
--------------------------------------------------------------------------------------------------------------------------------------------------------------------
>>>>>>> 7b32f8d5
 Limit (actual rows=1 loops=1)
   ->  Custom Scan (ChunkAppend) on mapc_test (actual rows=1 loops=1)
         Order: mapc_test."time" DESC
         ->  Merge Append (actual rows=1 loops=1)
               Sort Key: _hyper_1_2_chunk."time" DESC
               ->  Sort (actual rows=1 loops=1)
                     Sort Key: _hyper_1_2_chunk."time" DESC
                     Sort Method: top-N heapsort 
                     ->  Custom Scan (DecompressChunk) on _hyper_1_2_chunk (actual rows=410403 loops=1)
                           Filter: (device = ANY ('{1,2,3}'::integer[]))
<<<<<<< HEAD
                           ->  Index Scan using compress_hyper_2_4_chunk_device__ts_meta_sequence_num_idx on compress_hyper_2_4_chunk (actual rows=411 loops=1)
                                 Index Cond: (device = ANY ('{1,2,3}'::integer[]))
               ->  Sort (actual rows=1 loops=1)
=======
                           ->  Index Scan using compress_hyper_2_6_chunk_device__ts_meta_min_1__ts_meta_max_idx on compress_hyper_2_6_chunk (actual rows=3 loops=1)
                                 Index Cond: (device = ANY ('{1,2,3}'::integer[]))
               ->  Sort (actual rows=1 loops=1)
                     Sort Key: _hyper_1_3_chunk."time" DESC
                     Sort Method: top-N heapsort 
                     ->  Seq Scan on _hyper_1_3_chunk (actual rows=18 loops=1)
                           Filter: (device = ANY ('{1,2,3}'::integer[]))
         ->  Merge Append (never executed)
               Sort Key: _hyper_1_2_chunk."time" DESC
               ->  Sort (never executed)
                     Sort Key: _hyper_1_2_chunk."time" DESC
                     ->  Custom Scan (DecompressChunk) on _hyper_1_2_chunk (never executed)
                           Filter: (device = ANY ('{1,2,3}'::integer[]))
                           ->  Index Scan using compress_hyper_2_5_chunk_device__ts_meta_min_1__ts_meta_max_idx on compress_hyper_2_5_chunk (never executed)
                                 Index Cond: (device = ANY ('{1,2,3}'::integer[]))
               ->  Sort (never executed)
>>>>>>> 7b32f8d5
                     Sort Key: _hyper_1_2_chunk."time" DESC
                     Sort Method: top-N heapsort 
                     ->  Seq Scan on _hyper_1_2_chunk (actual rows=6843 loops=1)
                           Filter: (device = ANY ('{1,2,3}'::integer[]))
                           Rows Removed by Filter: 15967
         ->  Merge Append (never executed)
               Sort Key: _hyper_1_1_chunk."time" DESC
               ->  Sort (never executed)
                     Sort Key: _hyper_1_1_chunk."time" DESC
                     ->  Custom Scan (DecompressChunk) on _hyper_1_1_chunk (never executed)
                           Filter: (device = ANY ('{1,2,3}'::integer[]))
<<<<<<< HEAD
                           ->  Index Scan using compress_hyper_2_3_chunk_device__ts_meta_sequence_num_idx on compress_hyper_2_3_chunk (never executed)
=======
                           ->  Index Scan using compress_hyper_2_4_chunk_device__ts_meta_min_1__ts_meta_max_idx on compress_hyper_2_4_chunk (never executed)
>>>>>>> 7b32f8d5
                                 Index Cond: (device = ANY ('{1,2,3}'::integer[]))
               ->  Sort (never executed)
                     Sort Key: _hyper_1_1_chunk."time" DESC
                     ->  Seq Scan on _hyper_1_1_chunk (never executed)
                           Filter: (device = ANY ('{1,2,3}'::integer[]))
(30 rows)

<<<<<<< HEAD
:PREFIX SELECT * FROM mapc_test WHERE device IN (1,2,3) ORDER BY time, device DESC LIMIT 1;
                                                                           QUERY PLAN                                                                           
----------------------------------------------------------------------------------------------------------------------------------------------------------------
=======
:PREFIX SELECT * FROM ht_metrics_compressed WHERE device IN (1,2,3) ORDER BY time, device DESC LIMIT 1;
                                                                             QUERY PLAN                                                                             
--------------------------------------------------------------------------------------------------------------------------------------------------------------------
>>>>>>> 7b32f8d5
 Limit (actual rows=1 loops=1)
   ->  Custom Scan (ChunkAppend) on mapc_test (actual rows=1 loops=1)
         Order: mapc_test."time", mapc_test.device DESC
         ->  Merge Append (actual rows=1 loops=1)
               Sort Key: _hyper_1_1_chunk."time", _hyper_1_1_chunk.device DESC
               ->  Sort (actual rows=1 loops=1)
                     Sort Key: _hyper_1_1_chunk."time", _hyper_1_1_chunk.device DESC
                     Sort Method: top-N heapsort 
                     ->  Custom Scan (DecompressChunk) on _hyper_1_1_chunk (actual rows=432000 loops=1)
                           Filter: (device = ANY ('{1,2,3}'::integer[]))
<<<<<<< HEAD
                           ->  Index Scan using compress_hyper_2_3_chunk_device__ts_meta_sequence_num_idx on compress_hyper_2_3_chunk (actual rows=432 loops=1)
=======
                           ->  Index Scan using compress_hyper_2_4_chunk_device__ts_meta_min_1__ts_meta_max_idx on compress_hyper_2_4_chunk (actual rows=3 loops=1)
>>>>>>> 7b32f8d5
                                 Index Cond: (device = ANY ('{1,2,3}'::integer[]))
               ->  Sort (actual rows=1 loops=1)
                     Sort Key: _hyper_1_1_chunk."time", _hyper_1_1_chunk.device DESC
                     Sort Method: top-N heapsort 
                     ->  Seq Scan on _hyper_1_1_chunk (actual rows=7200 loops=1)
                           Filter: (device = ANY ('{1,2,3}'::integer[]))
                           Rows Removed by Filter: 16800
         ->  Merge Append (never executed)
               Sort Key: _hyper_1_2_chunk."time", _hyper_1_2_chunk.device DESC
               ->  Sort (never executed)
                     Sort Key: _hyper_1_2_chunk."time", _hyper_1_2_chunk.device DESC
                     ->  Custom Scan (DecompressChunk) on _hyper_1_2_chunk (never executed)
                           Filter: (device = ANY ('{1,2,3}'::integer[]))
<<<<<<< HEAD
                           ->  Index Scan using compress_hyper_2_4_chunk_device__ts_meta_sequence_num_idx on compress_hyper_2_4_chunk (never executed)
=======
                           ->  Index Scan using compress_hyper_2_5_chunk_device__ts_meta_min_1__ts_meta_max_idx on compress_hyper_2_5_chunk (never executed)
>>>>>>> 7b32f8d5
                                 Index Cond: (device = ANY ('{1,2,3}'::integer[]))
               ->  Sort (never executed)
                     Sort Key: _hyper_1_2_chunk."time", _hyper_1_2_chunk.device DESC
                     ->  Seq Scan on _hyper_1_2_chunk (never executed)
                           Filter: (device = ANY ('{1,2,3}'::integer[]))
<<<<<<< HEAD
(30 rows)

-- index scan, no sort on top
:PREFIX SELECT * FROM mapc_test WHERE device = 3 ORDER BY time DESC LIMIT 1;
                                                                           QUERY PLAN                                                                            
-----------------------------------------------------------------------------------------------------------------------------------------------------------------
=======
         ->  Merge Append (never executed)
               Sort Key: _hyper_1_3_chunk."time", _hyper_1_3_chunk.device DESC
               ->  Sort (never executed)
                     Sort Key: _hyper_1_3_chunk."time", _hyper_1_3_chunk.device DESC
                     ->  Custom Scan (DecompressChunk) on _hyper_1_3_chunk (never executed)
                           Filter: (device = ANY ('{1,2,3}'::integer[]))
                           ->  Index Scan using compress_hyper_2_6_chunk_device__ts_meta_min_1__ts_meta_max_idx on compress_hyper_2_6_chunk (never executed)
                                 Index Cond: (device = ANY ('{1,2,3}'::integer[]))
               ->  Sort (never executed)
                     Sort Key: _hyper_1_3_chunk."time", _hyper_1_3_chunk.device DESC
                     ->  Seq Scan on _hyper_1_3_chunk (never executed)
                           Filter: (device = ANY ('{1,2,3}'::integer[]))
(41 rows)

-- index scan, no sort on top
:PREFIX SELECT * FROM ht_metrics_compressed WHERE device = 3 ORDER BY time DESC LIMIT 1; -- index scan, no resorting required
                                                                              QUERY PLAN                                                                               
-----------------------------------------------------------------------------------------------------------------------------------------------------------------------
>>>>>>> 7b32f8d5
 Limit (actual rows=1 loops=1)
   ->  Custom Scan (ChunkAppend) on mapc_test (actual rows=1 loops=1)
         Order: mapc_test."time" DESC
         ->  Merge Append (actual rows=1 loops=1)
<<<<<<< HEAD
=======
               Sort Key: _hyper_1_3_chunk."time" DESC
               ->  Custom Scan (DecompressChunk) on _hyper_1_3_chunk (actual rows=1 loops=1)
                     Filter: (device = 3)
                     ->  Index Scan Backward using compress_hyper_2_6_chunk_device__ts_meta_min_1__ts_meta_max_idx on compress_hyper_2_6_chunk (actual rows=1 loops=1)
                           Index Cond: (device = 3)
               ->  Sort (actual rows=1 loops=1)
                     Sort Key: _hyper_1_3_chunk."time" DESC
                     Sort Method: top-N heapsort 
                     ->  Seq Scan on _hyper_1_3_chunk (actual rows=6 loops=1)
                           Filter: (device = 3)
                           Rows Removed by Filter: 12
         ->  Merge Append (never executed)
>>>>>>> 7b32f8d5
               Sort Key: _hyper_1_2_chunk."time" DESC
               ->  Custom Scan (DecompressChunk) on _hyper_1_2_chunk (actual rows=1 loops=1)
                     Filter: (device = 3)
<<<<<<< HEAD
                     ->  Index Scan Backward using compress_hyper_2_4_chunk_device__ts_meta_sequence_num_idx on compress_hyper_2_4_chunk (actual rows=1 loops=1)
=======
                     ->  Index Scan Backward using compress_hyper_2_5_chunk_device__ts_meta_min_1__ts_meta_max_idx on compress_hyper_2_5_chunk (never executed)
>>>>>>> 7b32f8d5
                           Index Cond: (device = 3)
               ->  Sort (actual rows=1 loops=1)
                     Sort Key: _hyper_1_2_chunk."time" DESC
                     Sort Method: top-N heapsort 
                     ->  Seq Scan on _hyper_1_2_chunk (actual rows=2281 loops=1)
                           Filter: (device = 3)
                           Rows Removed by Filter: 20529
         ->  Merge Append (never executed)
               Sort Key: _hyper_1_1_chunk."time" DESC
               ->  Custom Scan (DecompressChunk) on _hyper_1_1_chunk (never executed)
                     Filter: (device = 3)
<<<<<<< HEAD
                     ->  Index Scan Backward using compress_hyper_2_3_chunk_device__ts_meta_sequence_num_idx on compress_hyper_2_3_chunk (never executed)
=======
                     ->  Index Scan Backward using compress_hyper_2_4_chunk_device__ts_meta_min_1__ts_meta_max_idx on compress_hyper_2_4_chunk (never executed)
>>>>>>> 7b32f8d5
                           Index Cond: (device = 3)
               ->  Sort (never executed)
                     Sort Key: _hyper_1_1_chunk."time" DESC
                     ->  Seq Scan on _hyper_1_1_chunk (never executed)
                           Filter: (device = 3)
(25 rows)

SELECT * FROM mapc_test WHERE device = 3 ORDER BY time DESC LIMIT 1;
             time             | device | value 
------------------------------+--------+-------
 Wed Jan 15 00:00:00 2020 PST |      3 |   0.3
(1 row)

<<<<<<< HEAD
-- index scan, no sort on top
:PREFIX SELECT * FROM mapc_test WHERE device = 3 ORDER BY device, time DESC LIMIT 1;
                                                                        QUERY PLAN                                                                         
-----------------------------------------------------------------------------------------------------------------------------------------------------------
=======
:PREFIX SELECT * FROM ht_metrics_compressed WHERE device = 3 ORDER BY device, time DESC LIMIT 1; -- this uses the index and does not do sort on top
                                                                           QUERY PLAN                                                                            
-----------------------------------------------------------------------------------------------------------------------------------------------------------------
>>>>>>> 7b32f8d5
 Limit (actual rows=1 loops=1)
   ->  Merge Append (actual rows=1 loops=1)
         Sort Key: _hyper_1_1_chunk."time" DESC
         ->  Custom Scan (DecompressChunk) on _hyper_1_1_chunk (actual rows=1 loops=1)
               Filter: (device = 3)
<<<<<<< HEAD
               ->  Index Scan Backward using compress_hyper_2_3_chunk_device__ts_meta_sequence_num_idx on compress_hyper_2_3_chunk (actual rows=1 loops=1)
=======
               ->  Index Scan Backward using compress_hyper_2_4_chunk_device__ts_meta_min_1__ts_meta_max_idx on compress_hyper_2_4_chunk (actual rows=1 loops=1)
>>>>>>> 7b32f8d5
                     Index Cond: (device = 3)
         ->  Sort (actual rows=1 loops=1)
               Sort Key: _hyper_1_1_chunk."time" DESC
               Sort Method: top-N heapsort 
               ->  Seq Scan on _hyper_1_1_chunk (actual rows=2400 loops=1)
                     Filter: (device = 3)
                     Rows Removed by Filter: 21600
         ->  Custom Scan (DecompressChunk) on _hyper_1_2_chunk (actual rows=1 loops=1)
               Filter: (device = 3)
<<<<<<< HEAD
               ->  Index Scan Backward using compress_hyper_2_4_chunk_device__ts_meta_sequence_num_idx on compress_hyper_2_4_chunk (actual rows=1 loops=1)
=======
               ->  Index Scan Backward using compress_hyper_2_5_chunk_device__ts_meta_min_1__ts_meta_max_idx on compress_hyper_2_5_chunk (actual rows=1 loops=1)
>>>>>>> 7b32f8d5
                     Index Cond: (device = 3)
         ->  Sort (actual rows=1 loops=1)
               Sort Key: _hyper_1_2_chunk."time" DESC
               Sort Method: top-N heapsort 
               ->  Seq Scan on _hyper_1_2_chunk (actual rows=2281 loops=1)
                     Filter: (device = 3)
<<<<<<< HEAD
                     Rows Removed by Filter: 20529
(23 rows)
=======
                     Rows Removed by Filter: 38
         ->  Custom Scan (DecompressChunk) on _hyper_1_3_chunk (actual rows=1 loops=1)
               Filter: (device = 3)
               ->  Index Scan Backward using compress_hyper_2_6_chunk_device__ts_meta_min_1__ts_meta_max_idx on compress_hyper_2_6_chunk (actual rows=1 loops=1)
                     Index Cond: (device = 3)
         ->  Sort (actual rows=1 loops=1)
               Sort Key: _hyper_1_3_chunk."time" DESC
               Sort Method: top-N heapsort 
               ->  Seq Scan on _hyper_1_3_chunk (actual rows=6 loops=1)
                     Filter: (device = 3)
                     Rows Removed by Filter: 12
(33 rows)
>>>>>>> 7b32f8d5

SELECT * FROM mapc_test WHERE device = 3 ORDER BY device, time DESC LIMIT 1;
             time             | device | value 
------------------------------+--------+-------
 Wed Jan 15 00:00:00 2020 PST |      3 |   0.3
(1 row)

<<<<<<< HEAD
-- index scan, no sort on top
:PREFIX SELECT * FROM mapc_test WHERE device = 3 ORDER BY time, device DESC LIMIT 1;
                                                                       QUERY PLAN                                                                       
--------------------------------------------------------------------------------------------------------------------------------------------------------
=======
:PREFIX SELECT * FROM ht_metrics_compressed WHERE device = 3 ORDER BY time, device DESC LIMIT 1; -- this also uses the index and does not do sort on top
                                                                          QUERY PLAN                                                                          
--------------------------------------------------------------------------------------------------------------------------------------------------------------
>>>>>>> 7b32f8d5
 Limit (actual rows=1 loops=1)
   ->  Custom Scan (ChunkAppend) on mapc_test (actual rows=1 loops=1)
         Order: mapc_test."time"
         ->  Merge Append (actual rows=1 loops=1)
               Sort Key: _hyper_1_1_chunk."time"
               ->  Custom Scan (DecompressChunk) on _hyper_1_1_chunk (actual rows=1 loops=1)
                     Filter: (device = 3)
<<<<<<< HEAD
                     ->  Index Scan using compress_hyper_2_3_chunk_device__ts_meta_sequence_num_idx on compress_hyper_2_3_chunk (actual rows=1 loops=1)
=======
                     ->  Index Scan using compress_hyper_2_4_chunk_device__ts_meta_min_1__ts_meta_max_idx on compress_hyper_2_4_chunk (actual rows=1 loops=1)
>>>>>>> 7b32f8d5
                           Index Cond: (device = 3)
               ->  Sort (actual rows=1 loops=1)
                     Sort Key: _hyper_1_1_chunk."time"
                     Sort Method: top-N heapsort 
                     ->  Seq Scan on _hyper_1_1_chunk (actual rows=2400 loops=1)
                           Filter: (device = 3)
                           Rows Removed by Filter: 21600
         ->  Merge Append (never executed)
               Sort Key: _hyper_1_2_chunk."time"
               ->  Custom Scan (DecompressChunk) on _hyper_1_2_chunk (never executed)
                     Filter: (device = 3)
<<<<<<< HEAD
                     ->  Index Scan using compress_hyper_2_4_chunk_device__ts_meta_sequence_num_idx on compress_hyper_2_4_chunk (never executed)
=======
                     ->  Index Scan using compress_hyper_2_5_chunk_device__ts_meta_min_1__ts_meta_max_idx on compress_hyper_2_5_chunk (never executed)
>>>>>>> 7b32f8d5
                           Index Cond: (device = 3)
               ->  Sort (never executed)
                     Sort Key: _hyper_1_2_chunk."time"
                     ->  Seq Scan on _hyper_1_2_chunk (never executed)
                           Filter: (device = 3)
<<<<<<< HEAD
(25 rows)
=======
         ->  Merge Append (never executed)
               Sort Key: _hyper_1_3_chunk."time"
               ->  Custom Scan (DecompressChunk) on _hyper_1_3_chunk (never executed)
                     Filter: (device = 3)
                     ->  Index Scan using compress_hyper_2_6_chunk_device__ts_meta_min_1__ts_meta_max_idx on compress_hyper_2_6_chunk (never executed)
                           Index Cond: (device = 3)
               ->  Sort (never executed)
                     Sort Key: _hyper_1_3_chunk."time"
                     ->  Seq Scan on _hyper_1_3_chunk (never executed)
                           Filter: (device = 3)
(35 rows)
>>>>>>> 7b32f8d5

SELECT * FROM mapc_test WHERE device = 3 ORDER BY time, device DESC LIMIT 1;
             time             | device | value 
------------------------------+--------+-------
 Thu Jan 02 00:00:00 2020 PST |      3 |   0.3
(1 row)

-- not eligible for chunkAppend, but eligible for sort pushdown
<<<<<<< HEAD
:PREFIX SELECT * FROM mapc_test ORDER BY device, time DESC LIMIT 1; -- with pushdown
                                                     QUERY PLAN                                                     
--------------------------------------------------------------------------------------------------------------------
=======
:PREFIX SELECT * FROM ht_metrics_compressed ORDER BY device, time DESC LIMIT 1; -- with pushdown
                                                                        QUERY PLAN                                                                         
-----------------------------------------------------------------------------------------------------------------------------------------------------------
>>>>>>> 7b32f8d5
 Limit (actual rows=1 loops=1)
   ->  Merge Append (actual rows=1 loops=1)
         Sort Key: _hyper_1_1_chunk.device, _hyper_1_1_chunk."time" DESC
         ->  Custom Scan (DecompressChunk) on _hyper_1_1_chunk (actual rows=1 loops=1)
               ->  Sort (actual rows=1 loops=1)
<<<<<<< HEAD
                     Sort Key: compress_hyper_2_3_chunk.device, compress_hyper_2_3_chunk._ts_meta_sequence_num DESC
=======
                     Sort Key: compress_hyper_2_4_chunk.device, compress_hyper_2_4_chunk._ts_meta_min_1 DESC, compress_hyper_2_4_chunk._ts_meta_max_1 DESC
>>>>>>> 7b32f8d5
                     Sort Method: quicksort 
                     ->  Seq Scan on compress_hyper_2_3_chunk (actual rows=1440 loops=1)
         ->  Sort (actual rows=1 loops=1)
               Sort Key: _hyper_1_1_chunk.device, _hyper_1_1_chunk."time" DESC
               Sort Method: top-N heapsort 
               ->  Seq Scan on _hyper_1_1_chunk (actual rows=24000 loops=1)
         ->  Custom Scan (DecompressChunk) on _hyper_1_2_chunk (actual rows=1 loops=1)
               ->  Sort (actual rows=1 loops=1)
<<<<<<< HEAD
                     Sort Key: compress_hyper_2_4_chunk.device, compress_hyper_2_4_chunk._ts_meta_sequence_num DESC
=======
                     Sort Key: compress_hyper_2_5_chunk.device, compress_hyper_2_5_chunk._ts_meta_min_1 DESC, compress_hyper_2_5_chunk._ts_meta_max_1 DESC
>>>>>>> 7b32f8d5
                     Sort Method: quicksort 
                     ->  Seq Scan on compress_hyper_2_4_chunk (actual rows=1370 loops=1)
         ->  Sort (actual rows=1 loops=1)
               Sort Key: _hyper_1_2_chunk.device, _hyper_1_2_chunk."time" DESC
               Sort Method: top-N heapsort 
<<<<<<< HEAD
               ->  Seq Scan on _hyper_1_2_chunk (actual rows=22810 loops=1)
(21 rows)

:PREFIX SELECT * FROM mapc_test WHERE device IN (1,2,3) ORDER BY device, time DESC LIMIT 1; -- with pushdown
                                                                        QUERY PLAN                                                                        
----------------------------------------------------------------------------------------------------------------------------------------------------------
=======
               ->  Seq Scan on _hyper_1_2_chunk (actual rows=57 loops=1)
         ->  Custom Scan (DecompressChunk) on _hyper_1_3_chunk (actual rows=1 loops=1)
               ->  Sort (actual rows=1 loops=1)
                     Sort Key: compress_hyper_2_6_chunk.device, compress_hyper_2_6_chunk._ts_meta_min_1 DESC, compress_hyper_2_6_chunk._ts_meta_max_1 DESC
                     Sort Method: quicksort 
                     ->  Seq Scan on compress_hyper_2_6_chunk (actual rows=3 loops=1)
         ->  Sort (actual rows=1 loops=1)
               Sort Key: _hyper_1_3_chunk.device, _hyper_1_3_chunk."time" DESC
               Sort Method: top-N heapsort 
               ->  Seq Scan on _hyper_1_3_chunk (actual rows=18 loops=1)
(30 rows)

:PREFIX SELECT * FROM ht_metrics_compressed WHERE device IN (1,2,3) ORDER BY device, time DESC LIMIT 1; -- with pushdown
                                                                          QUERY PLAN                                                                          
--------------------------------------------------------------------------------------------------------------------------------------------------------------
>>>>>>> 7b32f8d5
 Limit (actual rows=1 loops=1)
   ->  Merge Append (actual rows=1 loops=1)
         Sort Key: _hyper_1_1_chunk.device, _hyper_1_1_chunk."time" DESC
         ->  Custom Scan (DecompressChunk) on _hyper_1_1_chunk (actual rows=1 loops=1)
               Filter: (device = ANY ('{1,2,3}'::integer[]))
               ->  Sort (actual rows=1 loops=1)
<<<<<<< HEAD
                     Sort Key: compress_hyper_2_3_chunk.device, compress_hyper_2_3_chunk._ts_meta_sequence_num DESC
                     Sort Method: quicksort 
                     ->  Index Scan using compress_hyper_2_3_chunk_device__ts_meta_sequence_num_idx on compress_hyper_2_3_chunk (actual rows=432 loops=1)
=======
                     Sort Key: compress_hyper_2_4_chunk.device, compress_hyper_2_4_chunk._ts_meta_min_1 DESC, compress_hyper_2_4_chunk._ts_meta_max_1 DESC
                     Sort Method: quicksort 
                     ->  Index Scan using compress_hyper_2_4_chunk_device__ts_meta_min_1__ts_meta_max_idx on compress_hyper_2_4_chunk (actual rows=3 loops=1)
>>>>>>> 7b32f8d5
                           Index Cond: (device = ANY ('{1,2,3}'::integer[]))
         ->  Sort (actual rows=1 loops=1)
               Sort Key: _hyper_1_1_chunk.device, _hyper_1_1_chunk."time" DESC
               Sort Method: top-N heapsort 
               ->  Seq Scan on _hyper_1_1_chunk (actual rows=7200 loops=1)
                     Filter: (device = ANY ('{1,2,3}'::integer[]))
                     Rows Removed by Filter: 16800
         ->  Custom Scan (DecompressChunk) on _hyper_1_2_chunk (actual rows=1 loops=1)
               Filter: (device = ANY ('{1,2,3}'::integer[]))
               ->  Sort (actual rows=1 loops=1)
<<<<<<< HEAD
                     Sort Key: compress_hyper_2_4_chunk.device, compress_hyper_2_4_chunk._ts_meta_sequence_num DESC
                     Sort Method: quicksort 
                     ->  Index Scan using compress_hyper_2_4_chunk_device__ts_meta_sequence_num_idx on compress_hyper_2_4_chunk (actual rows=411 loops=1)
=======
                     Sort Key: compress_hyper_2_5_chunk.device, compress_hyper_2_5_chunk._ts_meta_min_1 DESC, compress_hyper_2_5_chunk._ts_meta_max_1 DESC
                     Sort Method: quicksort 
                     ->  Index Scan using compress_hyper_2_5_chunk_device__ts_meta_min_1__ts_meta_max_idx on compress_hyper_2_5_chunk (actual rows=3 loops=1)
>>>>>>> 7b32f8d5
                           Index Cond: (device = ANY ('{1,2,3}'::integer[]))
         ->  Sort (actual rows=1 loops=1)
               Sort Key: _hyper_1_2_chunk.device, _hyper_1_2_chunk."time" DESC
               Sort Method: top-N heapsort 
<<<<<<< HEAD
               ->  Seq Scan on _hyper_1_2_chunk (actual rows=6843 loops=1)
=======
               ->  Seq Scan on _hyper_1_2_chunk (actual rows=57 loops=1)
                     Filter: (device = ANY ('{1,2,3}'::integer[]))
         ->  Custom Scan (DecompressChunk) on _hyper_1_3_chunk (actual rows=1 loops=1)
               Filter: (device = ANY ('{1,2,3}'::integer[]))
               ->  Sort (actual rows=1 loops=1)
                     Sort Key: compress_hyper_2_6_chunk.device, compress_hyper_2_6_chunk._ts_meta_min_1 DESC, compress_hyper_2_6_chunk._ts_meta_max_1 DESC
                     Sort Method: quicksort 
                     ->  Index Scan using compress_hyper_2_6_chunk_device__ts_meta_min_1__ts_meta_max_idx on compress_hyper_2_6_chunk (actual rows=3 loops=1)
                           Index Cond: (device = ANY ('{1,2,3}'::integer[]))
         ->  Sort (actual rows=1 loops=1)
               Sort Key: _hyper_1_3_chunk.device, _hyper_1_3_chunk."time" DESC
               Sort Method: top-N heapsort 
               ->  Seq Scan on _hyper_1_3_chunk (actual rows=18 loops=1)
>>>>>>> 7b32f8d5
                     Filter: (device = ANY ('{1,2,3}'::integer[]))
                     Rows Removed by Filter: 15967
(29 rows)

CREATE TABLE test1 (
time timestamptz NOT NULL,
    x1 integer,
    x2 integer,
    x3 integer,
    x4 integer,
    x5 integer);
SELECT FROM create_hypertable('test1', 'time');
--
(1 row)

ALTER TABLE test1 SET (timescaledb.compress, timescaledb.compress_segmentby='x1, x2, x5', timescaledb.compress_orderby = 'time DESC, x3 ASC, x4 ASC');
INSERT INTO test1 (time, x1, x2, x3, x4, x5) values('2000-01-01 00:00:00-00', 1, 2, 1, 1, 0);
INSERT INTO test1 (time, x1, x2, x3, x4, x5) values('2000-01-01 01:00:00-00', 1, 3, 2, 2, 0);
INSERT INTO test1 (time, x1, x2, x3, x4, x5) values('2000-01-01 02:00:00-00', 2, 1, 3, 3, 0);
INSERT INTO test1 (time, x1, x2, x3, x4, x5) values('2000-01-01 03:00:00-00', 1, 2, 4, 4, 0);
SELECT compress_chunk(i) FROM show_chunks('test1') i;
             compress_chunk             
----------------------------------------
 _timescaledb_internal._hyper_3_5_chunk
(1 row)

-- make all the chunks partially compressed
INSERT INTO test1 (time, x1, x2, x3, x4, x5) values('2000-01-01 02:01:00-00', 10, 20, 30, 40 ,50);
ANALYZE test1;
-- tests that require resorting (pushdown below decompressChunk node cannot happen)
-- requires resorting, no pushdown can happen
:PREFIX
<<<<<<< HEAD
SELECT * FROM test1 ORDER BY time DESC;
                                         QUERY PLAN                                          
---------------------------------------------------------------------------------------------
 Custom Scan (ChunkAppend) on test1 (actual rows=5 loops=1)
   Order: test1."time" DESC
   ->  Merge Append (actual rows=5 loops=1)
         Sort Key: _hyper_3_5_chunk."time" DESC
         ->  Sort (actual rows=4 loops=1)
               Sort Key: _hyper_3_5_chunk."time" DESC
               Sort Method: quicksort 
               ->  Custom Scan (DecompressChunk) on _hyper_3_5_chunk (actual rows=4 loops=1)
                     ->  Seq Scan on compress_hyper_4_6_chunk (actual rows=3 loops=1)
         ->  Sort (actual rows=1 loops=1)
               Sort Key: _hyper_3_5_chunk."time" DESC
               Sort Method: quicksort 
               ->  Seq Scan on _hyper_3_5_chunk (actual rows=1 loops=1)
(13 rows)

:PREFIX
=======
>>>>>>> 7b32f8d5
SELECT * FROM test1 ORDER BY time DESC LIMIT 10;
                                            QUERY PLAN                                             
---------------------------------------------------------------------------------------------------
 Limit (actual rows=5 loops=1)
   ->  Custom Scan (ChunkAppend) on test1 (actual rows=5 loops=1)
         Order: test1."time" DESC
         ->  Merge Append (actual rows=5 loops=1)
               Sort Key: _hyper_3_5_chunk."time" DESC
               ->  Sort (actual rows=4 loops=1)
                     Sort Key: _hyper_3_5_chunk."time" DESC
                     Sort Method: quicksort 
                     ->  Custom Scan (DecompressChunk) on _hyper_3_5_chunk (actual rows=4 loops=1)
                           ->  Seq Scan on compress_hyper_4_6_chunk (actual rows=3 loops=1)
               ->  Sort (actual rows=1 loops=1)
                     Sort Key: _hyper_3_5_chunk."time" DESC
                     Sort Method: quicksort 
                     ->  Seq Scan on _hyper_3_5_chunk (actual rows=1 loops=1)
(14 rows)

-- requires resorting
:PREFIX
<<<<<<< HEAD
SELECT * FROM test1 ORDER BY time DESC NULLS FIRST, x3 ASC NULLS LAST;
                                         QUERY PLAN                                          
---------------------------------------------------------------------------------------------
 Custom Scan (ChunkAppend) on test1 (actual rows=5 loops=1)
   Order: test1."time" DESC, test1.x3
   ->  Merge Append (actual rows=5 loops=1)
         Sort Key: _hyper_3_5_chunk."time" DESC, _hyper_3_5_chunk.x3
         ->  Sort (actual rows=4 loops=1)
               Sort Key: _hyper_3_5_chunk."time" DESC, _hyper_3_5_chunk.x3
               Sort Method: quicksort 
               ->  Custom Scan (DecompressChunk) on _hyper_3_5_chunk (actual rows=4 loops=1)
                     ->  Seq Scan on compress_hyper_4_6_chunk (actual rows=3 loops=1)
         ->  Sort (actual rows=1 loops=1)
               Sort Key: _hyper_3_5_chunk."time" DESC, _hyper_3_5_chunk.x3
               Sort Method: quicksort 
               ->  Seq Scan on _hyper_3_5_chunk (actual rows=1 loops=1)
(13 rows)

-- all these require resorting, no pushdown can happen
:PREFIX
SELECT * FROM test1 ORDER BY time DESC NULLS FIRST, x3 ASC NULLS LAST, x4 ASC NULLS LAST;
                                           QUERY PLAN                                           
------------------------------------------------------------------------------------------------
 Custom Scan (ChunkAppend) on test1 (actual rows=5 loops=1)
   Order: test1."time" DESC, test1.x3, test1.x4
   ->  Merge Append (actual rows=5 loops=1)
         Sort Key: _hyper_3_5_chunk."time" DESC, _hyper_3_5_chunk.x3, _hyper_3_5_chunk.x4
         ->  Sort (actual rows=4 loops=1)
               Sort Key: _hyper_3_5_chunk."time" DESC, _hyper_3_5_chunk.x3, _hyper_3_5_chunk.x4
               Sort Method: quicksort 
               ->  Custom Scan (DecompressChunk) on _hyper_3_5_chunk (actual rows=4 loops=1)
                     ->  Seq Scan on compress_hyper_4_6_chunk (actual rows=3 loops=1)
         ->  Sort (actual rows=1 loops=1)
               Sort Key: _hyper_3_5_chunk."time" DESC, _hyper_3_5_chunk.x3, _hyper_3_5_chunk.x4
               Sort Method: quicksort 
               ->  Seq Scan on _hyper_3_5_chunk (actual rows=1 loops=1)
(13 rows)

:PREFIX
SELECT * FROM test1 ORDER BY time DESC NULLS FIRST, x3 ASC NULLS LAST, x4 DESC NULLS FIRST;
                                             QUERY PLAN                                              
-----------------------------------------------------------------------------------------------------
 Custom Scan (ChunkAppend) on test1 (actual rows=5 loops=1)
   Order: test1."time" DESC, test1.x3, test1.x4 DESC
   ->  Merge Append (actual rows=5 loops=1)
         Sort Key: _hyper_3_5_chunk."time" DESC, _hyper_3_5_chunk.x3, _hyper_3_5_chunk.x4 DESC
         ->  Sort (actual rows=4 loops=1)
               Sort Key: _hyper_3_5_chunk."time" DESC, _hyper_3_5_chunk.x3, _hyper_3_5_chunk.x4 DESC
               Sort Method: quicksort 
               ->  Custom Scan (DecompressChunk) on _hyper_3_5_chunk (actual rows=4 loops=1)
                     ->  Seq Scan on compress_hyper_4_6_chunk (actual rows=3 loops=1)
         ->  Sort (actual rows=1 loops=1)
               Sort Key: _hyper_3_5_chunk."time" DESC, _hyper_3_5_chunk.x3, _hyper_3_5_chunk.x4 DESC
               Sort Method: quicksort 
               ->  Seq Scan on _hyper_3_5_chunk (actual rows=1 loops=1)
(13 rows)

:PREFIX
SELECT * FROM test1 ORDER BY time ASC NULLS LAST;
                                         QUERY PLAN                                          
---------------------------------------------------------------------------------------------
 Custom Scan (ChunkAppend) on test1 (actual rows=5 loops=1)
   Order: test1."time"
   ->  Merge Append (actual rows=5 loops=1)
         Sort Key: _hyper_3_5_chunk."time"
         ->  Sort (actual rows=4 loops=1)
               Sort Key: _hyper_3_5_chunk."time"
               Sort Method: quicksort 
               ->  Custom Scan (DecompressChunk) on _hyper_3_5_chunk (actual rows=4 loops=1)
                     ->  Seq Scan on compress_hyper_4_6_chunk (actual rows=3 loops=1)
         ->  Sort (actual rows=1 loops=1)
               Sort Key: _hyper_3_5_chunk."time"
               Sort Method: quicksort 
               ->  Seq Scan on _hyper_3_5_chunk (actual rows=1 loops=1)
(13 rows)

:PREFIX
SELECT * FROM test1 ORDER BY time ASC NULLS LAST, x3 DESC NULLS FIRST;
                                         QUERY PLAN                                          
---------------------------------------------------------------------------------------------
 Custom Scan (ChunkAppend) on test1 (actual rows=5 loops=1)
   Order: test1."time", test1.x3 DESC
   ->  Merge Append (actual rows=5 loops=1)
         Sort Key: _hyper_3_5_chunk."time", _hyper_3_5_chunk.x3 DESC
         ->  Sort (actual rows=4 loops=1)
               Sort Key: _hyper_3_5_chunk."time", _hyper_3_5_chunk.x3 DESC
               Sort Method: quicksort 
               ->  Custom Scan (DecompressChunk) on _hyper_3_5_chunk (actual rows=4 loops=1)
                     ->  Seq Scan on compress_hyper_4_6_chunk (actual rows=3 loops=1)
         ->  Sort (actual rows=1 loops=1)
               Sort Key: _hyper_3_5_chunk."time", _hyper_3_5_chunk.x3 DESC
               Sort Method: quicksort 
               ->  Seq Scan on _hyper_3_5_chunk (actual rows=1 loops=1)
(13 rows)

:PREFIX
SELECT * FROM test1 ORDER BY time ASC NULLS LAST, x3 DESC NULLS FIRST, x4 DESC NULLS FIRST;
                                             QUERY PLAN                                              
-----------------------------------------------------------------------------------------------------
 Custom Scan (ChunkAppend) on test1 (actual rows=5 loops=1)
   Order: test1."time", test1.x3 DESC, test1.x4 DESC
   ->  Merge Append (actual rows=5 loops=1)
         Sort Key: _hyper_3_5_chunk."time", _hyper_3_5_chunk.x3 DESC, _hyper_3_5_chunk.x4 DESC
         ->  Sort (actual rows=4 loops=1)
               Sort Key: _hyper_3_5_chunk."time", _hyper_3_5_chunk.x3 DESC, _hyper_3_5_chunk.x4 DESC
               Sort Method: quicksort 
               ->  Custom Scan (DecompressChunk) on _hyper_3_5_chunk (actual rows=4 loops=1)
                     ->  Seq Scan on compress_hyper_4_6_chunk (actual rows=3 loops=1)
         ->  Sort (actual rows=1 loops=1)
               Sort Key: _hyper_3_5_chunk."time", _hyper_3_5_chunk.x3 DESC, _hyper_3_5_chunk.x4 DESC
               Sort Method: quicksort 
               ->  Seq Scan on _hyper_3_5_chunk (actual rows=1 loops=1)
(13 rows)

:PREFIX
SELECT * FROM test1 ORDER BY time ASC NULLS FIRST, x3 DESC NULLS LAST, x4 ASC;
                                                      QUERY PLAN                                                       
-----------------------------------------------------------------------------------------------------------------------
 Custom Scan (ChunkAppend) on test1 (actual rows=5 loops=1)
   Order: test1."time" NULLS FIRST, test1.x3 DESC NULLS LAST, test1.x4
   ->  Merge Append (actual rows=5 loops=1)
         Sort Key: _hyper_3_5_chunk."time" NULLS FIRST, _hyper_3_5_chunk.x3 DESC NULLS LAST, _hyper_3_5_chunk.x4
         ->  Sort (actual rows=4 loops=1)
               Sort Key: _hyper_3_5_chunk."time" NULLS FIRST, _hyper_3_5_chunk.x3 DESC NULLS LAST, _hyper_3_5_chunk.x4
               Sort Method: quicksort 
               ->  Custom Scan (DecompressChunk) on _hyper_3_5_chunk (actual rows=4 loops=1)
                     ->  Seq Scan on compress_hyper_4_6_chunk (actual rows=3 loops=1)
         ->  Sort (actual rows=1 loops=1)
               Sort Key: _hyper_3_5_chunk."time" NULLS FIRST, _hyper_3_5_chunk.x3 DESC NULLS LAST, _hyper_3_5_chunk.x4
               Sort Method: quicksort 
               ->  Seq Scan on _hyper_3_5_chunk (actual rows=1 loops=1)
(13 rows)
=======
SELECT * FROM test1 ORDER BY time DESC NULLS FIRST, x3 ASC NULLS LAST LIMIT 10;
                                            QUERY PLAN                                             
---------------------------------------------------------------------------------------------------
 Limit (actual rows=5 loops=1)
   ->  Custom Scan (ChunkAppend) on test1 (actual rows=5 loops=1)
         Order: test1."time" DESC, test1.x3
         ->  Merge Append (actual rows=5 loops=1)
               Sort Key: _hyper_3_7_chunk."time" DESC, _hyper_3_7_chunk.x3
               ->  Sort (actual rows=4 loops=1)
                     Sort Key: _hyper_3_7_chunk."time" DESC, _hyper_3_7_chunk.x3
                     Sort Method: quicksort 
                     ->  Custom Scan (DecompressChunk) on _hyper_3_7_chunk (actual rows=4 loops=1)
                           ->  Seq Scan on compress_hyper_4_8_chunk (actual rows=3 loops=1)
               ->  Sort (actual rows=1 loops=1)
                     Sort Key: _hyper_3_7_chunk."time" DESC, _hyper_3_7_chunk.x3
                     Sort Method: quicksort 
                     ->  Seq Scan on _hyper_3_7_chunk (actual rows=1 loops=1)
(14 rows)

-- all these require resorting, no pushdown can happen
:PREFIX
SELECT * FROM test1 ORDER BY time DESC NULLS FIRST, x3 ASC NULLS LAST, x4 ASC NULLS LAST LIMIT 10;
                                              QUERY PLAN                                              
------------------------------------------------------------------------------------------------------
 Limit (actual rows=5 loops=1)
   ->  Custom Scan (ChunkAppend) on test1 (actual rows=5 loops=1)
         Order: test1."time" DESC, test1.x3, test1.x4
         ->  Merge Append (actual rows=5 loops=1)
               Sort Key: _hyper_3_7_chunk."time" DESC, _hyper_3_7_chunk.x3, _hyper_3_7_chunk.x4
               ->  Sort (actual rows=4 loops=1)
                     Sort Key: _hyper_3_7_chunk."time" DESC, _hyper_3_7_chunk.x3, _hyper_3_7_chunk.x4
                     Sort Method: quicksort 
                     ->  Custom Scan (DecompressChunk) on _hyper_3_7_chunk (actual rows=4 loops=1)
                           ->  Seq Scan on compress_hyper_4_8_chunk (actual rows=3 loops=1)
               ->  Sort (actual rows=1 loops=1)
                     Sort Key: _hyper_3_7_chunk."time" DESC, _hyper_3_7_chunk.x3, _hyper_3_7_chunk.x4
                     Sort Method: quicksort 
                     ->  Seq Scan on _hyper_3_7_chunk (actual rows=1 loops=1)
(14 rows)

:PREFIX
SELECT * FROM test1 ORDER BY time DESC NULLS FIRST, x3 ASC NULLS LAST, x4 DESC NULLS FIRST LIMIT 10;
                                                QUERY PLAN                                                 
-----------------------------------------------------------------------------------------------------------
 Limit (actual rows=5 loops=1)
   ->  Custom Scan (ChunkAppend) on test1 (actual rows=5 loops=1)
         Order: test1."time" DESC, test1.x3, test1.x4 DESC
         ->  Merge Append (actual rows=5 loops=1)
               Sort Key: _hyper_3_7_chunk."time" DESC, _hyper_3_7_chunk.x3, _hyper_3_7_chunk.x4 DESC
               ->  Sort (actual rows=4 loops=1)
                     Sort Key: _hyper_3_7_chunk."time" DESC, _hyper_3_7_chunk.x3, _hyper_3_7_chunk.x4 DESC
                     Sort Method: quicksort 
                     ->  Custom Scan (DecompressChunk) on _hyper_3_7_chunk (actual rows=4 loops=1)
                           ->  Seq Scan on compress_hyper_4_8_chunk (actual rows=3 loops=1)
               ->  Sort (actual rows=1 loops=1)
                     Sort Key: _hyper_3_7_chunk."time" DESC, _hyper_3_7_chunk.x3, _hyper_3_7_chunk.x4 DESC
                     Sort Method: quicksort 
                     ->  Seq Scan on _hyper_3_7_chunk (actual rows=1 loops=1)
(14 rows)

:PREFIX
SELECT * FROM test1 ORDER BY time ASC NULLS LAST LIMIT 10;
                                            QUERY PLAN                                             
---------------------------------------------------------------------------------------------------
 Limit (actual rows=5 loops=1)
   ->  Custom Scan (ChunkAppend) on test1 (actual rows=5 loops=1)
         Order: test1."time"
         ->  Merge Append (actual rows=5 loops=1)
               Sort Key: _hyper_3_7_chunk."time"
               ->  Sort (actual rows=4 loops=1)
                     Sort Key: _hyper_3_7_chunk."time"
                     Sort Method: quicksort 
                     ->  Custom Scan (DecompressChunk) on _hyper_3_7_chunk (actual rows=4 loops=1)
                           ->  Seq Scan on compress_hyper_4_8_chunk (actual rows=3 loops=1)
               ->  Sort (actual rows=1 loops=1)
                     Sort Key: _hyper_3_7_chunk."time"
                     Sort Method: quicksort 
                     ->  Seq Scan on _hyper_3_7_chunk (actual rows=1 loops=1)
(14 rows)

:PREFIX
SELECT * FROM test1 ORDER BY time ASC NULLS LAST, x3 DESC NULLS FIRST LIMIT 10;
                                            QUERY PLAN                                             
---------------------------------------------------------------------------------------------------
 Limit (actual rows=5 loops=1)
   ->  Custom Scan (ChunkAppend) on test1 (actual rows=5 loops=1)
         Order: test1."time", test1.x3 DESC
         ->  Merge Append (actual rows=5 loops=1)
               Sort Key: _hyper_3_7_chunk."time", _hyper_3_7_chunk.x3 DESC
               ->  Sort (actual rows=4 loops=1)
                     Sort Key: _hyper_3_7_chunk."time", _hyper_3_7_chunk.x3 DESC
                     Sort Method: quicksort 
                     ->  Custom Scan (DecompressChunk) on _hyper_3_7_chunk (actual rows=4 loops=1)
                           ->  Seq Scan on compress_hyper_4_8_chunk (actual rows=3 loops=1)
               ->  Sort (actual rows=1 loops=1)
                     Sort Key: _hyper_3_7_chunk."time", _hyper_3_7_chunk.x3 DESC
                     Sort Method: quicksort 
                     ->  Seq Scan on _hyper_3_7_chunk (actual rows=1 loops=1)
(14 rows)

:PREFIX
SELECT * FROM test1 ORDER BY time ASC NULLS LAST, x3 DESC NULLS FIRST, x4 DESC NULLS FIRST LIMIT 10;
                                                QUERY PLAN                                                 
-----------------------------------------------------------------------------------------------------------
 Limit (actual rows=5 loops=1)
   ->  Custom Scan (ChunkAppend) on test1 (actual rows=5 loops=1)
         Order: test1."time", test1.x3 DESC, test1.x4 DESC
         ->  Merge Append (actual rows=5 loops=1)
               Sort Key: _hyper_3_7_chunk."time", _hyper_3_7_chunk.x3 DESC, _hyper_3_7_chunk.x4 DESC
               ->  Sort (actual rows=4 loops=1)
                     Sort Key: _hyper_3_7_chunk."time", _hyper_3_7_chunk.x3 DESC, _hyper_3_7_chunk.x4 DESC
                     Sort Method: quicksort 
                     ->  Custom Scan (DecompressChunk) on _hyper_3_7_chunk (actual rows=4 loops=1)
                           ->  Seq Scan on compress_hyper_4_8_chunk (actual rows=3 loops=1)
               ->  Sort (actual rows=1 loops=1)
                     Sort Key: _hyper_3_7_chunk."time", _hyper_3_7_chunk.x3 DESC, _hyper_3_7_chunk.x4 DESC
                     Sort Method: quicksort 
                     ->  Seq Scan on _hyper_3_7_chunk (actual rows=1 loops=1)
(14 rows)

:PREFIX
SELECT * FROM test1 ORDER BY time ASC NULLS FIRST, x3 DESC NULLS LAST, x4 ASC LIMIT 10;
                                                         QUERY PLAN                                                          
-----------------------------------------------------------------------------------------------------------------------------
 Limit (actual rows=5 loops=1)
   ->  Custom Scan (ChunkAppend) on test1 (actual rows=5 loops=1)
         Order: test1."time" NULLS FIRST, test1.x3 DESC NULLS LAST, test1.x4
         ->  Merge Append (actual rows=5 loops=1)
               Sort Key: _hyper_3_7_chunk."time" NULLS FIRST, _hyper_3_7_chunk.x3 DESC NULLS LAST, _hyper_3_7_chunk.x4
               ->  Sort (actual rows=4 loops=1)
                     Sort Key: _hyper_3_7_chunk."time" NULLS FIRST, _hyper_3_7_chunk.x3 DESC NULLS LAST, _hyper_3_7_chunk.x4
                     Sort Method: quicksort 
                     ->  Custom Scan (DecompressChunk) on _hyper_3_7_chunk (actual rows=4 loops=1)
                           ->  Seq Scan on compress_hyper_4_8_chunk (actual rows=3 loops=1)
               ->  Sort (actual rows=1 loops=1)
                     Sort Key: _hyper_3_7_chunk."time" NULLS FIRST, _hyper_3_7_chunk.x3 DESC NULLS LAST, _hyper_3_7_chunk.x4
                     Sort Method: quicksort 
                     ->  Seq Scan on _hyper_3_7_chunk (actual rows=1 loops=1)
(14 rows)
>>>>>>> 7b32f8d5

set max_parallel_workers_per_gather = 0; -- parallel plan different on Windows
set enable_hashagg to off; -- different on PG13
:PREFIX
SELECT x1, x2, max(time) FROM (SELECT * FROM test1 ORDER BY time, x1, x2 LIMIT 10) t
GROUP BY x1, x2, time ORDER BY time limit 10;
                                                     QUERY PLAN                                                      
---------------------------------------------------------------------------------------------------------------------
 Limit (actual rows=5 loops=1)
   ->  GroupAggregate (actual rows=5 loops=1)
         Group Key: test1."time", test1.x1, test1.x2
<<<<<<< HEAD
         ->  Custom Scan (ChunkAppend) on test1 (actual rows=5 loops=1)
               Order: test1."time", test1.x1, test1.x2
               ->  Merge Append (actual rows=5 loops=1)
                     Sort Key: _hyper_3_5_chunk."time", _hyper_3_5_chunk.x1, _hyper_3_5_chunk.x2
                     ->  Sort (actual rows=4 loops=1)
                           Sort Key: _hyper_3_5_chunk."time", _hyper_3_5_chunk.x1, _hyper_3_5_chunk.x2
                           Sort Method: quicksort 
                           ->  Custom Scan (DecompressChunk) on _hyper_3_5_chunk (actual rows=4 loops=1)
                                 ->  Seq Scan on compress_hyper_4_6_chunk (actual rows=3 loops=1)
                     ->  Sort (actual rows=1 loops=1)
                           Sort Key: _hyper_3_5_chunk."time", _hyper_3_5_chunk.x1, _hyper_3_5_chunk.x2
                           Sort Method: quicksort 
                           ->  Seq Scan on _hyper_3_5_chunk (actual rows=1 loops=1)
(16 rows)
=======
         ->  Limit (actual rows=5 loops=1)
               ->  Result (actual rows=5 loops=1)
                     ->  Custom Scan (ChunkAppend) on test1 (actual rows=5 loops=1)
                           Order: test1."time", test1.x1, test1.x2
                           ->  Merge Append (actual rows=5 loops=1)
                                 Sort Key: _hyper_3_7_chunk."time", _hyper_3_7_chunk.x1, _hyper_3_7_chunk.x2
                                 ->  Sort (actual rows=4 loops=1)
                                       Sort Key: _hyper_3_7_chunk."time", _hyper_3_7_chunk.x1, _hyper_3_7_chunk.x2
                                       Sort Method: quicksort 
                                       ->  Custom Scan (DecompressChunk) on _hyper_3_7_chunk (actual rows=4 loops=1)
                                             ->  Seq Scan on compress_hyper_4_8_chunk (actual rows=3 loops=1)
                                 ->  Sort (actual rows=1 loops=1)
                                       Sort Key: _hyper_3_7_chunk."time", _hyper_3_7_chunk.x1, _hyper_3_7_chunk.x2
                                       Sort Method: quicksort 
                                       ->  Seq Scan on _hyper_3_7_chunk (actual rows=1 loops=1)
(18 rows)
>>>>>>> 7b32f8d5

reset max_parallel_workers_per_gather;
reset enable_hashagg;
:PREFIX
SELECT * FROM test1 ORDER BY x1, x2, x5, x4, time LIMIT 10;
                                                             QUERY PLAN                                                              
-------------------------------------------------------------------------------------------------------------------------------------
 Limit (actual rows=5 loops=1)
   ->  Merge Append (actual rows=5 loops=1)
         Sort Key: _hyper_3_5_chunk.x1, _hyper_3_5_chunk.x2, _hyper_3_5_chunk.x5, _hyper_3_5_chunk.x4, _hyper_3_5_chunk."time"
         ->  Sort (actual rows=4 loops=1)
               Sort Key: _hyper_3_5_chunk.x1, _hyper_3_5_chunk.x2, _hyper_3_5_chunk.x5, _hyper_3_5_chunk.x4, _hyper_3_5_chunk."time"
               Sort Method: quicksort 
               ->  Custom Scan (DecompressChunk) on _hyper_3_5_chunk (actual rows=4 loops=1)
                     ->  Seq Scan on compress_hyper_4_6_chunk (actual rows=3 loops=1)
         ->  Sort (actual rows=1 loops=1)
               Sort Key: _hyper_3_5_chunk.x1, _hyper_3_5_chunk.x2, _hyper_3_5_chunk.x5, _hyper_3_5_chunk.x4, _hyper_3_5_chunk."time"
               Sort Method: quicksort 
               ->  Seq Scan on _hyper_3_5_chunk (actual rows=1 loops=1)
(12 rows)

:PREFIX
SELECT * FROM test1 ORDER BY x1, x2, x5, time, x4 LIMIT 10;
                                                             QUERY PLAN                                                              
-------------------------------------------------------------------------------------------------------------------------------------
 Limit (actual rows=5 loops=1)
   ->  Merge Append (actual rows=5 loops=1)
         Sort Key: _hyper_3_5_chunk.x1, _hyper_3_5_chunk.x2, _hyper_3_5_chunk.x5, _hyper_3_5_chunk."time", _hyper_3_5_chunk.x4
         ->  Sort (actual rows=4 loops=1)
               Sort Key: _hyper_3_5_chunk.x1, _hyper_3_5_chunk.x2, _hyper_3_5_chunk.x5, _hyper_3_5_chunk."time", _hyper_3_5_chunk.x4
               Sort Method: quicksort 
               ->  Custom Scan (DecompressChunk) on _hyper_3_5_chunk (actual rows=4 loops=1)
                     ->  Seq Scan on compress_hyper_4_6_chunk (actual rows=3 loops=1)
         ->  Sort (actual rows=1 loops=1)
               Sort Key: _hyper_3_5_chunk.x1, _hyper_3_5_chunk.x2, _hyper_3_5_chunk.x5, _hyper_3_5_chunk."time", _hyper_3_5_chunk.x4
               Sort Method: quicksort 
               ->  Seq Scan on _hyper_3_5_chunk (actual rows=1 loops=1)
(12 rows)

:PREFIX
SELECT * FROM test1 ORDER BY x1, x2, x5, time, x3 LIMIT 10;
                                                             QUERY PLAN                                                              
-------------------------------------------------------------------------------------------------------------------------------------
 Limit (actual rows=5 loops=1)
   ->  Merge Append (actual rows=5 loops=1)
         Sort Key: _hyper_3_5_chunk.x1, _hyper_3_5_chunk.x2, _hyper_3_5_chunk.x5, _hyper_3_5_chunk."time", _hyper_3_5_chunk.x3
         ->  Sort (actual rows=4 loops=1)
               Sort Key: _hyper_3_5_chunk.x1, _hyper_3_5_chunk.x2, _hyper_3_5_chunk.x5, _hyper_3_5_chunk."time", _hyper_3_5_chunk.x3
               Sort Method: quicksort 
               ->  Custom Scan (DecompressChunk) on _hyper_3_5_chunk (actual rows=4 loops=1)
                     ->  Seq Scan on compress_hyper_4_6_chunk (actual rows=3 loops=1)
         ->  Sort (actual rows=1 loops=1)
               Sort Key: _hyper_3_5_chunk.x1, _hyper_3_5_chunk.x2, _hyper_3_5_chunk.x5, _hyper_3_5_chunk."time", _hyper_3_5_chunk.x3
               Sort Method: quicksort 
               ->  Seq Scan on _hyper_3_5_chunk (actual rows=1 loops=1)
(12 rows)

:PREFIX
SELECT * FROM test1 ORDER BY x1, x2, x5, time, x3, x4 LIMIT 10;
                                                                        QUERY PLAN                                                                        
----------------------------------------------------------------------------------------------------------------------------------------------------------
 Limit (actual rows=5 loops=1)
   ->  Merge Append (actual rows=5 loops=1)
         Sort Key: _hyper_3_5_chunk.x1, _hyper_3_5_chunk.x2, _hyper_3_5_chunk.x5, _hyper_3_5_chunk."time", _hyper_3_5_chunk.x3, _hyper_3_5_chunk.x4
         ->  Sort (actual rows=4 loops=1)
               Sort Key: _hyper_3_5_chunk.x1, _hyper_3_5_chunk.x2, _hyper_3_5_chunk.x5, _hyper_3_5_chunk."time", _hyper_3_5_chunk.x3, _hyper_3_5_chunk.x4
               Sort Method: quicksort 
               ->  Custom Scan (DecompressChunk) on _hyper_3_5_chunk (actual rows=4 loops=1)
                     ->  Seq Scan on compress_hyper_4_6_chunk (actual rows=3 loops=1)
         ->  Sort (actual rows=1 loops=1)
               Sort Key: _hyper_3_5_chunk.x1, _hyper_3_5_chunk.x2, _hyper_3_5_chunk.x5, _hyper_3_5_chunk."time", _hyper_3_5_chunk.x3, _hyper_3_5_chunk.x4
               Sort Method: quicksort 
               ->  Seq Scan on _hyper_3_5_chunk (actual rows=1 loops=1)
(12 rows)

:PREFIX
SELECT * FROM test1 ORDER BY x1, x2, x5, time, x4 DESC LIMIT 10; -- no pushdown because orderby does not match
                                                                QUERY PLAN                                                                
------------------------------------------------------------------------------------------------------------------------------------------
 Limit (actual rows=5 loops=1)
   ->  Merge Append (actual rows=5 loops=1)
         Sort Key: _hyper_3_5_chunk.x1, _hyper_3_5_chunk.x2, _hyper_3_5_chunk.x5, _hyper_3_5_chunk."time", _hyper_3_5_chunk.x4 DESC
         ->  Sort (actual rows=4 loops=1)
               Sort Key: _hyper_3_5_chunk.x1, _hyper_3_5_chunk.x2, _hyper_3_5_chunk.x5, _hyper_3_5_chunk."time", _hyper_3_5_chunk.x4 DESC
               Sort Method: quicksort 
               ->  Custom Scan (DecompressChunk) on _hyper_3_5_chunk (actual rows=4 loops=1)
                     ->  Seq Scan on compress_hyper_4_6_chunk (actual rows=3 loops=1)
         ->  Sort (actual rows=1 loops=1)
               Sort Key: _hyper_3_5_chunk.x1, _hyper_3_5_chunk.x2, _hyper_3_5_chunk.x5, _hyper_3_5_chunk."time", _hyper_3_5_chunk.x4 DESC
               Sort Method: quicksort 
               ->  Seq Scan on _hyper_3_5_chunk (actual rows=1 loops=1)
(12 rows)

-- queries with pushdown
:PREFIX
SELECT * FROM test1 ORDER BY x1, x2, x5, time LIMIT 10;
                                                                                              QUERY PLAN                                                                                               
-------------------------------------------------------------------------------------------------------------------------------------------------------------------------------------------------------
 Limit (actual rows=5 loops=1)
   ->  Merge Append (actual rows=5 loops=1)
         Sort Key: _hyper_3_5_chunk.x1, _hyper_3_5_chunk.x2, _hyper_3_5_chunk.x5, _hyper_3_5_chunk."time"
         ->  Custom Scan (DecompressChunk) on _hyper_3_5_chunk (actual rows=4 loops=1)
               ->  Sort (actual rows=3 loops=1)
<<<<<<< HEAD
                     Sort Key: compress_hyper_4_6_chunk.x1, compress_hyper_4_6_chunk.x2, compress_hyper_4_6_chunk.x5, compress_hyper_4_6_chunk._ts_meta_sequence_num DESC
=======
                     Sort Key: compress_hyper_4_8_chunk.x1, compress_hyper_4_8_chunk.x2, compress_hyper_4_8_chunk.x5, compress_hyper_4_8_chunk._ts_meta_min_1, compress_hyper_4_8_chunk._ts_meta_max_1
>>>>>>> 7b32f8d5
                     Sort Method: quicksort 
                     ->  Seq Scan on compress_hyper_4_6_chunk (actual rows=3 loops=1)
         ->  Sort (actual rows=1 loops=1)
               Sort Key: _hyper_3_5_chunk.x1, _hyper_3_5_chunk.x2, _hyper_3_5_chunk.x5, _hyper_3_5_chunk."time"
               Sort Method: quicksort 
               ->  Seq Scan on _hyper_3_5_chunk (actual rows=1 loops=1)
(12 rows)

:PREFIX
SELECT * FROM test1 ORDER BY x1, x2, x5, time DESC, x3 ASC, x4 ASC LIMIT 10; -- pushdown
                                                                                                                                                                                     QUERY PLAN                                                                                                                                                                                      
-------------------------------------------------------------------------------------------------------------------------------------------------------------------------------------------------------------------------------------------------------------------------------------------------------------------------------------------------------------------------------------
 Limit (actual rows=5 loops=1)
   ->  Merge Append (actual rows=5 loops=1)
         Sort Key: _hyper_3_5_chunk.x1, _hyper_3_5_chunk.x2, _hyper_3_5_chunk.x5, _hyper_3_5_chunk."time" DESC, _hyper_3_5_chunk.x3, _hyper_3_5_chunk.x4
         ->  Custom Scan (DecompressChunk) on _hyper_3_5_chunk (actual rows=4 loops=1)
               ->  Sort (actual rows=3 loops=1)
<<<<<<< HEAD
                     Sort Key: compress_hyper_4_6_chunk.x1, compress_hyper_4_6_chunk.x2, compress_hyper_4_6_chunk.x5, compress_hyper_4_6_chunk._ts_meta_sequence_num
=======
                     Sort Key: compress_hyper_4_8_chunk.x1, compress_hyper_4_8_chunk.x2, compress_hyper_4_8_chunk.x5, compress_hyper_4_8_chunk._ts_meta_min_1 DESC, compress_hyper_4_8_chunk._ts_meta_max_1 DESC, compress_hyper_4_8_chunk._ts_meta_min_2, compress_hyper_4_8_chunk._ts_meta_max_2, compress_hyper_4_8_chunk._ts_meta_min_3, compress_hyper_4_8_chunk._ts_meta_max_3
>>>>>>> 7b32f8d5
                     Sort Method: quicksort 
                     ->  Seq Scan on compress_hyper_4_6_chunk (actual rows=3 loops=1)
         ->  Sort (actual rows=1 loops=1)
               Sort Key: _hyper_3_5_chunk.x1, _hyper_3_5_chunk.x2, _hyper_3_5_chunk.x5, _hyper_3_5_chunk."time" DESC, _hyper_3_5_chunk.x3, _hyper_3_5_chunk.x4
               Sort Method: quicksort 
               ->  Seq Scan on _hyper_3_5_chunk (actual rows=1 loops=1)
(12 rows)

:PREFIX
SELECT * FROM test1 ORDER BY x1, x2, x5, time ASC, x3 DESC, x4 DESC LIMIT 10; -- pushdown
                                                                                                                                                                                          QUERY PLAN                                                                                                                                                                                           
-----------------------------------------------------------------------------------------------------------------------------------------------------------------------------------------------------------------------------------------------------------------------------------------------------------------------------------------------------------------------------------------------
 Limit (actual rows=5 loops=1)
   ->  Merge Append (actual rows=5 loops=1)
         Sort Key: _hyper_3_5_chunk.x1, _hyper_3_5_chunk.x2, _hyper_3_5_chunk.x5, _hyper_3_5_chunk."time", _hyper_3_5_chunk.x3 DESC, _hyper_3_5_chunk.x4 DESC
         ->  Custom Scan (DecompressChunk) on _hyper_3_5_chunk (actual rows=4 loops=1)
               ->  Sort (actual rows=3 loops=1)
<<<<<<< HEAD
                     Sort Key: compress_hyper_4_6_chunk.x1, compress_hyper_4_6_chunk.x2, compress_hyper_4_6_chunk.x5, compress_hyper_4_6_chunk._ts_meta_sequence_num DESC
=======
                     Sort Key: compress_hyper_4_8_chunk.x1, compress_hyper_4_8_chunk.x2, compress_hyper_4_8_chunk.x5, compress_hyper_4_8_chunk._ts_meta_min_1, compress_hyper_4_8_chunk._ts_meta_max_1, compress_hyper_4_8_chunk._ts_meta_min_2 DESC, compress_hyper_4_8_chunk._ts_meta_max_2 DESC, compress_hyper_4_8_chunk._ts_meta_min_3 DESC, compress_hyper_4_8_chunk._ts_meta_max_3 DESC
>>>>>>> 7b32f8d5
                     Sort Method: quicksort 
                     ->  Seq Scan on compress_hyper_4_6_chunk (actual rows=3 loops=1)
         ->  Sort (actual rows=1 loops=1)
               Sort Key: _hyper_3_5_chunk.x1, _hyper_3_5_chunk.x2, _hyper_3_5_chunk.x5, _hyper_3_5_chunk."time", _hyper_3_5_chunk.x3 DESC, _hyper_3_5_chunk.x4 DESC
               Sort Method: quicksort 
               ->  Seq Scan on _hyper_3_5_chunk (actual rows=1 loops=1)
(12 rows)

:PREFIX
SELECT * FROM test1 ORDER BY x1, x2, x5, time, x3 DESC LIMIT 10;
                                                                                                                                            QUERY PLAN                                                                                                                                             
---------------------------------------------------------------------------------------------------------------------------------------------------------------------------------------------------------------------------------------------------------------------------------------------------
 Limit (actual rows=5 loops=1)
   ->  Merge Append (actual rows=5 loops=1)
         Sort Key: _hyper_3_5_chunk.x1, _hyper_3_5_chunk.x2, _hyper_3_5_chunk.x5, _hyper_3_5_chunk."time", _hyper_3_5_chunk.x3 DESC
         ->  Custom Scan (DecompressChunk) on _hyper_3_5_chunk (actual rows=4 loops=1)
               ->  Sort (actual rows=3 loops=1)
<<<<<<< HEAD
                     Sort Key: compress_hyper_4_6_chunk.x1, compress_hyper_4_6_chunk.x2, compress_hyper_4_6_chunk.x5, compress_hyper_4_6_chunk._ts_meta_sequence_num DESC
=======
                     Sort Key: compress_hyper_4_8_chunk.x1, compress_hyper_4_8_chunk.x2, compress_hyper_4_8_chunk.x5, compress_hyper_4_8_chunk._ts_meta_min_1, compress_hyper_4_8_chunk._ts_meta_max_1, compress_hyper_4_8_chunk._ts_meta_min_2 DESC, compress_hyper_4_8_chunk._ts_meta_max_2 DESC
>>>>>>> 7b32f8d5
                     Sort Method: quicksort 
                     ->  Seq Scan on compress_hyper_4_6_chunk (actual rows=3 loops=1)
         ->  Sort (actual rows=1 loops=1)
               Sort Key: _hyper_3_5_chunk.x1, _hyper_3_5_chunk.x2, _hyper_3_5_chunk.x5, _hyper_3_5_chunk."time", _hyper_3_5_chunk.x3 DESC
               Sort Method: quicksort 
               ->  Seq Scan on _hyper_3_5_chunk (actual rows=1 loops=1)
(12 rows)

-- test append with join column in orderby
-- #6975
CREATE TABLE join_table (
	x1 integer,
	y1 float);
INSERT INTO join_table VALUES (1, 1.0), (2,2.0);
:PREFIX
SELECT * FROM test1 t1 JOIN join_table jt ON t1.x1 = jt.x1
ORDER BY t1.x1, jt.y1;
                                               QUERY PLAN                                               
--------------------------------------------------------------------------------------------------------
 Sort (actual rows=4 loops=1)
   Sort Key: t1_1.x1, jt.y1
   Sort Method: quicksort 
   ->  Hash Join (actual rows=4 loops=1)
         Hash Cond: (jt.x1 = t1_1.x1)
         ->  Seq Scan on join_table jt (actual rows=2 loops=1)
         ->  Hash (actual rows=5 loops=1)
               Buckets: 4096  Batches: 1 
               ->  Append (actual rows=5 loops=1)
                     ->  Custom Scan (DecompressChunk) on _hyper_3_7_chunk t1_1 (actual rows=4 loops=1)
                           ->  Seq Scan on compress_hyper_4_8_chunk (actual rows=3 loops=1)
                     ->  Seq Scan on _hyper_3_7_chunk t1_1 (actual rows=1 loops=1)
(12 rows)

---------------------------------------------------------------------------
-- test queries without ordered append, but still eligible for sort pushdown
---------------------------------------------------------------------------
CREATE TABLE test2 (
time timestamptz NOT NULL,
    x1 integer,
    x2 integer,
    x3 integer,
    x4 integer,
    x5 integer);
SELECT FROM create_hypertable('test2', 'time');
--
(1 row)

ALTER TABLE test2 SET (timescaledb.compress, timescaledb.compress_segmentby='x1, x2, x5', timescaledb.compress_orderby = 'x3 ASC, x4 ASC');
INSERT INTO test2 (time, x1, x2, x3, x4, x5) values('2000-01-01 00:00:00-00', 1, 2, 1, 1, 0);
INSERT INTO test2 (time, x1, x2, x3, x4, x5) values('2000-01-01 01:00:00-00', 1, 3, 2, 2, 0);
INSERT INTO test2 (time, x1, x2, x3, x4, x5) values('2000-01-01 02:00:00-00', 2, 1, 3, 3, 0);
INSERT INTO test2 (time, x1, x2, x3, x4, x5) values('2000-01-01 03:00:00-00', 1, 2, 4, 4, 0);
-- chunk 2
INSERT INTO test2 (time, x1, x2, x3, x4, x5) values('2000-01-10 00:00:00-00', 1, 2, 1, 1, 0);
INSERT INTO test2 (time, x1, x2, x3, x4, x5) values('2000-01-10 01:00:00-00', 1, 3, 2, 2, 0);
INSERT INTO test2 (time, x1, x2, x3, x4, x5) values('2000-01-10 02:00:00-00', 2, 1, 3, 3, 0);
INSERT INTO test2 (time, x1, x2, x3, x4, x5) values('2000-01-10 03:00:00-00', 1, 2, 4, 4, 0);
SELECT compress_chunk(i) FROM show_chunks('test2') i;
             compress_chunk             
----------------------------------------
 _timescaledb_internal._hyper_5_7_chunk
 _timescaledb_internal._hyper_5_8_chunk
(2 rows)

-- make them partially compressed
INSERT INTO test2 (time, x1, x2, x3, x4, x5) values('2000-01-01 00:02:01-00', 1, 2, 1, 1, 0);
INSERT INTO test2 (time, x1, x2, x3, x4, x5) values('2000-01-10 00:02:01-00', 1, 2, 1, 1, 0);
ANALYZE test2;
set enable_indexscan = off;
-- queries where sort is pushed down
<<<<<<< HEAD
:PREFIX SELECT * FROM test2 ORDER BY x1, x2, x5, x3;
                                                                            QUERY PLAN                                                                             
-------------------------------------------------------------------------------------------------------------------------------------------------------------------
 Merge Append (actual rows=10 loops=1)
   Sort Key: _hyper_5_7_chunk.x1, _hyper_5_7_chunk.x2, _hyper_5_7_chunk.x5, _hyper_5_7_chunk.x3
   ->  Custom Scan (DecompressChunk) on _hyper_5_7_chunk (actual rows=4 loops=1)
         ->  Sort (actual rows=3 loops=1)
               Sort Key: compress_hyper_6_9_chunk.x1, compress_hyper_6_9_chunk.x2, compress_hyper_6_9_chunk.x5, compress_hyper_6_9_chunk._ts_meta_sequence_num
               Sort Method: quicksort 
               ->  Seq Scan on compress_hyper_6_9_chunk (actual rows=3 loops=1)
   ->  Sort (actual rows=1 loops=1)
         Sort Key: _hyper_5_7_chunk.x1, _hyper_5_7_chunk.x2, _hyper_5_7_chunk.x5, _hyper_5_7_chunk.x3
         Sort Method: quicksort 
         ->  Seq Scan on _hyper_5_7_chunk (actual rows=1 loops=1)
   ->  Custom Scan (DecompressChunk) on _hyper_5_8_chunk (actual rows=4 loops=1)
         ->  Sort (actual rows=3 loops=1)
               Sort Key: compress_hyper_6_10_chunk.x1, compress_hyper_6_10_chunk.x2, compress_hyper_6_10_chunk.x5, compress_hyper_6_10_chunk._ts_meta_sequence_num
               Sort Method: quicksort 
               ->  Seq Scan on compress_hyper_6_10_chunk (actual rows=3 loops=1)
   ->  Sort (actual rows=1 loops=1)
         Sort Key: _hyper_5_8_chunk.x1, _hyper_5_8_chunk.x2, _hyper_5_8_chunk.x5, _hyper_5_8_chunk.x3
         Sort Method: quicksort 
         ->  Seq Scan on _hyper_5_8_chunk (actual rows=1 loops=1)
(20 rows)
=======
:PREFIX SELECT * FROM test2 ORDER BY x1, x2, x5, x3 LIMIT 10;
                                                                                                 QUERY PLAN                                                                                                 
------------------------------------------------------------------------------------------------------------------------------------------------------------------------------------------------------------
 Limit (actual rows=10 loops=1)
   ->  Merge Append (actual rows=10 loops=1)
         Sort Key: _hyper_5_9_chunk.x1, _hyper_5_9_chunk.x2, _hyper_5_9_chunk.x5, _hyper_5_9_chunk.x3
         ->  Custom Scan (DecompressChunk) on _hyper_5_9_chunk (actual rows=4 loops=1)
               ->  Sort (actual rows=3 loops=1)
                     Sort Key: compress_hyper_6_11_chunk.x1, compress_hyper_6_11_chunk.x2, compress_hyper_6_11_chunk.x5, compress_hyper_6_11_chunk._ts_meta_min_1, compress_hyper_6_11_chunk._ts_meta_max_1
                     Sort Method: quicksort 
                     ->  Seq Scan on compress_hyper_6_11_chunk (actual rows=3 loops=1)
         ->  Sort (actual rows=1 loops=1)
               Sort Key: _hyper_5_9_chunk.x1, _hyper_5_9_chunk.x2, _hyper_5_9_chunk.x5, _hyper_5_9_chunk.x3
               Sort Method: quicksort 
               ->  Seq Scan on _hyper_5_9_chunk (actual rows=1 loops=1)
         ->  Custom Scan (DecompressChunk) on _hyper_5_10_chunk (actual rows=4 loops=1)
               ->  Sort (actual rows=3 loops=1)
                     Sort Key: compress_hyper_6_12_chunk.x1, compress_hyper_6_12_chunk.x2, compress_hyper_6_12_chunk.x5, compress_hyper_6_12_chunk._ts_meta_min_1, compress_hyper_6_12_chunk._ts_meta_max_1
                     Sort Method: quicksort 
                     ->  Seq Scan on compress_hyper_6_12_chunk (actual rows=3 loops=1)
         ->  Sort (actual rows=1 loops=1)
               Sort Key: _hyper_5_10_chunk.x1, _hyper_5_10_chunk.x2, _hyper_5_10_chunk.x5, _hyper_5_10_chunk.x3
               Sort Method: quicksort 
               ->  Seq Scan on _hyper_5_10_chunk (actual rows=1 loops=1)
(21 rows)
>>>>>>> 7b32f8d5

SELECT * FROM test2 ORDER BY x1, x2, x5, x3 LIMIT 10;
             time             | x1 | x2 | x3 | x4 | x5 
------------------------------+----+----+----+----+----
 Fri Dec 31 16:00:00 1999 PST |  1 |  2 |  1 |  1 |  0
 Fri Dec 31 16:02:01 1999 PST |  1 |  2 |  1 |  1 |  0
 Sun Jan 09 16:02:01 2000 PST |  1 |  2 |  1 |  1 |  0
 Sun Jan 09 16:00:00 2000 PST |  1 |  2 |  1 |  1 |  0
 Sun Jan 09 19:00:00 2000 PST |  1 |  2 |  4 |  4 |  0
 Fri Dec 31 19:00:00 1999 PST |  1 |  2 |  4 |  4 |  0
 Fri Dec 31 17:00:00 1999 PST |  1 |  3 |  2 |  2 |  0
 Sun Jan 09 17:00:00 2000 PST |  1 |  3 |  2 |  2 |  0
 Sun Jan 09 18:00:00 2000 PST |  2 |  1 |  3 |  3 |  0
 Fri Dec 31 18:00:00 1999 PST |  2 |  1 |  3 |  3 |  0
(10 rows)

<<<<<<< HEAD
:PREFIX SELECT * FROM test2 ORDER BY x1, x2, x5, x3, x4;
                                                                            QUERY PLAN                                                                             
-------------------------------------------------------------------------------------------------------------------------------------------------------------------
 Merge Append (actual rows=10 loops=1)
   Sort Key: _hyper_5_7_chunk.x1, _hyper_5_7_chunk.x2, _hyper_5_7_chunk.x5, _hyper_5_7_chunk.x3, _hyper_5_7_chunk.x4
   ->  Custom Scan (DecompressChunk) on _hyper_5_7_chunk (actual rows=4 loops=1)
         ->  Sort (actual rows=3 loops=1)
               Sort Key: compress_hyper_6_9_chunk.x1, compress_hyper_6_9_chunk.x2, compress_hyper_6_9_chunk.x5, compress_hyper_6_9_chunk._ts_meta_sequence_num
               Sort Method: quicksort 
               ->  Seq Scan on compress_hyper_6_9_chunk (actual rows=3 loops=1)
   ->  Sort (actual rows=1 loops=1)
         Sort Key: _hyper_5_7_chunk.x1, _hyper_5_7_chunk.x2, _hyper_5_7_chunk.x5, _hyper_5_7_chunk.x3, _hyper_5_7_chunk.x4
         Sort Method: quicksort 
         ->  Seq Scan on _hyper_5_7_chunk (actual rows=1 loops=1)
   ->  Custom Scan (DecompressChunk) on _hyper_5_8_chunk (actual rows=4 loops=1)
         ->  Sort (actual rows=3 loops=1)
               Sort Key: compress_hyper_6_10_chunk.x1, compress_hyper_6_10_chunk.x2, compress_hyper_6_10_chunk.x5, compress_hyper_6_10_chunk._ts_meta_sequence_num
               Sort Method: quicksort 
               ->  Seq Scan on compress_hyper_6_10_chunk (actual rows=3 loops=1)
   ->  Sort (actual rows=1 loops=1)
         Sort Key: _hyper_5_8_chunk.x1, _hyper_5_8_chunk.x2, _hyper_5_8_chunk.x5, _hyper_5_8_chunk.x3, _hyper_5_8_chunk.x4
         Sort Method: quicksort 
         ->  Seq Scan on _hyper_5_8_chunk (actual rows=1 loops=1)
(20 rows)
=======
:PREFIX SELECT * FROM test2 ORDER BY x1, x2, x5, x3, x4 LIMIT 10;
                                                                                                                                           QUERY PLAN                                                                                                                                           
------------------------------------------------------------------------------------------------------------------------------------------------------------------------------------------------------------------------------------------------------------------------------------------------
 Limit (actual rows=10 loops=1)
   ->  Merge Append (actual rows=10 loops=1)
         Sort Key: _hyper_5_9_chunk.x1, _hyper_5_9_chunk.x2, _hyper_5_9_chunk.x5, _hyper_5_9_chunk.x3, _hyper_5_9_chunk.x4
         ->  Custom Scan (DecompressChunk) on _hyper_5_9_chunk (actual rows=4 loops=1)
               ->  Sort (actual rows=3 loops=1)
                     Sort Key: compress_hyper_6_11_chunk.x1, compress_hyper_6_11_chunk.x2, compress_hyper_6_11_chunk.x5, compress_hyper_6_11_chunk._ts_meta_min_1, compress_hyper_6_11_chunk._ts_meta_max_1, compress_hyper_6_11_chunk._ts_meta_min_2, compress_hyper_6_11_chunk._ts_meta_max_2
                     Sort Method: quicksort 
                     ->  Seq Scan on compress_hyper_6_11_chunk (actual rows=3 loops=1)
         ->  Sort (actual rows=1 loops=1)
               Sort Key: _hyper_5_9_chunk.x1, _hyper_5_9_chunk.x2, _hyper_5_9_chunk.x5, _hyper_5_9_chunk.x3, _hyper_5_9_chunk.x4
               Sort Method: quicksort 
               ->  Seq Scan on _hyper_5_9_chunk (actual rows=1 loops=1)
         ->  Custom Scan (DecompressChunk) on _hyper_5_10_chunk (actual rows=4 loops=1)
               ->  Sort (actual rows=3 loops=1)
                     Sort Key: compress_hyper_6_12_chunk.x1, compress_hyper_6_12_chunk.x2, compress_hyper_6_12_chunk.x5, compress_hyper_6_12_chunk._ts_meta_min_1, compress_hyper_6_12_chunk._ts_meta_max_1, compress_hyper_6_12_chunk._ts_meta_min_2, compress_hyper_6_12_chunk._ts_meta_max_2
                     Sort Method: quicksort 
                     ->  Seq Scan on compress_hyper_6_12_chunk (actual rows=3 loops=1)
         ->  Sort (actual rows=1 loops=1)
               Sort Key: _hyper_5_10_chunk.x1, _hyper_5_10_chunk.x2, _hyper_5_10_chunk.x5, _hyper_5_10_chunk.x3, _hyper_5_10_chunk.x4
               Sort Method: quicksort 
               ->  Seq Scan on _hyper_5_10_chunk (actual rows=1 loops=1)
(21 rows)
>>>>>>> 7b32f8d5

SELECT * FROM test2 ORDER BY x1, x2, x5, x3, x4 LIMIT 10;
             time             | x1 | x2 | x3 | x4 | x5 
------------------------------+----+----+----+----+----
 Fri Dec 31 16:00:00 1999 PST |  1 |  2 |  1 |  1 |  0
 Fri Dec 31 16:02:01 1999 PST |  1 |  2 |  1 |  1 |  0
 Sun Jan 09 16:02:01 2000 PST |  1 |  2 |  1 |  1 |  0
 Sun Jan 09 16:00:00 2000 PST |  1 |  2 |  1 |  1 |  0
 Sun Jan 09 19:00:00 2000 PST |  1 |  2 |  4 |  4 |  0
 Fri Dec 31 19:00:00 1999 PST |  1 |  2 |  4 |  4 |  0
 Fri Dec 31 17:00:00 1999 PST |  1 |  3 |  2 |  2 |  0
 Sun Jan 09 17:00:00 2000 PST |  1 |  3 |  2 |  2 |  0
 Sun Jan 09 18:00:00 2000 PST |  2 |  1 |  3 |  3 |  0
 Fri Dec 31 18:00:00 1999 PST |  2 |  1 |  3 |  3 |  0
(10 rows)

-- queries where sort is not pushed down
<<<<<<< HEAD
:PREFIX SELECT * FROM test2 ORDER BY x1, x2, x3;
                                      QUERY PLAN                                       
---------------------------------------------------------------------------------------
 Merge Append (actual rows=10 loops=1)
   Sort Key: _hyper_5_7_chunk.x1, _hyper_5_7_chunk.x2, _hyper_5_7_chunk.x3
   ->  Sort (actual rows=4 loops=1)
         Sort Key: _hyper_5_7_chunk.x1, _hyper_5_7_chunk.x2, _hyper_5_7_chunk.x3
         Sort Method: quicksort 
         ->  Custom Scan (DecompressChunk) on _hyper_5_7_chunk (actual rows=4 loops=1)
               ->  Seq Scan on compress_hyper_6_9_chunk (actual rows=3 loops=1)
   ->  Sort (actual rows=1 loops=1)
         Sort Key: _hyper_5_7_chunk.x1, _hyper_5_7_chunk.x2, _hyper_5_7_chunk.x3
         Sort Method: quicksort 
         ->  Seq Scan on _hyper_5_7_chunk (actual rows=1 loops=1)
   ->  Sort (actual rows=4 loops=1)
         Sort Key: _hyper_5_8_chunk.x1, _hyper_5_8_chunk.x2, _hyper_5_8_chunk.x3
         Sort Method: quicksort 
         ->  Custom Scan (DecompressChunk) on _hyper_5_8_chunk (actual rows=4 loops=1)
               ->  Seq Scan on compress_hyper_6_10_chunk (actual rows=3 loops=1)
   ->  Sort (actual rows=1 loops=1)
         Sort Key: _hyper_5_8_chunk.x1, _hyper_5_8_chunk.x2, _hyper_5_8_chunk.x3
         Sort Method: quicksort 
         ->  Seq Scan on _hyper_5_8_chunk (actual rows=1 loops=1)
(20 rows)
=======
:PREFIX SELECT * FROM test2 ORDER BY x1, x2, x3 LIMIT 10;
                                          QUERY PLAN                                          
----------------------------------------------------------------------------------------------
 Limit (actual rows=10 loops=1)
   ->  Merge Append (actual rows=10 loops=1)
         Sort Key: _hyper_5_9_chunk.x1, _hyper_5_9_chunk.x2, _hyper_5_9_chunk.x3
         ->  Sort (actual rows=4 loops=1)
               Sort Key: _hyper_5_9_chunk.x1, _hyper_5_9_chunk.x2, _hyper_5_9_chunk.x3
               Sort Method: quicksort 
               ->  Custom Scan (DecompressChunk) on _hyper_5_9_chunk (actual rows=4 loops=1)
                     ->  Seq Scan on compress_hyper_6_11_chunk (actual rows=3 loops=1)
         ->  Sort (actual rows=1 loops=1)
               Sort Key: _hyper_5_9_chunk.x1, _hyper_5_9_chunk.x2, _hyper_5_9_chunk.x3
               Sort Method: quicksort 
               ->  Seq Scan on _hyper_5_9_chunk (actual rows=1 loops=1)
         ->  Sort (actual rows=4 loops=1)
               Sort Key: _hyper_5_10_chunk.x1, _hyper_5_10_chunk.x2, _hyper_5_10_chunk.x3
               Sort Method: quicksort 
               ->  Custom Scan (DecompressChunk) on _hyper_5_10_chunk (actual rows=4 loops=1)
                     ->  Seq Scan on compress_hyper_6_12_chunk (actual rows=3 loops=1)
         ->  Sort (actual rows=1 loops=1)
               Sort Key: _hyper_5_10_chunk.x1, _hyper_5_10_chunk.x2, _hyper_5_10_chunk.x3
               Sort Method: quicksort 
               ->  Seq Scan on _hyper_5_10_chunk (actual rows=1 loops=1)
(21 rows)
>>>>>>> 7b32f8d5

SELECT * FROM test2 ORDER BY x1, x2, x3 LIMIT 10;
             time             | x1 | x2 | x3 | x4 | x5 
------------------------------+----+----+----+----+----
 Fri Dec 31 16:00:00 1999 PST |  1 |  2 |  1 |  1 |  0
 Fri Dec 31 16:02:01 1999 PST |  1 |  2 |  1 |  1 |  0
 Sun Jan 09 16:02:01 2000 PST |  1 |  2 |  1 |  1 |  0
 Sun Jan 09 16:00:00 2000 PST |  1 |  2 |  1 |  1 |  0
 Sun Jan 09 19:00:00 2000 PST |  1 |  2 |  4 |  4 |  0
 Fri Dec 31 19:00:00 1999 PST |  1 |  2 |  4 |  4 |  0
 Fri Dec 31 17:00:00 1999 PST |  1 |  3 |  2 |  2 |  0
 Sun Jan 09 17:00:00 2000 PST |  1 |  3 |  2 |  2 |  0
 Sun Jan 09 18:00:00 2000 PST |  2 |  1 |  3 |  3 |  0
 Fri Dec 31 18:00:00 1999 PST |  2 |  1 |  3 |  3 |  0
(10 rows)

<<<<<<< HEAD
:PREFIX SELECT * FROM test2 ORDER BY x1, x2, x5, x4;
                                              QUERY PLAN                                              
------------------------------------------------------------------------------------------------------
 Merge Append (actual rows=10 loops=1)
   Sort Key: _hyper_5_7_chunk.x1, _hyper_5_7_chunk.x2, _hyper_5_7_chunk.x5, _hyper_5_7_chunk.x4
   ->  Sort (actual rows=4 loops=1)
         Sort Key: _hyper_5_7_chunk.x1, _hyper_5_7_chunk.x2, _hyper_5_7_chunk.x5, _hyper_5_7_chunk.x4
         Sort Method: quicksort 
         ->  Custom Scan (DecompressChunk) on _hyper_5_7_chunk (actual rows=4 loops=1)
               ->  Seq Scan on compress_hyper_6_9_chunk (actual rows=3 loops=1)
   ->  Sort (actual rows=1 loops=1)
         Sort Key: _hyper_5_7_chunk.x1, _hyper_5_7_chunk.x2, _hyper_5_7_chunk.x5, _hyper_5_7_chunk.x4
         Sort Method: quicksort 
         ->  Seq Scan on _hyper_5_7_chunk (actual rows=1 loops=1)
   ->  Sort (actual rows=4 loops=1)
         Sort Key: _hyper_5_8_chunk.x1, _hyper_5_8_chunk.x2, _hyper_5_8_chunk.x5, _hyper_5_8_chunk.x4
         Sort Method: quicksort 
         ->  Custom Scan (DecompressChunk) on _hyper_5_8_chunk (actual rows=4 loops=1)
               ->  Seq Scan on compress_hyper_6_10_chunk (actual rows=3 loops=1)
   ->  Sort (actual rows=1 loops=1)
         Sort Key: _hyper_5_8_chunk.x1, _hyper_5_8_chunk.x2, _hyper_5_8_chunk.x5, _hyper_5_8_chunk.x4
         Sort Method: quicksort 
         ->  Seq Scan on _hyper_5_8_chunk (actual rows=1 loops=1)
(20 rows)
=======
:PREFIX SELECT * FROM test2 ORDER BY x1, x2, x5, x4 LIMIT 10;
                                                   QUERY PLAN                                                   
----------------------------------------------------------------------------------------------------------------
 Limit (actual rows=10 loops=1)
   ->  Merge Append (actual rows=10 loops=1)
         Sort Key: _hyper_5_9_chunk.x1, _hyper_5_9_chunk.x2, _hyper_5_9_chunk.x5, _hyper_5_9_chunk.x4
         ->  Sort (actual rows=4 loops=1)
               Sort Key: _hyper_5_9_chunk.x1, _hyper_5_9_chunk.x2, _hyper_5_9_chunk.x5, _hyper_5_9_chunk.x4
               Sort Method: quicksort 
               ->  Custom Scan (DecompressChunk) on _hyper_5_9_chunk (actual rows=4 loops=1)
                     ->  Seq Scan on compress_hyper_6_11_chunk (actual rows=3 loops=1)
         ->  Sort (actual rows=1 loops=1)
               Sort Key: _hyper_5_9_chunk.x1, _hyper_5_9_chunk.x2, _hyper_5_9_chunk.x5, _hyper_5_9_chunk.x4
               Sort Method: quicksort 
               ->  Seq Scan on _hyper_5_9_chunk (actual rows=1 loops=1)
         ->  Sort (actual rows=4 loops=1)
               Sort Key: _hyper_5_10_chunk.x1, _hyper_5_10_chunk.x2, _hyper_5_10_chunk.x5, _hyper_5_10_chunk.x4
               Sort Method: quicksort 
               ->  Custom Scan (DecompressChunk) on _hyper_5_10_chunk (actual rows=4 loops=1)
                     ->  Seq Scan on compress_hyper_6_12_chunk (actual rows=3 loops=1)
         ->  Sort (actual rows=1 loops=1)
               Sort Key: _hyper_5_10_chunk.x1, _hyper_5_10_chunk.x2, _hyper_5_10_chunk.x5, _hyper_5_10_chunk.x4
               Sort Method: quicksort 
               ->  Seq Scan on _hyper_5_10_chunk (actual rows=1 loops=1)
(21 rows)
>>>>>>> 7b32f8d5

SELECT * FROM test2 ORDER BY x1, x2, x5, x4 LIMIT 10;
             time             | x1 | x2 | x3 | x4 | x5 
------------------------------+----+----+----+----+----
 Fri Dec 31 16:00:00 1999 PST |  1 |  2 |  1 |  1 |  0
 Fri Dec 31 16:02:01 1999 PST |  1 |  2 |  1 |  1 |  0
 Sun Jan 09 16:02:01 2000 PST |  1 |  2 |  1 |  1 |  0
 Sun Jan 09 16:00:00 2000 PST |  1 |  2 |  1 |  1 |  0
 Sun Jan 09 19:00:00 2000 PST |  1 |  2 |  4 |  4 |  0
 Fri Dec 31 19:00:00 1999 PST |  1 |  2 |  4 |  4 |  0
 Fri Dec 31 17:00:00 1999 PST |  1 |  3 |  2 |  2 |  0
 Sun Jan 09 17:00:00 2000 PST |  1 |  3 |  2 |  2 |  0
 Sun Jan 09 18:00:00 2000 PST |  2 |  1 |  3 |  3 |  0
 Fri Dec 31 18:00:00 1999 PST |  2 |  1 |  3 |  3 |  0
(10 rows)

<<<<<<< HEAD
:PREFIX SELECT * FROM test2 ORDER BY x1, x2, x5, time;
                                                QUERY PLAN                                                
----------------------------------------------------------------------------------------------------------
 Merge Append (actual rows=10 loops=1)
   Sort Key: _hyper_5_7_chunk.x1, _hyper_5_7_chunk.x2, _hyper_5_7_chunk.x5, _hyper_5_7_chunk."time"
   ->  Sort (actual rows=4 loops=1)
         Sort Key: _hyper_5_7_chunk.x1, _hyper_5_7_chunk.x2, _hyper_5_7_chunk.x5, _hyper_5_7_chunk."time"
         Sort Method: quicksort 
         ->  Custom Scan (DecompressChunk) on _hyper_5_7_chunk (actual rows=4 loops=1)
               ->  Seq Scan on compress_hyper_6_9_chunk (actual rows=3 loops=1)
   ->  Sort (actual rows=1 loops=1)
         Sort Key: _hyper_5_7_chunk.x1, _hyper_5_7_chunk.x2, _hyper_5_7_chunk.x5, _hyper_5_7_chunk."time"
         Sort Method: quicksort 
         ->  Seq Scan on _hyper_5_7_chunk (actual rows=1 loops=1)
   ->  Sort (actual rows=4 loops=1)
         Sort Key: _hyper_5_8_chunk.x1, _hyper_5_8_chunk.x2, _hyper_5_8_chunk.x5, _hyper_5_8_chunk."time"
         Sort Method: quicksort 
         ->  Custom Scan (DecompressChunk) on _hyper_5_8_chunk (actual rows=4 loops=1)
               ->  Seq Scan on compress_hyper_6_10_chunk (actual rows=3 loops=1)
   ->  Sort (actual rows=1 loops=1)
         Sort Key: _hyper_5_8_chunk.x1, _hyper_5_8_chunk.x2, _hyper_5_8_chunk.x5, _hyper_5_8_chunk."time"
         Sort Method: quicksort 
         ->  Seq Scan on _hyper_5_8_chunk (actual rows=1 loops=1)
(20 rows)
=======
:PREFIX SELECT * FROM test2 ORDER BY x1, x2, x5, time LIMIT 10;
                                                     QUERY PLAN                                                     
--------------------------------------------------------------------------------------------------------------------
 Limit (actual rows=10 loops=1)
   ->  Merge Append (actual rows=10 loops=1)
         Sort Key: _hyper_5_9_chunk.x1, _hyper_5_9_chunk.x2, _hyper_5_9_chunk.x5, _hyper_5_9_chunk."time"
         ->  Sort (actual rows=4 loops=1)
               Sort Key: _hyper_5_9_chunk.x1, _hyper_5_9_chunk.x2, _hyper_5_9_chunk.x5, _hyper_5_9_chunk."time"
               Sort Method: quicksort 
               ->  Custom Scan (DecompressChunk) on _hyper_5_9_chunk (actual rows=4 loops=1)
                     ->  Seq Scan on compress_hyper_6_11_chunk (actual rows=3 loops=1)
         ->  Sort (actual rows=1 loops=1)
               Sort Key: _hyper_5_9_chunk.x1, _hyper_5_9_chunk.x2, _hyper_5_9_chunk.x5, _hyper_5_9_chunk."time"
               Sort Method: quicksort 
               ->  Seq Scan on _hyper_5_9_chunk (actual rows=1 loops=1)
         ->  Sort (actual rows=4 loops=1)
               Sort Key: _hyper_5_10_chunk.x1, _hyper_5_10_chunk.x2, _hyper_5_10_chunk.x5, _hyper_5_10_chunk."time"
               Sort Method: quicksort 
               ->  Custom Scan (DecompressChunk) on _hyper_5_10_chunk (actual rows=4 loops=1)
                     ->  Seq Scan on compress_hyper_6_12_chunk (actual rows=3 loops=1)
         ->  Sort (actual rows=1 loops=1)
               Sort Key: _hyper_5_10_chunk.x1, _hyper_5_10_chunk.x2, _hyper_5_10_chunk.x5, _hyper_5_10_chunk."time"
               Sort Method: quicksort 
               ->  Seq Scan on _hyper_5_10_chunk (actual rows=1 loops=1)
(21 rows)
>>>>>>> 7b32f8d5

SELECT * FROM test2 ORDER BY x1, x2, x5, time LIMIT 10;
             time             | x1 | x2 | x3 | x4 | x5 
------------------------------+----+----+----+----+----
 Fri Dec 31 16:00:00 1999 PST |  1 |  2 |  1 |  1 |  0
 Fri Dec 31 16:02:01 1999 PST |  1 |  2 |  1 |  1 |  0
 Fri Dec 31 19:00:00 1999 PST |  1 |  2 |  4 |  4 |  0
 Sun Jan 09 16:00:00 2000 PST |  1 |  2 |  1 |  1 |  0
 Sun Jan 09 16:02:01 2000 PST |  1 |  2 |  1 |  1 |  0
 Sun Jan 09 19:00:00 2000 PST |  1 |  2 |  4 |  4 |  0
 Fri Dec 31 17:00:00 1999 PST |  1 |  3 |  2 |  2 |  0
 Sun Jan 09 17:00:00 2000 PST |  1 |  3 |  2 |  2 |  0
 Fri Dec 31 18:00:00 1999 PST |  2 |  1 |  3 |  3 |  0
 Sun Jan 09 18:00:00 2000 PST |  2 |  1 |  3 |  3 |  0
(10 rows)

-----------------------------
-- tests with space partitioning
-----------------------------
CREATE TABLE test3 (
time timestamptz NOT NULL,
    x1 integer,
    x2 integer,
    x3 integer,
    x4 integer,
    x5 integer);
SELECT FROM create_hypertable('test3', 'time');
--
(1 row)

SELECT add_dimension('test3', 'x1', number_partitions => 2);
     add_dimension     
-----------------------
 (5,public,test3,x1,t)
(1 row)

ALTER TABLE test3 SET (timescaledb.compress, timescaledb.compress_segmentby='x1, x2, x5', timescaledb.compress_orderby = 'x3 ASC, x4 ASC');
INSERT INTO test3 (time, x1, x2, x3, x4, x5) values('2000-01-01 00:00:00-00', 1, 2, 1, 1, 0);
INSERT INTO test3 (time, x1, x2, x3, x4, x5) values('2000-01-01 01:00:00-00', 1, 3, 2, 2, 0);
INSERT INTO test3 (time, x1, x2, x3, x4, x5) values('2000-01-01 02:00:00-00', 2, 1, 3, 3, 0);
INSERT INTO test3 (time, x1, x2, x3, x4, x5) values('2000-01-01 03:00:00-00', 1, 2, 4, 4, 0);
-- chunk 2
INSERT INTO test3 (time, x1, x2, x3, x4, x5) values('2000-01-10 00:00:00-00', 1, 2, 1, 1, 0);
INSERT INTO test3 (time, x1, x2, x3, x4, x5) values('2000-01-10 01:00:00-00', 1, 3, 2, 2, 0);
INSERT INTO test3 (time, x1, x2, x3, x4, x5) values('2000-01-10 02:00:00-00', 2, 1, 3, 3, 0);
INSERT INTO test3 (time, x1, x2, x3, x4, x5) values('2000-01-10 03:00:00-00', 1, 2, 4, 4, 0);
SELECT compress_chunk(i) FROM show_chunks('test3') i;
             compress_chunk              
-----------------------------------------
 _timescaledb_internal._hyper_7_11_chunk
 _timescaledb_internal._hyper_7_12_chunk
 _timescaledb_internal._hyper_7_13_chunk
 _timescaledb_internal._hyper_7_14_chunk
(4 rows)

-- make them partially compressed
INSERT INTO test3 (time, x1, x2, x3, x4, x5) values('2000-01-01 00:02:01-00', 1, 2, 1, 1, 0);
INSERT INTO test3 (time, x1, x2, x3, x4, x5) values('2000-01-10 00:02:01-00', 1, 2, 1, 1, 0);
ANALYZE test3;
set enable_indexscan = off;
-- queries where sort is pushed down
<<<<<<< HEAD
:PREFIX SELECT * FROM test3 ORDER BY x1, x2, x5, x3;
                                                                            QUERY PLAN                                                                             
-------------------------------------------------------------------------------------------------------------------------------------------------------------------
 Merge Append (actual rows=10 loops=1)
   Sort Key: _hyper_7_11_chunk.x1, _hyper_7_11_chunk.x2, _hyper_7_11_chunk.x5, _hyper_7_11_chunk.x3
   ->  Custom Scan (DecompressChunk) on _hyper_7_11_chunk (actual rows=3 loops=1)
         ->  Sort (actual rows=2 loops=1)
               Sort Key: compress_hyper_8_15_chunk.x1, compress_hyper_8_15_chunk.x2, compress_hyper_8_15_chunk.x5, compress_hyper_8_15_chunk._ts_meta_sequence_num
               Sort Method: quicksort 
               ->  Seq Scan on compress_hyper_8_15_chunk (actual rows=2 loops=1)
   ->  Sort (actual rows=1 loops=1)
         Sort Key: _hyper_7_11_chunk.x1, _hyper_7_11_chunk.x2, _hyper_7_11_chunk.x5, _hyper_7_11_chunk.x3
         Sort Method: quicksort 
         ->  Seq Scan on _hyper_7_11_chunk (actual rows=1 loops=1)
   ->  Custom Scan (DecompressChunk) on _hyper_7_12_chunk (actual rows=1 loops=1)
         ->  Sort (actual rows=1 loops=1)
               Sort Key: compress_hyper_8_16_chunk.x1, compress_hyper_8_16_chunk.x2, compress_hyper_8_16_chunk.x5, compress_hyper_8_16_chunk._ts_meta_sequence_num
               Sort Method: quicksort 
               ->  Seq Scan on compress_hyper_8_16_chunk (actual rows=1 loops=1)
   ->  Custom Scan (DecompressChunk) on _hyper_7_13_chunk (actual rows=3 loops=1)
         ->  Sort (actual rows=2 loops=1)
               Sort Key: compress_hyper_8_17_chunk.x1, compress_hyper_8_17_chunk.x2, compress_hyper_8_17_chunk.x5, compress_hyper_8_17_chunk._ts_meta_sequence_num
               Sort Method: quicksort 
               ->  Seq Scan on compress_hyper_8_17_chunk (actual rows=2 loops=1)
   ->  Sort (actual rows=1 loops=1)
=======
:PREFIX SELECT * FROM test3 ORDER BY x1, x2, x5, x3 LIMIT 10;
                                                                                                 QUERY PLAN                                                                                                 
------------------------------------------------------------------------------------------------------------------------------------------------------------------------------------------------------------
 Limit (actual rows=10 loops=1)
   ->  Merge Append (actual rows=10 loops=1)
>>>>>>> 7b32f8d5
         Sort Key: _hyper_7_13_chunk.x1, _hyper_7_13_chunk.x2, _hyper_7_13_chunk.x5, _hyper_7_13_chunk.x3
         ->  Custom Scan (DecompressChunk) on _hyper_7_13_chunk (actual rows=3 loops=1)
               ->  Sort (actual rows=2 loops=1)
                     Sort Key: compress_hyper_8_17_chunk.x1, compress_hyper_8_17_chunk.x2, compress_hyper_8_17_chunk.x5, compress_hyper_8_17_chunk._ts_meta_min_1, compress_hyper_8_17_chunk._ts_meta_max_1
                     Sort Method: quicksort 
                     ->  Seq Scan on compress_hyper_8_17_chunk (actual rows=2 loops=1)
         ->  Sort (actual rows=1 loops=1)
<<<<<<< HEAD
               Sort Key: compress_hyper_8_18_chunk.x1, compress_hyper_8_18_chunk.x2, compress_hyper_8_18_chunk.x5, compress_hyper_8_18_chunk._ts_meta_sequence_num
               Sort Method: quicksort 
               ->  Seq Scan on compress_hyper_8_18_chunk (actual rows=1 loops=1)
(30 rows)
=======
               Sort Key: _hyper_7_13_chunk.x1, _hyper_7_13_chunk.x2, _hyper_7_13_chunk.x5, _hyper_7_13_chunk.x3
               Sort Method: quicksort 
               ->  Seq Scan on _hyper_7_13_chunk (actual rows=1 loops=1)
         ->  Custom Scan (DecompressChunk) on _hyper_7_14_chunk (actual rows=1 loops=1)
               ->  Sort (actual rows=1 loops=1)
                     Sort Key: compress_hyper_8_18_chunk.x1, compress_hyper_8_18_chunk.x2, compress_hyper_8_18_chunk.x5, compress_hyper_8_18_chunk._ts_meta_min_1, compress_hyper_8_18_chunk._ts_meta_max_1
                     Sort Method: quicksort 
                     ->  Seq Scan on compress_hyper_8_18_chunk (actual rows=1 loops=1)
         ->  Custom Scan (DecompressChunk) on _hyper_7_15_chunk (actual rows=3 loops=1)
               ->  Sort (actual rows=2 loops=1)
                     Sort Key: compress_hyper_8_19_chunk.x1, compress_hyper_8_19_chunk.x2, compress_hyper_8_19_chunk.x5, compress_hyper_8_19_chunk._ts_meta_min_1, compress_hyper_8_19_chunk._ts_meta_max_1
                     Sort Method: quicksort 
                     ->  Seq Scan on compress_hyper_8_19_chunk (actual rows=2 loops=1)
         ->  Sort (actual rows=1 loops=1)
               Sort Key: _hyper_7_15_chunk.x1, _hyper_7_15_chunk.x2, _hyper_7_15_chunk.x5, _hyper_7_15_chunk.x3
               Sort Method: quicksort 
               ->  Seq Scan on _hyper_7_15_chunk (actual rows=1 loops=1)
         ->  Custom Scan (DecompressChunk) on _hyper_7_16_chunk (actual rows=1 loops=1)
               ->  Sort (actual rows=1 loops=1)
                     Sort Key: compress_hyper_8_20_chunk.x1, compress_hyper_8_20_chunk.x2, compress_hyper_8_20_chunk.x5, compress_hyper_8_20_chunk._ts_meta_min_1, compress_hyper_8_20_chunk._ts_meta_max_1
                     Sort Method: quicksort 
                     ->  Seq Scan on compress_hyper_8_20_chunk (actual rows=1 loops=1)
(31 rows)
>>>>>>> 7b32f8d5

SELECT * FROM test3 ORDER BY x1, x2, x5, x3 LIMIT 10;
             time             | x1 | x2 | x3 | x4 | x5 
------------------------------+----+----+----+----+----
 Fri Dec 31 16:00:00 1999 PST |  1 |  2 |  1 |  1 |  0
 Fri Dec 31 16:02:01 1999 PST |  1 |  2 |  1 |  1 |  0
 Sun Jan 09 16:00:00 2000 PST |  1 |  2 |  1 |  1 |  0
 Sun Jan 09 16:02:01 2000 PST |  1 |  2 |  1 |  1 |  0
 Sun Jan 09 19:00:00 2000 PST |  1 |  2 |  4 |  4 |  0
 Fri Dec 31 19:00:00 1999 PST |  1 |  2 |  4 |  4 |  0
 Fri Dec 31 17:00:00 1999 PST |  1 |  3 |  2 |  2 |  0
 Sun Jan 09 17:00:00 2000 PST |  1 |  3 |  2 |  2 |  0
 Fri Dec 31 18:00:00 1999 PST |  2 |  1 |  3 |  3 |  0
 Sun Jan 09 18:00:00 2000 PST |  2 |  1 |  3 |  3 |  0
(10 rows)

<<<<<<< HEAD
:PREFIX SELECT * FROM test3 ORDER BY x1, x2, x5, x3, x4;
                                                                            QUERY PLAN                                                                             
-------------------------------------------------------------------------------------------------------------------------------------------------------------------
 Merge Append (actual rows=10 loops=1)
   Sort Key: _hyper_7_11_chunk.x1, _hyper_7_11_chunk.x2, _hyper_7_11_chunk.x5, _hyper_7_11_chunk.x3, _hyper_7_11_chunk.x4
   ->  Custom Scan (DecompressChunk) on _hyper_7_11_chunk (actual rows=3 loops=1)
         ->  Sort (actual rows=2 loops=1)
               Sort Key: compress_hyper_8_15_chunk.x1, compress_hyper_8_15_chunk.x2, compress_hyper_8_15_chunk.x5, compress_hyper_8_15_chunk._ts_meta_sequence_num
               Sort Method: quicksort 
               ->  Seq Scan on compress_hyper_8_15_chunk (actual rows=2 loops=1)
   ->  Sort (actual rows=1 loops=1)
         Sort Key: _hyper_7_11_chunk.x1, _hyper_7_11_chunk.x2, _hyper_7_11_chunk.x5, _hyper_7_11_chunk.x3, _hyper_7_11_chunk.x4
         Sort Method: quicksort 
         ->  Seq Scan on _hyper_7_11_chunk (actual rows=1 loops=1)
   ->  Custom Scan (DecompressChunk) on _hyper_7_12_chunk (actual rows=1 loops=1)
         ->  Sort (actual rows=1 loops=1)
               Sort Key: compress_hyper_8_16_chunk.x1, compress_hyper_8_16_chunk.x2, compress_hyper_8_16_chunk.x5, compress_hyper_8_16_chunk._ts_meta_sequence_num
               Sort Method: quicksort 
               ->  Seq Scan on compress_hyper_8_16_chunk (actual rows=1 loops=1)
   ->  Custom Scan (DecompressChunk) on _hyper_7_13_chunk (actual rows=3 loops=1)
         ->  Sort (actual rows=2 loops=1)
               Sort Key: compress_hyper_8_17_chunk.x1, compress_hyper_8_17_chunk.x2, compress_hyper_8_17_chunk.x5, compress_hyper_8_17_chunk._ts_meta_sequence_num
               Sort Method: quicksort 
               ->  Seq Scan on compress_hyper_8_17_chunk (actual rows=2 loops=1)
   ->  Sort (actual rows=1 loops=1)
=======
:PREFIX SELECT * FROM test3 ORDER BY x1, x2, x5, x3, x4 LIMIT 10;
                                                                                                                                           QUERY PLAN                                                                                                                                           
------------------------------------------------------------------------------------------------------------------------------------------------------------------------------------------------------------------------------------------------------------------------------------------------
 Limit (actual rows=10 loops=1)
   ->  Merge Append (actual rows=10 loops=1)
>>>>>>> 7b32f8d5
         Sort Key: _hyper_7_13_chunk.x1, _hyper_7_13_chunk.x2, _hyper_7_13_chunk.x5, _hyper_7_13_chunk.x3, _hyper_7_13_chunk.x4
         ->  Custom Scan (DecompressChunk) on _hyper_7_13_chunk (actual rows=3 loops=1)
               ->  Sort (actual rows=2 loops=1)
                     Sort Key: compress_hyper_8_17_chunk.x1, compress_hyper_8_17_chunk.x2, compress_hyper_8_17_chunk.x5, compress_hyper_8_17_chunk._ts_meta_min_1, compress_hyper_8_17_chunk._ts_meta_max_1, compress_hyper_8_17_chunk._ts_meta_min_2, compress_hyper_8_17_chunk._ts_meta_max_2
                     Sort Method: quicksort 
                     ->  Seq Scan on compress_hyper_8_17_chunk (actual rows=2 loops=1)
         ->  Sort (actual rows=1 loops=1)
<<<<<<< HEAD
               Sort Key: compress_hyper_8_18_chunk.x1, compress_hyper_8_18_chunk.x2, compress_hyper_8_18_chunk.x5, compress_hyper_8_18_chunk._ts_meta_sequence_num
               Sort Method: quicksort 
               ->  Seq Scan on compress_hyper_8_18_chunk (actual rows=1 loops=1)
(30 rows)
=======
               Sort Key: _hyper_7_13_chunk.x1, _hyper_7_13_chunk.x2, _hyper_7_13_chunk.x5, _hyper_7_13_chunk.x3, _hyper_7_13_chunk.x4
               Sort Method: quicksort 
               ->  Seq Scan on _hyper_7_13_chunk (actual rows=1 loops=1)
         ->  Custom Scan (DecompressChunk) on _hyper_7_14_chunk (actual rows=1 loops=1)
               ->  Sort (actual rows=1 loops=1)
                     Sort Key: compress_hyper_8_18_chunk.x1, compress_hyper_8_18_chunk.x2, compress_hyper_8_18_chunk.x5, compress_hyper_8_18_chunk._ts_meta_min_1, compress_hyper_8_18_chunk._ts_meta_max_1, compress_hyper_8_18_chunk._ts_meta_min_2, compress_hyper_8_18_chunk._ts_meta_max_2
                     Sort Method: quicksort 
                     ->  Seq Scan on compress_hyper_8_18_chunk (actual rows=1 loops=1)
         ->  Custom Scan (DecompressChunk) on _hyper_7_15_chunk (actual rows=3 loops=1)
               ->  Sort (actual rows=2 loops=1)
                     Sort Key: compress_hyper_8_19_chunk.x1, compress_hyper_8_19_chunk.x2, compress_hyper_8_19_chunk.x5, compress_hyper_8_19_chunk._ts_meta_min_1, compress_hyper_8_19_chunk._ts_meta_max_1, compress_hyper_8_19_chunk._ts_meta_min_2, compress_hyper_8_19_chunk._ts_meta_max_2
                     Sort Method: quicksort 
                     ->  Seq Scan on compress_hyper_8_19_chunk (actual rows=2 loops=1)
         ->  Sort (actual rows=1 loops=1)
               Sort Key: _hyper_7_15_chunk.x1, _hyper_7_15_chunk.x2, _hyper_7_15_chunk.x5, _hyper_7_15_chunk.x3, _hyper_7_15_chunk.x4
               Sort Method: quicksort 
               ->  Seq Scan on _hyper_7_15_chunk (actual rows=1 loops=1)
         ->  Custom Scan (DecompressChunk) on _hyper_7_16_chunk (actual rows=1 loops=1)
               ->  Sort (actual rows=1 loops=1)
                     Sort Key: compress_hyper_8_20_chunk.x1, compress_hyper_8_20_chunk.x2, compress_hyper_8_20_chunk.x5, compress_hyper_8_20_chunk._ts_meta_min_1, compress_hyper_8_20_chunk._ts_meta_max_1, compress_hyper_8_20_chunk._ts_meta_min_2, compress_hyper_8_20_chunk._ts_meta_max_2
                     Sort Method: quicksort 
                     ->  Seq Scan on compress_hyper_8_20_chunk (actual rows=1 loops=1)
(31 rows)
>>>>>>> 7b32f8d5

SELECT * FROM test3 ORDER BY x1, x2, x5, x3, x4 LIMIT 10;
             time             | x1 | x2 | x3 | x4 | x5 
------------------------------+----+----+----+----+----
 Fri Dec 31 16:00:00 1999 PST |  1 |  2 |  1 |  1 |  0
 Fri Dec 31 16:02:01 1999 PST |  1 |  2 |  1 |  1 |  0
 Sun Jan 09 16:00:00 2000 PST |  1 |  2 |  1 |  1 |  0
 Sun Jan 09 16:02:01 2000 PST |  1 |  2 |  1 |  1 |  0
 Sun Jan 09 19:00:00 2000 PST |  1 |  2 |  4 |  4 |  0
 Fri Dec 31 19:00:00 1999 PST |  1 |  2 |  4 |  4 |  0
 Fri Dec 31 17:00:00 1999 PST |  1 |  3 |  2 |  2 |  0
 Sun Jan 09 17:00:00 2000 PST |  1 |  3 |  2 |  2 |  0
 Fri Dec 31 18:00:00 1999 PST |  2 |  1 |  3 |  3 |  0
 Sun Jan 09 18:00:00 2000 PST |  2 |  1 |  3 |  3 |  0
(10 rows)

-- queries where sort is not pushed down
<<<<<<< HEAD
:PREFIX SELECT * FROM test3 ORDER BY x1, x2, x3;
                                       QUERY PLAN                                       
----------------------------------------------------------------------------------------
 Merge Append (actual rows=10 loops=1)
   Sort Key: _hyper_7_11_chunk.x1, _hyper_7_11_chunk.x2, _hyper_7_11_chunk.x3
   ->  Sort (actual rows=3 loops=1)
         Sort Key: _hyper_7_11_chunk.x1, _hyper_7_11_chunk.x2, _hyper_7_11_chunk.x3
         Sort Method: quicksort 
         ->  Custom Scan (DecompressChunk) on _hyper_7_11_chunk (actual rows=3 loops=1)
               ->  Seq Scan on compress_hyper_8_15_chunk (actual rows=2 loops=1)
   ->  Sort (actual rows=1 loops=1)
         Sort Key: _hyper_7_11_chunk.x1, _hyper_7_11_chunk.x2, _hyper_7_11_chunk.x3
         Sort Method: quicksort 
         ->  Seq Scan on _hyper_7_11_chunk (actual rows=1 loops=1)
   ->  Sort (actual rows=1 loops=1)
         Sort Key: _hyper_7_12_chunk.x1, _hyper_7_12_chunk.x2, _hyper_7_12_chunk.x3
         Sort Method: quicksort 
         ->  Custom Scan (DecompressChunk) on _hyper_7_12_chunk (actual rows=1 loops=1)
               ->  Seq Scan on compress_hyper_8_16_chunk (actual rows=1 loops=1)
   ->  Sort (actual rows=3 loops=1)
         Sort Key: _hyper_7_13_chunk.x1, _hyper_7_13_chunk.x2, _hyper_7_13_chunk.x3
         Sort Method: quicksort 
         ->  Custom Scan (DecompressChunk) on _hyper_7_13_chunk (actual rows=3 loops=1)
               ->  Seq Scan on compress_hyper_8_17_chunk (actual rows=2 loops=1)
   ->  Sort (actual rows=1 loops=1)
         Sort Key: _hyper_7_13_chunk.x1, _hyper_7_13_chunk.x2, _hyper_7_13_chunk.x3
         Sort Method: quicksort 
         ->  Seq Scan on _hyper_7_13_chunk (actual rows=1 loops=1)
   ->  Sort (actual rows=1 loops=1)
         Sort Key: _hyper_7_14_chunk.x1, _hyper_7_14_chunk.x2, _hyper_7_14_chunk.x3
         Sort Method: quicksort 
         ->  Custom Scan (DecompressChunk) on _hyper_7_14_chunk (actual rows=1 loops=1)
               ->  Seq Scan on compress_hyper_8_18_chunk (actual rows=1 loops=1)
(30 rows)
=======
:PREFIX SELECT * FROM test3 ORDER BY x1, x2, x3 LIMIT 10;
                                          QUERY PLAN                                          
----------------------------------------------------------------------------------------------
 Limit (actual rows=10 loops=1)
   ->  Merge Append (actual rows=10 loops=1)
         Sort Key: _hyper_7_13_chunk.x1, _hyper_7_13_chunk.x2, _hyper_7_13_chunk.x3
         ->  Sort (actual rows=3 loops=1)
               Sort Key: _hyper_7_13_chunk.x1, _hyper_7_13_chunk.x2, _hyper_7_13_chunk.x3
               Sort Method: quicksort 
               ->  Custom Scan (DecompressChunk) on _hyper_7_13_chunk (actual rows=3 loops=1)
                     ->  Seq Scan on compress_hyper_8_17_chunk (actual rows=2 loops=1)
         ->  Sort (actual rows=1 loops=1)
               Sort Key: _hyper_7_13_chunk.x1, _hyper_7_13_chunk.x2, _hyper_7_13_chunk.x3
               Sort Method: quicksort 
               ->  Seq Scan on _hyper_7_13_chunk (actual rows=1 loops=1)
         ->  Sort (actual rows=1 loops=1)
               Sort Key: _hyper_7_14_chunk.x1, _hyper_7_14_chunk.x2, _hyper_7_14_chunk.x3
               Sort Method: quicksort 
               ->  Custom Scan (DecompressChunk) on _hyper_7_14_chunk (actual rows=1 loops=1)
                     ->  Seq Scan on compress_hyper_8_18_chunk (actual rows=1 loops=1)
         ->  Sort (actual rows=3 loops=1)
               Sort Key: _hyper_7_15_chunk.x1, _hyper_7_15_chunk.x2, _hyper_7_15_chunk.x3
               Sort Method: quicksort 
               ->  Custom Scan (DecompressChunk) on _hyper_7_15_chunk (actual rows=3 loops=1)
                     ->  Seq Scan on compress_hyper_8_19_chunk (actual rows=2 loops=1)
         ->  Sort (actual rows=1 loops=1)
               Sort Key: _hyper_7_15_chunk.x1, _hyper_7_15_chunk.x2, _hyper_7_15_chunk.x3
               Sort Method: quicksort 
               ->  Seq Scan on _hyper_7_15_chunk (actual rows=1 loops=1)
         ->  Sort (actual rows=1 loops=1)
               Sort Key: _hyper_7_16_chunk.x1, _hyper_7_16_chunk.x2, _hyper_7_16_chunk.x3
               Sort Method: quicksort 
               ->  Custom Scan (DecompressChunk) on _hyper_7_16_chunk (actual rows=1 loops=1)
                     ->  Seq Scan on compress_hyper_8_20_chunk (actual rows=1 loops=1)
(31 rows)
>>>>>>> 7b32f8d5

SELECT * FROM test3 ORDER BY x1, x2, x3 LIMIT 10;
             time             | x1 | x2 | x3 | x4 | x5 
------------------------------+----+----+----+----+----
 Fri Dec 31 16:00:00 1999 PST |  1 |  2 |  1 |  1 |  0
 Fri Dec 31 16:02:01 1999 PST |  1 |  2 |  1 |  1 |  0
 Sun Jan 09 16:00:00 2000 PST |  1 |  2 |  1 |  1 |  0
 Sun Jan 09 16:02:01 2000 PST |  1 |  2 |  1 |  1 |  0
 Sun Jan 09 19:00:00 2000 PST |  1 |  2 |  4 |  4 |  0
 Fri Dec 31 19:00:00 1999 PST |  1 |  2 |  4 |  4 |  0
 Fri Dec 31 17:00:00 1999 PST |  1 |  3 |  2 |  2 |  0
 Sun Jan 09 17:00:00 2000 PST |  1 |  3 |  2 |  2 |  0
 Fri Dec 31 18:00:00 1999 PST |  2 |  1 |  3 |  3 |  0
 Sun Jan 09 18:00:00 2000 PST |  2 |  1 |  3 |  3 |  0
(10 rows)

<<<<<<< HEAD
:PREFIX SELECT * FROM test3 ORDER BY x1, x2, x5, x4;
                                                QUERY PLAN                                                
----------------------------------------------------------------------------------------------------------
 Merge Append (actual rows=10 loops=1)
   Sort Key: _hyper_7_11_chunk.x1, _hyper_7_11_chunk.x2, _hyper_7_11_chunk.x5, _hyper_7_11_chunk.x4
   ->  Sort (actual rows=3 loops=1)
         Sort Key: _hyper_7_11_chunk.x1, _hyper_7_11_chunk.x2, _hyper_7_11_chunk.x5, _hyper_7_11_chunk.x4
         Sort Method: quicksort 
         ->  Custom Scan (DecompressChunk) on _hyper_7_11_chunk (actual rows=3 loops=1)
               ->  Seq Scan on compress_hyper_8_15_chunk (actual rows=2 loops=1)
   ->  Sort (actual rows=1 loops=1)
         Sort Key: _hyper_7_11_chunk.x1, _hyper_7_11_chunk.x2, _hyper_7_11_chunk.x5, _hyper_7_11_chunk.x4
         Sort Method: quicksort 
         ->  Seq Scan on _hyper_7_11_chunk (actual rows=1 loops=1)
   ->  Sort (actual rows=1 loops=1)
         Sort Key: _hyper_7_12_chunk.x1, _hyper_7_12_chunk.x2, _hyper_7_12_chunk.x5, _hyper_7_12_chunk.x4
         Sort Method: quicksort 
         ->  Custom Scan (DecompressChunk) on _hyper_7_12_chunk (actual rows=1 loops=1)
               ->  Seq Scan on compress_hyper_8_16_chunk (actual rows=1 loops=1)
   ->  Sort (actual rows=3 loops=1)
         Sort Key: _hyper_7_13_chunk.x1, _hyper_7_13_chunk.x2, _hyper_7_13_chunk.x5, _hyper_7_13_chunk.x4
         Sort Method: quicksort 
         ->  Custom Scan (DecompressChunk) on _hyper_7_13_chunk (actual rows=3 loops=1)
               ->  Seq Scan on compress_hyper_8_17_chunk (actual rows=2 loops=1)
   ->  Sort (actual rows=1 loops=1)
         Sort Key: _hyper_7_13_chunk.x1, _hyper_7_13_chunk.x2, _hyper_7_13_chunk.x5, _hyper_7_13_chunk.x4
         Sort Method: quicksort 
         ->  Seq Scan on _hyper_7_13_chunk (actual rows=1 loops=1)
   ->  Sort (actual rows=1 loops=1)
         Sort Key: _hyper_7_14_chunk.x1, _hyper_7_14_chunk.x2, _hyper_7_14_chunk.x5, _hyper_7_14_chunk.x4
         Sort Method: quicksort 
         ->  Custom Scan (DecompressChunk) on _hyper_7_14_chunk (actual rows=1 loops=1)
               ->  Seq Scan on compress_hyper_8_18_chunk (actual rows=1 loops=1)
(30 rows)
=======
:PREFIX SELECT * FROM test3 ORDER BY x1, x2, x5, x4 LIMIT 10;
                                                   QUERY PLAN                                                   
----------------------------------------------------------------------------------------------------------------
 Limit (actual rows=10 loops=1)
   ->  Merge Append (actual rows=10 loops=1)
         Sort Key: _hyper_7_13_chunk.x1, _hyper_7_13_chunk.x2, _hyper_7_13_chunk.x5, _hyper_7_13_chunk.x4
         ->  Sort (actual rows=3 loops=1)
               Sort Key: _hyper_7_13_chunk.x1, _hyper_7_13_chunk.x2, _hyper_7_13_chunk.x5, _hyper_7_13_chunk.x4
               Sort Method: quicksort 
               ->  Custom Scan (DecompressChunk) on _hyper_7_13_chunk (actual rows=3 loops=1)
                     ->  Seq Scan on compress_hyper_8_17_chunk (actual rows=2 loops=1)
         ->  Sort (actual rows=1 loops=1)
               Sort Key: _hyper_7_13_chunk.x1, _hyper_7_13_chunk.x2, _hyper_7_13_chunk.x5, _hyper_7_13_chunk.x4
               Sort Method: quicksort 
               ->  Seq Scan on _hyper_7_13_chunk (actual rows=1 loops=1)
         ->  Sort (actual rows=1 loops=1)
               Sort Key: _hyper_7_14_chunk.x1, _hyper_7_14_chunk.x2, _hyper_7_14_chunk.x5, _hyper_7_14_chunk.x4
               Sort Method: quicksort 
               ->  Custom Scan (DecompressChunk) on _hyper_7_14_chunk (actual rows=1 loops=1)
                     ->  Seq Scan on compress_hyper_8_18_chunk (actual rows=1 loops=1)
         ->  Sort (actual rows=3 loops=1)
               Sort Key: _hyper_7_15_chunk.x1, _hyper_7_15_chunk.x2, _hyper_7_15_chunk.x5, _hyper_7_15_chunk.x4
               Sort Method: quicksort 
               ->  Custom Scan (DecompressChunk) on _hyper_7_15_chunk (actual rows=3 loops=1)
                     ->  Seq Scan on compress_hyper_8_19_chunk (actual rows=2 loops=1)
         ->  Sort (actual rows=1 loops=1)
               Sort Key: _hyper_7_15_chunk.x1, _hyper_7_15_chunk.x2, _hyper_7_15_chunk.x5, _hyper_7_15_chunk.x4
               Sort Method: quicksort 
               ->  Seq Scan on _hyper_7_15_chunk (actual rows=1 loops=1)
         ->  Sort (actual rows=1 loops=1)
               Sort Key: _hyper_7_16_chunk.x1, _hyper_7_16_chunk.x2, _hyper_7_16_chunk.x5, _hyper_7_16_chunk.x4
               Sort Method: quicksort 
               ->  Custom Scan (DecompressChunk) on _hyper_7_16_chunk (actual rows=1 loops=1)
                     ->  Seq Scan on compress_hyper_8_20_chunk (actual rows=1 loops=1)
(31 rows)
>>>>>>> 7b32f8d5

SELECT * FROM test3 ORDER BY x1, x2, x5, x4 LIMIT 10;
             time             | x1 | x2 | x3 | x4 | x5 
------------------------------+----+----+----+----+----
 Fri Dec 31 16:00:00 1999 PST |  1 |  2 |  1 |  1 |  0
 Fri Dec 31 16:02:01 1999 PST |  1 |  2 |  1 |  1 |  0
 Sun Jan 09 16:00:00 2000 PST |  1 |  2 |  1 |  1 |  0
 Sun Jan 09 16:02:01 2000 PST |  1 |  2 |  1 |  1 |  0
 Sun Jan 09 19:00:00 2000 PST |  1 |  2 |  4 |  4 |  0
 Fri Dec 31 19:00:00 1999 PST |  1 |  2 |  4 |  4 |  0
 Fri Dec 31 17:00:00 1999 PST |  1 |  3 |  2 |  2 |  0
 Sun Jan 09 17:00:00 2000 PST |  1 |  3 |  2 |  2 |  0
 Fri Dec 31 18:00:00 1999 PST |  2 |  1 |  3 |  3 |  0
 Sun Jan 09 18:00:00 2000 PST |  2 |  1 |  3 |  3 |  0
(10 rows)

<<<<<<< HEAD
:PREFIX SELECT * FROM test3 ORDER BY x1, x2, x5, time;
                                                  QUERY PLAN                                                  
--------------------------------------------------------------------------------------------------------------
 Merge Append (actual rows=10 loops=1)
   Sort Key: _hyper_7_11_chunk.x1, _hyper_7_11_chunk.x2, _hyper_7_11_chunk.x5, _hyper_7_11_chunk."time"
   ->  Sort (actual rows=3 loops=1)
         Sort Key: _hyper_7_11_chunk.x1, _hyper_7_11_chunk.x2, _hyper_7_11_chunk.x5, _hyper_7_11_chunk."time"
         Sort Method: quicksort 
         ->  Custom Scan (DecompressChunk) on _hyper_7_11_chunk (actual rows=3 loops=1)
               ->  Seq Scan on compress_hyper_8_15_chunk (actual rows=2 loops=1)
   ->  Sort (actual rows=1 loops=1)
         Sort Key: _hyper_7_11_chunk.x1, _hyper_7_11_chunk.x2, _hyper_7_11_chunk.x5, _hyper_7_11_chunk."time"
         Sort Method: quicksort 
         ->  Seq Scan on _hyper_7_11_chunk (actual rows=1 loops=1)
   ->  Sort (actual rows=1 loops=1)
         Sort Key: _hyper_7_12_chunk.x1, _hyper_7_12_chunk.x2, _hyper_7_12_chunk.x5, _hyper_7_12_chunk."time"
         Sort Method: quicksort 
         ->  Custom Scan (DecompressChunk) on _hyper_7_12_chunk (actual rows=1 loops=1)
               ->  Seq Scan on compress_hyper_8_16_chunk (actual rows=1 loops=1)
   ->  Sort (actual rows=3 loops=1)
         Sort Key: _hyper_7_13_chunk.x1, _hyper_7_13_chunk.x2, _hyper_7_13_chunk.x5, _hyper_7_13_chunk."time"
         Sort Method: quicksort 
         ->  Custom Scan (DecompressChunk) on _hyper_7_13_chunk (actual rows=3 loops=1)
               ->  Seq Scan on compress_hyper_8_17_chunk (actual rows=2 loops=1)
   ->  Sort (actual rows=1 loops=1)
         Sort Key: _hyper_7_13_chunk.x1, _hyper_7_13_chunk.x2, _hyper_7_13_chunk.x5, _hyper_7_13_chunk."time"
         Sort Method: quicksort 
         ->  Seq Scan on _hyper_7_13_chunk (actual rows=1 loops=1)
   ->  Sort (actual rows=1 loops=1)
         Sort Key: _hyper_7_14_chunk.x1, _hyper_7_14_chunk.x2, _hyper_7_14_chunk.x5, _hyper_7_14_chunk."time"
         Sort Method: quicksort 
         ->  Custom Scan (DecompressChunk) on _hyper_7_14_chunk (actual rows=1 loops=1)
               ->  Seq Scan on compress_hyper_8_18_chunk (actual rows=1 loops=1)
(30 rows)
=======
:PREFIX SELECT * FROM test3 ORDER BY x1, x2, x5, time LIMIT 10;
                                                     QUERY PLAN                                                     
--------------------------------------------------------------------------------------------------------------------
 Limit (actual rows=10 loops=1)
   ->  Merge Append (actual rows=10 loops=1)
         Sort Key: _hyper_7_13_chunk.x1, _hyper_7_13_chunk.x2, _hyper_7_13_chunk.x5, _hyper_7_13_chunk."time"
         ->  Sort (actual rows=3 loops=1)
               Sort Key: _hyper_7_13_chunk.x1, _hyper_7_13_chunk.x2, _hyper_7_13_chunk.x5, _hyper_7_13_chunk."time"
               Sort Method: quicksort 
               ->  Custom Scan (DecompressChunk) on _hyper_7_13_chunk (actual rows=3 loops=1)
                     ->  Seq Scan on compress_hyper_8_17_chunk (actual rows=2 loops=1)
         ->  Sort (actual rows=1 loops=1)
               Sort Key: _hyper_7_13_chunk.x1, _hyper_7_13_chunk.x2, _hyper_7_13_chunk.x5, _hyper_7_13_chunk."time"
               Sort Method: quicksort 
               ->  Seq Scan on _hyper_7_13_chunk (actual rows=1 loops=1)
         ->  Sort (actual rows=1 loops=1)
               Sort Key: _hyper_7_14_chunk.x1, _hyper_7_14_chunk.x2, _hyper_7_14_chunk.x5, _hyper_7_14_chunk."time"
               Sort Method: quicksort 
               ->  Custom Scan (DecompressChunk) on _hyper_7_14_chunk (actual rows=1 loops=1)
                     ->  Seq Scan on compress_hyper_8_18_chunk (actual rows=1 loops=1)
         ->  Sort (actual rows=3 loops=1)
               Sort Key: _hyper_7_15_chunk.x1, _hyper_7_15_chunk.x2, _hyper_7_15_chunk.x5, _hyper_7_15_chunk."time"
               Sort Method: quicksort 
               ->  Custom Scan (DecompressChunk) on _hyper_7_15_chunk (actual rows=3 loops=1)
                     ->  Seq Scan on compress_hyper_8_19_chunk (actual rows=2 loops=1)
         ->  Sort (actual rows=1 loops=1)
               Sort Key: _hyper_7_15_chunk.x1, _hyper_7_15_chunk.x2, _hyper_7_15_chunk.x5, _hyper_7_15_chunk."time"
               Sort Method: quicksort 
               ->  Seq Scan on _hyper_7_15_chunk (actual rows=1 loops=1)
         ->  Sort (actual rows=1 loops=1)
               Sort Key: _hyper_7_16_chunk.x1, _hyper_7_16_chunk.x2, _hyper_7_16_chunk.x5, _hyper_7_16_chunk."time"
               Sort Method: quicksort 
               ->  Custom Scan (DecompressChunk) on _hyper_7_16_chunk (actual rows=1 loops=1)
                     ->  Seq Scan on compress_hyper_8_20_chunk (actual rows=1 loops=1)
(31 rows)
>>>>>>> 7b32f8d5

SELECT * FROM test3 ORDER BY x1, x2, x5, time LIMIT 10;
             time             | x1 | x2 | x3 | x4 | x5 
------------------------------+----+----+----+----+----
 Fri Dec 31 16:00:00 1999 PST |  1 |  2 |  1 |  1 |  0
 Fri Dec 31 16:02:01 1999 PST |  1 |  2 |  1 |  1 |  0
 Fri Dec 31 19:00:00 1999 PST |  1 |  2 |  4 |  4 |  0
 Sun Jan 09 16:00:00 2000 PST |  1 |  2 |  1 |  1 |  0
 Sun Jan 09 16:02:01 2000 PST |  1 |  2 |  1 |  1 |  0
 Sun Jan 09 19:00:00 2000 PST |  1 |  2 |  4 |  4 |  0
 Fri Dec 31 17:00:00 1999 PST |  1 |  3 |  2 |  2 |  0
 Sun Jan 09 17:00:00 2000 PST |  1 |  3 |  2 |  2 |  0
 Fri Dec 31 18:00:00 1999 PST |  2 |  1 |  3 |  3 |  0
 Sun Jan 09 18:00:00 2000 PST |  2 |  1 |  3 |  3 |  0
(10 rows)
<|MERGE_RESOLUTION|>--- conflicted
+++ resolved
@@ -7,77 +7,72 @@
 set enable_parallel_append to off; -- for less flaky plans
 set timescaledb.enable_decompression_sorted_merge = off;
 \set PREFIX 'EXPLAIN (analyze, costs off, timing off, summary off)'
-CREATE TABLE mapc_test(time timestamptz, device int, value float);
-SELECT create_hypertable('mapc_test','time', create_default_indexes => false);
+CREATE TABLE ht_metrics_compressed(time timestamptz, device int, value float);
+SELECT create_hypertable('ht_metrics_compressed','time');
 NOTICE:  adding not-null constraint to column "time"
-   create_hypertable    
-------------------------
- (1,public,mapc_test,t)
+         create_hypertable          
+------------------------------------
+ (1,public,ht_metrics_compressed,t)
 (1 row)
 
-ALTER TABLE mapc_test SET (timescaledb.compress, timescaledb.compress_segmentby='device', timescaledb.compress_orderby='time');
-INSERT INTO mapc_test
+ALTER TABLE ht_metrics_compressed SET (timescaledb.compress, timescaledb.compress_segmentby='device', timescaledb.compress_orderby='time');
+INSERT INTO ht_metrics_compressed
 SELECT time, device, device * 0.1
-FROM generate_series('2020-01-02'::timestamptz,'2020-01-15'::timestamptz,'4 second') time,
-generate_series(1,10) device;
-select format('select count(*), min(time) from %s', x) from show_chunks('mapc_test') x \gexec
-select count(*), min(time) from _timescaledb_internal._hyper_1_1_chunk
-  count  |             min              
----------+------------------------------
- 1440000 | Thu Jan 02 00:00:00 2020 PST
-(1 row)
-
-select count(*), min(time) from _timescaledb_internal._hyper_1_2_chunk
-  count  |             min              
----------+------------------------------
- 1368010 | Wed Jan 08 16:00:00 2020 PST
-(1 row)
-
-SELECT compress_chunk(c) FROM show_chunks('mapc_test') c;
+FROM generate_series('2020-01-02'::timestamptz,'2020-01-18'::timestamptz,'6 hour') time,
+generate_series(1,3) device;
+SELECT compress_chunk(c) FROM show_chunks('ht_metrics_compressed') c;
              compress_chunk             
 ----------------------------------------
  _timescaledb_internal._hyper_1_1_chunk
  _timescaledb_internal._hyper_1_2_chunk
-(2 rows)
+ _timescaledb_internal._hyper_1_3_chunk
+(3 rows)
 
 -- make them partially compressed
-INSERT INTO mapc_test
+INSERT INTO ht_metrics_compressed
 SELECT time, device, device * 0.1
-FROM generate_series('2020-01-02'::timestamptz,'2020-01-15'::timestamptz,'4 minute') time,
-generate_series(1,10) device;
-create index on mapc_test(time);
-analyze mapc_test;
+FROM generate_series('2020-01-02'::timestamptz,'2020-01-18'::timestamptz,'9 hour') time,
+generate_series(1,3) device;
 -- chunkAppend eligible queries (from tsbench)
 -- sort is not pushed down
-:PREFIX SELECT * FROM mapc_test ORDER BY time DESC, device LIMIT 1;
-                                               QUERY PLAN                                                
----------------------------------------------------------------------------------------------------------
+:PREFIX SELECT * FROM ht_metrics_compressed ORDER BY time DESC, device LIMIT 1;
+                                             QUERY PLAN                                             
+----------------------------------------------------------------------------------------------------
  Limit (actual rows=1 loops=1)
-   ->  Custom Scan (ChunkAppend) on mapc_test (actual rows=1 loops=1)
-         Order: mapc_test."time" DESC, mapc_test.device
+   ->  Custom Scan (ChunkAppend) on ht_metrics_compressed (actual rows=1 loops=1)
+         Order: ht_metrics_compressed."time" DESC, ht_metrics_compressed.device
          ->  Merge Append (actual rows=1 loops=1)
+               Sort Key: _hyper_1_3_chunk."time" DESC, _hyper_1_3_chunk.device
+               ->  Sort (actual rows=1 loops=1)
+                     Sort Key: _hyper_1_3_chunk."time" DESC, _hyper_1_3_chunk.device
+                     Sort Method: top-N heapsort 
+                     ->  Custom Scan (DecompressChunk) on _hyper_1_3_chunk (actual rows=30 loops=1)
+                           ->  Seq Scan on compress_hyper_2_6_chunk (actual rows=3 loops=1)
+               ->  Sort (actual rows=1 loops=1)
+                     Sort Key: _hyper_1_3_chunk."time" DESC, _hyper_1_3_chunk.device
+                     Sort Method: top-N heapsort 
+                     ->  Seq Scan on _hyper_1_3_chunk (actual rows=18 loops=1)
+         ->  Merge Append (never executed)
                Sort Key: _hyper_1_2_chunk."time" DESC, _hyper_1_2_chunk.device
-               ->  Sort (actual rows=1 loops=1)
+               ->  Sort (never executed)
                      Sort Key: _hyper_1_2_chunk."time" DESC, _hyper_1_2_chunk.device
-                     Sort Method: top-N heapsort 
-                     ->  Custom Scan (DecompressChunk) on _hyper_1_2_chunk (actual rows=1368010 loops=1)
-                           ->  Seq Scan on compress_hyper_2_4_chunk (actual rows=1370 loops=1)
-               ->  Sort (actual rows=1 loops=1)
+                     ->  Custom Scan (DecompressChunk) on _hyper_1_2_chunk (never executed)
+                           ->  Seq Scan on compress_hyper_2_5_chunk (never executed)
+               ->  Sort (never executed)
                      Sort Key: _hyper_1_2_chunk."time" DESC, _hyper_1_2_chunk.device
-                     Sort Method: top-N heapsort 
-                     ->  Seq Scan on _hyper_1_2_chunk (actual rows=22810 loops=1)
+                     ->  Seq Scan on _hyper_1_2_chunk (never executed)
          ->  Merge Append (never executed)
                Sort Key: _hyper_1_1_chunk."time" DESC, _hyper_1_1_chunk.device
                ->  Sort (never executed)
                      Sort Key: _hyper_1_1_chunk."time" DESC, _hyper_1_1_chunk.device
                      ->  Custom Scan (DecompressChunk) on _hyper_1_1_chunk (never executed)
-                           ->  Seq Scan on compress_hyper_2_3_chunk (never executed)
+                           ->  Seq Scan on compress_hyper_2_4_chunk (never executed)
                ->  Sort (never executed)
                      Sort Key: _hyper_1_1_chunk."time" DESC, _hyper_1_1_chunk.device
                      ->  Seq Scan on _hyper_1_1_chunk (never executed)
-(23 rows)
-
-:PREFIX SELECT * FROM mapc_test ORDER BY time_bucket('1d', time) DESC, device LIMIT 1;
+(32 rows)
+
+:PREFIX SELECT * FROM ht_metrics_compressed ORDER BY time_bucket('1d', time) DESC, device LIMIT 1;
                                                     QUERY PLAN                                                     
 -------------------------------------------------------------------------------------------------------------------
  Limit (actual rows=1 loops=1)
@@ -86,107 +81,125 @@
          ->  Sort (actual rows=1 loops=1)
                Sort Key: (time_bucket('@ 1 day'::interval, _hyper_1_1_chunk."time")) DESC, _hyper_1_1_chunk.device
                Sort Method: top-N heapsort 
-               ->  Result (actual rows=1440000 loops=1)
-                     ->  Custom Scan (DecompressChunk) on _hyper_1_1_chunk (actual rows=1440000 loops=1)
-                           ->  Seq Scan on compress_hyper_2_3_chunk (actual rows=1440 loops=1)
+               ->  Result (actual rows=81 loops=1)
+                     ->  Custom Scan (DecompressChunk) on _hyper_1_1_chunk (actual rows=81 loops=1)
+                           ->  Seq Scan on compress_hyper_2_4_chunk (actual rows=3 loops=1)
          ->  Sort (actual rows=1 loops=1)
                Sort Key: (time_bucket('@ 1 day'::interval, _hyper_1_1_chunk."time")) DESC, _hyper_1_1_chunk.device
                Sort Method: top-N heapsort 
-               ->  Seq Scan on _hyper_1_1_chunk (actual rows=24000 loops=1)
+               ->  Seq Scan on _hyper_1_1_chunk (actual rows=54 loops=1)
          ->  Sort (actual rows=1 loops=1)
                Sort Key: (time_bucket('@ 1 day'::interval, _hyper_1_2_chunk."time")) DESC, _hyper_1_2_chunk.device
                Sort Method: top-N heapsort 
-               ->  Result (actual rows=1368010 loops=1)
-                     ->  Custom Scan (DecompressChunk) on _hyper_1_2_chunk (actual rows=1368010 loops=1)
-                           ->  Seq Scan on compress_hyper_2_4_chunk (actual rows=1370 loops=1)
+               ->  Result (actual rows=84 loops=1)
+                     ->  Custom Scan (DecompressChunk) on _hyper_1_2_chunk (actual rows=84 loops=1)
+                           ->  Seq Scan on compress_hyper_2_5_chunk (actual rows=3 loops=1)
          ->  Sort (actual rows=1 loops=1)
                Sort Key: (time_bucket('@ 1 day'::interval, _hyper_1_2_chunk."time")) DESC, _hyper_1_2_chunk.device
                Sort Method: top-N heapsort 
-               ->  Seq Scan on _hyper_1_2_chunk (actual rows=22810 loops=1)
-(23 rows)
-
-:PREFIX SELECT * FROM mapc_test ORDER BY time desc limit 10;
-                                               QUERY PLAN                                                
----------------------------------------------------------------------------------------------------------
+               ->  Seq Scan on _hyper_1_2_chunk (actual rows=57 loops=1)
+         ->  Sort (actual rows=1 loops=1)
+               Sort Key: (time_bucket('@ 1 day'::interval, _hyper_1_3_chunk."time")) DESC, _hyper_1_3_chunk.device
+               Sort Method: top-N heapsort 
+               ->  Result (actual rows=30 loops=1)
+                     ->  Custom Scan (DecompressChunk) on _hyper_1_3_chunk (actual rows=30 loops=1)
+                           ->  Seq Scan on compress_hyper_2_6_chunk (actual rows=3 loops=1)
+         ->  Sort (actual rows=1 loops=1)
+               Sort Key: (time_bucket('@ 1 day'::interval, _hyper_1_3_chunk."time")) DESC, _hyper_1_3_chunk.device
+               Sort Method: top-N heapsort 
+               ->  Seq Scan on _hyper_1_3_chunk (actual rows=18 loops=1)
+(33 rows)
+
+:PREFIX SELECT * FROM ht_metrics_compressed ORDER BY time desc limit 10;
+                                             QUERY PLAN                                             
+----------------------------------------------------------------------------------------------------
  Limit (actual rows=10 loops=1)
-   ->  Custom Scan (ChunkAppend) on mapc_test (actual rows=10 loops=1)
-         Order: mapc_test."time" DESC
+   ->  Custom Scan (ChunkAppend) on ht_metrics_compressed (actual rows=10 loops=1)
+         Order: ht_metrics_compressed."time" DESC
          ->  Merge Append (actual rows=10 loops=1)
+               Sort Key: _hyper_1_3_chunk."time" DESC
+               ->  Sort (actual rows=7 loops=1)
+                     Sort Key: _hyper_1_3_chunk."time" DESC
+                     Sort Method: top-N heapsort 
+                     ->  Custom Scan (DecompressChunk) on _hyper_1_3_chunk (actual rows=30 loops=1)
+                           ->  Seq Scan on compress_hyper_2_6_chunk (actual rows=3 loops=1)
+               ->  Sort (actual rows=4 loops=1)
+                     Sort Key: _hyper_1_3_chunk."time" DESC
+                     Sort Method: quicksort 
+                     ->  Seq Scan on _hyper_1_3_chunk (actual rows=18 loops=1)
+         ->  Merge Append (never executed)
                Sort Key: _hyper_1_2_chunk."time" DESC
-               ->  Sort (actual rows=10 loops=1)
+               ->  Sort (never executed)
                      Sort Key: _hyper_1_2_chunk."time" DESC
-                     Sort Method: top-N heapsort 
-                     ->  Custom Scan (DecompressChunk) on _hyper_1_2_chunk (actual rows=1368010 loops=1)
-                           ->  Seq Scan on compress_hyper_2_4_chunk (actual rows=1370 loops=1)
-               ->  Sort (actual rows=1 loops=1)
+                     ->  Custom Scan (DecompressChunk) on _hyper_1_2_chunk (never executed)
+                           ->  Seq Scan on compress_hyper_2_5_chunk (never executed)
+               ->  Sort (never executed)
                      Sort Key: _hyper_1_2_chunk."time" DESC
-                     Sort Method: top-N heapsort 
-                     ->  Seq Scan on _hyper_1_2_chunk (actual rows=22810 loops=1)
+                     ->  Seq Scan on _hyper_1_2_chunk (never executed)
          ->  Merge Append (never executed)
                Sort Key: _hyper_1_1_chunk."time" DESC
                ->  Sort (never executed)
                      Sort Key: _hyper_1_1_chunk."time" DESC
                      ->  Custom Scan (DecompressChunk) on _hyper_1_1_chunk (never executed)
-                           ->  Seq Scan on compress_hyper_2_3_chunk (never executed)
+                           ->  Seq Scan on compress_hyper_2_4_chunk (never executed)
                ->  Sort (never executed)
                      Sort Key: _hyper_1_1_chunk."time" DESC
                      ->  Seq Scan on _hyper_1_1_chunk (never executed)
-(23 rows)
-
-:PREFIX SELECT * FROM mapc_test ORDER BY time_bucket('2d',time) DESC LIMIT 1;
-                                                  QUERY PLAN                                                   
----------------------------------------------------------------------------------------------------------------
+(32 rows)
+
+:PREFIX SELECT * FROM ht_metrics_compressed ORDER BY time_bucket('2d',time) DESC LIMIT 1;
+                                                QUERY PLAN                                                
+----------------------------------------------------------------------------------------------------------
  Limit (actual rows=1 loops=1)
-   ->  Custom Scan (ChunkAppend) on mapc_test (actual rows=1 loops=1)
-         Order: time_bucket('@ 2 days'::interval, mapc_test."time") DESC
+   ->  Custom Scan (ChunkAppend) on ht_metrics_compressed (actual rows=1 loops=1)
+         Order: time_bucket('@ 2 days'::interval, ht_metrics_compressed."time") DESC
          ->  Merge Append (actual rows=1 loops=1)
+               Sort Key: (time_bucket('@ 2 days'::interval, _hyper_1_3_chunk."time")) DESC
+               ->  Sort (actual rows=1 loops=1)
+                     Sort Key: (time_bucket('@ 2 days'::interval, _hyper_1_3_chunk."time")) DESC
+                     Sort Method: top-N heapsort 
+                     ->  Result (actual rows=30 loops=1)
+                           ->  Custom Scan (DecompressChunk) on _hyper_1_3_chunk (actual rows=30 loops=1)
+                                 ->  Seq Scan on compress_hyper_2_6_chunk (actual rows=3 loops=1)
+               ->  Sort (actual rows=1 loops=1)
+                     Sort Key: (time_bucket('@ 2 days'::interval, _hyper_1_3_chunk."time")) DESC
+                     Sort Method: top-N heapsort 
+                     ->  Seq Scan on _hyper_1_3_chunk (actual rows=18 loops=1)
+         ->  Merge Append (never executed)
                Sort Key: (time_bucket('@ 2 days'::interval, _hyper_1_2_chunk."time")) DESC
-               ->  Sort (actual rows=1 loops=1)
+               ->  Sort (never executed)
                      Sort Key: (time_bucket('@ 2 days'::interval, _hyper_1_2_chunk."time")) DESC
-                     Sort Method: top-N heapsort 
-                     ->  Result (actual rows=1368010 loops=1)
-                           ->  Custom Scan (DecompressChunk) on _hyper_1_2_chunk (actual rows=1368010 loops=1)
-                                 ->  Seq Scan on compress_hyper_2_4_chunk (actual rows=1370 loops=1)
-               ->  Sort (actual rows=1 loops=1)
+                     ->  Result (never executed)
+                           ->  Custom Scan (DecompressChunk) on _hyper_1_2_chunk (never executed)
+                                 ->  Seq Scan on compress_hyper_2_5_chunk (never executed)
+               ->  Sort (never executed)
                      Sort Key: (time_bucket('@ 2 days'::interval, _hyper_1_2_chunk."time")) DESC
-                     Sort Method: top-N heapsort 
-                     ->  Seq Scan on _hyper_1_2_chunk (actual rows=22810 loops=1)
+                     ->  Seq Scan on _hyper_1_2_chunk (never executed)
          ->  Merge Append (never executed)
                Sort Key: (time_bucket('@ 2 days'::interval, _hyper_1_1_chunk."time")) DESC
                ->  Sort (never executed)
                      Sort Key: (time_bucket('@ 2 days'::interval, _hyper_1_1_chunk."time")) DESC
                      ->  Result (never executed)
                            ->  Custom Scan (DecompressChunk) on _hyper_1_1_chunk (never executed)
-                                 ->  Seq Scan on compress_hyper_2_3_chunk (never executed)
+                                 ->  Seq Scan on compress_hyper_2_4_chunk (never executed)
                ->  Sort (never executed)
                      Sort Key: (time_bucket('@ 2 days'::interval, _hyper_1_1_chunk."time")) DESC
                      ->  Seq Scan on _hyper_1_1_chunk (never executed)
-(25 rows)
-
-<<<<<<< HEAD
-:PREFIX SELECT * FROM mapc_test WHERE device IN (1,2,3) ORDER BY time DESC LIMIT 1;
-                                                                           QUERY PLAN                                                                           
-----------------------------------------------------------------------------------------------------------------------------------------------------------------
-=======
+(35 rows)
+
 :PREFIX SELECT * FROM ht_metrics_compressed WHERE device IN (1,2,3) ORDER BY time DESC LIMIT 1;
                                                                              QUERY PLAN                                                                             
 --------------------------------------------------------------------------------------------------------------------------------------------------------------------
->>>>>>> 7b32f8d5
  Limit (actual rows=1 loops=1)
-   ->  Custom Scan (ChunkAppend) on mapc_test (actual rows=1 loops=1)
-         Order: mapc_test."time" DESC
+   ->  Custom Scan (ChunkAppend) on ht_metrics_compressed (actual rows=1 loops=1)
+         Order: ht_metrics_compressed."time" DESC
          ->  Merge Append (actual rows=1 loops=1)
-               Sort Key: _hyper_1_2_chunk."time" DESC
-               ->  Sort (actual rows=1 loops=1)
-                     Sort Key: _hyper_1_2_chunk."time" DESC
+               Sort Key: _hyper_1_3_chunk."time" DESC
+               ->  Sort (actual rows=1 loops=1)
+                     Sort Key: _hyper_1_3_chunk."time" DESC
                      Sort Method: top-N heapsort 
-                     ->  Custom Scan (DecompressChunk) on _hyper_1_2_chunk (actual rows=410403 loops=1)
+                     ->  Custom Scan (DecompressChunk) on _hyper_1_3_chunk (actual rows=30 loops=1)
                            Filter: (device = ANY ('{1,2,3}'::integer[]))
-<<<<<<< HEAD
-                           ->  Index Scan using compress_hyper_2_4_chunk_device__ts_meta_sequence_num_idx on compress_hyper_2_4_chunk (actual rows=411 loops=1)
-                                 Index Cond: (device = ANY ('{1,2,3}'::integer[]))
-               ->  Sort (actual rows=1 loops=1)
-=======
                            ->  Index Scan using compress_hyper_2_6_chunk_device__ts_meta_min_1__ts_meta_max_idx on compress_hyper_2_6_chunk (actual rows=3 loops=1)
                                  Index Cond: (device = ANY ('{1,2,3}'::integer[]))
                ->  Sort (actual rows=1 loops=1)
@@ -203,85 +216,55 @@
                            ->  Index Scan using compress_hyper_2_5_chunk_device__ts_meta_min_1__ts_meta_max_idx on compress_hyper_2_5_chunk (never executed)
                                  Index Cond: (device = ANY ('{1,2,3}'::integer[]))
                ->  Sort (never executed)
->>>>>>> 7b32f8d5
                      Sort Key: _hyper_1_2_chunk."time" DESC
-                     Sort Method: top-N heapsort 
-                     ->  Seq Scan on _hyper_1_2_chunk (actual rows=6843 loops=1)
+                     ->  Seq Scan on _hyper_1_2_chunk (never executed)
                            Filter: (device = ANY ('{1,2,3}'::integer[]))
-                           Rows Removed by Filter: 15967
          ->  Merge Append (never executed)
                Sort Key: _hyper_1_1_chunk."time" DESC
                ->  Sort (never executed)
                      Sort Key: _hyper_1_1_chunk."time" DESC
                      ->  Custom Scan (DecompressChunk) on _hyper_1_1_chunk (never executed)
                            Filter: (device = ANY ('{1,2,3}'::integer[]))
-<<<<<<< HEAD
-                           ->  Index Scan using compress_hyper_2_3_chunk_device__ts_meta_sequence_num_idx on compress_hyper_2_3_chunk (never executed)
-=======
                            ->  Index Scan using compress_hyper_2_4_chunk_device__ts_meta_min_1__ts_meta_max_idx on compress_hyper_2_4_chunk (never executed)
->>>>>>> 7b32f8d5
                                  Index Cond: (device = ANY ('{1,2,3}'::integer[]))
                ->  Sort (never executed)
                      Sort Key: _hyper_1_1_chunk."time" DESC
                      ->  Seq Scan on _hyper_1_1_chunk (never executed)
                            Filter: (device = ANY ('{1,2,3}'::integer[]))
-(30 rows)
-
-<<<<<<< HEAD
-:PREFIX SELECT * FROM mapc_test WHERE device IN (1,2,3) ORDER BY time, device DESC LIMIT 1;
-                                                                           QUERY PLAN                                                                           
-----------------------------------------------------------------------------------------------------------------------------------------------------------------
-=======
+(41 rows)
+
 :PREFIX SELECT * FROM ht_metrics_compressed WHERE device IN (1,2,3) ORDER BY time, device DESC LIMIT 1;
                                                                              QUERY PLAN                                                                             
 --------------------------------------------------------------------------------------------------------------------------------------------------------------------
->>>>>>> 7b32f8d5
  Limit (actual rows=1 loops=1)
-   ->  Custom Scan (ChunkAppend) on mapc_test (actual rows=1 loops=1)
-         Order: mapc_test."time", mapc_test.device DESC
+   ->  Custom Scan (ChunkAppend) on ht_metrics_compressed (actual rows=1 loops=1)
+         Order: ht_metrics_compressed."time", ht_metrics_compressed.device DESC
          ->  Merge Append (actual rows=1 loops=1)
                Sort Key: _hyper_1_1_chunk."time", _hyper_1_1_chunk.device DESC
                ->  Sort (actual rows=1 loops=1)
                      Sort Key: _hyper_1_1_chunk."time", _hyper_1_1_chunk.device DESC
                      Sort Method: top-N heapsort 
-                     ->  Custom Scan (DecompressChunk) on _hyper_1_1_chunk (actual rows=432000 loops=1)
+                     ->  Custom Scan (DecompressChunk) on _hyper_1_1_chunk (actual rows=81 loops=1)
                            Filter: (device = ANY ('{1,2,3}'::integer[]))
-<<<<<<< HEAD
-                           ->  Index Scan using compress_hyper_2_3_chunk_device__ts_meta_sequence_num_idx on compress_hyper_2_3_chunk (actual rows=432 loops=1)
-=======
                            ->  Index Scan using compress_hyper_2_4_chunk_device__ts_meta_min_1__ts_meta_max_idx on compress_hyper_2_4_chunk (actual rows=3 loops=1)
->>>>>>> 7b32f8d5
                                  Index Cond: (device = ANY ('{1,2,3}'::integer[]))
                ->  Sort (actual rows=1 loops=1)
                      Sort Key: _hyper_1_1_chunk."time", _hyper_1_1_chunk.device DESC
                      Sort Method: top-N heapsort 
-                     ->  Seq Scan on _hyper_1_1_chunk (actual rows=7200 loops=1)
+                     ->  Seq Scan on _hyper_1_1_chunk (actual rows=54 loops=1)
                            Filter: (device = ANY ('{1,2,3}'::integer[]))
-                           Rows Removed by Filter: 16800
          ->  Merge Append (never executed)
                Sort Key: _hyper_1_2_chunk."time", _hyper_1_2_chunk.device DESC
                ->  Sort (never executed)
                      Sort Key: _hyper_1_2_chunk."time", _hyper_1_2_chunk.device DESC
                      ->  Custom Scan (DecompressChunk) on _hyper_1_2_chunk (never executed)
                            Filter: (device = ANY ('{1,2,3}'::integer[]))
-<<<<<<< HEAD
-                           ->  Index Scan using compress_hyper_2_4_chunk_device__ts_meta_sequence_num_idx on compress_hyper_2_4_chunk (never executed)
-=======
                            ->  Index Scan using compress_hyper_2_5_chunk_device__ts_meta_min_1__ts_meta_max_idx on compress_hyper_2_5_chunk (never executed)
->>>>>>> 7b32f8d5
                                  Index Cond: (device = ANY ('{1,2,3}'::integer[]))
                ->  Sort (never executed)
                      Sort Key: _hyper_1_2_chunk."time", _hyper_1_2_chunk.device DESC
                      ->  Seq Scan on _hyper_1_2_chunk (never executed)
                            Filter: (device = ANY ('{1,2,3}'::integer[]))
-<<<<<<< HEAD
-(30 rows)
-
--- index scan, no sort on top
-:PREFIX SELECT * FROM mapc_test WHERE device = 3 ORDER BY time DESC LIMIT 1;
-                                                                           QUERY PLAN                                                                            
------------------------------------------------------------------------------------------------------------------------------------------------------------------
-=======
          ->  Merge Append (never executed)
                Sort Key: _hyper_1_3_chunk."time", _hyper_1_3_chunk.device DESC
                ->  Sort (never executed)
@@ -300,13 +283,10 @@
 :PREFIX SELECT * FROM ht_metrics_compressed WHERE device = 3 ORDER BY time DESC LIMIT 1; -- index scan, no resorting required
                                                                               QUERY PLAN                                                                               
 -----------------------------------------------------------------------------------------------------------------------------------------------------------------------
->>>>>>> 7b32f8d5
  Limit (actual rows=1 loops=1)
-   ->  Custom Scan (ChunkAppend) on mapc_test (actual rows=1 loops=1)
-         Order: mapc_test."time" DESC
+   ->  Custom Scan (ChunkAppend) on ht_metrics_compressed (actual rows=1 loops=1)
+         Order: ht_metrics_compressed."time" DESC
          ->  Merge Append (actual rows=1 loops=1)
-<<<<<<< HEAD
-=======
                Sort Key: _hyper_1_3_chunk."time" DESC
                ->  Custom Scan (DecompressChunk) on _hyper_1_3_chunk (actual rows=1 loops=1)
                      Filter: (device = 3)
@@ -319,88 +299,58 @@
                            Filter: (device = 3)
                            Rows Removed by Filter: 12
          ->  Merge Append (never executed)
->>>>>>> 7b32f8d5
                Sort Key: _hyper_1_2_chunk."time" DESC
-               ->  Custom Scan (DecompressChunk) on _hyper_1_2_chunk (actual rows=1 loops=1)
+               ->  Custom Scan (DecompressChunk) on _hyper_1_2_chunk (never executed)
                      Filter: (device = 3)
-<<<<<<< HEAD
-                     ->  Index Scan Backward using compress_hyper_2_4_chunk_device__ts_meta_sequence_num_idx on compress_hyper_2_4_chunk (actual rows=1 loops=1)
-=======
                      ->  Index Scan Backward using compress_hyper_2_5_chunk_device__ts_meta_min_1__ts_meta_max_idx on compress_hyper_2_5_chunk (never executed)
->>>>>>> 7b32f8d5
                            Index Cond: (device = 3)
-               ->  Sort (actual rows=1 loops=1)
+               ->  Sort (never executed)
                      Sort Key: _hyper_1_2_chunk."time" DESC
-                     Sort Method: top-N heapsort 
-                     ->  Seq Scan on _hyper_1_2_chunk (actual rows=2281 loops=1)
+                     ->  Seq Scan on _hyper_1_2_chunk (never executed)
                            Filter: (device = 3)
-                           Rows Removed by Filter: 20529
          ->  Merge Append (never executed)
                Sort Key: _hyper_1_1_chunk."time" DESC
                ->  Custom Scan (DecompressChunk) on _hyper_1_1_chunk (never executed)
                      Filter: (device = 3)
-<<<<<<< HEAD
-                     ->  Index Scan Backward using compress_hyper_2_3_chunk_device__ts_meta_sequence_num_idx on compress_hyper_2_3_chunk (never executed)
-=======
                      ->  Index Scan Backward using compress_hyper_2_4_chunk_device__ts_meta_min_1__ts_meta_max_idx on compress_hyper_2_4_chunk (never executed)
->>>>>>> 7b32f8d5
                            Index Cond: (device = 3)
                ->  Sort (never executed)
                      Sort Key: _hyper_1_1_chunk."time" DESC
                      ->  Seq Scan on _hyper_1_1_chunk (never executed)
                            Filter: (device = 3)
-(25 rows)
-
-SELECT * FROM mapc_test WHERE device = 3 ORDER BY time DESC LIMIT 1;
+(35 rows)
+
+SELECT * FROM ht_metrics_compressed WHERE device = 3 ORDER BY time DESC LIMIT 1;
              time             | device | value 
 ------------------------------+--------+-------
- Wed Jan 15 00:00:00 2020 PST |      3 |   0.3
+ Sat Jan 18 00:00:00 2020 PST |      3 |   0.3
 (1 row)
 
-<<<<<<< HEAD
--- index scan, no sort on top
-:PREFIX SELECT * FROM mapc_test WHERE device = 3 ORDER BY device, time DESC LIMIT 1;
-                                                                        QUERY PLAN                                                                         
------------------------------------------------------------------------------------------------------------------------------------------------------------
-=======
 :PREFIX SELECT * FROM ht_metrics_compressed WHERE device = 3 ORDER BY device, time DESC LIMIT 1; -- this uses the index and does not do sort on top
                                                                            QUERY PLAN                                                                            
 -----------------------------------------------------------------------------------------------------------------------------------------------------------------
->>>>>>> 7b32f8d5
  Limit (actual rows=1 loops=1)
    ->  Merge Append (actual rows=1 loops=1)
          Sort Key: _hyper_1_1_chunk."time" DESC
          ->  Custom Scan (DecompressChunk) on _hyper_1_1_chunk (actual rows=1 loops=1)
                Filter: (device = 3)
-<<<<<<< HEAD
-               ->  Index Scan Backward using compress_hyper_2_3_chunk_device__ts_meta_sequence_num_idx on compress_hyper_2_3_chunk (actual rows=1 loops=1)
-=======
                ->  Index Scan Backward using compress_hyper_2_4_chunk_device__ts_meta_min_1__ts_meta_max_idx on compress_hyper_2_4_chunk (actual rows=1 loops=1)
->>>>>>> 7b32f8d5
                      Index Cond: (device = 3)
          ->  Sort (actual rows=1 loops=1)
                Sort Key: _hyper_1_1_chunk."time" DESC
                Sort Method: top-N heapsort 
-               ->  Seq Scan on _hyper_1_1_chunk (actual rows=2400 loops=1)
+               ->  Seq Scan on _hyper_1_1_chunk (actual rows=18 loops=1)
                      Filter: (device = 3)
-                     Rows Removed by Filter: 21600
+                     Rows Removed by Filter: 36
          ->  Custom Scan (DecompressChunk) on _hyper_1_2_chunk (actual rows=1 loops=1)
                Filter: (device = 3)
-<<<<<<< HEAD
-               ->  Index Scan Backward using compress_hyper_2_4_chunk_device__ts_meta_sequence_num_idx on compress_hyper_2_4_chunk (actual rows=1 loops=1)
-=======
                ->  Index Scan Backward using compress_hyper_2_5_chunk_device__ts_meta_min_1__ts_meta_max_idx on compress_hyper_2_5_chunk (actual rows=1 loops=1)
->>>>>>> 7b32f8d5
                      Index Cond: (device = 3)
          ->  Sort (actual rows=1 loops=1)
                Sort Key: _hyper_1_2_chunk."time" DESC
                Sort Method: top-N heapsort 
-               ->  Seq Scan on _hyper_1_2_chunk (actual rows=2281 loops=1)
+               ->  Seq Scan on _hyper_1_2_chunk (actual rows=19 loops=1)
                      Filter: (device = 3)
-<<<<<<< HEAD
-                     Rows Removed by Filter: 20529
-(23 rows)
-=======
                      Rows Removed by Filter: 38
          ->  Custom Scan (DecompressChunk) on _hyper_1_3_chunk (actual rows=1 loops=1)
                Filter: (device = 3)
@@ -413,60 +363,41 @@
                      Filter: (device = 3)
                      Rows Removed by Filter: 12
 (33 rows)
->>>>>>> 7b32f8d5
-
-SELECT * FROM mapc_test WHERE device = 3 ORDER BY device, time DESC LIMIT 1;
+
+SELECT * FROM ht_metrics_compressed WHERE device = 3 ORDER BY device, time DESC LIMIT 1;
              time             | device | value 
 ------------------------------+--------+-------
- Wed Jan 15 00:00:00 2020 PST |      3 |   0.3
+ Sat Jan 18 00:00:00 2020 PST |      3 |   0.3
 (1 row)
 
-<<<<<<< HEAD
--- index scan, no sort on top
-:PREFIX SELECT * FROM mapc_test WHERE device = 3 ORDER BY time, device DESC LIMIT 1;
-                                                                       QUERY PLAN                                                                       
---------------------------------------------------------------------------------------------------------------------------------------------------------
-=======
 :PREFIX SELECT * FROM ht_metrics_compressed WHERE device = 3 ORDER BY time, device DESC LIMIT 1; -- this also uses the index and does not do sort on top
                                                                           QUERY PLAN                                                                          
 --------------------------------------------------------------------------------------------------------------------------------------------------------------
->>>>>>> 7b32f8d5
  Limit (actual rows=1 loops=1)
-   ->  Custom Scan (ChunkAppend) on mapc_test (actual rows=1 loops=1)
-         Order: mapc_test."time"
+   ->  Custom Scan (ChunkAppend) on ht_metrics_compressed (actual rows=1 loops=1)
+         Order: ht_metrics_compressed."time"
          ->  Merge Append (actual rows=1 loops=1)
                Sort Key: _hyper_1_1_chunk."time"
                ->  Custom Scan (DecompressChunk) on _hyper_1_1_chunk (actual rows=1 loops=1)
                      Filter: (device = 3)
-<<<<<<< HEAD
-                     ->  Index Scan using compress_hyper_2_3_chunk_device__ts_meta_sequence_num_idx on compress_hyper_2_3_chunk (actual rows=1 loops=1)
-=======
                      ->  Index Scan using compress_hyper_2_4_chunk_device__ts_meta_min_1__ts_meta_max_idx on compress_hyper_2_4_chunk (actual rows=1 loops=1)
->>>>>>> 7b32f8d5
                            Index Cond: (device = 3)
                ->  Sort (actual rows=1 loops=1)
                      Sort Key: _hyper_1_1_chunk."time"
                      Sort Method: top-N heapsort 
-                     ->  Seq Scan on _hyper_1_1_chunk (actual rows=2400 loops=1)
+                     ->  Seq Scan on _hyper_1_1_chunk (actual rows=18 loops=1)
                            Filter: (device = 3)
-                           Rows Removed by Filter: 21600
+                           Rows Removed by Filter: 36
          ->  Merge Append (never executed)
                Sort Key: _hyper_1_2_chunk."time"
                ->  Custom Scan (DecompressChunk) on _hyper_1_2_chunk (never executed)
                      Filter: (device = 3)
-<<<<<<< HEAD
-                     ->  Index Scan using compress_hyper_2_4_chunk_device__ts_meta_sequence_num_idx on compress_hyper_2_4_chunk (never executed)
-=======
                      ->  Index Scan using compress_hyper_2_5_chunk_device__ts_meta_min_1__ts_meta_max_idx on compress_hyper_2_5_chunk (never executed)
->>>>>>> 7b32f8d5
                            Index Cond: (device = 3)
                ->  Sort (never executed)
                      Sort Key: _hyper_1_2_chunk."time"
                      ->  Seq Scan on _hyper_1_2_chunk (never executed)
                            Filter: (device = 3)
-<<<<<<< HEAD
-(25 rows)
-=======
          ->  Merge Append (never executed)
                Sort Key: _hyper_1_3_chunk."time"
                ->  Custom Scan (DecompressChunk) on _hyper_1_3_chunk (never executed)
@@ -478,60 +409,37 @@
                      ->  Seq Scan on _hyper_1_3_chunk (never executed)
                            Filter: (device = 3)
 (35 rows)
->>>>>>> 7b32f8d5
-
-SELECT * FROM mapc_test WHERE device = 3 ORDER BY time, device DESC LIMIT 1;
+
+SELECT * FROM ht_metrics_compressed WHERE device = 3 ORDER BY time, device DESC LIMIT 1;
              time             | device | value 
 ------------------------------+--------+-------
  Thu Jan 02 00:00:00 2020 PST |      3 |   0.3
 (1 row)
 
 -- not eligible for chunkAppend, but eligible for sort pushdown
-<<<<<<< HEAD
-:PREFIX SELECT * FROM mapc_test ORDER BY device, time DESC LIMIT 1; -- with pushdown
-                                                     QUERY PLAN                                                     
---------------------------------------------------------------------------------------------------------------------
-=======
 :PREFIX SELECT * FROM ht_metrics_compressed ORDER BY device, time DESC LIMIT 1; -- with pushdown
                                                                         QUERY PLAN                                                                         
 -----------------------------------------------------------------------------------------------------------------------------------------------------------
->>>>>>> 7b32f8d5
  Limit (actual rows=1 loops=1)
    ->  Merge Append (actual rows=1 loops=1)
          Sort Key: _hyper_1_1_chunk.device, _hyper_1_1_chunk."time" DESC
          ->  Custom Scan (DecompressChunk) on _hyper_1_1_chunk (actual rows=1 loops=1)
                ->  Sort (actual rows=1 loops=1)
-<<<<<<< HEAD
-                     Sort Key: compress_hyper_2_3_chunk.device, compress_hyper_2_3_chunk._ts_meta_sequence_num DESC
-=======
                      Sort Key: compress_hyper_2_4_chunk.device, compress_hyper_2_4_chunk._ts_meta_min_1 DESC, compress_hyper_2_4_chunk._ts_meta_max_1 DESC
->>>>>>> 7b32f8d5
-                     Sort Method: quicksort 
-                     ->  Seq Scan on compress_hyper_2_3_chunk (actual rows=1440 loops=1)
+                     Sort Method: quicksort 
+                     ->  Seq Scan on compress_hyper_2_4_chunk (actual rows=3 loops=1)
          ->  Sort (actual rows=1 loops=1)
                Sort Key: _hyper_1_1_chunk.device, _hyper_1_1_chunk."time" DESC
                Sort Method: top-N heapsort 
-               ->  Seq Scan on _hyper_1_1_chunk (actual rows=24000 loops=1)
+               ->  Seq Scan on _hyper_1_1_chunk (actual rows=54 loops=1)
          ->  Custom Scan (DecompressChunk) on _hyper_1_2_chunk (actual rows=1 loops=1)
                ->  Sort (actual rows=1 loops=1)
-<<<<<<< HEAD
-                     Sort Key: compress_hyper_2_4_chunk.device, compress_hyper_2_4_chunk._ts_meta_sequence_num DESC
-=======
                      Sort Key: compress_hyper_2_5_chunk.device, compress_hyper_2_5_chunk._ts_meta_min_1 DESC, compress_hyper_2_5_chunk._ts_meta_max_1 DESC
->>>>>>> 7b32f8d5
-                     Sort Method: quicksort 
-                     ->  Seq Scan on compress_hyper_2_4_chunk (actual rows=1370 loops=1)
+                     Sort Method: quicksort 
+                     ->  Seq Scan on compress_hyper_2_5_chunk (actual rows=3 loops=1)
          ->  Sort (actual rows=1 loops=1)
                Sort Key: _hyper_1_2_chunk.device, _hyper_1_2_chunk."time" DESC
                Sort Method: top-N heapsort 
-<<<<<<< HEAD
-               ->  Seq Scan on _hyper_1_2_chunk (actual rows=22810 loops=1)
-(21 rows)
-
-:PREFIX SELECT * FROM mapc_test WHERE device IN (1,2,3) ORDER BY device, time DESC LIMIT 1; -- with pushdown
-                                                                        QUERY PLAN                                                                        
-----------------------------------------------------------------------------------------------------------------------------------------------------------
-=======
                ->  Seq Scan on _hyper_1_2_chunk (actual rows=57 loops=1)
          ->  Custom Scan (DecompressChunk) on _hyper_1_3_chunk (actual rows=1 loops=1)
                ->  Sort (actual rows=1 loops=1)
@@ -547,48 +455,31 @@
 :PREFIX SELECT * FROM ht_metrics_compressed WHERE device IN (1,2,3) ORDER BY device, time DESC LIMIT 1; -- with pushdown
                                                                           QUERY PLAN                                                                          
 --------------------------------------------------------------------------------------------------------------------------------------------------------------
->>>>>>> 7b32f8d5
  Limit (actual rows=1 loops=1)
    ->  Merge Append (actual rows=1 loops=1)
          Sort Key: _hyper_1_1_chunk.device, _hyper_1_1_chunk."time" DESC
          ->  Custom Scan (DecompressChunk) on _hyper_1_1_chunk (actual rows=1 loops=1)
                Filter: (device = ANY ('{1,2,3}'::integer[]))
                ->  Sort (actual rows=1 loops=1)
-<<<<<<< HEAD
-                     Sort Key: compress_hyper_2_3_chunk.device, compress_hyper_2_3_chunk._ts_meta_sequence_num DESC
-                     Sort Method: quicksort 
-                     ->  Index Scan using compress_hyper_2_3_chunk_device__ts_meta_sequence_num_idx on compress_hyper_2_3_chunk (actual rows=432 loops=1)
-=======
                      Sort Key: compress_hyper_2_4_chunk.device, compress_hyper_2_4_chunk._ts_meta_min_1 DESC, compress_hyper_2_4_chunk._ts_meta_max_1 DESC
                      Sort Method: quicksort 
                      ->  Index Scan using compress_hyper_2_4_chunk_device__ts_meta_min_1__ts_meta_max_idx on compress_hyper_2_4_chunk (actual rows=3 loops=1)
->>>>>>> 7b32f8d5
                            Index Cond: (device = ANY ('{1,2,3}'::integer[]))
          ->  Sort (actual rows=1 loops=1)
                Sort Key: _hyper_1_1_chunk.device, _hyper_1_1_chunk."time" DESC
                Sort Method: top-N heapsort 
-               ->  Seq Scan on _hyper_1_1_chunk (actual rows=7200 loops=1)
+               ->  Seq Scan on _hyper_1_1_chunk (actual rows=54 loops=1)
                      Filter: (device = ANY ('{1,2,3}'::integer[]))
-                     Rows Removed by Filter: 16800
          ->  Custom Scan (DecompressChunk) on _hyper_1_2_chunk (actual rows=1 loops=1)
                Filter: (device = ANY ('{1,2,3}'::integer[]))
                ->  Sort (actual rows=1 loops=1)
-<<<<<<< HEAD
-                     Sort Key: compress_hyper_2_4_chunk.device, compress_hyper_2_4_chunk._ts_meta_sequence_num DESC
-                     Sort Method: quicksort 
-                     ->  Index Scan using compress_hyper_2_4_chunk_device__ts_meta_sequence_num_idx on compress_hyper_2_4_chunk (actual rows=411 loops=1)
-=======
                      Sort Key: compress_hyper_2_5_chunk.device, compress_hyper_2_5_chunk._ts_meta_min_1 DESC, compress_hyper_2_5_chunk._ts_meta_max_1 DESC
                      Sort Method: quicksort 
                      ->  Index Scan using compress_hyper_2_5_chunk_device__ts_meta_min_1__ts_meta_max_idx on compress_hyper_2_5_chunk (actual rows=3 loops=1)
->>>>>>> 7b32f8d5
                            Index Cond: (device = ANY ('{1,2,3}'::integer[]))
          ->  Sort (actual rows=1 loops=1)
                Sort Key: _hyper_1_2_chunk.device, _hyper_1_2_chunk."time" DESC
                Sort Method: top-N heapsort 
-<<<<<<< HEAD
-               ->  Seq Scan on _hyper_1_2_chunk (actual rows=6843 loops=1)
-=======
                ->  Seq Scan on _hyper_1_2_chunk (actual rows=57 loops=1)
                      Filter: (device = ANY ('{1,2,3}'::integer[]))
          ->  Custom Scan (DecompressChunk) on _hyper_1_3_chunk (actual rows=1 loops=1)
@@ -602,10 +493,8 @@
                Sort Key: _hyper_1_3_chunk.device, _hyper_1_3_chunk."time" DESC
                Sort Method: top-N heapsort 
                ->  Seq Scan on _hyper_1_3_chunk (actual rows=18 loops=1)
->>>>>>> 7b32f8d5
                      Filter: (device = ANY ('{1,2,3}'::integer[]))
-                     Rows Removed by Filter: 15967
-(29 rows)
+(39 rows)
 
 CREATE TABLE test1 (
 time timestamptz NOT NULL,
@@ -626,7 +515,7 @@
 SELECT compress_chunk(i) FROM show_chunks('test1') i;
              compress_chunk             
 ----------------------------------------
- _timescaledb_internal._hyper_3_5_chunk
+ _timescaledb_internal._hyper_3_7_chunk
 (1 row)
 
 -- make all the chunks partially compressed
@@ -635,28 +524,6 @@
 -- tests that require resorting (pushdown below decompressChunk node cannot happen)
 -- requires resorting, no pushdown can happen
 :PREFIX
-<<<<<<< HEAD
-SELECT * FROM test1 ORDER BY time DESC;
-                                         QUERY PLAN                                          
----------------------------------------------------------------------------------------------
- Custom Scan (ChunkAppend) on test1 (actual rows=5 loops=1)
-   Order: test1."time" DESC
-   ->  Merge Append (actual rows=5 loops=1)
-         Sort Key: _hyper_3_5_chunk."time" DESC
-         ->  Sort (actual rows=4 loops=1)
-               Sort Key: _hyper_3_5_chunk."time" DESC
-               Sort Method: quicksort 
-               ->  Custom Scan (DecompressChunk) on _hyper_3_5_chunk (actual rows=4 loops=1)
-                     ->  Seq Scan on compress_hyper_4_6_chunk (actual rows=3 loops=1)
-         ->  Sort (actual rows=1 loops=1)
-               Sort Key: _hyper_3_5_chunk."time" DESC
-               Sort Method: quicksort 
-               ->  Seq Scan on _hyper_3_5_chunk (actual rows=1 loops=1)
-(13 rows)
-
-:PREFIX
-=======
->>>>>>> 7b32f8d5
 SELECT * FROM test1 ORDER BY time DESC LIMIT 10;
                                             QUERY PLAN                                             
 ---------------------------------------------------------------------------------------------------
@@ -664,154 +531,20 @@
    ->  Custom Scan (ChunkAppend) on test1 (actual rows=5 loops=1)
          Order: test1."time" DESC
          ->  Merge Append (actual rows=5 loops=1)
-               Sort Key: _hyper_3_5_chunk."time" DESC
+               Sort Key: _hyper_3_7_chunk."time" DESC
                ->  Sort (actual rows=4 loops=1)
-                     Sort Key: _hyper_3_5_chunk."time" DESC
-                     Sort Method: quicksort 
-                     ->  Custom Scan (DecompressChunk) on _hyper_3_5_chunk (actual rows=4 loops=1)
-                           ->  Seq Scan on compress_hyper_4_6_chunk (actual rows=3 loops=1)
-               ->  Sort (actual rows=1 loops=1)
-                     Sort Key: _hyper_3_5_chunk."time" DESC
-                     Sort Method: quicksort 
-                     ->  Seq Scan on _hyper_3_5_chunk (actual rows=1 loops=1)
+                     Sort Key: _hyper_3_7_chunk."time" DESC
+                     Sort Method: quicksort 
+                     ->  Custom Scan (DecompressChunk) on _hyper_3_7_chunk (actual rows=4 loops=1)
+                           ->  Seq Scan on compress_hyper_4_8_chunk (actual rows=3 loops=1)
+               ->  Sort (actual rows=1 loops=1)
+                     Sort Key: _hyper_3_7_chunk."time" DESC
+                     Sort Method: quicksort 
+                     ->  Seq Scan on _hyper_3_7_chunk (actual rows=1 loops=1)
 (14 rows)
 
 -- requires resorting
 :PREFIX
-<<<<<<< HEAD
-SELECT * FROM test1 ORDER BY time DESC NULLS FIRST, x3 ASC NULLS LAST;
-                                         QUERY PLAN                                          
----------------------------------------------------------------------------------------------
- Custom Scan (ChunkAppend) on test1 (actual rows=5 loops=1)
-   Order: test1."time" DESC, test1.x3
-   ->  Merge Append (actual rows=5 loops=1)
-         Sort Key: _hyper_3_5_chunk."time" DESC, _hyper_3_5_chunk.x3
-         ->  Sort (actual rows=4 loops=1)
-               Sort Key: _hyper_3_5_chunk."time" DESC, _hyper_3_5_chunk.x3
-               Sort Method: quicksort 
-               ->  Custom Scan (DecompressChunk) on _hyper_3_5_chunk (actual rows=4 loops=1)
-                     ->  Seq Scan on compress_hyper_4_6_chunk (actual rows=3 loops=1)
-         ->  Sort (actual rows=1 loops=1)
-               Sort Key: _hyper_3_5_chunk."time" DESC, _hyper_3_5_chunk.x3
-               Sort Method: quicksort 
-               ->  Seq Scan on _hyper_3_5_chunk (actual rows=1 loops=1)
-(13 rows)
-
--- all these require resorting, no pushdown can happen
-:PREFIX
-SELECT * FROM test1 ORDER BY time DESC NULLS FIRST, x3 ASC NULLS LAST, x4 ASC NULLS LAST;
-                                           QUERY PLAN                                           
-------------------------------------------------------------------------------------------------
- Custom Scan (ChunkAppend) on test1 (actual rows=5 loops=1)
-   Order: test1."time" DESC, test1.x3, test1.x4
-   ->  Merge Append (actual rows=5 loops=1)
-         Sort Key: _hyper_3_5_chunk."time" DESC, _hyper_3_5_chunk.x3, _hyper_3_5_chunk.x4
-         ->  Sort (actual rows=4 loops=1)
-               Sort Key: _hyper_3_5_chunk."time" DESC, _hyper_3_5_chunk.x3, _hyper_3_5_chunk.x4
-               Sort Method: quicksort 
-               ->  Custom Scan (DecompressChunk) on _hyper_3_5_chunk (actual rows=4 loops=1)
-                     ->  Seq Scan on compress_hyper_4_6_chunk (actual rows=3 loops=1)
-         ->  Sort (actual rows=1 loops=1)
-               Sort Key: _hyper_3_5_chunk."time" DESC, _hyper_3_5_chunk.x3, _hyper_3_5_chunk.x4
-               Sort Method: quicksort 
-               ->  Seq Scan on _hyper_3_5_chunk (actual rows=1 loops=1)
-(13 rows)
-
-:PREFIX
-SELECT * FROM test1 ORDER BY time DESC NULLS FIRST, x3 ASC NULLS LAST, x4 DESC NULLS FIRST;
-                                             QUERY PLAN                                              
------------------------------------------------------------------------------------------------------
- Custom Scan (ChunkAppend) on test1 (actual rows=5 loops=1)
-   Order: test1."time" DESC, test1.x3, test1.x4 DESC
-   ->  Merge Append (actual rows=5 loops=1)
-         Sort Key: _hyper_3_5_chunk."time" DESC, _hyper_3_5_chunk.x3, _hyper_3_5_chunk.x4 DESC
-         ->  Sort (actual rows=4 loops=1)
-               Sort Key: _hyper_3_5_chunk."time" DESC, _hyper_3_5_chunk.x3, _hyper_3_5_chunk.x4 DESC
-               Sort Method: quicksort 
-               ->  Custom Scan (DecompressChunk) on _hyper_3_5_chunk (actual rows=4 loops=1)
-                     ->  Seq Scan on compress_hyper_4_6_chunk (actual rows=3 loops=1)
-         ->  Sort (actual rows=1 loops=1)
-               Sort Key: _hyper_3_5_chunk."time" DESC, _hyper_3_5_chunk.x3, _hyper_3_5_chunk.x4 DESC
-               Sort Method: quicksort 
-               ->  Seq Scan on _hyper_3_5_chunk (actual rows=1 loops=1)
-(13 rows)
-
-:PREFIX
-SELECT * FROM test1 ORDER BY time ASC NULLS LAST;
-                                         QUERY PLAN                                          
----------------------------------------------------------------------------------------------
- Custom Scan (ChunkAppend) on test1 (actual rows=5 loops=1)
-   Order: test1."time"
-   ->  Merge Append (actual rows=5 loops=1)
-         Sort Key: _hyper_3_5_chunk."time"
-         ->  Sort (actual rows=4 loops=1)
-               Sort Key: _hyper_3_5_chunk."time"
-               Sort Method: quicksort 
-               ->  Custom Scan (DecompressChunk) on _hyper_3_5_chunk (actual rows=4 loops=1)
-                     ->  Seq Scan on compress_hyper_4_6_chunk (actual rows=3 loops=1)
-         ->  Sort (actual rows=1 loops=1)
-               Sort Key: _hyper_3_5_chunk."time"
-               Sort Method: quicksort 
-               ->  Seq Scan on _hyper_3_5_chunk (actual rows=1 loops=1)
-(13 rows)
-
-:PREFIX
-SELECT * FROM test1 ORDER BY time ASC NULLS LAST, x3 DESC NULLS FIRST;
-                                         QUERY PLAN                                          
----------------------------------------------------------------------------------------------
- Custom Scan (ChunkAppend) on test1 (actual rows=5 loops=1)
-   Order: test1."time", test1.x3 DESC
-   ->  Merge Append (actual rows=5 loops=1)
-         Sort Key: _hyper_3_5_chunk."time", _hyper_3_5_chunk.x3 DESC
-         ->  Sort (actual rows=4 loops=1)
-               Sort Key: _hyper_3_5_chunk."time", _hyper_3_5_chunk.x3 DESC
-               Sort Method: quicksort 
-               ->  Custom Scan (DecompressChunk) on _hyper_3_5_chunk (actual rows=4 loops=1)
-                     ->  Seq Scan on compress_hyper_4_6_chunk (actual rows=3 loops=1)
-         ->  Sort (actual rows=1 loops=1)
-               Sort Key: _hyper_3_5_chunk."time", _hyper_3_5_chunk.x3 DESC
-               Sort Method: quicksort 
-               ->  Seq Scan on _hyper_3_5_chunk (actual rows=1 loops=1)
-(13 rows)
-
-:PREFIX
-SELECT * FROM test1 ORDER BY time ASC NULLS LAST, x3 DESC NULLS FIRST, x4 DESC NULLS FIRST;
-                                             QUERY PLAN                                              
------------------------------------------------------------------------------------------------------
- Custom Scan (ChunkAppend) on test1 (actual rows=5 loops=1)
-   Order: test1."time", test1.x3 DESC, test1.x4 DESC
-   ->  Merge Append (actual rows=5 loops=1)
-         Sort Key: _hyper_3_5_chunk."time", _hyper_3_5_chunk.x3 DESC, _hyper_3_5_chunk.x4 DESC
-         ->  Sort (actual rows=4 loops=1)
-               Sort Key: _hyper_3_5_chunk."time", _hyper_3_5_chunk.x3 DESC, _hyper_3_5_chunk.x4 DESC
-               Sort Method: quicksort 
-               ->  Custom Scan (DecompressChunk) on _hyper_3_5_chunk (actual rows=4 loops=1)
-                     ->  Seq Scan on compress_hyper_4_6_chunk (actual rows=3 loops=1)
-         ->  Sort (actual rows=1 loops=1)
-               Sort Key: _hyper_3_5_chunk."time", _hyper_3_5_chunk.x3 DESC, _hyper_3_5_chunk.x4 DESC
-               Sort Method: quicksort 
-               ->  Seq Scan on _hyper_3_5_chunk (actual rows=1 loops=1)
-(13 rows)
-
-:PREFIX
-SELECT * FROM test1 ORDER BY time ASC NULLS FIRST, x3 DESC NULLS LAST, x4 ASC;
-                                                      QUERY PLAN                                                       
------------------------------------------------------------------------------------------------------------------------
- Custom Scan (ChunkAppend) on test1 (actual rows=5 loops=1)
-   Order: test1."time" NULLS FIRST, test1.x3 DESC NULLS LAST, test1.x4
-   ->  Merge Append (actual rows=5 loops=1)
-         Sort Key: _hyper_3_5_chunk."time" NULLS FIRST, _hyper_3_5_chunk.x3 DESC NULLS LAST, _hyper_3_5_chunk.x4
-         ->  Sort (actual rows=4 loops=1)
-               Sort Key: _hyper_3_5_chunk."time" NULLS FIRST, _hyper_3_5_chunk.x3 DESC NULLS LAST, _hyper_3_5_chunk.x4
-               Sort Method: quicksort 
-               ->  Custom Scan (DecompressChunk) on _hyper_3_5_chunk (actual rows=4 loops=1)
-                     ->  Seq Scan on compress_hyper_4_6_chunk (actual rows=3 loops=1)
-         ->  Sort (actual rows=1 loops=1)
-               Sort Key: _hyper_3_5_chunk."time" NULLS FIRST, _hyper_3_5_chunk.x3 DESC NULLS LAST, _hyper_3_5_chunk.x4
-               Sort Method: quicksort 
-               ->  Seq Scan on _hyper_3_5_chunk (actual rows=1 loops=1)
-(13 rows)
-=======
 SELECT * FROM test1 ORDER BY time DESC NULLS FIRST, x3 ASC NULLS LAST LIMIT 10;
                                             QUERY PLAN                                             
 ---------------------------------------------------------------------------------------------------
@@ -951,7 +684,6 @@
                      Sort Method: quicksort 
                      ->  Seq Scan on _hyper_3_7_chunk (actual rows=1 loops=1)
 (14 rows)
->>>>>>> 7b32f8d5
 
 set max_parallel_workers_per_gather = 0; -- parallel plan different on Windows
 set enable_hashagg to off; -- different on PG13
@@ -963,22 +695,6 @@
  Limit (actual rows=5 loops=1)
    ->  GroupAggregate (actual rows=5 loops=1)
          Group Key: test1."time", test1.x1, test1.x2
-<<<<<<< HEAD
-         ->  Custom Scan (ChunkAppend) on test1 (actual rows=5 loops=1)
-               Order: test1."time", test1.x1, test1.x2
-               ->  Merge Append (actual rows=5 loops=1)
-                     Sort Key: _hyper_3_5_chunk."time", _hyper_3_5_chunk.x1, _hyper_3_5_chunk.x2
-                     ->  Sort (actual rows=4 loops=1)
-                           Sort Key: _hyper_3_5_chunk."time", _hyper_3_5_chunk.x1, _hyper_3_5_chunk.x2
-                           Sort Method: quicksort 
-                           ->  Custom Scan (DecompressChunk) on _hyper_3_5_chunk (actual rows=4 loops=1)
-                                 ->  Seq Scan on compress_hyper_4_6_chunk (actual rows=3 loops=1)
-                     ->  Sort (actual rows=1 loops=1)
-                           Sort Key: _hyper_3_5_chunk."time", _hyper_3_5_chunk.x1, _hyper_3_5_chunk.x2
-                           Sort Method: quicksort 
-                           ->  Seq Scan on _hyper_3_5_chunk (actual rows=1 loops=1)
-(16 rows)
-=======
          ->  Limit (actual rows=5 loops=1)
                ->  Result (actual rows=5 loops=1)
                      ->  Custom Scan (ChunkAppend) on test1 (actual rows=5 loops=1)
@@ -995,7 +711,6 @@
                                        Sort Method: quicksort 
                                        ->  Seq Scan on _hyper_3_7_chunk (actual rows=1 loops=1)
 (18 rows)
->>>>>>> 7b32f8d5
 
 reset max_parallel_workers_per_gather;
 reset enable_hashagg;
@@ -1005,16 +720,16 @@
 -------------------------------------------------------------------------------------------------------------------------------------
  Limit (actual rows=5 loops=1)
    ->  Merge Append (actual rows=5 loops=1)
-         Sort Key: _hyper_3_5_chunk.x1, _hyper_3_5_chunk.x2, _hyper_3_5_chunk.x5, _hyper_3_5_chunk.x4, _hyper_3_5_chunk."time"
+         Sort Key: _hyper_3_7_chunk.x1, _hyper_3_7_chunk.x2, _hyper_3_7_chunk.x5, _hyper_3_7_chunk.x4, _hyper_3_7_chunk."time"
          ->  Sort (actual rows=4 loops=1)
-               Sort Key: _hyper_3_5_chunk.x1, _hyper_3_5_chunk.x2, _hyper_3_5_chunk.x5, _hyper_3_5_chunk.x4, _hyper_3_5_chunk."time"
-               Sort Method: quicksort 
-               ->  Custom Scan (DecompressChunk) on _hyper_3_5_chunk (actual rows=4 loops=1)
-                     ->  Seq Scan on compress_hyper_4_6_chunk (actual rows=3 loops=1)
-         ->  Sort (actual rows=1 loops=1)
-               Sort Key: _hyper_3_5_chunk.x1, _hyper_3_5_chunk.x2, _hyper_3_5_chunk.x5, _hyper_3_5_chunk.x4, _hyper_3_5_chunk."time"
-               Sort Method: quicksort 
-               ->  Seq Scan on _hyper_3_5_chunk (actual rows=1 loops=1)
+               Sort Key: _hyper_3_7_chunk.x1, _hyper_3_7_chunk.x2, _hyper_3_7_chunk.x5, _hyper_3_7_chunk.x4, _hyper_3_7_chunk."time"
+               Sort Method: quicksort 
+               ->  Custom Scan (DecompressChunk) on _hyper_3_7_chunk (actual rows=4 loops=1)
+                     ->  Seq Scan on compress_hyper_4_8_chunk (actual rows=3 loops=1)
+         ->  Sort (actual rows=1 loops=1)
+               Sort Key: _hyper_3_7_chunk.x1, _hyper_3_7_chunk.x2, _hyper_3_7_chunk.x5, _hyper_3_7_chunk.x4, _hyper_3_7_chunk."time"
+               Sort Method: quicksort 
+               ->  Seq Scan on _hyper_3_7_chunk (actual rows=1 loops=1)
 (12 rows)
 
 :PREFIX
@@ -1023,16 +738,16 @@
 -------------------------------------------------------------------------------------------------------------------------------------
  Limit (actual rows=5 loops=1)
    ->  Merge Append (actual rows=5 loops=1)
-         Sort Key: _hyper_3_5_chunk.x1, _hyper_3_5_chunk.x2, _hyper_3_5_chunk.x5, _hyper_3_5_chunk."time", _hyper_3_5_chunk.x4
+         Sort Key: _hyper_3_7_chunk.x1, _hyper_3_7_chunk.x2, _hyper_3_7_chunk.x5, _hyper_3_7_chunk."time", _hyper_3_7_chunk.x4
          ->  Sort (actual rows=4 loops=1)
-               Sort Key: _hyper_3_5_chunk.x1, _hyper_3_5_chunk.x2, _hyper_3_5_chunk.x5, _hyper_3_5_chunk."time", _hyper_3_5_chunk.x4
-               Sort Method: quicksort 
-               ->  Custom Scan (DecompressChunk) on _hyper_3_5_chunk (actual rows=4 loops=1)
-                     ->  Seq Scan on compress_hyper_4_6_chunk (actual rows=3 loops=1)
-         ->  Sort (actual rows=1 loops=1)
-               Sort Key: _hyper_3_5_chunk.x1, _hyper_3_5_chunk.x2, _hyper_3_5_chunk.x5, _hyper_3_5_chunk."time", _hyper_3_5_chunk.x4
-               Sort Method: quicksort 
-               ->  Seq Scan on _hyper_3_5_chunk (actual rows=1 loops=1)
+               Sort Key: _hyper_3_7_chunk.x1, _hyper_3_7_chunk.x2, _hyper_3_7_chunk.x5, _hyper_3_7_chunk."time", _hyper_3_7_chunk.x4
+               Sort Method: quicksort 
+               ->  Custom Scan (DecompressChunk) on _hyper_3_7_chunk (actual rows=4 loops=1)
+                     ->  Seq Scan on compress_hyper_4_8_chunk (actual rows=3 loops=1)
+         ->  Sort (actual rows=1 loops=1)
+               Sort Key: _hyper_3_7_chunk.x1, _hyper_3_7_chunk.x2, _hyper_3_7_chunk.x5, _hyper_3_7_chunk."time", _hyper_3_7_chunk.x4
+               Sort Method: quicksort 
+               ->  Seq Scan on _hyper_3_7_chunk (actual rows=1 loops=1)
 (12 rows)
 
 :PREFIX
@@ -1041,16 +756,16 @@
 -------------------------------------------------------------------------------------------------------------------------------------
  Limit (actual rows=5 loops=1)
    ->  Merge Append (actual rows=5 loops=1)
-         Sort Key: _hyper_3_5_chunk.x1, _hyper_3_5_chunk.x2, _hyper_3_5_chunk.x5, _hyper_3_5_chunk."time", _hyper_3_5_chunk.x3
+         Sort Key: _hyper_3_7_chunk.x1, _hyper_3_7_chunk.x2, _hyper_3_7_chunk.x5, _hyper_3_7_chunk."time", _hyper_3_7_chunk.x3
          ->  Sort (actual rows=4 loops=1)
-               Sort Key: _hyper_3_5_chunk.x1, _hyper_3_5_chunk.x2, _hyper_3_5_chunk.x5, _hyper_3_5_chunk."time", _hyper_3_5_chunk.x3
-               Sort Method: quicksort 
-               ->  Custom Scan (DecompressChunk) on _hyper_3_5_chunk (actual rows=4 loops=1)
-                     ->  Seq Scan on compress_hyper_4_6_chunk (actual rows=3 loops=1)
-         ->  Sort (actual rows=1 loops=1)
-               Sort Key: _hyper_3_5_chunk.x1, _hyper_3_5_chunk.x2, _hyper_3_5_chunk.x5, _hyper_3_5_chunk."time", _hyper_3_5_chunk.x3
-               Sort Method: quicksort 
-               ->  Seq Scan on _hyper_3_5_chunk (actual rows=1 loops=1)
+               Sort Key: _hyper_3_7_chunk.x1, _hyper_3_7_chunk.x2, _hyper_3_7_chunk.x5, _hyper_3_7_chunk."time", _hyper_3_7_chunk.x3
+               Sort Method: quicksort 
+               ->  Custom Scan (DecompressChunk) on _hyper_3_7_chunk (actual rows=4 loops=1)
+                     ->  Seq Scan on compress_hyper_4_8_chunk (actual rows=3 loops=1)
+         ->  Sort (actual rows=1 loops=1)
+               Sort Key: _hyper_3_7_chunk.x1, _hyper_3_7_chunk.x2, _hyper_3_7_chunk.x5, _hyper_3_7_chunk."time", _hyper_3_7_chunk.x3
+               Sort Method: quicksort 
+               ->  Seq Scan on _hyper_3_7_chunk (actual rows=1 loops=1)
 (12 rows)
 
 :PREFIX
@@ -1059,16 +774,16 @@
 ----------------------------------------------------------------------------------------------------------------------------------------------------------
  Limit (actual rows=5 loops=1)
    ->  Merge Append (actual rows=5 loops=1)
-         Sort Key: _hyper_3_5_chunk.x1, _hyper_3_5_chunk.x2, _hyper_3_5_chunk.x5, _hyper_3_5_chunk."time", _hyper_3_5_chunk.x3, _hyper_3_5_chunk.x4
+         Sort Key: _hyper_3_7_chunk.x1, _hyper_3_7_chunk.x2, _hyper_3_7_chunk.x5, _hyper_3_7_chunk."time", _hyper_3_7_chunk.x3, _hyper_3_7_chunk.x4
          ->  Sort (actual rows=4 loops=1)
-               Sort Key: _hyper_3_5_chunk.x1, _hyper_3_5_chunk.x2, _hyper_3_5_chunk.x5, _hyper_3_5_chunk."time", _hyper_3_5_chunk.x3, _hyper_3_5_chunk.x4
-               Sort Method: quicksort 
-               ->  Custom Scan (DecompressChunk) on _hyper_3_5_chunk (actual rows=4 loops=1)
-                     ->  Seq Scan on compress_hyper_4_6_chunk (actual rows=3 loops=1)
-         ->  Sort (actual rows=1 loops=1)
-               Sort Key: _hyper_3_5_chunk.x1, _hyper_3_5_chunk.x2, _hyper_3_5_chunk.x5, _hyper_3_5_chunk."time", _hyper_3_5_chunk.x3, _hyper_3_5_chunk.x4
-               Sort Method: quicksort 
-               ->  Seq Scan on _hyper_3_5_chunk (actual rows=1 loops=1)
+               Sort Key: _hyper_3_7_chunk.x1, _hyper_3_7_chunk.x2, _hyper_3_7_chunk.x5, _hyper_3_7_chunk."time", _hyper_3_7_chunk.x3, _hyper_3_7_chunk.x4
+               Sort Method: quicksort 
+               ->  Custom Scan (DecompressChunk) on _hyper_3_7_chunk (actual rows=4 loops=1)
+                     ->  Seq Scan on compress_hyper_4_8_chunk (actual rows=3 loops=1)
+         ->  Sort (actual rows=1 loops=1)
+               Sort Key: _hyper_3_7_chunk.x1, _hyper_3_7_chunk.x2, _hyper_3_7_chunk.x5, _hyper_3_7_chunk."time", _hyper_3_7_chunk.x3, _hyper_3_7_chunk.x4
+               Sort Method: quicksort 
+               ->  Seq Scan on _hyper_3_7_chunk (actual rows=1 loops=1)
 (12 rows)
 
 :PREFIX
@@ -1077,16 +792,16 @@
 ------------------------------------------------------------------------------------------------------------------------------------------
  Limit (actual rows=5 loops=1)
    ->  Merge Append (actual rows=5 loops=1)
-         Sort Key: _hyper_3_5_chunk.x1, _hyper_3_5_chunk.x2, _hyper_3_5_chunk.x5, _hyper_3_5_chunk."time", _hyper_3_5_chunk.x4 DESC
+         Sort Key: _hyper_3_7_chunk.x1, _hyper_3_7_chunk.x2, _hyper_3_7_chunk.x5, _hyper_3_7_chunk."time", _hyper_3_7_chunk.x4 DESC
          ->  Sort (actual rows=4 loops=1)
-               Sort Key: _hyper_3_5_chunk.x1, _hyper_3_5_chunk.x2, _hyper_3_5_chunk.x5, _hyper_3_5_chunk."time", _hyper_3_5_chunk.x4 DESC
-               Sort Method: quicksort 
-               ->  Custom Scan (DecompressChunk) on _hyper_3_5_chunk (actual rows=4 loops=1)
-                     ->  Seq Scan on compress_hyper_4_6_chunk (actual rows=3 loops=1)
-         ->  Sort (actual rows=1 loops=1)
-               Sort Key: _hyper_3_5_chunk.x1, _hyper_3_5_chunk.x2, _hyper_3_5_chunk.x5, _hyper_3_5_chunk."time", _hyper_3_5_chunk.x4 DESC
-               Sort Method: quicksort 
-               ->  Seq Scan on _hyper_3_5_chunk (actual rows=1 loops=1)
+               Sort Key: _hyper_3_7_chunk.x1, _hyper_3_7_chunk.x2, _hyper_3_7_chunk.x5, _hyper_3_7_chunk."time", _hyper_3_7_chunk.x4 DESC
+               Sort Method: quicksort 
+               ->  Custom Scan (DecompressChunk) on _hyper_3_7_chunk (actual rows=4 loops=1)
+                     ->  Seq Scan on compress_hyper_4_8_chunk (actual rows=3 loops=1)
+         ->  Sort (actual rows=1 loops=1)
+               Sort Key: _hyper_3_7_chunk.x1, _hyper_3_7_chunk.x2, _hyper_3_7_chunk.x5, _hyper_3_7_chunk."time", _hyper_3_7_chunk.x4 DESC
+               Sort Method: quicksort 
+               ->  Seq Scan on _hyper_3_7_chunk (actual rows=1 loops=1)
 (12 rows)
 
 -- queries with pushdown
@@ -1096,20 +811,16 @@
 -------------------------------------------------------------------------------------------------------------------------------------------------------------------------------------------------------
  Limit (actual rows=5 loops=1)
    ->  Merge Append (actual rows=5 loops=1)
-         Sort Key: _hyper_3_5_chunk.x1, _hyper_3_5_chunk.x2, _hyper_3_5_chunk.x5, _hyper_3_5_chunk."time"
-         ->  Custom Scan (DecompressChunk) on _hyper_3_5_chunk (actual rows=4 loops=1)
+         Sort Key: _hyper_3_7_chunk.x1, _hyper_3_7_chunk.x2, _hyper_3_7_chunk.x5, _hyper_3_7_chunk."time"
+         ->  Custom Scan (DecompressChunk) on _hyper_3_7_chunk (actual rows=4 loops=1)
                ->  Sort (actual rows=3 loops=1)
-<<<<<<< HEAD
-                     Sort Key: compress_hyper_4_6_chunk.x1, compress_hyper_4_6_chunk.x2, compress_hyper_4_6_chunk.x5, compress_hyper_4_6_chunk._ts_meta_sequence_num DESC
-=======
                      Sort Key: compress_hyper_4_8_chunk.x1, compress_hyper_4_8_chunk.x2, compress_hyper_4_8_chunk.x5, compress_hyper_4_8_chunk._ts_meta_min_1, compress_hyper_4_8_chunk._ts_meta_max_1
->>>>>>> 7b32f8d5
-                     Sort Method: quicksort 
-                     ->  Seq Scan on compress_hyper_4_6_chunk (actual rows=3 loops=1)
-         ->  Sort (actual rows=1 loops=1)
-               Sort Key: _hyper_3_5_chunk.x1, _hyper_3_5_chunk.x2, _hyper_3_5_chunk.x5, _hyper_3_5_chunk."time"
-               Sort Method: quicksort 
-               ->  Seq Scan on _hyper_3_5_chunk (actual rows=1 loops=1)
+                     Sort Method: quicksort 
+                     ->  Seq Scan on compress_hyper_4_8_chunk (actual rows=3 loops=1)
+         ->  Sort (actual rows=1 loops=1)
+               Sort Key: _hyper_3_7_chunk.x1, _hyper_3_7_chunk.x2, _hyper_3_7_chunk.x5, _hyper_3_7_chunk."time"
+               Sort Method: quicksort 
+               ->  Seq Scan on _hyper_3_7_chunk (actual rows=1 loops=1)
 (12 rows)
 
 :PREFIX
@@ -1118,20 +829,16 @@
 -------------------------------------------------------------------------------------------------------------------------------------------------------------------------------------------------------------------------------------------------------------------------------------------------------------------------------------------------------------------------------------
  Limit (actual rows=5 loops=1)
    ->  Merge Append (actual rows=5 loops=1)
-         Sort Key: _hyper_3_5_chunk.x1, _hyper_3_5_chunk.x2, _hyper_3_5_chunk.x5, _hyper_3_5_chunk."time" DESC, _hyper_3_5_chunk.x3, _hyper_3_5_chunk.x4
-         ->  Custom Scan (DecompressChunk) on _hyper_3_5_chunk (actual rows=4 loops=1)
+         Sort Key: _hyper_3_7_chunk.x1, _hyper_3_7_chunk.x2, _hyper_3_7_chunk.x5, _hyper_3_7_chunk."time" DESC, _hyper_3_7_chunk.x3, _hyper_3_7_chunk.x4
+         ->  Custom Scan (DecompressChunk) on _hyper_3_7_chunk (actual rows=4 loops=1)
                ->  Sort (actual rows=3 loops=1)
-<<<<<<< HEAD
-                     Sort Key: compress_hyper_4_6_chunk.x1, compress_hyper_4_6_chunk.x2, compress_hyper_4_6_chunk.x5, compress_hyper_4_6_chunk._ts_meta_sequence_num
-=======
                      Sort Key: compress_hyper_4_8_chunk.x1, compress_hyper_4_8_chunk.x2, compress_hyper_4_8_chunk.x5, compress_hyper_4_8_chunk._ts_meta_min_1 DESC, compress_hyper_4_8_chunk._ts_meta_max_1 DESC, compress_hyper_4_8_chunk._ts_meta_min_2, compress_hyper_4_8_chunk._ts_meta_max_2, compress_hyper_4_8_chunk._ts_meta_min_3, compress_hyper_4_8_chunk._ts_meta_max_3
->>>>>>> 7b32f8d5
-                     Sort Method: quicksort 
-                     ->  Seq Scan on compress_hyper_4_6_chunk (actual rows=3 loops=1)
-         ->  Sort (actual rows=1 loops=1)
-               Sort Key: _hyper_3_5_chunk.x1, _hyper_3_5_chunk.x2, _hyper_3_5_chunk.x5, _hyper_3_5_chunk."time" DESC, _hyper_3_5_chunk.x3, _hyper_3_5_chunk.x4
-               Sort Method: quicksort 
-               ->  Seq Scan on _hyper_3_5_chunk (actual rows=1 loops=1)
+                     Sort Method: quicksort 
+                     ->  Seq Scan on compress_hyper_4_8_chunk (actual rows=3 loops=1)
+         ->  Sort (actual rows=1 loops=1)
+               Sort Key: _hyper_3_7_chunk.x1, _hyper_3_7_chunk.x2, _hyper_3_7_chunk.x5, _hyper_3_7_chunk."time" DESC, _hyper_3_7_chunk.x3, _hyper_3_7_chunk.x4
+               Sort Method: quicksort 
+               ->  Seq Scan on _hyper_3_7_chunk (actual rows=1 loops=1)
 (12 rows)
 
 :PREFIX
@@ -1140,20 +847,16 @@
 -----------------------------------------------------------------------------------------------------------------------------------------------------------------------------------------------------------------------------------------------------------------------------------------------------------------------------------------------------------------------------------------------
  Limit (actual rows=5 loops=1)
    ->  Merge Append (actual rows=5 loops=1)
-         Sort Key: _hyper_3_5_chunk.x1, _hyper_3_5_chunk.x2, _hyper_3_5_chunk.x5, _hyper_3_5_chunk."time", _hyper_3_5_chunk.x3 DESC, _hyper_3_5_chunk.x4 DESC
-         ->  Custom Scan (DecompressChunk) on _hyper_3_5_chunk (actual rows=4 loops=1)
+         Sort Key: _hyper_3_7_chunk.x1, _hyper_3_7_chunk.x2, _hyper_3_7_chunk.x5, _hyper_3_7_chunk."time", _hyper_3_7_chunk.x3 DESC, _hyper_3_7_chunk.x4 DESC
+         ->  Custom Scan (DecompressChunk) on _hyper_3_7_chunk (actual rows=4 loops=1)
                ->  Sort (actual rows=3 loops=1)
-<<<<<<< HEAD
-                     Sort Key: compress_hyper_4_6_chunk.x1, compress_hyper_4_6_chunk.x2, compress_hyper_4_6_chunk.x5, compress_hyper_4_6_chunk._ts_meta_sequence_num DESC
-=======
                      Sort Key: compress_hyper_4_8_chunk.x1, compress_hyper_4_8_chunk.x2, compress_hyper_4_8_chunk.x5, compress_hyper_4_8_chunk._ts_meta_min_1, compress_hyper_4_8_chunk._ts_meta_max_1, compress_hyper_4_8_chunk._ts_meta_min_2 DESC, compress_hyper_4_8_chunk._ts_meta_max_2 DESC, compress_hyper_4_8_chunk._ts_meta_min_3 DESC, compress_hyper_4_8_chunk._ts_meta_max_3 DESC
->>>>>>> 7b32f8d5
-                     Sort Method: quicksort 
-                     ->  Seq Scan on compress_hyper_4_6_chunk (actual rows=3 loops=1)
-         ->  Sort (actual rows=1 loops=1)
-               Sort Key: _hyper_3_5_chunk.x1, _hyper_3_5_chunk.x2, _hyper_3_5_chunk.x5, _hyper_3_5_chunk."time", _hyper_3_5_chunk.x3 DESC, _hyper_3_5_chunk.x4 DESC
-               Sort Method: quicksort 
-               ->  Seq Scan on _hyper_3_5_chunk (actual rows=1 loops=1)
+                     Sort Method: quicksort 
+                     ->  Seq Scan on compress_hyper_4_8_chunk (actual rows=3 loops=1)
+         ->  Sort (actual rows=1 loops=1)
+               Sort Key: _hyper_3_7_chunk.x1, _hyper_3_7_chunk.x2, _hyper_3_7_chunk.x5, _hyper_3_7_chunk."time", _hyper_3_7_chunk.x3 DESC, _hyper_3_7_chunk.x4 DESC
+               Sort Method: quicksort 
+               ->  Seq Scan on _hyper_3_7_chunk (actual rows=1 loops=1)
 (12 rows)
 
 :PREFIX
@@ -1162,20 +865,16 @@
 ---------------------------------------------------------------------------------------------------------------------------------------------------------------------------------------------------------------------------------------------------------------------------------------------------
  Limit (actual rows=5 loops=1)
    ->  Merge Append (actual rows=5 loops=1)
-         Sort Key: _hyper_3_5_chunk.x1, _hyper_3_5_chunk.x2, _hyper_3_5_chunk.x5, _hyper_3_5_chunk."time", _hyper_3_5_chunk.x3 DESC
-         ->  Custom Scan (DecompressChunk) on _hyper_3_5_chunk (actual rows=4 loops=1)
+         Sort Key: _hyper_3_7_chunk.x1, _hyper_3_7_chunk.x2, _hyper_3_7_chunk.x5, _hyper_3_7_chunk."time", _hyper_3_7_chunk.x3 DESC
+         ->  Custom Scan (DecompressChunk) on _hyper_3_7_chunk (actual rows=4 loops=1)
                ->  Sort (actual rows=3 loops=1)
-<<<<<<< HEAD
-                     Sort Key: compress_hyper_4_6_chunk.x1, compress_hyper_4_6_chunk.x2, compress_hyper_4_6_chunk.x5, compress_hyper_4_6_chunk._ts_meta_sequence_num DESC
-=======
                      Sort Key: compress_hyper_4_8_chunk.x1, compress_hyper_4_8_chunk.x2, compress_hyper_4_8_chunk.x5, compress_hyper_4_8_chunk._ts_meta_min_1, compress_hyper_4_8_chunk._ts_meta_max_1, compress_hyper_4_8_chunk._ts_meta_min_2 DESC, compress_hyper_4_8_chunk._ts_meta_max_2 DESC
->>>>>>> 7b32f8d5
-                     Sort Method: quicksort 
-                     ->  Seq Scan on compress_hyper_4_6_chunk (actual rows=3 loops=1)
-         ->  Sort (actual rows=1 loops=1)
-               Sort Key: _hyper_3_5_chunk.x1, _hyper_3_5_chunk.x2, _hyper_3_5_chunk.x5, _hyper_3_5_chunk."time", _hyper_3_5_chunk.x3 DESC
-               Sort Method: quicksort 
-               ->  Seq Scan on _hyper_3_5_chunk (actual rows=1 loops=1)
+                     Sort Method: quicksort 
+                     ->  Seq Scan on compress_hyper_4_8_chunk (actual rows=3 loops=1)
+         ->  Sort (actual rows=1 loops=1)
+               Sort Key: _hyper_3_7_chunk.x1, _hyper_3_7_chunk.x2, _hyper_3_7_chunk.x5, _hyper_3_7_chunk."time", _hyper_3_7_chunk.x3 DESC
+               Sort Method: quicksort 
+               ->  Seq Scan on _hyper_3_7_chunk (actual rows=1 loops=1)
 (12 rows)
 
 -- test append with join column in orderby
@@ -1228,10 +927,10 @@
 INSERT INTO test2 (time, x1, x2, x3, x4, x5) values('2000-01-10 02:00:00-00', 2, 1, 3, 3, 0);
 INSERT INTO test2 (time, x1, x2, x3, x4, x5) values('2000-01-10 03:00:00-00', 1, 2, 4, 4, 0);
 SELECT compress_chunk(i) FROM show_chunks('test2') i;
-             compress_chunk             
-----------------------------------------
- _timescaledb_internal._hyper_5_7_chunk
- _timescaledb_internal._hyper_5_8_chunk
+             compress_chunk              
+-----------------------------------------
+ _timescaledb_internal._hyper_5_9_chunk
+ _timescaledb_internal._hyper_5_10_chunk
 (2 rows)
 
 -- make them partially compressed
@@ -1240,32 +939,6 @@
 ANALYZE test2;
 set enable_indexscan = off;
 -- queries where sort is pushed down
-<<<<<<< HEAD
-:PREFIX SELECT * FROM test2 ORDER BY x1, x2, x5, x3;
-                                                                            QUERY PLAN                                                                             
--------------------------------------------------------------------------------------------------------------------------------------------------------------------
- Merge Append (actual rows=10 loops=1)
-   Sort Key: _hyper_5_7_chunk.x1, _hyper_5_7_chunk.x2, _hyper_5_7_chunk.x5, _hyper_5_7_chunk.x3
-   ->  Custom Scan (DecompressChunk) on _hyper_5_7_chunk (actual rows=4 loops=1)
-         ->  Sort (actual rows=3 loops=1)
-               Sort Key: compress_hyper_6_9_chunk.x1, compress_hyper_6_9_chunk.x2, compress_hyper_6_9_chunk.x5, compress_hyper_6_9_chunk._ts_meta_sequence_num
-               Sort Method: quicksort 
-               ->  Seq Scan on compress_hyper_6_9_chunk (actual rows=3 loops=1)
-   ->  Sort (actual rows=1 loops=1)
-         Sort Key: _hyper_5_7_chunk.x1, _hyper_5_7_chunk.x2, _hyper_5_7_chunk.x5, _hyper_5_7_chunk.x3
-         Sort Method: quicksort 
-         ->  Seq Scan on _hyper_5_7_chunk (actual rows=1 loops=1)
-   ->  Custom Scan (DecompressChunk) on _hyper_5_8_chunk (actual rows=4 loops=1)
-         ->  Sort (actual rows=3 loops=1)
-               Sort Key: compress_hyper_6_10_chunk.x1, compress_hyper_6_10_chunk.x2, compress_hyper_6_10_chunk.x5, compress_hyper_6_10_chunk._ts_meta_sequence_num
-               Sort Method: quicksort 
-               ->  Seq Scan on compress_hyper_6_10_chunk (actual rows=3 loops=1)
-   ->  Sort (actual rows=1 loops=1)
-         Sort Key: _hyper_5_8_chunk.x1, _hyper_5_8_chunk.x2, _hyper_5_8_chunk.x5, _hyper_5_8_chunk.x3
-         Sort Method: quicksort 
-         ->  Seq Scan on _hyper_5_8_chunk (actual rows=1 loops=1)
-(20 rows)
-=======
 :PREFIX SELECT * FROM test2 ORDER BY x1, x2, x5, x3 LIMIT 10;
                                                                                                  QUERY PLAN                                                                                                 
 ------------------------------------------------------------------------------------------------------------------------------------------------------------------------------------------------------------
@@ -1291,7 +964,6 @@
                Sort Method: quicksort 
                ->  Seq Scan on _hyper_5_10_chunk (actual rows=1 loops=1)
 (21 rows)
->>>>>>> 7b32f8d5
 
 SELECT * FROM test2 ORDER BY x1, x2, x5, x3 LIMIT 10;
              time             | x1 | x2 | x3 | x4 | x5 
@@ -1308,32 +980,6 @@
  Fri Dec 31 18:00:00 1999 PST |  2 |  1 |  3 |  3 |  0
 (10 rows)
 
-<<<<<<< HEAD
-:PREFIX SELECT * FROM test2 ORDER BY x1, x2, x5, x3, x4;
-                                                                            QUERY PLAN                                                                             
--------------------------------------------------------------------------------------------------------------------------------------------------------------------
- Merge Append (actual rows=10 loops=1)
-   Sort Key: _hyper_5_7_chunk.x1, _hyper_5_7_chunk.x2, _hyper_5_7_chunk.x5, _hyper_5_7_chunk.x3, _hyper_5_7_chunk.x4
-   ->  Custom Scan (DecompressChunk) on _hyper_5_7_chunk (actual rows=4 loops=1)
-         ->  Sort (actual rows=3 loops=1)
-               Sort Key: compress_hyper_6_9_chunk.x1, compress_hyper_6_9_chunk.x2, compress_hyper_6_9_chunk.x5, compress_hyper_6_9_chunk._ts_meta_sequence_num
-               Sort Method: quicksort 
-               ->  Seq Scan on compress_hyper_6_9_chunk (actual rows=3 loops=1)
-   ->  Sort (actual rows=1 loops=1)
-         Sort Key: _hyper_5_7_chunk.x1, _hyper_5_7_chunk.x2, _hyper_5_7_chunk.x5, _hyper_5_7_chunk.x3, _hyper_5_7_chunk.x4
-         Sort Method: quicksort 
-         ->  Seq Scan on _hyper_5_7_chunk (actual rows=1 loops=1)
-   ->  Custom Scan (DecompressChunk) on _hyper_5_8_chunk (actual rows=4 loops=1)
-         ->  Sort (actual rows=3 loops=1)
-               Sort Key: compress_hyper_6_10_chunk.x1, compress_hyper_6_10_chunk.x2, compress_hyper_6_10_chunk.x5, compress_hyper_6_10_chunk._ts_meta_sequence_num
-               Sort Method: quicksort 
-               ->  Seq Scan on compress_hyper_6_10_chunk (actual rows=3 loops=1)
-   ->  Sort (actual rows=1 loops=1)
-         Sort Key: _hyper_5_8_chunk.x1, _hyper_5_8_chunk.x2, _hyper_5_8_chunk.x5, _hyper_5_8_chunk.x3, _hyper_5_8_chunk.x4
-         Sort Method: quicksort 
-         ->  Seq Scan on _hyper_5_8_chunk (actual rows=1 loops=1)
-(20 rows)
-=======
 :PREFIX SELECT * FROM test2 ORDER BY x1, x2, x5, x3, x4 LIMIT 10;
                                                                                                                                            QUERY PLAN                                                                                                                                           
 ------------------------------------------------------------------------------------------------------------------------------------------------------------------------------------------------------------------------------------------------------------------------------------------------
@@ -1359,7 +1005,6 @@
                Sort Method: quicksort 
                ->  Seq Scan on _hyper_5_10_chunk (actual rows=1 loops=1)
 (21 rows)
->>>>>>> 7b32f8d5
 
 SELECT * FROM test2 ORDER BY x1, x2, x5, x3, x4 LIMIT 10;
              time             | x1 | x2 | x3 | x4 | x5 
@@ -1377,32 +1022,6 @@
 (10 rows)
 
 -- queries where sort is not pushed down
-<<<<<<< HEAD
-:PREFIX SELECT * FROM test2 ORDER BY x1, x2, x3;
-                                      QUERY PLAN                                       
----------------------------------------------------------------------------------------
- Merge Append (actual rows=10 loops=1)
-   Sort Key: _hyper_5_7_chunk.x1, _hyper_5_7_chunk.x2, _hyper_5_7_chunk.x3
-   ->  Sort (actual rows=4 loops=1)
-         Sort Key: _hyper_5_7_chunk.x1, _hyper_5_7_chunk.x2, _hyper_5_7_chunk.x3
-         Sort Method: quicksort 
-         ->  Custom Scan (DecompressChunk) on _hyper_5_7_chunk (actual rows=4 loops=1)
-               ->  Seq Scan on compress_hyper_6_9_chunk (actual rows=3 loops=1)
-   ->  Sort (actual rows=1 loops=1)
-         Sort Key: _hyper_5_7_chunk.x1, _hyper_5_7_chunk.x2, _hyper_5_7_chunk.x3
-         Sort Method: quicksort 
-         ->  Seq Scan on _hyper_5_7_chunk (actual rows=1 loops=1)
-   ->  Sort (actual rows=4 loops=1)
-         Sort Key: _hyper_5_8_chunk.x1, _hyper_5_8_chunk.x2, _hyper_5_8_chunk.x3
-         Sort Method: quicksort 
-         ->  Custom Scan (DecompressChunk) on _hyper_5_8_chunk (actual rows=4 loops=1)
-               ->  Seq Scan on compress_hyper_6_10_chunk (actual rows=3 loops=1)
-   ->  Sort (actual rows=1 loops=1)
-         Sort Key: _hyper_5_8_chunk.x1, _hyper_5_8_chunk.x2, _hyper_5_8_chunk.x3
-         Sort Method: quicksort 
-         ->  Seq Scan on _hyper_5_8_chunk (actual rows=1 loops=1)
-(20 rows)
-=======
 :PREFIX SELECT * FROM test2 ORDER BY x1, x2, x3 LIMIT 10;
                                           QUERY PLAN                                          
 ----------------------------------------------------------------------------------------------
@@ -1428,7 +1047,6 @@
                Sort Method: quicksort 
                ->  Seq Scan on _hyper_5_10_chunk (actual rows=1 loops=1)
 (21 rows)
->>>>>>> 7b32f8d5
 
 SELECT * FROM test2 ORDER BY x1, x2, x3 LIMIT 10;
              time             | x1 | x2 | x3 | x4 | x5 
@@ -1445,32 +1063,6 @@
  Fri Dec 31 18:00:00 1999 PST |  2 |  1 |  3 |  3 |  0
 (10 rows)
 
-<<<<<<< HEAD
-:PREFIX SELECT * FROM test2 ORDER BY x1, x2, x5, x4;
-                                              QUERY PLAN                                              
-------------------------------------------------------------------------------------------------------
- Merge Append (actual rows=10 loops=1)
-   Sort Key: _hyper_5_7_chunk.x1, _hyper_5_7_chunk.x2, _hyper_5_7_chunk.x5, _hyper_5_7_chunk.x4
-   ->  Sort (actual rows=4 loops=1)
-         Sort Key: _hyper_5_7_chunk.x1, _hyper_5_7_chunk.x2, _hyper_5_7_chunk.x5, _hyper_5_7_chunk.x4
-         Sort Method: quicksort 
-         ->  Custom Scan (DecompressChunk) on _hyper_5_7_chunk (actual rows=4 loops=1)
-               ->  Seq Scan on compress_hyper_6_9_chunk (actual rows=3 loops=1)
-   ->  Sort (actual rows=1 loops=1)
-         Sort Key: _hyper_5_7_chunk.x1, _hyper_5_7_chunk.x2, _hyper_5_7_chunk.x5, _hyper_5_7_chunk.x4
-         Sort Method: quicksort 
-         ->  Seq Scan on _hyper_5_7_chunk (actual rows=1 loops=1)
-   ->  Sort (actual rows=4 loops=1)
-         Sort Key: _hyper_5_8_chunk.x1, _hyper_5_8_chunk.x2, _hyper_5_8_chunk.x5, _hyper_5_8_chunk.x4
-         Sort Method: quicksort 
-         ->  Custom Scan (DecompressChunk) on _hyper_5_8_chunk (actual rows=4 loops=1)
-               ->  Seq Scan on compress_hyper_6_10_chunk (actual rows=3 loops=1)
-   ->  Sort (actual rows=1 loops=1)
-         Sort Key: _hyper_5_8_chunk.x1, _hyper_5_8_chunk.x2, _hyper_5_8_chunk.x5, _hyper_5_8_chunk.x4
-         Sort Method: quicksort 
-         ->  Seq Scan on _hyper_5_8_chunk (actual rows=1 loops=1)
-(20 rows)
-=======
 :PREFIX SELECT * FROM test2 ORDER BY x1, x2, x5, x4 LIMIT 10;
                                                    QUERY PLAN                                                   
 ----------------------------------------------------------------------------------------------------------------
@@ -1496,7 +1088,6 @@
                Sort Method: quicksort 
                ->  Seq Scan on _hyper_5_10_chunk (actual rows=1 loops=1)
 (21 rows)
->>>>>>> 7b32f8d5
 
 SELECT * FROM test2 ORDER BY x1, x2, x5, x4 LIMIT 10;
              time             | x1 | x2 | x3 | x4 | x5 
@@ -1513,32 +1104,6 @@
  Fri Dec 31 18:00:00 1999 PST |  2 |  1 |  3 |  3 |  0
 (10 rows)
 
-<<<<<<< HEAD
-:PREFIX SELECT * FROM test2 ORDER BY x1, x2, x5, time;
-                                                QUERY PLAN                                                
-----------------------------------------------------------------------------------------------------------
- Merge Append (actual rows=10 loops=1)
-   Sort Key: _hyper_5_7_chunk.x1, _hyper_5_7_chunk.x2, _hyper_5_7_chunk.x5, _hyper_5_7_chunk."time"
-   ->  Sort (actual rows=4 loops=1)
-         Sort Key: _hyper_5_7_chunk.x1, _hyper_5_7_chunk.x2, _hyper_5_7_chunk.x5, _hyper_5_7_chunk."time"
-         Sort Method: quicksort 
-         ->  Custom Scan (DecompressChunk) on _hyper_5_7_chunk (actual rows=4 loops=1)
-               ->  Seq Scan on compress_hyper_6_9_chunk (actual rows=3 loops=1)
-   ->  Sort (actual rows=1 loops=1)
-         Sort Key: _hyper_5_7_chunk.x1, _hyper_5_7_chunk.x2, _hyper_5_7_chunk.x5, _hyper_5_7_chunk."time"
-         Sort Method: quicksort 
-         ->  Seq Scan on _hyper_5_7_chunk (actual rows=1 loops=1)
-   ->  Sort (actual rows=4 loops=1)
-         Sort Key: _hyper_5_8_chunk.x1, _hyper_5_8_chunk.x2, _hyper_5_8_chunk.x5, _hyper_5_8_chunk."time"
-         Sort Method: quicksort 
-         ->  Custom Scan (DecompressChunk) on _hyper_5_8_chunk (actual rows=4 loops=1)
-               ->  Seq Scan on compress_hyper_6_10_chunk (actual rows=3 loops=1)
-   ->  Sort (actual rows=1 loops=1)
-         Sort Key: _hyper_5_8_chunk.x1, _hyper_5_8_chunk.x2, _hyper_5_8_chunk.x5, _hyper_5_8_chunk."time"
-         Sort Method: quicksort 
-         ->  Seq Scan on _hyper_5_8_chunk (actual rows=1 loops=1)
-(20 rows)
-=======
 :PREFIX SELECT * FROM test2 ORDER BY x1, x2, x5, time LIMIT 10;
                                                      QUERY PLAN                                                     
 --------------------------------------------------------------------------------------------------------------------
@@ -1564,7 +1129,6 @@
                Sort Method: quicksort 
                ->  Seq Scan on _hyper_5_10_chunk (actual rows=1 loops=1)
 (21 rows)
->>>>>>> 7b32f8d5
 
 SELECT * FROM test2 ORDER BY x1, x2, x5, time LIMIT 10;
              time             | x1 | x2 | x3 | x4 | x5 
@@ -1614,10 +1178,10 @@
 SELECT compress_chunk(i) FROM show_chunks('test3') i;
              compress_chunk              
 -----------------------------------------
- _timescaledb_internal._hyper_7_11_chunk
- _timescaledb_internal._hyper_7_12_chunk
  _timescaledb_internal._hyper_7_13_chunk
  _timescaledb_internal._hyper_7_14_chunk
+ _timescaledb_internal._hyper_7_15_chunk
+ _timescaledb_internal._hyper_7_16_chunk
 (4 rows)
 
 -- make them partially compressed
@@ -1626,39 +1190,11 @@
 ANALYZE test3;
 set enable_indexscan = off;
 -- queries where sort is pushed down
-<<<<<<< HEAD
-:PREFIX SELECT * FROM test3 ORDER BY x1, x2, x5, x3;
-                                                                            QUERY PLAN                                                                             
--------------------------------------------------------------------------------------------------------------------------------------------------------------------
- Merge Append (actual rows=10 loops=1)
-   Sort Key: _hyper_7_11_chunk.x1, _hyper_7_11_chunk.x2, _hyper_7_11_chunk.x5, _hyper_7_11_chunk.x3
-   ->  Custom Scan (DecompressChunk) on _hyper_7_11_chunk (actual rows=3 loops=1)
-         ->  Sort (actual rows=2 loops=1)
-               Sort Key: compress_hyper_8_15_chunk.x1, compress_hyper_8_15_chunk.x2, compress_hyper_8_15_chunk.x5, compress_hyper_8_15_chunk._ts_meta_sequence_num
-               Sort Method: quicksort 
-               ->  Seq Scan on compress_hyper_8_15_chunk (actual rows=2 loops=1)
-   ->  Sort (actual rows=1 loops=1)
-         Sort Key: _hyper_7_11_chunk.x1, _hyper_7_11_chunk.x2, _hyper_7_11_chunk.x5, _hyper_7_11_chunk.x3
-         Sort Method: quicksort 
-         ->  Seq Scan on _hyper_7_11_chunk (actual rows=1 loops=1)
-   ->  Custom Scan (DecompressChunk) on _hyper_7_12_chunk (actual rows=1 loops=1)
-         ->  Sort (actual rows=1 loops=1)
-               Sort Key: compress_hyper_8_16_chunk.x1, compress_hyper_8_16_chunk.x2, compress_hyper_8_16_chunk.x5, compress_hyper_8_16_chunk._ts_meta_sequence_num
-               Sort Method: quicksort 
-               ->  Seq Scan on compress_hyper_8_16_chunk (actual rows=1 loops=1)
-   ->  Custom Scan (DecompressChunk) on _hyper_7_13_chunk (actual rows=3 loops=1)
-         ->  Sort (actual rows=2 loops=1)
-               Sort Key: compress_hyper_8_17_chunk.x1, compress_hyper_8_17_chunk.x2, compress_hyper_8_17_chunk.x5, compress_hyper_8_17_chunk._ts_meta_sequence_num
-               Sort Method: quicksort 
-               ->  Seq Scan on compress_hyper_8_17_chunk (actual rows=2 loops=1)
-   ->  Sort (actual rows=1 loops=1)
-=======
 :PREFIX SELECT * FROM test3 ORDER BY x1, x2, x5, x3 LIMIT 10;
                                                                                                  QUERY PLAN                                                                                                 
 ------------------------------------------------------------------------------------------------------------------------------------------------------------------------------------------------------------
  Limit (actual rows=10 loops=1)
    ->  Merge Append (actual rows=10 loops=1)
->>>>>>> 7b32f8d5
          Sort Key: _hyper_7_13_chunk.x1, _hyper_7_13_chunk.x2, _hyper_7_13_chunk.x5, _hyper_7_13_chunk.x3
          ->  Custom Scan (DecompressChunk) on _hyper_7_13_chunk (actual rows=3 loops=1)
                ->  Sort (actual rows=2 loops=1)
@@ -1666,12 +1202,6 @@
                      Sort Method: quicksort 
                      ->  Seq Scan on compress_hyper_8_17_chunk (actual rows=2 loops=1)
          ->  Sort (actual rows=1 loops=1)
-<<<<<<< HEAD
-               Sort Key: compress_hyper_8_18_chunk.x1, compress_hyper_8_18_chunk.x2, compress_hyper_8_18_chunk.x5, compress_hyper_8_18_chunk._ts_meta_sequence_num
-               Sort Method: quicksort 
-               ->  Seq Scan on compress_hyper_8_18_chunk (actual rows=1 loops=1)
-(30 rows)
-=======
                Sort Key: _hyper_7_13_chunk.x1, _hyper_7_13_chunk.x2, _hyper_7_13_chunk.x5, _hyper_7_13_chunk.x3
                Sort Method: quicksort 
                ->  Seq Scan on _hyper_7_13_chunk (actual rows=1 loops=1)
@@ -1695,7 +1225,6 @@
                      Sort Method: quicksort 
                      ->  Seq Scan on compress_hyper_8_20_chunk (actual rows=1 loops=1)
 (31 rows)
->>>>>>> 7b32f8d5
 
 SELECT * FROM test3 ORDER BY x1, x2, x5, x3 LIMIT 10;
              time             | x1 | x2 | x3 | x4 | x5 
@@ -1712,39 +1241,11 @@
  Sun Jan 09 18:00:00 2000 PST |  2 |  1 |  3 |  3 |  0
 (10 rows)
 
-<<<<<<< HEAD
-:PREFIX SELECT * FROM test3 ORDER BY x1, x2, x5, x3, x4;
-                                                                            QUERY PLAN                                                                             
--------------------------------------------------------------------------------------------------------------------------------------------------------------------
- Merge Append (actual rows=10 loops=1)
-   Sort Key: _hyper_7_11_chunk.x1, _hyper_7_11_chunk.x2, _hyper_7_11_chunk.x5, _hyper_7_11_chunk.x3, _hyper_7_11_chunk.x4
-   ->  Custom Scan (DecompressChunk) on _hyper_7_11_chunk (actual rows=3 loops=1)
-         ->  Sort (actual rows=2 loops=1)
-               Sort Key: compress_hyper_8_15_chunk.x1, compress_hyper_8_15_chunk.x2, compress_hyper_8_15_chunk.x5, compress_hyper_8_15_chunk._ts_meta_sequence_num
-               Sort Method: quicksort 
-               ->  Seq Scan on compress_hyper_8_15_chunk (actual rows=2 loops=1)
-   ->  Sort (actual rows=1 loops=1)
-         Sort Key: _hyper_7_11_chunk.x1, _hyper_7_11_chunk.x2, _hyper_7_11_chunk.x5, _hyper_7_11_chunk.x3, _hyper_7_11_chunk.x4
-         Sort Method: quicksort 
-         ->  Seq Scan on _hyper_7_11_chunk (actual rows=1 loops=1)
-   ->  Custom Scan (DecompressChunk) on _hyper_7_12_chunk (actual rows=1 loops=1)
-         ->  Sort (actual rows=1 loops=1)
-               Sort Key: compress_hyper_8_16_chunk.x1, compress_hyper_8_16_chunk.x2, compress_hyper_8_16_chunk.x5, compress_hyper_8_16_chunk._ts_meta_sequence_num
-               Sort Method: quicksort 
-               ->  Seq Scan on compress_hyper_8_16_chunk (actual rows=1 loops=1)
-   ->  Custom Scan (DecompressChunk) on _hyper_7_13_chunk (actual rows=3 loops=1)
-         ->  Sort (actual rows=2 loops=1)
-               Sort Key: compress_hyper_8_17_chunk.x1, compress_hyper_8_17_chunk.x2, compress_hyper_8_17_chunk.x5, compress_hyper_8_17_chunk._ts_meta_sequence_num
-               Sort Method: quicksort 
-               ->  Seq Scan on compress_hyper_8_17_chunk (actual rows=2 loops=1)
-   ->  Sort (actual rows=1 loops=1)
-=======
 :PREFIX SELECT * FROM test3 ORDER BY x1, x2, x5, x3, x4 LIMIT 10;
                                                                                                                                            QUERY PLAN                                                                                                                                           
 ------------------------------------------------------------------------------------------------------------------------------------------------------------------------------------------------------------------------------------------------------------------------------------------------
  Limit (actual rows=10 loops=1)
    ->  Merge Append (actual rows=10 loops=1)
->>>>>>> 7b32f8d5
          Sort Key: _hyper_7_13_chunk.x1, _hyper_7_13_chunk.x2, _hyper_7_13_chunk.x5, _hyper_7_13_chunk.x3, _hyper_7_13_chunk.x4
          ->  Custom Scan (DecompressChunk) on _hyper_7_13_chunk (actual rows=3 loops=1)
                ->  Sort (actual rows=2 loops=1)
@@ -1752,12 +1253,6 @@
                      Sort Method: quicksort 
                      ->  Seq Scan on compress_hyper_8_17_chunk (actual rows=2 loops=1)
          ->  Sort (actual rows=1 loops=1)
-<<<<<<< HEAD
-               Sort Key: compress_hyper_8_18_chunk.x1, compress_hyper_8_18_chunk.x2, compress_hyper_8_18_chunk.x5, compress_hyper_8_18_chunk._ts_meta_sequence_num
-               Sort Method: quicksort 
-               ->  Seq Scan on compress_hyper_8_18_chunk (actual rows=1 loops=1)
-(30 rows)
-=======
                Sort Key: _hyper_7_13_chunk.x1, _hyper_7_13_chunk.x2, _hyper_7_13_chunk.x5, _hyper_7_13_chunk.x3, _hyper_7_13_chunk.x4
                Sort Method: quicksort 
                ->  Seq Scan on _hyper_7_13_chunk (actual rows=1 loops=1)
@@ -1781,7 +1276,6 @@
                      Sort Method: quicksort 
                      ->  Seq Scan on compress_hyper_8_20_chunk (actual rows=1 loops=1)
 (31 rows)
->>>>>>> 7b32f8d5
 
 SELECT * FROM test3 ORDER BY x1, x2, x5, x3, x4 LIMIT 10;
              time             | x1 | x2 | x3 | x4 | x5 
@@ -1799,42 +1293,6 @@
 (10 rows)
 
 -- queries where sort is not pushed down
-<<<<<<< HEAD
-:PREFIX SELECT * FROM test3 ORDER BY x1, x2, x3;
-                                       QUERY PLAN                                       
-----------------------------------------------------------------------------------------
- Merge Append (actual rows=10 loops=1)
-   Sort Key: _hyper_7_11_chunk.x1, _hyper_7_11_chunk.x2, _hyper_7_11_chunk.x3
-   ->  Sort (actual rows=3 loops=1)
-         Sort Key: _hyper_7_11_chunk.x1, _hyper_7_11_chunk.x2, _hyper_7_11_chunk.x3
-         Sort Method: quicksort 
-         ->  Custom Scan (DecompressChunk) on _hyper_7_11_chunk (actual rows=3 loops=1)
-               ->  Seq Scan on compress_hyper_8_15_chunk (actual rows=2 loops=1)
-   ->  Sort (actual rows=1 loops=1)
-         Sort Key: _hyper_7_11_chunk.x1, _hyper_7_11_chunk.x2, _hyper_7_11_chunk.x3
-         Sort Method: quicksort 
-         ->  Seq Scan on _hyper_7_11_chunk (actual rows=1 loops=1)
-   ->  Sort (actual rows=1 loops=1)
-         Sort Key: _hyper_7_12_chunk.x1, _hyper_7_12_chunk.x2, _hyper_7_12_chunk.x3
-         Sort Method: quicksort 
-         ->  Custom Scan (DecompressChunk) on _hyper_7_12_chunk (actual rows=1 loops=1)
-               ->  Seq Scan on compress_hyper_8_16_chunk (actual rows=1 loops=1)
-   ->  Sort (actual rows=3 loops=1)
-         Sort Key: _hyper_7_13_chunk.x1, _hyper_7_13_chunk.x2, _hyper_7_13_chunk.x3
-         Sort Method: quicksort 
-         ->  Custom Scan (DecompressChunk) on _hyper_7_13_chunk (actual rows=3 loops=1)
-               ->  Seq Scan on compress_hyper_8_17_chunk (actual rows=2 loops=1)
-   ->  Sort (actual rows=1 loops=1)
-         Sort Key: _hyper_7_13_chunk.x1, _hyper_7_13_chunk.x2, _hyper_7_13_chunk.x3
-         Sort Method: quicksort 
-         ->  Seq Scan on _hyper_7_13_chunk (actual rows=1 loops=1)
-   ->  Sort (actual rows=1 loops=1)
-         Sort Key: _hyper_7_14_chunk.x1, _hyper_7_14_chunk.x2, _hyper_7_14_chunk.x3
-         Sort Method: quicksort 
-         ->  Custom Scan (DecompressChunk) on _hyper_7_14_chunk (actual rows=1 loops=1)
-               ->  Seq Scan on compress_hyper_8_18_chunk (actual rows=1 loops=1)
-(30 rows)
-=======
 :PREFIX SELECT * FROM test3 ORDER BY x1, x2, x3 LIMIT 10;
                                           QUERY PLAN                                          
 ----------------------------------------------------------------------------------------------
@@ -1870,7 +1328,6 @@
                ->  Custom Scan (DecompressChunk) on _hyper_7_16_chunk (actual rows=1 loops=1)
                      ->  Seq Scan on compress_hyper_8_20_chunk (actual rows=1 loops=1)
 (31 rows)
->>>>>>> 7b32f8d5
 
 SELECT * FROM test3 ORDER BY x1, x2, x3 LIMIT 10;
              time             | x1 | x2 | x3 | x4 | x5 
@@ -1887,42 +1344,6 @@
  Sun Jan 09 18:00:00 2000 PST |  2 |  1 |  3 |  3 |  0
 (10 rows)
 
-<<<<<<< HEAD
-:PREFIX SELECT * FROM test3 ORDER BY x1, x2, x5, x4;
-                                                QUERY PLAN                                                
-----------------------------------------------------------------------------------------------------------
- Merge Append (actual rows=10 loops=1)
-   Sort Key: _hyper_7_11_chunk.x1, _hyper_7_11_chunk.x2, _hyper_7_11_chunk.x5, _hyper_7_11_chunk.x4
-   ->  Sort (actual rows=3 loops=1)
-         Sort Key: _hyper_7_11_chunk.x1, _hyper_7_11_chunk.x2, _hyper_7_11_chunk.x5, _hyper_7_11_chunk.x4
-         Sort Method: quicksort 
-         ->  Custom Scan (DecompressChunk) on _hyper_7_11_chunk (actual rows=3 loops=1)
-               ->  Seq Scan on compress_hyper_8_15_chunk (actual rows=2 loops=1)
-   ->  Sort (actual rows=1 loops=1)
-         Sort Key: _hyper_7_11_chunk.x1, _hyper_7_11_chunk.x2, _hyper_7_11_chunk.x5, _hyper_7_11_chunk.x4
-         Sort Method: quicksort 
-         ->  Seq Scan on _hyper_7_11_chunk (actual rows=1 loops=1)
-   ->  Sort (actual rows=1 loops=1)
-         Sort Key: _hyper_7_12_chunk.x1, _hyper_7_12_chunk.x2, _hyper_7_12_chunk.x5, _hyper_7_12_chunk.x4
-         Sort Method: quicksort 
-         ->  Custom Scan (DecompressChunk) on _hyper_7_12_chunk (actual rows=1 loops=1)
-               ->  Seq Scan on compress_hyper_8_16_chunk (actual rows=1 loops=1)
-   ->  Sort (actual rows=3 loops=1)
-         Sort Key: _hyper_7_13_chunk.x1, _hyper_7_13_chunk.x2, _hyper_7_13_chunk.x5, _hyper_7_13_chunk.x4
-         Sort Method: quicksort 
-         ->  Custom Scan (DecompressChunk) on _hyper_7_13_chunk (actual rows=3 loops=1)
-               ->  Seq Scan on compress_hyper_8_17_chunk (actual rows=2 loops=1)
-   ->  Sort (actual rows=1 loops=1)
-         Sort Key: _hyper_7_13_chunk.x1, _hyper_7_13_chunk.x2, _hyper_7_13_chunk.x5, _hyper_7_13_chunk.x4
-         Sort Method: quicksort 
-         ->  Seq Scan on _hyper_7_13_chunk (actual rows=1 loops=1)
-   ->  Sort (actual rows=1 loops=1)
-         Sort Key: _hyper_7_14_chunk.x1, _hyper_7_14_chunk.x2, _hyper_7_14_chunk.x5, _hyper_7_14_chunk.x4
-         Sort Method: quicksort 
-         ->  Custom Scan (DecompressChunk) on _hyper_7_14_chunk (actual rows=1 loops=1)
-               ->  Seq Scan on compress_hyper_8_18_chunk (actual rows=1 loops=1)
-(30 rows)
-=======
 :PREFIX SELECT * FROM test3 ORDER BY x1, x2, x5, x4 LIMIT 10;
                                                    QUERY PLAN                                                   
 ----------------------------------------------------------------------------------------------------------------
@@ -1958,7 +1379,6 @@
                ->  Custom Scan (DecompressChunk) on _hyper_7_16_chunk (actual rows=1 loops=1)
                      ->  Seq Scan on compress_hyper_8_20_chunk (actual rows=1 loops=1)
 (31 rows)
->>>>>>> 7b32f8d5
 
 SELECT * FROM test3 ORDER BY x1, x2, x5, x4 LIMIT 10;
              time             | x1 | x2 | x3 | x4 | x5 
@@ -1975,42 +1395,6 @@
  Sun Jan 09 18:00:00 2000 PST |  2 |  1 |  3 |  3 |  0
 (10 rows)
 
-<<<<<<< HEAD
-:PREFIX SELECT * FROM test3 ORDER BY x1, x2, x5, time;
-                                                  QUERY PLAN                                                  
---------------------------------------------------------------------------------------------------------------
- Merge Append (actual rows=10 loops=1)
-   Sort Key: _hyper_7_11_chunk.x1, _hyper_7_11_chunk.x2, _hyper_7_11_chunk.x5, _hyper_7_11_chunk."time"
-   ->  Sort (actual rows=3 loops=1)
-         Sort Key: _hyper_7_11_chunk.x1, _hyper_7_11_chunk.x2, _hyper_7_11_chunk.x5, _hyper_7_11_chunk."time"
-         Sort Method: quicksort 
-         ->  Custom Scan (DecompressChunk) on _hyper_7_11_chunk (actual rows=3 loops=1)
-               ->  Seq Scan on compress_hyper_8_15_chunk (actual rows=2 loops=1)
-   ->  Sort (actual rows=1 loops=1)
-         Sort Key: _hyper_7_11_chunk.x1, _hyper_7_11_chunk.x2, _hyper_7_11_chunk.x5, _hyper_7_11_chunk."time"
-         Sort Method: quicksort 
-         ->  Seq Scan on _hyper_7_11_chunk (actual rows=1 loops=1)
-   ->  Sort (actual rows=1 loops=1)
-         Sort Key: _hyper_7_12_chunk.x1, _hyper_7_12_chunk.x2, _hyper_7_12_chunk.x5, _hyper_7_12_chunk."time"
-         Sort Method: quicksort 
-         ->  Custom Scan (DecompressChunk) on _hyper_7_12_chunk (actual rows=1 loops=1)
-               ->  Seq Scan on compress_hyper_8_16_chunk (actual rows=1 loops=1)
-   ->  Sort (actual rows=3 loops=1)
-         Sort Key: _hyper_7_13_chunk.x1, _hyper_7_13_chunk.x2, _hyper_7_13_chunk.x5, _hyper_7_13_chunk."time"
-         Sort Method: quicksort 
-         ->  Custom Scan (DecompressChunk) on _hyper_7_13_chunk (actual rows=3 loops=1)
-               ->  Seq Scan on compress_hyper_8_17_chunk (actual rows=2 loops=1)
-   ->  Sort (actual rows=1 loops=1)
-         Sort Key: _hyper_7_13_chunk.x1, _hyper_7_13_chunk.x2, _hyper_7_13_chunk.x5, _hyper_7_13_chunk."time"
-         Sort Method: quicksort 
-         ->  Seq Scan on _hyper_7_13_chunk (actual rows=1 loops=1)
-   ->  Sort (actual rows=1 loops=1)
-         Sort Key: _hyper_7_14_chunk.x1, _hyper_7_14_chunk.x2, _hyper_7_14_chunk.x5, _hyper_7_14_chunk."time"
-         Sort Method: quicksort 
-         ->  Custom Scan (DecompressChunk) on _hyper_7_14_chunk (actual rows=1 loops=1)
-               ->  Seq Scan on compress_hyper_8_18_chunk (actual rows=1 loops=1)
-(30 rows)
-=======
 :PREFIX SELECT * FROM test3 ORDER BY x1, x2, x5, time LIMIT 10;
                                                      QUERY PLAN                                                     
 --------------------------------------------------------------------------------------------------------------------
@@ -2046,7 +1430,6 @@
                ->  Custom Scan (DecompressChunk) on _hyper_7_16_chunk (actual rows=1 loops=1)
                      ->  Seq Scan on compress_hyper_8_20_chunk (actual rows=1 loops=1)
 (31 rows)
->>>>>>> 7b32f8d5
 
 SELECT * FROM test3 ORDER BY x1, x2, x5, time LIMIT 10;
              time             | x1 | x2 | x3 | x4 | x5 
