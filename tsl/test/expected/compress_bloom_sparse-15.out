-- This file and its contents are licensed under the Timescale License.
-- Please see the included NOTICE for copyright information and
-- LICENSE-TIMESCALE for a copy of the license.
\c :TEST_DBNAME :ROLE_SUPERUSER
CREATE VIEW settings AS SELECT * FROM _timescaledb_catalog.compression_settings ORDER BY upper(relid::text) COLLATE "C";
-- helper function: float -> pseudorandom float [-0.5..0.5]
create or replace function mix(x anyelement) returns float8 as $$
    select hashfloat8(x::float8) / pow(2, 32)
$$ language sql;
create table bloom(x int, value text, u uuid, ts timestamp);
select create_hypertable('bloom', 'x');
WARNING:  column type "timestamp without time zone" used for "ts" does not follow best practices
 create_hypertable  
--------------------
 (1,public,bloom,t)

insert into bloom
select x, md5(x::text),
    case when x = 7134 then '90ec9e8e-4501-4232-9d03-6d7cf6132815'
        else '6c1d0998-05f3-452c-abd3-45afe72bbcab'::uuid end,
    '2021-01-01'::timestamp + (interval '1 hour') * x
from generate_series(1, 10000) x;
create index on bloom using brin(value text_bloom_ops);
create index on bloom using brin(u uuid_bloom_ops);
create index on bloom using brin(ts timestamp_minmax_ops);
alter table bloom set (timescaledb.compress,
    timescaledb.compress_segmentby = '',
    timescaledb.compress_orderby = 'x');
select count(compress_chunk(x)) from show_chunks('bloom') x;
 count 
-------
     1

select * from settings;
                 relid                  |                 compress_relid                 | segmentby | orderby | orderby_desc | orderby_nullsfirst |                                                                                                                index                                                                                                                
----------------------------------------+------------------------------------------------+-----------+---------+--------------+--------------------+-------------------------------------------------------------------------------------------------------------------------------------------------------------------------------------------------------------------------------------
 bloom                                  |                                                | {}        | {x}     | {f}          | {f}                | 
 _timescaledb_internal._hyper_1_1_chunk | _timescaledb_internal.compress_hyper_2_2_chunk | {}        | {x}     | {f}          | {f}                | [{"type": "bloom", "column": "value", "source": "default"}, {"type": "bloom", "column": "u", "source": "default"}, {"type": "minmax", "column": "ts", "source": "default"}, {"type": "minmax", "column": "x", "source": "orderby"}]

vacuum full analyze bloom;
select schema_name || '.' || table_name chunk from _timescaledb_catalog.chunk
    where id = (select compressed_chunk_id from _timescaledb_catalog.chunk
        where hypertable_id = (select id from _timescaledb_catalog.hypertable
            where table_name = 'bloom') limit 1)
\gset
\d+ :chunk
<<<<<<< HEAD
                                         Table "_timescaledb_internal.compress_hyper_2_2_chunk"
         Column         |                 Type                  | Collation | Nullable | Default | Storage  | Stats target | Description 
------------------------+---------------------------------------+-----------+----------+---------+----------+--------------+-------------
 _ts_meta_count         | integer                               |           |          |         | plain    | 1000         | 
 _ts_meta_min_1         | integer                               |           |          |         | plain    | 1000         | 
 _ts_meta_max_1         | integer                               |           |          |         | plain    | 1000         | 
 x                      | _timescaledb_internal.compressed_data |           |          |         | external | 0            | 
 _ts_meta_v2_bl2u_value | _timescaledb_internal.bloom1          |           |          |         | external | 1000         | 
 value                  | _timescaledb_internal.compressed_data |           |          |         | extended | 0            | 
 _ts_meta_v2_bl2u_u     | _timescaledb_internal.bloom1          |           |          |         | external | 1000         | 
 u                      | _timescaledb_internal.compressed_data |           |          |         | extended | 0            | 
 _ts_meta_v2_min_ts     | timestamp without time zone           |           |          |         | plain    | 1000         | 
 _ts_meta_v2_max_ts     | timestamp without time zone           |           |          |         | plain    | 1000         | 
 ts                     | _timescaledb_internal.compressed_data |           |          |         | external | 0            | 
=======
                                          Table "_timescaledb_internal.compress_hyper_2_2_chunk"
          Column          |                 Type                  | Collation | Nullable | Default | Storage  | Stats target | Description 
--------------------------+---------------------------------------+-----------+----------+---------+----------+--------------+-------------
 _ts_meta_count           | integer                               |           |          |         | plain    | 1000         | 
 _ts_meta_min_1           | integer                               |           |          |         | plain    | 1000         | 
 _ts_meta_max_1           | integer                               |           |          |         | plain    | 1000         | 
 x                        | _timescaledb_internal.compressed_data |           |          |         | external | 0            | 
 _ts_meta_v2_bloom1_value | _timescaledb_internal.bloom1          |           |          |         | external | 1000         | 
 value                    | _timescaledb_internal.compressed_data |           |          |         | extended | 0            | 
 _ts_meta_v2_bloom1_u     | _timescaledb_internal.bloom1          |           |          |         | external | 1000         | 
 u                        | _timescaledb_internal.compressed_data |           |          |         | external | 0            | 
 _ts_meta_v2_min_ts       | timestamp without time zone           |           |          |         | plain    | 1000         | 
 _ts_meta_v2_max_ts       | timestamp without time zone           |           |          |         | plain    | 1000         | 
 ts                       | _timescaledb_internal.compressed_data |           |          |         | external | 0            | 
>>>>>>> db59a345
Indexes:
    "compress_hyper_2_2_chunk__ts_meta_min_1__ts_meta_max_1_idx" btree (_ts_meta_min_1, _ts_meta_max_1)
Options: toast_tuple_target=128

explain (analyze, verbose, buffers off, costs off, timing off, summary off)
select count(*) from bloom where value = md5(7248::text);
--- QUERY PLAN ---
 Aggregate (actual rows=1.00 loops=1)
   Output: count(*)
   ->  Custom Scan (ColumnarScan) on _timescaledb_internal._hyper_1_1_chunk (actual rows=1.00 loops=1)
         Vectorized Filter: (_hyper_1_1_chunk.value = '1f4183315762e30ea441d3caef5e64ad'::text)
         Rows Removed by Filter: 999
         Bulk Decompression: true
         ->  Seq Scan on _timescaledb_internal.compress_hyper_2_2_chunk (actual rows=1.00 loops=1)
               Output: compress_hyper_2_2_chunk._ts_meta_count, compress_hyper_2_2_chunk._ts_meta_min_1, compress_hyper_2_2_chunk._ts_meta_max_1, compress_hyper_2_2_chunk.x, compress_hyper_2_2_chunk._ts_meta_v2_bl2u_value, compress_hyper_2_2_chunk.value, compress_hyper_2_2_chunk._ts_meta_v2_bl2u_u, compress_hyper_2_2_chunk.u, compress_hyper_2_2_chunk._ts_meta_v2_min_ts, compress_hyper_2_2_chunk._ts_meta_v2_max_ts, compress_hyper_2_2_chunk.ts
               Filter: _timescaledb_functions.bloom1_contains(compress_hyper_2_2_chunk._ts_meta_v2_bl2u_value, '1f4183315762e30ea441d3caef5e64ad'::text)
               Rows Removed by Filter: 9

select count(*) from bloom where value = md5(7248::text);
 count 
-------
     1

-- The join condition is not pushed down to the compressed scan for some reason.
set enable_mergejoin to off;
set enable_hashjoin to off;
set enable_material to off;
explain (analyze, verbose, buffers off, costs off, timing off, summary off)
with query(value) as materialized (values (md5(3516::text)), (md5(9347::text)),
    (md5(5773::text)))
select count(*) from bloom natural join query;
--- QUERY PLAN ---
 Aggregate (actual rows=1.00 loops=1)
   Output: count(*)
   CTE query
     ->  Values Scan on "*VALUES*" (actual rows=3.00 loops=1)
           Output: "*VALUES*".column1
   ->  Nested Loop (actual rows=3.00 loops=1)
         Join Filter: (_hyper_1_1_chunk.value = query.value)
         Rows Removed by Join Filter: 29997
         ->  CTE Scan on query (actual rows=3.00 loops=1)
               Output: query.value
         ->  Custom Scan (ColumnarScan) on _timescaledb_internal._hyper_1_1_chunk (actual rows=10000.00 loops=3)
               Output: _hyper_1_1_chunk.value
               Bulk Decompression: true
               ->  Seq Scan on _timescaledb_internal.compress_hyper_2_2_chunk (actual rows=10.00 loops=3)
                     Output: compress_hyper_2_2_chunk._ts_meta_count, compress_hyper_2_2_chunk._ts_meta_min_1, compress_hyper_2_2_chunk._ts_meta_max_1, compress_hyper_2_2_chunk.x, compress_hyper_2_2_chunk._ts_meta_v2_bl2u_value, compress_hyper_2_2_chunk.value, compress_hyper_2_2_chunk._ts_meta_v2_bl2u_u, compress_hyper_2_2_chunk.u, compress_hyper_2_2_chunk._ts_meta_v2_min_ts, compress_hyper_2_2_chunk._ts_meta_v2_max_ts, compress_hyper_2_2_chunk.ts

;
with query(value) as materialized (values (md5(3516::text)), (md5(9347::text)),
    (md5(5773::text)))
select count(*) from bloom natural join query;
 count 
-------
     3

;
reset enable_mergejoin;
reset enable_hashjoin;
reset enable_material;
-- Stable expression that yields null
set timescaledb.enable_chunk_append to off;
explain (analyze, verbose, buffers off, costs off, timing off, summary off)
select count(*) from bloom where value =
    case when now() < '1970-01-01' then md5(2345::text) else null end
;
--- QUERY PLAN ---
 Aggregate (actual rows=1.00 loops=1)
   Output: count(*)
   ->  Custom Scan (ColumnarScan) on _timescaledb_internal._hyper_1_1_chunk (actual rows=0.00 loops=1)
         Vectorized Filter: (_hyper_1_1_chunk.value = CASE WHEN (now() < 'Thu Jan 01 00:00:00 1970 PST'::timestamp with time zone) THEN '81b073de9370ea873f548e31b8adc081'::text ELSE NULL::text END)
         Bulk Decompression: true
         ->  Seq Scan on _timescaledb_internal.compress_hyper_2_2_chunk (actual rows=0.00 loops=1)
               Output: compress_hyper_2_2_chunk._ts_meta_count, compress_hyper_2_2_chunk._ts_meta_min_1, compress_hyper_2_2_chunk._ts_meta_max_1, compress_hyper_2_2_chunk.x, compress_hyper_2_2_chunk._ts_meta_v2_bl2u_value, compress_hyper_2_2_chunk.value, compress_hyper_2_2_chunk._ts_meta_v2_bl2u_u, compress_hyper_2_2_chunk.u, compress_hyper_2_2_chunk._ts_meta_v2_min_ts, compress_hyper_2_2_chunk._ts_meta_v2_max_ts, compress_hyper_2_2_chunk.ts
               Filter: _timescaledb_functions.bloom1_contains(compress_hyper_2_2_chunk._ts_meta_v2_bl2u_value, CASE WHEN (now() < 'Thu Jan 01 00:00:00 1970 PST'::timestamp with time zone) THEN '81b073de9370ea873f548e31b8adc081'::text ELSE NULL::text END)
               Rows Removed by Filter: 10

reset timescaledb.enable_chunk_append;
-- Stable expression that yields not null
explain (analyze, verbose, buffers off, costs off, timing off, summary off)
select count(*) from bloom where value =
    case when now() < '1970-01-01' then md5(2345::text) else md5(5837::text) end
;
--- QUERY PLAN ---
 Aggregate (actual rows=1.00 loops=1)
   Output: count(*)
   ->  Custom Scan (ChunkAppend) on public.bloom (actual rows=1.00 loops=1)
         Startup Exclusion: true
         Runtime Exclusion: false
         Chunks excluded during startup: 0
         ->  Custom Scan (ColumnarScan) on _timescaledb_internal._hyper_1_1_chunk (actual rows=1.00 loops=1)
               Vectorized Filter: (_hyper_1_1_chunk.value = CASE WHEN (now() < 'Thu Jan 01 00:00:00 1970 PST'::timestamp with time zone) THEN '81b073de9370ea873f548e31b8adc081'::text ELSE 'd1e39c9bda5c80ac3d8ea9d658163967'::text END)
               Rows Removed by Filter: 999
               Bulk Decompression: true
               ->  Seq Scan on _timescaledb_internal.compress_hyper_2_2_chunk (actual rows=1.00 loops=1)
                     Output: compress_hyper_2_2_chunk._ts_meta_count, compress_hyper_2_2_chunk._ts_meta_min_1, compress_hyper_2_2_chunk._ts_meta_max_1, compress_hyper_2_2_chunk.x, compress_hyper_2_2_chunk._ts_meta_v2_bl2u_value, compress_hyper_2_2_chunk.value, compress_hyper_2_2_chunk._ts_meta_v2_bl2u_u, compress_hyper_2_2_chunk.u, compress_hyper_2_2_chunk._ts_meta_v2_min_ts, compress_hyper_2_2_chunk._ts_meta_v2_max_ts, compress_hyper_2_2_chunk.ts
                     Filter: _timescaledb_functions.bloom1_contains(compress_hyper_2_2_chunk._ts_meta_v2_bl2u_value, CASE WHEN (now() < 'Thu Jan 01 00:00:00 1970 PST'::timestamp with time zone) THEN '81b073de9370ea873f548e31b8adc081'::text ELSE 'd1e39c9bda5c80ac3d8ea9d658163967'::text END)
                     Rows Removed by Filter: 9

-- Stable expression on minmax index
explain (analyze, verbose, buffers off, costs off, timing off, summary off)
select count(*) from bloom where x <
    case when now() < '1970-01-01' then 1 else 1000 end
;
--- QUERY PLAN ---
 Aggregate (actual rows=1.00 loops=1)
   Output: count(*)
   ->  Custom Scan (ChunkAppend) on public.bloom (actual rows=999.00 loops=1)
         Startup Exclusion: true
         Runtime Exclusion: false
         Chunks excluded during startup: 0
         ->  Custom Scan (ColumnarScan) on _timescaledb_internal._hyper_1_1_chunk (actual rows=999.00 loops=1)
               Vectorized Filter: (_hyper_1_1_chunk.x < CASE WHEN (now() < 'Thu Jan 01 00:00:00 1970 PST'::timestamp with time zone) THEN 1 ELSE 1000 END)
               Rows Removed by Filter: 1
               Bulk Decompression: true
               ->  Seq Scan on _timescaledb_internal.compress_hyper_2_2_chunk (actual rows=1.00 loops=1)
                     Output: compress_hyper_2_2_chunk._ts_meta_count, compress_hyper_2_2_chunk._ts_meta_min_1, compress_hyper_2_2_chunk._ts_meta_max_1, compress_hyper_2_2_chunk.x, compress_hyper_2_2_chunk._ts_meta_v2_bl2u_value, compress_hyper_2_2_chunk.value, compress_hyper_2_2_chunk._ts_meta_v2_bl2u_u, compress_hyper_2_2_chunk.u, compress_hyper_2_2_chunk._ts_meta_v2_min_ts, compress_hyper_2_2_chunk._ts_meta_v2_max_ts, compress_hyper_2_2_chunk.ts
                     Filter: (compress_hyper_2_2_chunk._ts_meta_min_1 < CASE WHEN (now() < 'Thu Jan 01 00:00:00 1970 PST'::timestamp with time zone) THEN 1 ELSE 1000 END)
                     Rows Removed by Filter: 9

-- Parameter on minmax index
set timescaledb.enable_chunk_append to off;
set plan_cache_mode to 'force_generic_plan';
prepare p as
select count(*) from bloom where x < $1;
explain (analyze, verbose, buffers off, costs off, timing off, summary off)
execute p(1000);
--- QUERY PLAN ---
 Aggregate (actual rows=1.00 loops=1)
   Output: count(*)
   ->  Custom Scan (ColumnarScan) on _timescaledb_internal._hyper_1_1_chunk (actual rows=999.00 loops=1)
         Vectorized Filter: (_hyper_1_1_chunk.x < $1)
         Rows Removed by Filter: 1
         Bulk Decompression: true
         ->  Seq Scan on _timescaledb_internal.compress_hyper_2_2_chunk (actual rows=1.00 loops=1)
               Output: compress_hyper_2_2_chunk._ts_meta_count, compress_hyper_2_2_chunk._ts_meta_min_1, compress_hyper_2_2_chunk._ts_meta_max_1, compress_hyper_2_2_chunk.x, compress_hyper_2_2_chunk._ts_meta_v2_bl2u_value, compress_hyper_2_2_chunk.value, compress_hyper_2_2_chunk._ts_meta_v2_bl2u_u, compress_hyper_2_2_chunk.u, compress_hyper_2_2_chunk._ts_meta_v2_min_ts, compress_hyper_2_2_chunk._ts_meta_v2_max_ts, compress_hyper_2_2_chunk.ts
               Filter: (compress_hyper_2_2_chunk._ts_meta_min_1 < $1)
               Rows Removed by Filter: 9

deallocate p;
-- Parameter on bloom index
prepare p as
select count(*) from bloom where value = $1;
explain (analyze, verbose, buffers off, costs off, timing off, summary off)
execute p(md5('2345'));
--- QUERY PLAN ---
 Aggregate (actual rows=1.00 loops=1)
   Output: count(*)
   ->  Custom Scan (ColumnarScan) on _timescaledb_internal._hyper_1_1_chunk (actual rows=1.00 loops=1)
         Vectorized Filter: (_hyper_1_1_chunk.value = $1)
         Rows Removed by Filter: 999
         Bulk Decompression: true
         ->  Seq Scan on _timescaledb_internal.compress_hyper_2_2_chunk (actual rows=1.00 loops=1)
               Output: compress_hyper_2_2_chunk._ts_meta_count, compress_hyper_2_2_chunk._ts_meta_min_1, compress_hyper_2_2_chunk._ts_meta_max_1, compress_hyper_2_2_chunk.x, compress_hyper_2_2_chunk._ts_meta_v2_bl2u_value, compress_hyper_2_2_chunk.value, compress_hyper_2_2_chunk._ts_meta_v2_bl2u_u, compress_hyper_2_2_chunk.u, compress_hyper_2_2_chunk._ts_meta_v2_min_ts, compress_hyper_2_2_chunk._ts_meta_v2_max_ts, compress_hyper_2_2_chunk.ts
               Filter: _timescaledb_functions.bloom1_contains(compress_hyper_2_2_chunk._ts_meta_v2_bl2u_value, $1)
               Rows Removed by Filter: 9

-- Null parameter on bloom index
explain (analyze, verbose, buffers off, costs off, timing off, summary off)
execute p(null);
--- QUERY PLAN ---
 Aggregate (actual rows=1.00 loops=1)
   Output: count(*)
   ->  Custom Scan (ColumnarScan) on _timescaledb_internal._hyper_1_1_chunk (actual rows=0.00 loops=1)
         Vectorized Filter: (_hyper_1_1_chunk.value = $1)
         Bulk Decompression: true
         ->  Seq Scan on _timescaledb_internal.compress_hyper_2_2_chunk (actual rows=0.00 loops=1)
               Output: compress_hyper_2_2_chunk._ts_meta_count, compress_hyper_2_2_chunk._ts_meta_min_1, compress_hyper_2_2_chunk._ts_meta_max_1, compress_hyper_2_2_chunk.x, compress_hyper_2_2_chunk._ts_meta_v2_bl2u_value, compress_hyper_2_2_chunk.value, compress_hyper_2_2_chunk._ts_meta_v2_bl2u_u, compress_hyper_2_2_chunk.u, compress_hyper_2_2_chunk._ts_meta_v2_min_ts, compress_hyper_2_2_chunk._ts_meta_v2_max_ts, compress_hyper_2_2_chunk.ts
               Filter: _timescaledb_functions.bloom1_contains(compress_hyper_2_2_chunk._ts_meta_v2_bl2u_value, $1)
               Rows Removed by Filter: 10

reset timescaledb.enable_chunk_append;
deallocate p;
-- Function of parameter on bloom index
prepare p as
select count(*) from bloom where value = md5($1);
explain (analyze, verbose, buffers off, costs off, timing off, summary off)
execute p('2345');
--- QUERY PLAN ---
 Aggregate (actual rows=1.00 loops=1)
   Output: count(*)
   ->  Custom Scan (ChunkAppend) on public.bloom (actual rows=1.00 loops=1)
         Startup Exclusion: true
         Runtime Exclusion: false
         Chunks excluded during startup: 0
         ->  Custom Scan (ColumnarScan) on _timescaledb_internal._hyper_1_1_chunk (actual rows=1.00 loops=1)
               Vectorized Filter: (_hyper_1_1_chunk.value = md5($1))
               Rows Removed by Filter: 999
               Bulk Decompression: true
               ->  Seq Scan on _timescaledb_internal.compress_hyper_2_2_chunk (actual rows=1.00 loops=1)
                     Output: compress_hyper_2_2_chunk._ts_meta_count, compress_hyper_2_2_chunk._ts_meta_min_1, compress_hyper_2_2_chunk._ts_meta_max_1, compress_hyper_2_2_chunk.x, compress_hyper_2_2_chunk._ts_meta_v2_bl2u_value, compress_hyper_2_2_chunk.value, compress_hyper_2_2_chunk._ts_meta_v2_bl2u_u, compress_hyper_2_2_chunk.u, compress_hyper_2_2_chunk._ts_meta_v2_min_ts, compress_hyper_2_2_chunk._ts_meta_v2_max_ts, compress_hyper_2_2_chunk.ts
                     Filter: _timescaledb_functions.bloom1_contains(compress_hyper_2_2_chunk._ts_meta_v2_bl2u_value, md5($1))
                     Rows Removed by Filter: 9

deallocate p;
reset plan_cache_mode;
reset timescaledb.enable_chunk_append;
-- Scalar array operations are not yet supported
explain (analyze, verbose, buffers off, costs off, timing off, summary off)
select count(*) from bloom where x < any(array[1000, 2000]::int[]);
--- QUERY PLAN ---
 Aggregate (actual rows=1.00 loops=1)
   Output: count(*)
   ->  Custom Scan (ColumnarScan) on _timescaledb_internal._hyper_1_1_chunk (actual rows=1999.00 loops=1)
         Vectorized Filter: (_hyper_1_1_chunk.x < ANY ('{1000,2000}'::integer[]))
         Rows Removed by Filter: 8001
         Batches Removed by Filter: 8
         Bulk Decompression: true
         ->  Seq Scan on _timescaledb_internal.compress_hyper_2_2_chunk (actual rows=10.00 loops=1)
               Output: compress_hyper_2_2_chunk._ts_meta_count, compress_hyper_2_2_chunk._ts_meta_min_1, compress_hyper_2_2_chunk._ts_meta_max_1, compress_hyper_2_2_chunk.x, compress_hyper_2_2_chunk._ts_meta_v2_bl2u_value, compress_hyper_2_2_chunk.value, compress_hyper_2_2_chunk._ts_meta_v2_bl2u_u, compress_hyper_2_2_chunk.u, compress_hyper_2_2_chunk._ts_meta_v2_min_ts, compress_hyper_2_2_chunk._ts_meta_v2_max_ts, compress_hyper_2_2_chunk.ts

explain (analyze, verbose, buffers off, costs off, timing off, summary off)
select count(*) from bloom where value = any(array[md5('1000'), md5('2000')]);
--- QUERY PLAN ---
 Aggregate (actual rows=1.00 loops=1)
   Output: count(*)
   ->  Custom Scan (ColumnarScan) on _timescaledb_internal._hyper_1_1_chunk (actual rows=2.00 loops=1)
         Vectorized Filter: (_hyper_1_1_chunk.value = ANY ('{a9b7ba70783b617e9998dc4dd82eb3c5,08f90c1a417155361a5c4b8d297e0d78}'::text[]))
         Rows Removed by Filter: 9998
         Batches Removed by Filter: 8
         Bulk Decompression: true
         ->  Seq Scan on _timescaledb_internal.compress_hyper_2_2_chunk (actual rows=10.00 loops=1)
               Output: compress_hyper_2_2_chunk._ts_meta_count, compress_hyper_2_2_chunk._ts_meta_min_1, compress_hyper_2_2_chunk._ts_meta_max_1, compress_hyper_2_2_chunk.x, compress_hyper_2_2_chunk._ts_meta_v2_bl2u_value, compress_hyper_2_2_chunk.value, compress_hyper_2_2_chunk._ts_meta_v2_bl2u_u, compress_hyper_2_2_chunk.u, compress_hyper_2_2_chunk._ts_meta_v2_min_ts, compress_hyper_2_2_chunk._ts_meta_v2_max_ts, compress_hyper_2_2_chunk.ts

-- UUID uses bloom
explain (analyze, verbose, buffers off, costs off, timing off, summary off)
select count(*) from bloom where u = '90ec9e8e-4501-4232-9d03-6d7cf6132815';
--- QUERY PLAN ---
 Aggregate (actual rows=1.00 loops=1)
   Output: count(*)
   ->  Custom Scan (ColumnarScan) on _timescaledb_internal._hyper_1_1_chunk (actual rows=1.00 loops=1)
         Vectorized Filter: (_hyper_1_1_chunk.u = '90ec9e8e-4501-4232-9d03-6d7cf6132815'::uuid)
         Rows Removed by Filter: 999
         Bulk Decompression: true
         ->  Seq Scan on _timescaledb_internal.compress_hyper_2_2_chunk (actual rows=1.00 loops=1)
               Output: compress_hyper_2_2_chunk._ts_meta_count, compress_hyper_2_2_chunk._ts_meta_min_1, compress_hyper_2_2_chunk._ts_meta_max_1, compress_hyper_2_2_chunk.x, compress_hyper_2_2_chunk._ts_meta_v2_bl2u_value, compress_hyper_2_2_chunk.value, compress_hyper_2_2_chunk._ts_meta_v2_bl2u_u, compress_hyper_2_2_chunk.u, compress_hyper_2_2_chunk._ts_meta_v2_min_ts, compress_hyper_2_2_chunk._ts_meta_v2_max_ts, compress_hyper_2_2_chunk.ts
               Filter: _timescaledb_functions.bloom1_contains(compress_hyper_2_2_chunk._ts_meta_v2_bl2u_u, '90ec9e8e-4501-4232-9d03-6d7cf6132815'::uuid)
               Rows Removed by Filter: 9

explain (analyze, verbose, buffers off, costs off, timing off, summary off)
select count(*) from bloom where u = '6c1d0998-05f3-452c-abd3-45afe72bbcab';
--- QUERY PLAN ---
 Aggregate (actual rows=1.00 loops=1)
   Output: count(*)
   ->  Custom Scan (ColumnarScan) on _timescaledb_internal._hyper_1_1_chunk (actual rows=9999.00 loops=1)
         Vectorized Filter: (_hyper_1_1_chunk.u = '6c1d0998-05f3-452c-abd3-45afe72bbcab'::uuid)
         Rows Removed by Filter: 1
         Bulk Decompression: true
         ->  Seq Scan on _timescaledb_internal.compress_hyper_2_2_chunk (actual rows=10.00 loops=1)
               Output: compress_hyper_2_2_chunk._ts_meta_count, compress_hyper_2_2_chunk._ts_meta_min_1, compress_hyper_2_2_chunk._ts_meta_max_1, compress_hyper_2_2_chunk.x, compress_hyper_2_2_chunk._ts_meta_v2_bl2u_value, compress_hyper_2_2_chunk.value, compress_hyper_2_2_chunk._ts_meta_v2_bl2u_u, compress_hyper_2_2_chunk.u, compress_hyper_2_2_chunk._ts_meta_v2_min_ts, compress_hyper_2_2_chunk._ts_meta_v2_max_ts, compress_hyper_2_2_chunk.ts
               Filter: _timescaledb_functions.bloom1_contains(compress_hyper_2_2_chunk._ts_meta_v2_bl2u_u, '6c1d0998-05f3-452c-abd3-45afe72bbcab'::uuid)

explain (analyze, verbose, buffers off, costs off, timing off, summary off)
select count(*) from bloom where u = '6c1d0998-05f3-452c-abd3-45afe72bbcac';
--- QUERY PLAN ---
 Aggregate (actual rows=1.00 loops=1)
   Output: count(*)
   ->  Custom Scan (ColumnarScan) on _timescaledb_internal._hyper_1_1_chunk (actual rows=0.00 loops=1)
         Vectorized Filter: (_hyper_1_1_chunk.u = '6c1d0998-05f3-452c-abd3-45afe72bbcac'::uuid)
         Bulk Decompression: true
         ->  Seq Scan on _timescaledb_internal.compress_hyper_2_2_chunk (actual rows=0.00 loops=1)
               Output: compress_hyper_2_2_chunk._ts_meta_count, compress_hyper_2_2_chunk._ts_meta_min_1, compress_hyper_2_2_chunk._ts_meta_max_1, compress_hyper_2_2_chunk.x, compress_hyper_2_2_chunk._ts_meta_v2_bl2u_value, compress_hyper_2_2_chunk.value, compress_hyper_2_2_chunk._ts_meta_v2_bl2u_u, compress_hyper_2_2_chunk.u, compress_hyper_2_2_chunk._ts_meta_v2_min_ts, compress_hyper_2_2_chunk._ts_meta_v2_max_ts, compress_hyper_2_2_chunk.ts
               Filter: _timescaledb_functions.bloom1_contains(compress_hyper_2_2_chunk._ts_meta_v2_bl2u_u, '6c1d0998-05f3-452c-abd3-45afe72bbcac'::uuid)
               Rows Removed by Filter: 10

-- Timestamp uses minmax
explain (analyze, verbose, buffers off, costs off, timing off, summary off)
select count(*) from bloom where ts between '2021-01-07' and '2021-01-14';
--- QUERY PLAN ---
 Aggregate (actual rows=1.00 loops=1)
   Output: count(*)
   ->  Custom Scan (ColumnarScan) on _timescaledb_internal._hyper_1_1_chunk (actual rows=169.00 loops=1)
         Vectorized Filter: ((_hyper_1_1_chunk.ts >= 'Thu Jan 07 00:00:00 2021'::timestamp without time zone) AND (_hyper_1_1_chunk.ts <= 'Thu Jan 14 00:00:00 2021'::timestamp without time zone))
         Rows Removed by Filter: 831
         Bulk Decompression: true
         ->  Seq Scan on _timescaledb_internal.compress_hyper_2_2_chunk (actual rows=1.00 loops=1)
               Output: compress_hyper_2_2_chunk._ts_meta_count, compress_hyper_2_2_chunk._ts_meta_min_1, compress_hyper_2_2_chunk._ts_meta_max_1, compress_hyper_2_2_chunk.x, compress_hyper_2_2_chunk._ts_meta_v2_bl2u_value, compress_hyper_2_2_chunk.value, compress_hyper_2_2_chunk._ts_meta_v2_bl2u_u, compress_hyper_2_2_chunk.u, compress_hyper_2_2_chunk._ts_meta_v2_min_ts, compress_hyper_2_2_chunk._ts_meta_v2_max_ts, compress_hyper_2_2_chunk.ts
               Filter: ((compress_hyper_2_2_chunk._ts_meta_v2_max_ts >= 'Thu Jan 07 00:00:00 2021'::timestamp without time zone) AND (compress_hyper_2_2_chunk._ts_meta_v2_min_ts <= 'Thu Jan 14 00:00:00 2021'::timestamp without time zone))
               Rows Removed by Filter: 9

-- Test some corner cases
create table corner(ts int, s text, c text);
select create_hypertable('corner', 'ts');
  create_hypertable  
---------------------
 (3,public,corner,t)

alter table corner set (timescaledb.compress, timescaledb.compress_segmentby = 's',
    timescaledb.compress_orderby = 'ts');
-- Detoasting the second argument of "bloom filter contains" function.
insert into corner values (1, repeat('long', 100), 'short');
-- Null bloom filter.
insert into corner values(2, 'normal', null);
-- A match and a short varlena header in the bloom filter.
insert into corner values(3, 'match', 'match');
-- Long varlena header in the bloom filter.
insert into corner select 4, 'longheader', generate_series(1, 1000)::text;
create index on corner(c);
select count(compress_chunk(x)) from show_chunks('corner') x;
 count 
-------
     1

vacuum full analyze corner;
explain (analyze, verbose, buffers off, costs off, timing off, summary off)
select * from corner where c = 'short';
--- QUERY PLAN ---
 Custom Scan (ColumnarScan) on _timescaledb_internal._hyper_3_3_chunk (actual rows=1.00 loops=1)
   Output: _hyper_3_3_chunk.ts, _hyper_3_3_chunk.s, _hyper_3_3_chunk.c
   Vectorized Filter: (_hyper_3_3_chunk.c = 'short'::text)
   Rows Removed by Filter: 1
   Batches Removed by Filter: 1
   Bulk Decompression: true
   ->  Seq Scan on _timescaledb_internal.compress_hyper_4_4_chunk (actual rows=2.00 loops=1)
         Output: compress_hyper_4_4_chunk._ts_meta_count, compress_hyper_4_4_chunk.s, compress_hyper_4_4_chunk._ts_meta_min_1, compress_hyper_4_4_chunk._ts_meta_max_1, compress_hyper_4_4_chunk.ts, compress_hyper_4_4_chunk._ts_meta_v2_bl2u_c, compress_hyper_4_4_chunk.c
         Filter: _timescaledb_functions.bloom1_contains(compress_hyper_4_4_chunk._ts_meta_v2_bl2u_c, 'short'::text)
         Rows Removed by Filter: 2

-- Cross-type equality operator.
explain (analyze, verbose, buffers off, costs off, timing off, summary off)
select * from corner where c = 'short'::name;
--- QUERY PLAN ---
 Custom Scan (ColumnarScan) on _timescaledb_internal._hyper_3_3_chunk (actual rows=1.00 loops=1)
   Output: _hyper_3_3_chunk.ts, _hyper_3_3_chunk.s, _hyper_3_3_chunk.c
   Filter: (_hyper_3_3_chunk.c = 'short'::name)
   Rows Removed by Filter: 1002
   Bulk Decompression: true
   ->  Seq Scan on _timescaledb_internal.compress_hyper_4_4_chunk (actual rows=4.00 loops=1)
         Output: compress_hyper_4_4_chunk._ts_meta_count, compress_hyper_4_4_chunk.s, compress_hyper_4_4_chunk._ts_meta_min_1, compress_hyper_4_4_chunk._ts_meta_max_1, compress_hyper_4_4_chunk.ts, compress_hyper_4_4_chunk._ts_meta_v2_bl2u_c, compress_hyper_4_4_chunk.c

-- Comparison with segmentby.
explain (analyze, verbose, buffers off, costs off, timing off, summary off)
select * from corner where c = s;
--- QUERY PLAN ---
 Custom Scan (ColumnarScan) on _timescaledb_internal._hyper_3_3_chunk (actual rows=1.00 loops=1)
   Output: _hyper_3_3_chunk.ts, _hyper_3_3_chunk.s, _hyper_3_3_chunk.c
   Filter: (_hyper_3_3_chunk.c = _hyper_3_3_chunk.s)
   Rows Removed by Filter: 1
   Bulk Decompression: true
   ->  Seq Scan on _timescaledb_internal.compress_hyper_4_4_chunk (actual rows=2.00 loops=1)
         Output: compress_hyper_4_4_chunk._ts_meta_count, compress_hyper_4_4_chunk.s, compress_hyper_4_4_chunk._ts_meta_min_1, compress_hyper_4_4_chunk._ts_meta_max_1, compress_hyper_4_4_chunk.ts, compress_hyper_4_4_chunk._ts_meta_v2_bl2u_c, compress_hyper_4_4_chunk.c
         Filter: _timescaledb_functions.bloom1_contains(compress_hyper_4_4_chunk._ts_meta_v2_bl2u_c, compress_hyper_4_4_chunk.s)
         Rows Removed by Filter: 2

-- Can push down only some parts of the expression but not the others, so the
-- pushdown shouldn't work in this case.
explain (analyze, verbose, buffers off, costs off, timing off, summary off)
select * from corner where c = s or c = random()::text;
--- QUERY PLAN ---
 Custom Scan (ChunkAppend) on public.corner (actual rows=1.00 loops=1)
   Output: corner.ts, corner.s, corner.c
   Startup Exclusion: true
   Runtime Exclusion: false
   Chunks excluded during startup: 0
   ->  Custom Scan (ColumnarScan) on _timescaledb_internal._hyper_3_3_chunk (actual rows=1.00 loops=1)
         Output: _hyper_3_3_chunk.ts, _hyper_3_3_chunk.s, _hyper_3_3_chunk.c
         Filter: ((_hyper_3_3_chunk.c = _hyper_3_3_chunk.s) OR (_hyper_3_3_chunk.c = (random())::text))
         Rows Removed by Filter: 1002
         Bulk Decompression: true
         ->  Seq Scan on _timescaledb_internal.compress_hyper_4_4_chunk (actual rows=4.00 loops=1)
               Output: compress_hyper_4_4_chunk._ts_meta_count, compress_hyper_4_4_chunk.s, compress_hyper_4_4_chunk._ts_meta_min_1, compress_hyper_4_4_chunk._ts_meta_max_1, compress_hyper_4_4_chunk.ts, compress_hyper_4_4_chunk._ts_meta_v2_bl2u_c, compress_hyper_4_4_chunk.c

explain (analyze, verbose, buffers off, costs off, timing off, summary off)
select * from corner where c = 'test'
    or c = case when now() > '1970-01-01' then 'test2' else random()::text end
;
--- QUERY PLAN ---
 Custom Scan (ChunkAppend) on public.corner (actual rows=0.00 loops=1)
   Output: corner.ts, corner.s, corner.c
   Startup Exclusion: true
   Runtime Exclusion: false
   Chunks excluded during startup: 0
   ->  Custom Scan (ColumnarScan) on _timescaledb_internal._hyper_3_3_chunk (actual rows=0.00 loops=1)
         Output: _hyper_3_3_chunk.ts, _hyper_3_3_chunk.s, _hyper_3_3_chunk.c
         Filter: ((_hyper_3_3_chunk.c = 'test'::text) OR (_hyper_3_3_chunk.c = CASE WHEN (now() > 'Thu Jan 01 00:00:00 1970 PST'::timestamp with time zone) THEN 'test2'::text ELSE (random())::text END))
         Rows Removed by Filter: 1003
         Bulk Decompression: true
         ->  Seq Scan on _timescaledb_internal.compress_hyper_4_4_chunk (actual rows=4.00 loops=1)
               Output: compress_hyper_4_4_chunk._ts_meta_count, compress_hyper_4_4_chunk.s, compress_hyper_4_4_chunk._ts_meta_min_1, compress_hyper_4_4_chunk._ts_meta_max_1, compress_hyper_4_4_chunk.ts, compress_hyper_4_4_chunk._ts_meta_v2_bl2u_c, compress_hyper_4_4_chunk.c

-- Unsupported operator
explain (buffers off, costs off)
select * from corner where c > s;
--- QUERY PLAN ---
 Custom Scan (ColumnarScan) on _hyper_3_3_chunk
   Filter: (c > s)
   ->  Seq Scan on compress_hyper_4_4_chunk

-- Test a bad hash function.
create type badint;
create or replace function badintin(cstring) returns badint
  as 'int8in' language internal strict immutable parallel safe;
NOTICE:  return type badint is only a shell
create or replace function badintout(badint) returns cstring
  as 'int8out' language internal strict immutable parallel safe;
NOTICE:  argument type badint is only a shell
create or replace function badinteq(badint, badint) returns bool
  as 'int8eq' language internal strict immutable parallel safe;
NOTICE:  argument type badint is only a shell
NOTICE:  argument type badint is only a shell
create type badint (like = int8, input = badintin, output = badintout);
create cast (bigint as badint) without function as implicit;
create cast (badint as bigint) without function as implicit;
create operator = (procedure = badinteq, leftarg = badint, rightarg = badint);
-- The btree opfamily equality operator must be in sync with the potential hash family.
-- If we don't create it explicitly, Postgres will choose the int8 family because
-- it's binary compatible, and the equality operator won't match.
create function badint_cmp(left badint, right badint) returns integer
  as 'btint8cmp' language internal immutable parallel safe strict;
create function badint_lt(a badint, b badint) returns boolean as 'int8lt' language internal immutable parallel safe strict;
create function badint_le(a badint, b badint) returns boolean as 'int8le' language internal immutable parallel safe strict;
create function badint_gt(a badint, b badint) returns boolean as 'int8gt' language internal immutable parallel safe strict;
create function badint_ge(a badint, b badint) returns boolean as 'int8ge' language internal immutable parallel safe strict;
create operator <  (leftarg = badint, rightarg = badint, procedure = badint_lt );
create operator <= (leftarg = badint, rightarg = badint, procedure = badint_le );
create operator >= (leftarg = badint, rightarg = badint, procedure = badint_ge );
create operator >  (leftarg = badint, rightarg = badint, procedure = badint_gt );
create operator class badint_btree_ops
  default for type badint using btree
as
  operator 1 <,
  operator 2 <=,
  operator 3 =,
  operator 4 >=,
  operator 5 >,
  function 1 badint_cmp(badint, badint)
;
create table badtable(ts int, s int, b badint);
select create_hypertable('badtable', 'ts');
   create_hypertable   
-----------------------
 (5,public,badtable,t)

\set ON_ERROR_STOP 0
alter table badtable set (timescaledb.compress, timescaledb.compress_orderby = '"ts" desc', timescaledb.compress_segmentby = 's',
    timescaledb.compress_index = 'bloom("b")');
ERROR:  invalid bloom filter column type badint
\set ON_ERROR_STOP 1
alter table badtable set (timescaledb.compress, timescaledb.compress_segmentby = 's',
    timescaledb.compress_orderby = 'ts');
insert into badtable select generate_series(1, 10000), 0, 0::int8;
insert into badtable select generate_series(1, 10000), 1, 1::int8;
insert into badtable select generate_series(1, 10000), -1, -1::int8;
insert into badtable select x, 2, x::int8 from generate_series(1, 10000) x;
insert into badtable select x, 3, (pow(2, 32) * x)::int8 from generate_series(1, 10000) x;
insert into badtable select x, 4, (16834 * x)::int8 from generate_series(1, 10000) x;
insert into badtable select x, 5, (4096 * x)::int8 from generate_series(1, 10000) x;
create index on badtable(b);
-- First, try compressing w/o the hash function. We shouldn't get a bloom filter
-- index.
select count(compress_chunk(x)) from show_chunks('badtable') x;
 count 
-------
     1

vacuum full analyze badtable;
select schema_name || '.' || table_name chunk from _timescaledb_catalog.chunk
    where id = (select compressed_chunk_id from _timescaledb_catalog.chunk
        where hypertable_id = (select id from _timescaledb_catalog.hypertable
            where table_name = 'badtable') limit 1)
\gset
\d+ :chunk
                                       Table "_timescaledb_internal.compress_hyper_6_6_chunk"
      Column       |                 Type                  | Collation | Nullable | Default | Storage  | Stats target | Description 
-------------------+---------------------------------------+-----------+----------+---------+----------+--------------+-------------
 _ts_meta_count    | integer                               |           |          |         | plain    | 1000         | 
 s                 | integer                               |           |          |         | plain    | 1000         | 
 _ts_meta_min_1    | integer                               |           |          |         | plain    | 1000         | 
 _ts_meta_max_1    | integer                               |           |          |         | plain    | 1000         | 
 ts                | _timescaledb_internal.compressed_data |           |          |         | external | 0            | 
 _ts_meta_v2_min_b | badint                                |           |          |         | plain    | 1000         | 
 _ts_meta_v2_max_b | badint                                |           |          |         | plain    | 1000         | 
 b                 | _timescaledb_internal.compressed_data |           |          |         | extended | 0            | 
Indexes:
    "compress_hyper_6_6_chunk_s__ts_meta_min_1__ts_meta_max_1_idx" btree (s, _ts_meta_min_1, _ts_meta_max_1)
Options: toast_tuple_target=128

select count(decompress_chunk(x)) from show_chunks('badtable') x;
 count 
-------
     1

-- Then, create the hash functions.
-- The simple hash is actually used for dictionary compression, so we have to
-- avoid overflows there.
create or replace function badint_identity_hash(val badint)
  returns int language sql immutable strict
as $$ select (val & ((1::bigint << 31) - 1))::int4; $$;
create or replace function badint_identity_hash_extended(val badint, seed bigint)
  returns bigint language sql immutable strict
as $$ select val; $$;
create operator class badint_hash_ops
  default for type badint using hash
as
  operator 1 = (badint, badint),
  function 1 badint_identity_hash(badint),
  function 2 badint_identity_hash_extended(badint, bigint)
;
-- Recompress after creating the hash functions
select count(compress_chunk(x)) from show_chunks('badtable') x;
 count 
-------
     1

select * from settings;
                 relid                  |                 compress_relid                 | segmentby | orderby | orderby_desc | orderby_nullsfirst |                                                                                                                index                                                                                                                
----------------------------------------+------------------------------------------------+-----------+---------+--------------+--------------------+-------------------------------------------------------------------------------------------------------------------------------------------------------------------------------------------------------------------------------------
 badtable                               |                                                | {s}       | {ts}    | {f}          | {f}                | 
 bloom                                  |                                                | {}        | {x}     | {f}          | {f}                | 
 corner                                 |                                                | {s}       | {ts}    | {f}          | {f}                | 
 _timescaledb_internal._hyper_1_1_chunk | _timescaledb_internal.compress_hyper_2_2_chunk | {}        | {x}     | {f}          | {f}                | [{"type": "bloom", "column": "value", "source": "default"}, {"type": "bloom", "column": "u", "source": "default"}, {"type": "minmax", "column": "ts", "source": "default"}, {"type": "minmax", "column": "x", "source": "orderby"}]
 _timescaledb_internal._hyper_3_3_chunk | _timescaledb_internal.compress_hyper_4_4_chunk | {s}       | {ts}    | {f}          | {f}                | [{"type": "bloom", "column": "c", "source": "default"}, {"type": "minmax", "column": "ts", "source": "orderby"}]
 _timescaledb_internal._hyper_5_5_chunk | _timescaledb_internal.compress_hyper_6_7_chunk | {s}       | {ts}    | {f}          | {f}                | [{"type": "bloom", "column": "b", "source": "default"}, {"type": "minmax", "column": "ts", "source": "orderby"}]

vacuum full analyze badtable;
-- Verify that we actually got the bloom filter index.
select schema_name || '.' || table_name chunk from _timescaledb_catalog.chunk
    where id = (select compressed_chunk_id from _timescaledb_catalog.chunk
        where hypertable_id = (select id from _timescaledb_catalog.hypertable
            where table_name = 'badtable') limit 1)
\gset
\d+ :chunk
                                       Table "_timescaledb_internal.compress_hyper_6_7_chunk"
       Column       |                 Type                  | Collation | Nullable | Default | Storage  | Stats target | Description 
--------------------+---------------------------------------+-----------+----------+---------+----------+--------------+-------------
 _ts_meta_count     | integer                               |           |          |         | plain    | 1000         | 
 s                  | integer                               |           |          |         | plain    | 1000         | 
 _ts_meta_min_1     | integer                               |           |          |         | plain    | 1000         | 
 _ts_meta_max_1     | integer                               |           |          |         | plain    | 1000         | 
 ts                 | _timescaledb_internal.compressed_data |           |          |         | external | 0            | 
 _ts_meta_v2_bl2u_b | _timescaledb_internal.bloom1          |           |          |         | external | 1000         | 
 b                  | _timescaledb_internal.compressed_data |           |          |         | extended | 0            | 
Indexes:
    "compress_hyper_6_7_chunk_s__ts_meta_min_1__ts_meta_max_1_idx" btree (s, _ts_meta_min_1, _ts_meta_max_1)
Options: toast_tuple_target=128

-- Check index pushdown with one value.
explain (analyze, buffers off, costs off, timing off, summary off)
select * from badtable where b = 1000::int8::badint;
--- QUERY PLAN ---
 Custom Scan (ColumnarScan) on _hyper_5_5_chunk (actual rows=1.00 loops=1)
   Filter: (b = '1000'::badint)
   Rows Removed by Filter: 5999
   ->  Seq Scan on compress_hyper_6_7_chunk (actual rows=6.00 loops=1)
         Filter: _timescaledb_functions.bloom1_contains(_ts_meta_v2_bl2u_b, '1000'::badint)
         Rows Removed by Filter: 64

-- Check index pushdown and absence of negatives with multiple value. The query
-- shape is a little weird to achieve the parameterized compressed scan, for
-- joins it doesn't work at the moment due to general problem with parameterized
-- DecompressChunk there.
explain (analyze, buffers off, costs off, timing off, summary off)
with v_int(b) as (values (0), (1), (-1), (2), (4), (8), (1024),
    (pow(2, 32) * 2), (pow(2, 32) * 1024)),
v_badint as materialized (select b::int8::badint from v_int)
select exists (select * from badtable where b = v_badint.b) from v_badint;
--- QUERY PLAN ---
 CTE Scan on v_badint (actual rows=9.00 loops=1)
   CTE v_badint
     ->  Values Scan on "*VALUES*" (actual rows=9.00 loops=1)
   SubPlan 2
     ->  Custom Scan (ChunkAppend) on badtable (actual rows=1.00 loops=9)
           Hypertables excluded during runtime: 0
           ->  Custom Scan (ColumnarScan) on _hyper_5_5_chunk (actual rows=1.00 loops=9)
                 Filter: (b = v_badint.b)
                 Rows Removed by Filter: 3229
                 ->  Seq Scan on compress_hyper_6_7_chunk (actual rows=4.00 loops=9)
                       Filter: _timescaledb_functions.bloom1_contains(_ts_meta_v2_bl2u_b, v_badint.b)
                       Rows Removed by Filter: 23

;
with v_int(b) as (values (0), (1), (-1), (2), (4), (8), (1024),
    (pow(2, 32) * 2), (pow(2, 32) * 1024)),
v_badint as materialized (select b::int8::badint from v_int)
select exists (select * from badtable where b = v_badint.b) from v_badint;
 exists 
--------
 t
 t
 t
 t
 t
 t
 t
 t
 t

;
-- Now, repeat the entire exercise with an even worse hash of constant zero.
select count(decompress_chunk(x)) from show_chunks('badtable') x;
 count 
-------
     1

create or replace function badint_identity_hash(val badint)
  returns int language sql immutable strict
as $$ select 0::int4; $$;
create or replace function badint_identity_hash_extended(val badint, seed bigint)
  returns bigint language sql immutable strict
as $$ select 0; $$;
select count(compress_chunk(x)) from show_chunks('badtable') x;
 count 
-------
     1

vacuum full analyze badtable;
explain (analyze, buffers off, costs off, timing off, summary off)
select * from badtable where b = 1000::int8::badint;
--- QUERY PLAN ---
 Custom Scan (ColumnarScan) on _hyper_5_5_chunk (actual rows=1.00 loops=1)
   Filter: (b = '1000'::badint)
   Rows Removed by Filter: 69999
   ->  Seq Scan on compress_hyper_6_8_chunk (actual rows=70.00 loops=1)
         Filter: _timescaledb_functions.bloom1_contains(_ts_meta_v2_bl2u_b, '1000'::badint)

explain (analyze, buffers off, costs off, timing off, summary off)
with v_int(b) as (values (0), (1), (-1), (2), (4), (8), (1024),
    (pow(2, 32) * 2), (pow(2, 32) * 1024)),
v_badint as materialized (select b::int8::badint from v_int)
select exists (select * from badtable where b = v_badint.b) from v_badint;
--- QUERY PLAN ---
 CTE Scan on v_badint (actual rows=9.00 loops=1)
   CTE v_badint
     ->  Values Scan on "*VALUES*" (actual rows=9.00 loops=1)
   SubPlan 2
     ->  Custom Scan (ChunkAppend) on badtable (actual rows=1.00 loops=9)
           Hypertables excluded during runtime: 0
           ->  Custom Scan (ColumnarScan) on _hyper_5_5_chunk (actual rows=1.00 loops=9)
                 Filter: (b = v_badint.b)
                 Rows Removed by Filter: 25784
                 ->  Seq Scan on compress_hyper_6_8_chunk (actual rows=27.00 loops=9)
                       Filter: _timescaledb_functions.bloom1_contains(_ts_meta_v2_bl2u_b, v_badint.b)

;
with v_int(b) as (values (0), (1), (-1), (2), (4), (8), (1024),
    (pow(2, 32) * 2), (pow(2, 32) * 1024)),
v_badint as materialized (select b::int8::badint from v_int)
select exists (select * from badtable where b = v_badint.b) from v_badint;
 exists 
--------
 t
 t
 t
 t
 t
 t
 t
 t
 t

;
-- Test a non-by-value 8-byte type.
create table byref(ts int, x macaddr8);
select create_hypertable('byref', 'ts');
 create_hypertable  
--------------------
 (7,public,byref,t)

create index on byref(x);
alter table byref set (timescaledb.compress, timescaledb.compress_segmentby = '',
    timescaledb.compress_orderby = 'ts');
create function float8tomacaddr8(x float8) returns macaddr8 as $$
    select to_hex(right(float8send(x)::text, -1)::bit(64)::bigint)::macaddr8;
$$ language sql immutable parallel safe strict;
insert into byref select x, float8tomacaddr8(mix(x)) from generate_series(1, 10000) x;
select count(compress_chunk(x)) from show_chunks('byref') x;
 count 
-------
     1

vacuum analyze byref;
explain (analyze, verbose, buffers off, costs off, timing off, summary off)
select * from byref where x = float8tomacaddr8(mix(1));
--- QUERY PLAN ---
 Custom Scan (ColumnarScan) on _timescaledb_internal._hyper_7_9_chunk (actual rows=1.00 loops=1)
   Output: _hyper_7_9_chunk.ts, _hyper_7_9_chunk.x
   Filter: (_hyper_7_9_chunk.x = '3f:b6:70:e3:3c:00:00:00'::macaddr8)
   Rows Removed by Filter: 999
   Bulk Decompression: true
   ->  Seq Scan on _timescaledb_internal.compress_hyper_8_10_chunk (actual rows=1.00 loops=1)
         Output: compress_hyper_8_10_chunk._ts_meta_count, compress_hyper_8_10_chunk._ts_meta_min_1, compress_hyper_8_10_chunk._ts_meta_max_1, compress_hyper_8_10_chunk.ts, compress_hyper_8_10_chunk._ts_meta_v2_bl2u_x, compress_hyper_8_10_chunk.x
         Filter: _timescaledb_functions.bloom1_contains(compress_hyper_8_10_chunk._ts_meta_v2_bl2u_x, '3f:b6:70:e3:3c:00:00:00'::macaddr8)
         Rows Removed by Filter: 9

-- Test an array type.
create table arraybloom(x int, value int[], ts timestamp);
select create_hypertable('arraybloom', 'x');
WARNING:  column type "timestamp without time zone" used for "ts" does not follow best practices
    create_hypertable    
-------------------------
 (9,public,arraybloom,t)

insert into arraybloom
select x, array[x],
    '2021-01-01'::timestamp + (interval '1 hour') * x
from generate_series(1, 10000) x;
create index on arraybloom(value);
alter table arraybloom set (timescaledb.compress,
    timescaledb.compress_segmentby = '',
    timescaledb.compress_orderby = 'x');
select count(compress_chunk(x)) from show_chunks('arraybloom') x;
 count 
-------
     1

vacuum full analyze arraybloom;
explain (analyze, verbose, buffers off, costs off, timing off, summary off)
select count(*) from arraybloom where value = array[7248::int];
--- QUERY PLAN ---
 Aggregate (actual rows=1.00 loops=1)
   Output: count(*)
   ->  Custom Scan (ColumnarScan) on _timescaledb_internal._hyper_9_11_chunk (actual rows=1.00 loops=1)
         Filter: (_hyper_9_11_chunk.value = '{7248}'::integer[])
         Rows Removed by Filter: 999
         Bulk Decompression: false
         ->  Seq Scan on _timescaledb_internal.compress_hyper_10_12_chunk (actual rows=1.00 loops=1)
               Output: compress_hyper_10_12_chunk._ts_meta_count, compress_hyper_10_12_chunk._ts_meta_min_1, compress_hyper_10_12_chunk._ts_meta_max_1, compress_hyper_10_12_chunk.x, compress_hyper_10_12_chunk._ts_meta_v2_bl2u_value, compress_hyper_10_12_chunk.value, compress_hyper_10_12_chunk.ts
               Filter: _timescaledb_functions.bloom1_contains(compress_hyper_10_12_chunk._ts_meta_v2_bl2u_value, '{7248}'::integer[])
               Rows Removed by Filter: 9

select count(*) from arraybloom where value = array[7248::int];
 count 
-------
     1

-- Cleanup
drop table bloom;
drop table corner;
drop table badtable;
drop table byref;
drop table arraybloom;<|MERGE_RESOLUTION|>--- conflicted
+++ resolved
@@ -44,7 +44,6 @@
             where table_name = 'bloom') limit 1)
 \gset
 \d+ :chunk
-<<<<<<< HEAD
                                          Table "_timescaledb_internal.compress_hyper_2_2_chunk"
          Column         |                 Type                  | Collation | Nullable | Default | Storage  | Stats target | Description 
 ------------------------+---------------------------------------+-----------+----------+---------+----------+--------------+-------------
@@ -52,29 +51,13 @@
  _ts_meta_min_1         | integer                               |           |          |         | plain    | 1000         | 
  _ts_meta_max_1         | integer                               |           |          |         | plain    | 1000         | 
  x                      | _timescaledb_internal.compressed_data |           |          |         | external | 0            | 
- _ts_meta_v2_bl2u_value | _timescaledb_internal.bloom1          |           |          |         | external | 1000         | 
+ _ts_meta_v2_bloomXXX_value | _timescaledb_internal.bloom1          |           |          |         | external | 1000         | 
  value                  | _timescaledb_internal.compressed_data |           |          |         | extended | 0            | 
- _ts_meta_v2_bl2u_u     | _timescaledb_internal.bloom1          |           |          |         | external | 1000         | 
- u                      | _timescaledb_internal.compressed_data |           |          |         | extended | 0            | 
+ _ts_meta_v2_bloomXXX_u     | _timescaledb_internal.bloom1          |           |          |         | external | 1000         | 
+ u                      | _timescaledb_internal.compressed_data |           |          |         | external | 0            | 
  _ts_meta_v2_min_ts     | timestamp without time zone           |           |          |         | plain    | 1000         | 
  _ts_meta_v2_max_ts     | timestamp without time zone           |           |          |         | plain    | 1000         | 
  ts                     | _timescaledb_internal.compressed_data |           |          |         | external | 0            | 
-=======
-                                          Table "_timescaledb_internal.compress_hyper_2_2_chunk"
-          Column          |                 Type                  | Collation | Nullable | Default | Storage  | Stats target | Description 
---------------------------+---------------------------------------+-----------+----------+---------+----------+--------------+-------------
- _ts_meta_count           | integer                               |           |          |         | plain    | 1000         | 
- _ts_meta_min_1           | integer                               |           |          |         | plain    | 1000         | 
- _ts_meta_max_1           | integer                               |           |          |         | plain    | 1000         | 
- x                        | _timescaledb_internal.compressed_data |           |          |         | external | 0            | 
- _ts_meta_v2_bloom1_value | _timescaledb_internal.bloom1          |           |          |         | external | 1000         | 
- value                    | _timescaledb_internal.compressed_data |           |          |         | extended | 0            | 
- _ts_meta_v2_bloom1_u     | _timescaledb_internal.bloom1          |           |          |         | external | 1000         | 
- u                        | _timescaledb_internal.compressed_data |           |          |         | external | 0            | 
- _ts_meta_v2_min_ts       | timestamp without time zone           |           |          |         | plain    | 1000         | 
- _ts_meta_v2_max_ts       | timestamp without time zone           |           |          |         | plain    | 1000         | 
- ts                       | _timescaledb_internal.compressed_data |           |          |         | external | 0            | 
->>>>>>> db59a345
 Indexes:
     "compress_hyper_2_2_chunk__ts_meta_min_1__ts_meta_max_1_idx" btree (_ts_meta_min_1, _ts_meta_max_1)
 Options: toast_tuple_target=128
@@ -89,8 +72,8 @@
          Rows Removed by Filter: 999
          Bulk Decompression: true
          ->  Seq Scan on _timescaledb_internal.compress_hyper_2_2_chunk (actual rows=1.00 loops=1)
-               Output: compress_hyper_2_2_chunk._ts_meta_count, compress_hyper_2_2_chunk._ts_meta_min_1, compress_hyper_2_2_chunk._ts_meta_max_1, compress_hyper_2_2_chunk.x, compress_hyper_2_2_chunk._ts_meta_v2_bl2u_value, compress_hyper_2_2_chunk.value, compress_hyper_2_2_chunk._ts_meta_v2_bl2u_u, compress_hyper_2_2_chunk.u, compress_hyper_2_2_chunk._ts_meta_v2_min_ts, compress_hyper_2_2_chunk._ts_meta_v2_max_ts, compress_hyper_2_2_chunk.ts
-               Filter: _timescaledb_functions.bloom1_contains(compress_hyper_2_2_chunk._ts_meta_v2_bl2u_value, '1f4183315762e30ea441d3caef5e64ad'::text)
+               Output: compress_hyper_2_2_chunk._ts_meta_count, compress_hyper_2_2_chunk._ts_meta_min_1, compress_hyper_2_2_chunk._ts_meta_max_1, compress_hyper_2_2_chunk.x, compress_hyper_2_2_chunk._ts_meta_v2_bloomXXX_value, compress_hyper_2_2_chunk.value, compress_hyper_2_2_chunk._ts_meta_v2_bloomXXX_u, compress_hyper_2_2_chunk.u, compress_hyper_2_2_chunk._ts_meta_v2_min_ts, compress_hyper_2_2_chunk._ts_meta_v2_max_ts, compress_hyper_2_2_chunk.ts
+               Filter: _timescaledb_functions.bloom1_contains(compress_hyper_2_2_chunk._ts_meta_v2_bloomXXX_value, '1f4183315762e30ea441d3caef5e64ad'::text)
                Rows Removed by Filter: 9
 
 select count(*) from bloom where value = md5(7248::text);
@@ -121,7 +104,7 @@
                Output: _hyper_1_1_chunk.value
                Bulk Decompression: true
                ->  Seq Scan on _timescaledb_internal.compress_hyper_2_2_chunk (actual rows=10.00 loops=3)
-                     Output: compress_hyper_2_2_chunk._ts_meta_count, compress_hyper_2_2_chunk._ts_meta_min_1, compress_hyper_2_2_chunk._ts_meta_max_1, compress_hyper_2_2_chunk.x, compress_hyper_2_2_chunk._ts_meta_v2_bl2u_value, compress_hyper_2_2_chunk.value, compress_hyper_2_2_chunk._ts_meta_v2_bl2u_u, compress_hyper_2_2_chunk.u, compress_hyper_2_2_chunk._ts_meta_v2_min_ts, compress_hyper_2_2_chunk._ts_meta_v2_max_ts, compress_hyper_2_2_chunk.ts
+                     Output: compress_hyper_2_2_chunk._ts_meta_count, compress_hyper_2_2_chunk._ts_meta_min_1, compress_hyper_2_2_chunk._ts_meta_max_1, compress_hyper_2_2_chunk.x, compress_hyper_2_2_chunk._ts_meta_v2_bloomXXX_value, compress_hyper_2_2_chunk.value, compress_hyper_2_2_chunk._ts_meta_v2_bloomXXX_u, compress_hyper_2_2_chunk.u, compress_hyper_2_2_chunk._ts_meta_v2_min_ts, compress_hyper_2_2_chunk._ts_meta_v2_max_ts, compress_hyper_2_2_chunk.ts
 
 ;
 with query(value) as materialized (values (md5(3516::text)), (md5(9347::text)),
@@ -148,8 +131,8 @@
          Vectorized Filter: (_hyper_1_1_chunk.value = CASE WHEN (now() < 'Thu Jan 01 00:00:00 1970 PST'::timestamp with time zone) THEN '81b073de9370ea873f548e31b8adc081'::text ELSE NULL::text END)
          Bulk Decompression: true
          ->  Seq Scan on _timescaledb_internal.compress_hyper_2_2_chunk (actual rows=0.00 loops=1)
-               Output: compress_hyper_2_2_chunk._ts_meta_count, compress_hyper_2_2_chunk._ts_meta_min_1, compress_hyper_2_2_chunk._ts_meta_max_1, compress_hyper_2_2_chunk.x, compress_hyper_2_2_chunk._ts_meta_v2_bl2u_value, compress_hyper_2_2_chunk.value, compress_hyper_2_2_chunk._ts_meta_v2_bl2u_u, compress_hyper_2_2_chunk.u, compress_hyper_2_2_chunk._ts_meta_v2_min_ts, compress_hyper_2_2_chunk._ts_meta_v2_max_ts, compress_hyper_2_2_chunk.ts
-               Filter: _timescaledb_functions.bloom1_contains(compress_hyper_2_2_chunk._ts_meta_v2_bl2u_value, CASE WHEN (now() < 'Thu Jan 01 00:00:00 1970 PST'::timestamp with time zone) THEN '81b073de9370ea873f548e31b8adc081'::text ELSE NULL::text END)
+               Output: compress_hyper_2_2_chunk._ts_meta_count, compress_hyper_2_2_chunk._ts_meta_min_1, compress_hyper_2_2_chunk._ts_meta_max_1, compress_hyper_2_2_chunk.x, compress_hyper_2_2_chunk._ts_meta_v2_bloomXXX_value, compress_hyper_2_2_chunk.value, compress_hyper_2_2_chunk._ts_meta_v2_bloomXXX_u, compress_hyper_2_2_chunk.u, compress_hyper_2_2_chunk._ts_meta_v2_min_ts, compress_hyper_2_2_chunk._ts_meta_v2_max_ts, compress_hyper_2_2_chunk.ts
+               Filter: _timescaledb_functions.bloom1_contains(compress_hyper_2_2_chunk._ts_meta_v2_bloomXXX_value, CASE WHEN (now() < 'Thu Jan 01 00:00:00 1970 PST'::timestamp with time zone) THEN '81b073de9370ea873f548e31b8adc081'::text ELSE NULL::text END)
                Rows Removed by Filter: 10
 
 reset timescaledb.enable_chunk_append;
@@ -170,8 +153,8 @@
                Rows Removed by Filter: 999
                Bulk Decompression: true
                ->  Seq Scan on _timescaledb_internal.compress_hyper_2_2_chunk (actual rows=1.00 loops=1)
-                     Output: compress_hyper_2_2_chunk._ts_meta_count, compress_hyper_2_2_chunk._ts_meta_min_1, compress_hyper_2_2_chunk._ts_meta_max_1, compress_hyper_2_2_chunk.x, compress_hyper_2_2_chunk._ts_meta_v2_bl2u_value, compress_hyper_2_2_chunk.value, compress_hyper_2_2_chunk._ts_meta_v2_bl2u_u, compress_hyper_2_2_chunk.u, compress_hyper_2_2_chunk._ts_meta_v2_min_ts, compress_hyper_2_2_chunk._ts_meta_v2_max_ts, compress_hyper_2_2_chunk.ts
-                     Filter: _timescaledb_functions.bloom1_contains(compress_hyper_2_2_chunk._ts_meta_v2_bl2u_value, CASE WHEN (now() < 'Thu Jan 01 00:00:00 1970 PST'::timestamp with time zone) THEN '81b073de9370ea873f548e31b8adc081'::text ELSE 'd1e39c9bda5c80ac3d8ea9d658163967'::text END)
+                     Output: compress_hyper_2_2_chunk._ts_meta_count, compress_hyper_2_2_chunk._ts_meta_min_1, compress_hyper_2_2_chunk._ts_meta_max_1, compress_hyper_2_2_chunk.x, compress_hyper_2_2_chunk._ts_meta_v2_bloomXXX_value, compress_hyper_2_2_chunk.value, compress_hyper_2_2_chunk._ts_meta_v2_bloomXXX_u, compress_hyper_2_2_chunk.u, compress_hyper_2_2_chunk._ts_meta_v2_min_ts, compress_hyper_2_2_chunk._ts_meta_v2_max_ts, compress_hyper_2_2_chunk.ts
+                     Filter: _timescaledb_functions.bloom1_contains(compress_hyper_2_2_chunk._ts_meta_v2_bloomXXX_value, CASE WHEN (now() < 'Thu Jan 01 00:00:00 1970 PST'::timestamp with time zone) THEN '81b073de9370ea873f548e31b8adc081'::text ELSE 'd1e39c9bda5c80ac3d8ea9d658163967'::text END)
                      Rows Removed by Filter: 9
 
 -- Stable expression on minmax index
@@ -191,7 +174,7 @@
                Rows Removed by Filter: 1
                Bulk Decompression: true
                ->  Seq Scan on _timescaledb_internal.compress_hyper_2_2_chunk (actual rows=1.00 loops=1)
-                     Output: compress_hyper_2_2_chunk._ts_meta_count, compress_hyper_2_2_chunk._ts_meta_min_1, compress_hyper_2_2_chunk._ts_meta_max_1, compress_hyper_2_2_chunk.x, compress_hyper_2_2_chunk._ts_meta_v2_bl2u_value, compress_hyper_2_2_chunk.value, compress_hyper_2_2_chunk._ts_meta_v2_bl2u_u, compress_hyper_2_2_chunk.u, compress_hyper_2_2_chunk._ts_meta_v2_min_ts, compress_hyper_2_2_chunk._ts_meta_v2_max_ts, compress_hyper_2_2_chunk.ts
+                     Output: compress_hyper_2_2_chunk._ts_meta_count, compress_hyper_2_2_chunk._ts_meta_min_1, compress_hyper_2_2_chunk._ts_meta_max_1, compress_hyper_2_2_chunk.x, compress_hyper_2_2_chunk._ts_meta_v2_bloomXXX_value, compress_hyper_2_2_chunk.value, compress_hyper_2_2_chunk._ts_meta_v2_bloomXXX_u, compress_hyper_2_2_chunk.u, compress_hyper_2_2_chunk._ts_meta_v2_min_ts, compress_hyper_2_2_chunk._ts_meta_v2_max_ts, compress_hyper_2_2_chunk.ts
                      Filter: (compress_hyper_2_2_chunk._ts_meta_min_1 < CASE WHEN (now() < 'Thu Jan 01 00:00:00 1970 PST'::timestamp with time zone) THEN 1 ELSE 1000 END)
                      Rows Removed by Filter: 9
 
@@ -210,7 +193,7 @@
          Rows Removed by Filter: 1
          Bulk Decompression: true
          ->  Seq Scan on _timescaledb_internal.compress_hyper_2_2_chunk (actual rows=1.00 loops=1)
-               Output: compress_hyper_2_2_chunk._ts_meta_count, compress_hyper_2_2_chunk._ts_meta_min_1, compress_hyper_2_2_chunk._ts_meta_max_1, compress_hyper_2_2_chunk.x, compress_hyper_2_2_chunk._ts_meta_v2_bl2u_value, compress_hyper_2_2_chunk.value, compress_hyper_2_2_chunk._ts_meta_v2_bl2u_u, compress_hyper_2_2_chunk.u, compress_hyper_2_2_chunk._ts_meta_v2_min_ts, compress_hyper_2_2_chunk._ts_meta_v2_max_ts, compress_hyper_2_2_chunk.ts
+               Output: compress_hyper_2_2_chunk._ts_meta_count, compress_hyper_2_2_chunk._ts_meta_min_1, compress_hyper_2_2_chunk._ts_meta_max_1, compress_hyper_2_2_chunk.x, compress_hyper_2_2_chunk._ts_meta_v2_bloomXXX_value, compress_hyper_2_2_chunk.value, compress_hyper_2_2_chunk._ts_meta_v2_bloomXXX_u, compress_hyper_2_2_chunk.u, compress_hyper_2_2_chunk._ts_meta_v2_min_ts, compress_hyper_2_2_chunk._ts_meta_v2_max_ts, compress_hyper_2_2_chunk.ts
                Filter: (compress_hyper_2_2_chunk._ts_meta_min_1 < $1)
                Rows Removed by Filter: 9
 
@@ -228,8 +211,8 @@
          Rows Removed by Filter: 999
          Bulk Decompression: true
          ->  Seq Scan on _timescaledb_internal.compress_hyper_2_2_chunk (actual rows=1.00 loops=1)
-               Output: compress_hyper_2_2_chunk._ts_meta_count, compress_hyper_2_2_chunk._ts_meta_min_1, compress_hyper_2_2_chunk._ts_meta_max_1, compress_hyper_2_2_chunk.x, compress_hyper_2_2_chunk._ts_meta_v2_bl2u_value, compress_hyper_2_2_chunk.value, compress_hyper_2_2_chunk._ts_meta_v2_bl2u_u, compress_hyper_2_2_chunk.u, compress_hyper_2_2_chunk._ts_meta_v2_min_ts, compress_hyper_2_2_chunk._ts_meta_v2_max_ts, compress_hyper_2_2_chunk.ts
-               Filter: _timescaledb_functions.bloom1_contains(compress_hyper_2_2_chunk._ts_meta_v2_bl2u_value, $1)
+               Output: compress_hyper_2_2_chunk._ts_meta_count, compress_hyper_2_2_chunk._ts_meta_min_1, compress_hyper_2_2_chunk._ts_meta_max_1, compress_hyper_2_2_chunk.x, compress_hyper_2_2_chunk._ts_meta_v2_bloomXXX_value, compress_hyper_2_2_chunk.value, compress_hyper_2_2_chunk._ts_meta_v2_bloomXXX_u, compress_hyper_2_2_chunk.u, compress_hyper_2_2_chunk._ts_meta_v2_min_ts, compress_hyper_2_2_chunk._ts_meta_v2_max_ts, compress_hyper_2_2_chunk.ts
+               Filter: _timescaledb_functions.bloom1_contains(compress_hyper_2_2_chunk._ts_meta_v2_bloomXXX_value, $1)
                Rows Removed by Filter: 9
 
 -- Null parameter on bloom index
@@ -242,8 +225,8 @@
          Vectorized Filter: (_hyper_1_1_chunk.value = $1)
          Bulk Decompression: true
          ->  Seq Scan on _timescaledb_internal.compress_hyper_2_2_chunk (actual rows=0.00 loops=1)
-               Output: compress_hyper_2_2_chunk._ts_meta_count, compress_hyper_2_2_chunk._ts_meta_min_1, compress_hyper_2_2_chunk._ts_meta_max_1, compress_hyper_2_2_chunk.x, compress_hyper_2_2_chunk._ts_meta_v2_bl2u_value, compress_hyper_2_2_chunk.value, compress_hyper_2_2_chunk._ts_meta_v2_bl2u_u, compress_hyper_2_2_chunk.u, compress_hyper_2_2_chunk._ts_meta_v2_min_ts, compress_hyper_2_2_chunk._ts_meta_v2_max_ts, compress_hyper_2_2_chunk.ts
-               Filter: _timescaledb_functions.bloom1_contains(compress_hyper_2_2_chunk._ts_meta_v2_bl2u_value, $1)
+               Output: compress_hyper_2_2_chunk._ts_meta_count, compress_hyper_2_2_chunk._ts_meta_min_1, compress_hyper_2_2_chunk._ts_meta_max_1, compress_hyper_2_2_chunk.x, compress_hyper_2_2_chunk._ts_meta_v2_bloomXXX_value, compress_hyper_2_2_chunk.value, compress_hyper_2_2_chunk._ts_meta_v2_bloomXXX_u, compress_hyper_2_2_chunk.u, compress_hyper_2_2_chunk._ts_meta_v2_min_ts, compress_hyper_2_2_chunk._ts_meta_v2_max_ts, compress_hyper_2_2_chunk.ts
+               Filter: _timescaledb_functions.bloom1_contains(compress_hyper_2_2_chunk._ts_meta_v2_bloomXXX_value, $1)
                Rows Removed by Filter: 10
 
 reset timescaledb.enable_chunk_append;
@@ -265,8 +248,8 @@
                Rows Removed by Filter: 999
                Bulk Decompression: true
                ->  Seq Scan on _timescaledb_internal.compress_hyper_2_2_chunk (actual rows=1.00 loops=1)
-                     Output: compress_hyper_2_2_chunk._ts_meta_count, compress_hyper_2_2_chunk._ts_meta_min_1, compress_hyper_2_2_chunk._ts_meta_max_1, compress_hyper_2_2_chunk.x, compress_hyper_2_2_chunk._ts_meta_v2_bl2u_value, compress_hyper_2_2_chunk.value, compress_hyper_2_2_chunk._ts_meta_v2_bl2u_u, compress_hyper_2_2_chunk.u, compress_hyper_2_2_chunk._ts_meta_v2_min_ts, compress_hyper_2_2_chunk._ts_meta_v2_max_ts, compress_hyper_2_2_chunk.ts
-                     Filter: _timescaledb_functions.bloom1_contains(compress_hyper_2_2_chunk._ts_meta_v2_bl2u_value, md5($1))
+                     Output: compress_hyper_2_2_chunk._ts_meta_count, compress_hyper_2_2_chunk._ts_meta_min_1, compress_hyper_2_2_chunk._ts_meta_max_1, compress_hyper_2_2_chunk.x, compress_hyper_2_2_chunk._ts_meta_v2_bloomXXX_value, compress_hyper_2_2_chunk.value, compress_hyper_2_2_chunk._ts_meta_v2_bloomXXX_u, compress_hyper_2_2_chunk.u, compress_hyper_2_2_chunk._ts_meta_v2_min_ts, compress_hyper_2_2_chunk._ts_meta_v2_max_ts, compress_hyper_2_2_chunk.ts
+                     Filter: _timescaledb_functions.bloom1_contains(compress_hyper_2_2_chunk._ts_meta_v2_bloomXXX_value, md5($1))
                      Rows Removed by Filter: 9
 
 deallocate p;
@@ -284,7 +267,7 @@
          Batches Removed by Filter: 8
          Bulk Decompression: true
          ->  Seq Scan on _timescaledb_internal.compress_hyper_2_2_chunk (actual rows=10.00 loops=1)
-               Output: compress_hyper_2_2_chunk._ts_meta_count, compress_hyper_2_2_chunk._ts_meta_min_1, compress_hyper_2_2_chunk._ts_meta_max_1, compress_hyper_2_2_chunk.x, compress_hyper_2_2_chunk._ts_meta_v2_bl2u_value, compress_hyper_2_2_chunk.value, compress_hyper_2_2_chunk._ts_meta_v2_bl2u_u, compress_hyper_2_2_chunk.u, compress_hyper_2_2_chunk._ts_meta_v2_min_ts, compress_hyper_2_2_chunk._ts_meta_v2_max_ts, compress_hyper_2_2_chunk.ts
+               Output: compress_hyper_2_2_chunk._ts_meta_count, compress_hyper_2_2_chunk._ts_meta_min_1, compress_hyper_2_2_chunk._ts_meta_max_1, compress_hyper_2_2_chunk.x, compress_hyper_2_2_chunk._ts_meta_v2_bloomXXX_value, compress_hyper_2_2_chunk.value, compress_hyper_2_2_chunk._ts_meta_v2_bloomXXX_u, compress_hyper_2_2_chunk.u, compress_hyper_2_2_chunk._ts_meta_v2_min_ts, compress_hyper_2_2_chunk._ts_meta_v2_max_ts, compress_hyper_2_2_chunk.ts
 
 explain (analyze, verbose, buffers off, costs off, timing off, summary off)
 select count(*) from bloom where value = any(array[md5('1000'), md5('2000')]);
@@ -297,7 +280,7 @@
          Batches Removed by Filter: 8
          Bulk Decompression: true
          ->  Seq Scan on _timescaledb_internal.compress_hyper_2_2_chunk (actual rows=10.00 loops=1)
-               Output: compress_hyper_2_2_chunk._ts_meta_count, compress_hyper_2_2_chunk._ts_meta_min_1, compress_hyper_2_2_chunk._ts_meta_max_1, compress_hyper_2_2_chunk.x, compress_hyper_2_2_chunk._ts_meta_v2_bl2u_value, compress_hyper_2_2_chunk.value, compress_hyper_2_2_chunk._ts_meta_v2_bl2u_u, compress_hyper_2_2_chunk.u, compress_hyper_2_2_chunk._ts_meta_v2_min_ts, compress_hyper_2_2_chunk._ts_meta_v2_max_ts, compress_hyper_2_2_chunk.ts
+               Output: compress_hyper_2_2_chunk._ts_meta_count, compress_hyper_2_2_chunk._ts_meta_min_1, compress_hyper_2_2_chunk._ts_meta_max_1, compress_hyper_2_2_chunk.x, compress_hyper_2_2_chunk._ts_meta_v2_bloomXXX_value, compress_hyper_2_2_chunk.value, compress_hyper_2_2_chunk._ts_meta_v2_bloomXXX_u, compress_hyper_2_2_chunk.u, compress_hyper_2_2_chunk._ts_meta_v2_min_ts, compress_hyper_2_2_chunk._ts_meta_v2_max_ts, compress_hyper_2_2_chunk.ts
 
 -- UUID uses bloom
 explain (analyze, verbose, buffers off, costs off, timing off, summary off)
@@ -310,8 +293,8 @@
          Rows Removed by Filter: 999
          Bulk Decompression: true
          ->  Seq Scan on _timescaledb_internal.compress_hyper_2_2_chunk (actual rows=1.00 loops=1)
-               Output: compress_hyper_2_2_chunk._ts_meta_count, compress_hyper_2_2_chunk._ts_meta_min_1, compress_hyper_2_2_chunk._ts_meta_max_1, compress_hyper_2_2_chunk.x, compress_hyper_2_2_chunk._ts_meta_v2_bl2u_value, compress_hyper_2_2_chunk.value, compress_hyper_2_2_chunk._ts_meta_v2_bl2u_u, compress_hyper_2_2_chunk.u, compress_hyper_2_2_chunk._ts_meta_v2_min_ts, compress_hyper_2_2_chunk._ts_meta_v2_max_ts, compress_hyper_2_2_chunk.ts
-               Filter: _timescaledb_functions.bloom1_contains(compress_hyper_2_2_chunk._ts_meta_v2_bl2u_u, '90ec9e8e-4501-4232-9d03-6d7cf6132815'::uuid)
+               Output: compress_hyper_2_2_chunk._ts_meta_count, compress_hyper_2_2_chunk._ts_meta_min_1, compress_hyper_2_2_chunk._ts_meta_max_1, compress_hyper_2_2_chunk.x, compress_hyper_2_2_chunk._ts_meta_v2_bloomXXX_value, compress_hyper_2_2_chunk.value, compress_hyper_2_2_chunk._ts_meta_v2_bloomXXX_u, compress_hyper_2_2_chunk.u, compress_hyper_2_2_chunk._ts_meta_v2_min_ts, compress_hyper_2_2_chunk._ts_meta_v2_max_ts, compress_hyper_2_2_chunk.ts
+               Filter: _timescaledb_functions.bloom1_contains(compress_hyper_2_2_chunk._ts_meta_v2_bloomXXX_u, '90ec9e8e-4501-4232-9d03-6d7cf6132815'::uuid)
                Rows Removed by Filter: 9
 
 explain (analyze, verbose, buffers off, costs off, timing off, summary off)
@@ -324,8 +307,8 @@
          Rows Removed by Filter: 1
          Bulk Decompression: true
          ->  Seq Scan on _timescaledb_internal.compress_hyper_2_2_chunk (actual rows=10.00 loops=1)
-               Output: compress_hyper_2_2_chunk._ts_meta_count, compress_hyper_2_2_chunk._ts_meta_min_1, compress_hyper_2_2_chunk._ts_meta_max_1, compress_hyper_2_2_chunk.x, compress_hyper_2_2_chunk._ts_meta_v2_bl2u_value, compress_hyper_2_2_chunk.value, compress_hyper_2_2_chunk._ts_meta_v2_bl2u_u, compress_hyper_2_2_chunk.u, compress_hyper_2_2_chunk._ts_meta_v2_min_ts, compress_hyper_2_2_chunk._ts_meta_v2_max_ts, compress_hyper_2_2_chunk.ts
-               Filter: _timescaledb_functions.bloom1_contains(compress_hyper_2_2_chunk._ts_meta_v2_bl2u_u, '6c1d0998-05f3-452c-abd3-45afe72bbcab'::uuid)
+               Output: compress_hyper_2_2_chunk._ts_meta_count, compress_hyper_2_2_chunk._ts_meta_min_1, compress_hyper_2_2_chunk._ts_meta_max_1, compress_hyper_2_2_chunk.x, compress_hyper_2_2_chunk._ts_meta_v2_bloomXXX_value, compress_hyper_2_2_chunk.value, compress_hyper_2_2_chunk._ts_meta_v2_bloomXXX_u, compress_hyper_2_2_chunk.u, compress_hyper_2_2_chunk._ts_meta_v2_min_ts, compress_hyper_2_2_chunk._ts_meta_v2_max_ts, compress_hyper_2_2_chunk.ts
+               Filter: _timescaledb_functions.bloom1_contains(compress_hyper_2_2_chunk._ts_meta_v2_bloomXXX_u, '6c1d0998-05f3-452c-abd3-45afe72bbcab'::uuid)
 
 explain (analyze, verbose, buffers off, costs off, timing off, summary off)
 select count(*) from bloom where u = '6c1d0998-05f3-452c-abd3-45afe72bbcac';
@@ -336,8 +319,8 @@
          Vectorized Filter: (_hyper_1_1_chunk.u = '6c1d0998-05f3-452c-abd3-45afe72bbcac'::uuid)
          Bulk Decompression: true
          ->  Seq Scan on _timescaledb_internal.compress_hyper_2_2_chunk (actual rows=0.00 loops=1)
-               Output: compress_hyper_2_2_chunk._ts_meta_count, compress_hyper_2_2_chunk._ts_meta_min_1, compress_hyper_2_2_chunk._ts_meta_max_1, compress_hyper_2_2_chunk.x, compress_hyper_2_2_chunk._ts_meta_v2_bl2u_value, compress_hyper_2_2_chunk.value, compress_hyper_2_2_chunk._ts_meta_v2_bl2u_u, compress_hyper_2_2_chunk.u, compress_hyper_2_2_chunk._ts_meta_v2_min_ts, compress_hyper_2_2_chunk._ts_meta_v2_max_ts, compress_hyper_2_2_chunk.ts
-               Filter: _timescaledb_functions.bloom1_contains(compress_hyper_2_2_chunk._ts_meta_v2_bl2u_u, '6c1d0998-05f3-452c-abd3-45afe72bbcac'::uuid)
+               Output: compress_hyper_2_2_chunk._ts_meta_count, compress_hyper_2_2_chunk._ts_meta_min_1, compress_hyper_2_2_chunk._ts_meta_max_1, compress_hyper_2_2_chunk.x, compress_hyper_2_2_chunk._ts_meta_v2_bloomXXX_value, compress_hyper_2_2_chunk.value, compress_hyper_2_2_chunk._ts_meta_v2_bloomXXX_u, compress_hyper_2_2_chunk.u, compress_hyper_2_2_chunk._ts_meta_v2_min_ts, compress_hyper_2_2_chunk._ts_meta_v2_max_ts, compress_hyper_2_2_chunk.ts
+               Filter: _timescaledb_functions.bloom1_contains(compress_hyper_2_2_chunk._ts_meta_v2_bloomXXX_u, '6c1d0998-05f3-452c-abd3-45afe72bbcac'::uuid)
                Rows Removed by Filter: 10
 
 -- Timestamp uses minmax
@@ -351,7 +334,7 @@
          Rows Removed by Filter: 831
          Bulk Decompression: true
          ->  Seq Scan on _timescaledb_internal.compress_hyper_2_2_chunk (actual rows=1.00 loops=1)
-               Output: compress_hyper_2_2_chunk._ts_meta_count, compress_hyper_2_2_chunk._ts_meta_min_1, compress_hyper_2_2_chunk._ts_meta_max_1, compress_hyper_2_2_chunk.x, compress_hyper_2_2_chunk._ts_meta_v2_bl2u_value, compress_hyper_2_2_chunk.value, compress_hyper_2_2_chunk._ts_meta_v2_bl2u_u, compress_hyper_2_2_chunk.u, compress_hyper_2_2_chunk._ts_meta_v2_min_ts, compress_hyper_2_2_chunk._ts_meta_v2_max_ts, compress_hyper_2_2_chunk.ts
+               Output: compress_hyper_2_2_chunk._ts_meta_count, compress_hyper_2_2_chunk._ts_meta_min_1, compress_hyper_2_2_chunk._ts_meta_max_1, compress_hyper_2_2_chunk.x, compress_hyper_2_2_chunk._ts_meta_v2_bloomXXX_value, compress_hyper_2_2_chunk.value, compress_hyper_2_2_chunk._ts_meta_v2_bloomXXX_u, compress_hyper_2_2_chunk.u, compress_hyper_2_2_chunk._ts_meta_v2_min_ts, compress_hyper_2_2_chunk._ts_meta_v2_max_ts, compress_hyper_2_2_chunk.ts
                Filter: ((compress_hyper_2_2_chunk._ts_meta_v2_max_ts >= 'Thu Jan 07 00:00:00 2021'::timestamp without time zone) AND (compress_hyper_2_2_chunk._ts_meta_v2_min_ts <= 'Thu Jan 14 00:00:00 2021'::timestamp without time zone))
                Rows Removed by Filter: 9
 
@@ -389,8 +372,8 @@
    Batches Removed by Filter: 1
    Bulk Decompression: true
    ->  Seq Scan on _timescaledb_internal.compress_hyper_4_4_chunk (actual rows=2.00 loops=1)
-         Output: compress_hyper_4_4_chunk._ts_meta_count, compress_hyper_4_4_chunk.s, compress_hyper_4_4_chunk._ts_meta_min_1, compress_hyper_4_4_chunk._ts_meta_max_1, compress_hyper_4_4_chunk.ts, compress_hyper_4_4_chunk._ts_meta_v2_bl2u_c, compress_hyper_4_4_chunk.c
-         Filter: _timescaledb_functions.bloom1_contains(compress_hyper_4_4_chunk._ts_meta_v2_bl2u_c, 'short'::text)
+         Output: compress_hyper_4_4_chunk._ts_meta_count, compress_hyper_4_4_chunk.s, compress_hyper_4_4_chunk._ts_meta_min_1, compress_hyper_4_4_chunk._ts_meta_max_1, compress_hyper_4_4_chunk.ts, compress_hyper_4_4_chunk._ts_meta_v2_bloomXXX_c, compress_hyper_4_4_chunk.c
+         Filter: _timescaledb_functions.bloom1_contains(compress_hyper_4_4_chunk._ts_meta_v2_bloomXXX_c, 'short'::text)
          Rows Removed by Filter: 2
 
 -- Cross-type equality operator.
@@ -403,7 +386,7 @@
    Rows Removed by Filter: 1002
    Bulk Decompression: true
    ->  Seq Scan on _timescaledb_internal.compress_hyper_4_4_chunk (actual rows=4.00 loops=1)
-         Output: compress_hyper_4_4_chunk._ts_meta_count, compress_hyper_4_4_chunk.s, compress_hyper_4_4_chunk._ts_meta_min_1, compress_hyper_4_4_chunk._ts_meta_max_1, compress_hyper_4_4_chunk.ts, compress_hyper_4_4_chunk._ts_meta_v2_bl2u_c, compress_hyper_4_4_chunk.c
+         Output: compress_hyper_4_4_chunk._ts_meta_count, compress_hyper_4_4_chunk.s, compress_hyper_4_4_chunk._ts_meta_min_1, compress_hyper_4_4_chunk._ts_meta_max_1, compress_hyper_4_4_chunk.ts, compress_hyper_4_4_chunk._ts_meta_v2_bloomXXX_c, compress_hyper_4_4_chunk.c
 
 -- Comparison with segmentby.
 explain (analyze, verbose, buffers off, costs off, timing off, summary off)
@@ -415,8 +398,8 @@
    Rows Removed by Filter: 1
    Bulk Decompression: true
    ->  Seq Scan on _timescaledb_internal.compress_hyper_4_4_chunk (actual rows=2.00 loops=1)
-         Output: compress_hyper_4_4_chunk._ts_meta_count, compress_hyper_4_4_chunk.s, compress_hyper_4_4_chunk._ts_meta_min_1, compress_hyper_4_4_chunk._ts_meta_max_1, compress_hyper_4_4_chunk.ts, compress_hyper_4_4_chunk._ts_meta_v2_bl2u_c, compress_hyper_4_4_chunk.c
-         Filter: _timescaledb_functions.bloom1_contains(compress_hyper_4_4_chunk._ts_meta_v2_bl2u_c, compress_hyper_4_4_chunk.s)
+         Output: compress_hyper_4_4_chunk._ts_meta_count, compress_hyper_4_4_chunk.s, compress_hyper_4_4_chunk._ts_meta_min_1, compress_hyper_4_4_chunk._ts_meta_max_1, compress_hyper_4_4_chunk.ts, compress_hyper_4_4_chunk._ts_meta_v2_bloomXXX_c, compress_hyper_4_4_chunk.c
+         Filter: _timescaledb_functions.bloom1_contains(compress_hyper_4_4_chunk._ts_meta_v2_bloomXXX_c, compress_hyper_4_4_chunk.s)
          Rows Removed by Filter: 2
 
 -- Can push down only some parts of the expression but not the others, so the
@@ -435,7 +418,7 @@
          Rows Removed by Filter: 1002
          Bulk Decompression: true
          ->  Seq Scan on _timescaledb_internal.compress_hyper_4_4_chunk (actual rows=4.00 loops=1)
-               Output: compress_hyper_4_4_chunk._ts_meta_count, compress_hyper_4_4_chunk.s, compress_hyper_4_4_chunk._ts_meta_min_1, compress_hyper_4_4_chunk._ts_meta_max_1, compress_hyper_4_4_chunk.ts, compress_hyper_4_4_chunk._ts_meta_v2_bl2u_c, compress_hyper_4_4_chunk.c
+               Output: compress_hyper_4_4_chunk._ts_meta_count, compress_hyper_4_4_chunk.s, compress_hyper_4_4_chunk._ts_meta_min_1, compress_hyper_4_4_chunk._ts_meta_max_1, compress_hyper_4_4_chunk.ts, compress_hyper_4_4_chunk._ts_meta_v2_bloomXXX_c, compress_hyper_4_4_chunk.c
 
 explain (analyze, verbose, buffers off, costs off, timing off, summary off)
 select * from corner where c = 'test'
@@ -453,7 +436,7 @@
          Rows Removed by Filter: 1003
          Bulk Decompression: true
          ->  Seq Scan on _timescaledb_internal.compress_hyper_4_4_chunk (actual rows=4.00 loops=1)
-               Output: compress_hyper_4_4_chunk._ts_meta_count, compress_hyper_4_4_chunk.s, compress_hyper_4_4_chunk._ts_meta_min_1, compress_hyper_4_4_chunk._ts_meta_max_1, compress_hyper_4_4_chunk.ts, compress_hyper_4_4_chunk._ts_meta_v2_bl2u_c, compress_hyper_4_4_chunk.c
+               Output: compress_hyper_4_4_chunk._ts_meta_count, compress_hyper_4_4_chunk.s, compress_hyper_4_4_chunk._ts_meta_min_1, compress_hyper_4_4_chunk._ts_meta_max_1, compress_hyper_4_4_chunk.ts, compress_hyper_4_4_chunk._ts_meta_v2_bloomXXX_c, compress_hyper_4_4_chunk.c
 
 -- Unsupported operator
 explain (buffers off, costs off)
@@ -605,7 +588,7 @@
  _ts_meta_min_1     | integer                               |           |          |         | plain    | 1000         | 
  _ts_meta_max_1     | integer                               |           |          |         | plain    | 1000         | 
  ts                 | _timescaledb_internal.compressed_data |           |          |         | external | 0            | 
- _ts_meta_v2_bl2u_b | _timescaledb_internal.bloom1          |           |          |         | external | 1000         | 
+ _ts_meta_v2_bloomXXX_b | _timescaledb_internal.bloom1          |           |          |         | external | 1000         | 
  b                  | _timescaledb_internal.compressed_data |           |          |         | extended | 0            | 
 Indexes:
     "compress_hyper_6_7_chunk_s__ts_meta_min_1__ts_meta_max_1_idx" btree (s, _ts_meta_min_1, _ts_meta_max_1)
@@ -619,7 +602,7 @@
    Filter: (b = '1000'::badint)
    Rows Removed by Filter: 5999
    ->  Seq Scan on compress_hyper_6_7_chunk (actual rows=6.00 loops=1)
-         Filter: _timescaledb_functions.bloom1_contains(_ts_meta_v2_bl2u_b, '1000'::badint)
+         Filter: _timescaledb_functions.bloom1_contains(_ts_meta_v2_bloomXXX_b, '1000'::badint)
          Rows Removed by Filter: 64
 
 -- Check index pushdown and absence of negatives with multiple value. The query
@@ -642,7 +625,7 @@
                  Filter: (b = v_badint.b)
                  Rows Removed by Filter: 3229
                  ->  Seq Scan on compress_hyper_6_7_chunk (actual rows=4.00 loops=9)
-                       Filter: _timescaledb_functions.bloom1_contains(_ts_meta_v2_bl2u_b, v_badint.b)
+                       Filter: _timescaledb_functions.bloom1_contains(_ts_meta_v2_bloomXXX_b, v_badint.b)
                        Rows Removed by Filter: 23
 
 ;
@@ -688,7 +671,7 @@
    Filter: (b = '1000'::badint)
    Rows Removed by Filter: 69999
    ->  Seq Scan on compress_hyper_6_8_chunk (actual rows=70.00 loops=1)
-         Filter: _timescaledb_functions.bloom1_contains(_ts_meta_v2_bl2u_b, '1000'::badint)
+         Filter: _timescaledb_functions.bloom1_contains(_ts_meta_v2_bloomXXX_b, '1000'::badint)
 
 explain (analyze, buffers off, costs off, timing off, summary off)
 with v_int(b) as (values (0), (1), (-1), (2), (4), (8), (1024),
@@ -706,7 +689,7 @@
                  Filter: (b = v_badint.b)
                  Rows Removed by Filter: 25784
                  ->  Seq Scan on compress_hyper_6_8_chunk (actual rows=27.00 loops=9)
-                       Filter: _timescaledb_functions.bloom1_contains(_ts_meta_v2_bl2u_b, v_badint.b)
+                       Filter: _timescaledb_functions.bloom1_contains(_ts_meta_v2_bloomXXX_b, v_badint.b)
 
 ;
 with v_int(b) as (values (0), (1), (-1), (2), (4), (8), (1024),
@@ -755,8 +738,8 @@
    Rows Removed by Filter: 999
    Bulk Decompression: true
    ->  Seq Scan on _timescaledb_internal.compress_hyper_8_10_chunk (actual rows=1.00 loops=1)
-         Output: compress_hyper_8_10_chunk._ts_meta_count, compress_hyper_8_10_chunk._ts_meta_min_1, compress_hyper_8_10_chunk._ts_meta_max_1, compress_hyper_8_10_chunk.ts, compress_hyper_8_10_chunk._ts_meta_v2_bl2u_x, compress_hyper_8_10_chunk.x
-         Filter: _timescaledb_functions.bloom1_contains(compress_hyper_8_10_chunk._ts_meta_v2_bl2u_x, '3f:b6:70:e3:3c:00:00:00'::macaddr8)
+         Output: compress_hyper_8_10_chunk._ts_meta_count, compress_hyper_8_10_chunk._ts_meta_min_1, compress_hyper_8_10_chunk._ts_meta_max_1, compress_hyper_8_10_chunk.ts, compress_hyper_8_10_chunk._ts_meta_v2_bloomXXX_x, compress_hyper_8_10_chunk.x
+         Filter: _timescaledb_functions.bloom1_contains(compress_hyper_8_10_chunk._ts_meta_v2_bloomXXX_x, '3f:b6:70:e3:3c:00:00:00'::macaddr8)
          Rows Removed by Filter: 9
 
 -- Test an array type.
@@ -791,8 +774,8 @@
          Rows Removed by Filter: 999
          Bulk Decompression: false
          ->  Seq Scan on _timescaledb_internal.compress_hyper_10_12_chunk (actual rows=1.00 loops=1)
-               Output: compress_hyper_10_12_chunk._ts_meta_count, compress_hyper_10_12_chunk._ts_meta_min_1, compress_hyper_10_12_chunk._ts_meta_max_1, compress_hyper_10_12_chunk.x, compress_hyper_10_12_chunk._ts_meta_v2_bl2u_value, compress_hyper_10_12_chunk.value, compress_hyper_10_12_chunk.ts
-               Filter: _timescaledb_functions.bloom1_contains(compress_hyper_10_12_chunk._ts_meta_v2_bl2u_value, '{7248}'::integer[])
+               Output: compress_hyper_10_12_chunk._ts_meta_count, compress_hyper_10_12_chunk._ts_meta_min_1, compress_hyper_10_12_chunk._ts_meta_max_1, compress_hyper_10_12_chunk.x, compress_hyper_10_12_chunk._ts_meta_v2_bloomXXX_value, compress_hyper_10_12_chunk.value, compress_hyper_10_12_chunk.ts
+               Filter: _timescaledb_functions.bloom1_contains(compress_hyper_10_12_chunk._ts_meta_v2_bloomXXX_value, '{7248}'::integer[])
                Rows Removed by Filter: 9
 
 select count(*) from arraybloom where value = array[7248::int];
