-- This file and its contents are licensed under the Timescale License.
-- Please see the included NOTICE for copyright information and
-- LICENSE-TIMESCALE for a copy of the license.
-- Planning tests for compressed chunk table filter pushdown with scalar array
-- operations.
\c :TEST_DBNAME :ROLE_SUPERUSER
-- helper function: float -> pseudorandom float [-0.5..0.5]
create or replace function mix(x anyelement) returns float8 as $$
    select hashfloat8(x::float8) / pow(2, 32)
$$ language sql;
-- a lower() function that is stable
create function stable_lower(x text) returns text as 'lower' language internal stable;
-- a lower() function that is volatile
create function volatile_lower(x text) returns text as 'lower' language internal volatile;
set max_parallel_workers_per_gather = 0;
create table saop(ts int, segmentby text, with_minmax text, with_bloom text);
select create_hypertable('saop', 'ts', chunk_time_interval => 50001);
NOTICE:  adding not-null constraint to column "ts"
 create_hypertable 
-------------------
 (1,public,saop,t)
(1 row)

alter table saop set (timescaledb.compress,
    timescaledb.compress_segmentby = 'segmentby',
    timescaledb.compress_orderby = 'with_minmax, ts');
insert into saop
select ts,
    ts % 23 segmentby,
    ts % 29 with_minmax,
    (mix(ts % 1483) * 1483)::int::text with_bloom
from generate_series(1, 100000) ts;
create index on saop(with_bloom);
select count(compress_chunk(x)) from show_chunks('saop') x;
 count 
-------
     2
(1 row)

vacuum full analyze saop;
explain (analyze, costs off, timing off, summary off)
select * from saop where segmentby = any(array['1', '10']);
                                                                    QUERY PLAN                                                                    
--------------------------------------------------------------------------------------------------------------------------------------------------
 Append (actual rows=8696 loops=1)
   ->  Custom Scan (DecompressChunk) on _hyper_1_1_chunk (actual rows=4348 loops=1)
         ->  Index Scan using compress_hyper_2_3_chunk_segmentby__ts_meta_min_1__ts_meta__idx on compress_hyper_2_3_chunk (actual rows=6 loops=1)
               Index Cond: (segmentby = ANY ('{1,10}'::text[]))
   ->  Custom Scan (DecompressChunk) on _hyper_1_2_chunk (actual rows=4348 loops=1)
         ->  Index Scan using compress_hyper_2_4_chunk_segmentby__ts_meta_min_1__ts_meta__idx on compress_hyper_2_4_chunk (actual rows=6 loops=1)
               Index Cond: (segmentby = ANY ('{1,10}'::text[]))
(7 rows)

explain (analyze, costs off, timing off, summary off)
select * from saop where with_minmax = any(array['1', '10']);
                                     QUERY PLAN                                     
------------------------------------------------------------------------------------
 Append (actual rows=6897 loops=1)
   ->  Custom Scan (DecompressChunk) on _hyper_1_1_chunk (actual rows=3449 loops=1)
         Vectorized Filter: (with_minmax = ANY ('{1,10}'::text[]))
         Rows Removed by Filter: 46551
         ->  Seq Scan on compress_hyper_2_3_chunk (actual rows=69 loops=1)
   ->  Custom Scan (DecompressChunk) on _hyper_1_2_chunk (actual rows=3448 loops=1)
         Vectorized Filter: (with_minmax = ANY ('{1,10}'::text[]))
         Rows Removed by Filter: 46552
         ->  Seq Scan on compress_hyper_2_4_chunk (actual rows=69 loops=1)
(9 rows)

explain (analyze, costs off, timing off, summary off)
select * from saop where with_bloom = any(array['1', '10']);
                                    QUERY PLAN                                     
-----------------------------------------------------------------------------------
 Append (actual rows=270 loops=1)
   ->  Custom Scan (DecompressChunk) on _hyper_1_1_chunk (actual rows=135 loops=1)
         Vectorized Filter: (with_bloom = ANY ('{1,10}'::text[]))
         Rows Removed by Filter: 49865
         ->  Seq Scan on compress_hyper_2_3_chunk (actual rows=69 loops=1)
   ->  Custom Scan (DecompressChunk) on _hyper_1_2_chunk (actual rows=135 loops=1)
         Vectorized Filter: (with_bloom = ANY ('{1,10}'::text[]))
         Rows Removed by Filter: 49865
         ->  Seq Scan on compress_hyper_2_4_chunk (actual rows=69 loops=1)
(9 rows)

explain (analyze, costs off, timing off, summary off)
select * from saop where with_bloom = all(array['1', '10']);
           QUERY PLAN           
--------------------------------
 Result (actual rows=0 loops=1)
   One-Time Filter: false
(2 rows)

explain (analyze, costs off, timing off, summary off)
select * from saop where with_minmax < any(array['1', '10']);
                                     QUERY PLAN                                     
------------------------------------------------------------------------------------
 Append (actual rows=6897 loops=1)
   ->  Custom Scan (DecompressChunk) on _hyper_1_1_chunk (actual rows=3449 loops=1)
         Filter: (with_minmax < ANY ('{1,10}'::text[]))
         Rows Removed by Filter: 46551
         ->  Seq Scan on compress_hyper_2_3_chunk (actual rows=69 loops=1)
   ->  Custom Scan (DecompressChunk) on _hyper_1_2_chunk (actual rows=3448 loops=1)
         Filter: (with_minmax < ANY ('{1,10}'::text[]))
         Rows Removed by Filter: 46552
         ->  Seq Scan on compress_hyper_2_4_chunk (actual rows=69 loops=1)
(9 rows)

explain (analyze, costs off, timing off, summary off)
select * from saop where with_minmax < all(array['1', '10']);
                                     QUERY PLAN                                     
------------------------------------------------------------------------------------
 Append (actual rows=3448 loops=1)
   ->  Custom Scan (DecompressChunk) on _hyper_1_1_chunk (actual rows=1724 loops=1)
         Filter: (with_minmax < ALL ('{1,10}'::text[]))
         Rows Removed by Filter: 48276
         ->  Seq Scan on compress_hyper_2_3_chunk (actual rows=69 loops=1)
   ->  Custom Scan (DecompressChunk) on _hyper_1_2_chunk (actual rows=1724 loops=1)
         Filter: (with_minmax < ALL ('{1,10}'::text[]))
         Rows Removed by Filter: 48276
         ->  Seq Scan on compress_hyper_2_4_chunk (actual rows=69 loops=1)
(9 rows)

explain (analyze, costs off, timing off, summary off)
select * from saop where with_bloom = any(array[segmentby, '10']);
                                    QUERY PLAN                                     
-----------------------------------------------------------------------------------
 Append (actual rows=249 loops=1)
   ->  Custom Scan (DecompressChunk) on _hyper_1_1_chunk (actual rows=125 loops=1)
         Filter: (with_bloom = ANY (ARRAY[segmentby, '10'::text]))
         Rows Removed by Filter: 49875
         ->  Seq Scan on compress_hyper_2_3_chunk (actual rows=69 loops=1)
   ->  Custom Scan (DecompressChunk) on _hyper_1_2_chunk (actual rows=124 loops=1)
         Filter: (with_bloom = ANY (ARRAY[segmentby, '10'::text]))
         Rows Removed by Filter: 49876
         ->  Seq Scan on compress_hyper_2_4_chunk (actual rows=69 loops=1)
(9 rows)

explain (analyze, costs off, timing off, summary off)
select * from saop where with_bloom = any(array[segmentby, null]);
                                    QUERY PLAN                                    
----------------------------------------------------------------------------------
 Append (actual rows=56 loops=1)
   ->  Custom Scan (DecompressChunk) on _hyper_1_1_chunk (actual rows=29 loops=1)
         Filter: (with_bloom = ANY (ARRAY[segmentby, NULL::text]))
         Rows Removed by Filter: 49971
         ->  Seq Scan on compress_hyper_2_3_chunk (actual rows=69 loops=1)
   ->  Custom Scan (DecompressChunk) on _hyper_1_2_chunk (actual rows=27 loops=1)
         Filter: (with_bloom = ANY (ARRAY[segmentby, NULL::text]))
         Rows Removed by Filter: 49973
         ->  Seq Scan on compress_hyper_2_4_chunk (actual rows=69 loops=1)
(9 rows)

explain (analyze, costs off, timing off, summary off)
select * from saop where with_bloom = any(array[segmentby, null, with_minmax]);
                                    QUERY PLAN                                    
----------------------------------------------------------------------------------
 Append (actual rows=115 loops=1)
   ->  Custom Scan (DecompressChunk) on _hyper_1_1_chunk (actual rows=58 loops=1)
         Filter: (with_bloom = ANY (ARRAY[segmentby, NULL::text, with_minmax]))
         Rows Removed by Filter: 49942
         ->  Seq Scan on compress_hyper_2_3_chunk (actual rows=69 loops=1)
   ->  Custom Scan (DecompressChunk) on _hyper_1_2_chunk (actual rows=57 loops=1)
         Filter: (with_bloom = ANY (ARRAY[segmentby, NULL::text, with_minmax]))
         Rows Removed by Filter: 49943
         ->  Seq Scan on compress_hyper_2_4_chunk (actual rows=69 loops=1)
(9 rows)

explain (analyze, costs off, timing off, summary off)
select * from saop where with_bloom = any(array[stable_lower(segmentby), stable_lower('1')]);
                                          QUERY PLAN                                          
----------------------------------------------------------------------------------------------
 Custom Scan (ChunkAppend) on saop (actual rows=121 loops=1)
   Chunks excluded during startup: 0
   ->  Custom Scan (DecompressChunk) on _hyper_1_1_chunk (actual rows=61 loops=1)
         Filter: (with_bloom = ANY (ARRAY[stable_lower(segmentby), stable_lower('1'::text)]))
         Rows Removed by Filter: 49939
         ->  Seq Scan on compress_hyper_2_3_chunk (actual rows=69 loops=1)
   ->  Custom Scan (DecompressChunk) on _hyper_1_2_chunk (actual rows=60 loops=1)
         Filter: (with_bloom = ANY (ARRAY[stable_lower(segmentby), stable_lower('1'::text)]))
         Rows Removed by Filter: 49940
         ->  Seq Scan on compress_hyper_2_4_chunk (actual rows=69 loops=1)
(10 rows)

explain (analyze, costs off, timing off, summary off)
select * from saop where with_bloom = any(array[stable_lower(segmentby), stable_lower('1'), volatile_lower('10')]);
                                                        QUERY PLAN                                                        
--------------------------------------------------------------------------------------------------------------------------
 Custom Scan (ChunkAppend) on saop (actual rows=314 loops=1)
   Chunks excluded during startup: 0
   ->  Custom Scan (DecompressChunk) on _hyper_1_1_chunk (actual rows=157 loops=1)
         Filter: (with_bloom = ANY (ARRAY[stable_lower(segmentby), stable_lower('1'::text), volatile_lower('10'::text)]))
         Rows Removed by Filter: 49843
         ->  Seq Scan on compress_hyper_2_3_chunk (actual rows=69 loops=1)
   ->  Custom Scan (DecompressChunk) on _hyper_1_2_chunk (actual rows=157 loops=1)
         Filter: (with_bloom = ANY (ARRAY[stable_lower(segmentby), stable_lower('1'::text), volatile_lower('10'::text)]))
         Rows Removed by Filter: 49843
         ->  Seq Scan on compress_hyper_2_4_chunk (actual rows=69 loops=1)
(10 rows)

explain (analyze, costs off, timing off, summary off)
select * from saop where with_bloom = any(array[]::text[]);
           QUERY PLAN           
--------------------------------
 Result (actual rows=0 loops=1)
   One-Time Filter: false
(2 rows)

explain (analyze, costs off, timing off, summary off)
select * from saop where with_bloom = any(array[null, null]);
                                   QUERY PLAN                                    
---------------------------------------------------------------------------------
 Append (actual rows=0 loops=1)
   ->  Custom Scan (DecompressChunk) on _hyper_1_1_chunk (actual rows=0 loops=1)
         Vectorized Filter: (with_bloom = ANY ('{NULL,NULL}'::text[]))
         Rows Removed by Filter: 50000
         ->  Seq Scan on compress_hyper_2_3_chunk (actual rows=69 loops=1)
   ->  Custom Scan (DecompressChunk) on _hyper_1_2_chunk (actual rows=0 loops=1)
         Vectorized Filter: (with_bloom = ANY ('{NULL,NULL}'::text[]))
         Rows Removed by Filter: 50000
         ->  Seq Scan on compress_hyper_2_4_chunk (actual rows=69 loops=1)
(9 rows)

explain (analyze, costs off, timing off, summary off)
select * from saop where segmentby = any(array[with_bloom, with_minmax]);
                                     QUERY PLAN                                     
------------------------------------------------------------------------------------
 Append (actual rows=3503 loops=1)
   ->  Custom Scan (DecompressChunk) on _hyper_1_1_chunk (actual rows=1751 loops=1)
         Filter: (segmentby = ANY (ARRAY[with_bloom, with_minmax]))
         Rows Removed by Filter: 48249
         ->  Seq Scan on compress_hyper_2_3_chunk (actual rows=69 loops=1)
   ->  Custom Scan (DecompressChunk) on _hyper_1_2_chunk (actual rows=1752 loops=1)
         Filter: (segmentby = ANY (ARRAY[with_bloom, with_minmax]))
         Rows Removed by Filter: 48248
         ->  Seq Scan on compress_hyper_2_4_chunk (actual rows=69 loops=1)
(9 rows)

explain (analyze, costs off, timing off, summary off)
select * from saop where segmentby = all(array[with_bloom, with_minmax]);
                                   QUERY PLAN                                    
---------------------------------------------------------------------------------
 Append (actual rows=2 loops=1)
   ->  Custom Scan (DecompressChunk) on _hyper_1_1_chunk (actual rows=2 loops=1)
         Filter: (segmentby = ALL (ARRAY[with_bloom, with_minmax]))
         Rows Removed by Filter: 49998
         ->  Seq Scan on compress_hyper_2_3_chunk (actual rows=69 loops=1)
   ->  Custom Scan (DecompressChunk) on _hyper_1_2_chunk (actual rows=0 loops=1)
         Filter: (segmentby = ALL (ARRAY[with_bloom, with_minmax]))
         Rows Removed by Filter: 50000
         ->  Seq Scan on compress_hyper_2_4_chunk (actual rows=69 loops=1)
(9 rows)

-- If the arguments of an operator can pushed down but require recheck, combining
-- them is wrong.
explain (analyze, costs off, timing off, summary off)
select * from saop where (with_bloom = '1') = (with_minmax = '1');
                                     QUERY PLAN                                      
-------------------------------------------------------------------------------------
 Append (actual rows=96489 loops=1)
   ->  Custom Scan (DecompressChunk) on _hyper_1_1_chunk (actual rows=48245 loops=1)
         Filter: ((with_bloom = '1'::text) = (with_minmax = '1'::text))
         Rows Removed by Filter: 1755
         ->  Seq Scan on compress_hyper_2_3_chunk (actual rows=69 loops=1)
   ->  Custom Scan (DecompressChunk) on _hyper_1_2_chunk (actual rows=48244 loops=1)
         Filter: ((with_bloom = '1'::text) = (with_minmax = '1'::text))
         Rows Removed by Filter: 1756
         ->  Seq Scan on compress_hyper_2_4_chunk (actual rows=69 loops=1)
(9 rows)

explain (analyze, costs off, timing off, summary off)
select * from saop where (with_bloom = any(array['1', '10'])) = (with_minmax = any(array['1', '10']));
                                            QUERY PLAN                                            
--------------------------------------------------------------------------------------------------
 Append (actual rows=92869 loops=1)
   ->  Custom Scan (DecompressChunk) on _hyper_1_1_chunk (actual rows=46434 loops=1)
         Filter: ((with_bloom = ANY ('{1,10}'::text[])) = (with_minmax = ANY ('{1,10}'::text[])))
         Rows Removed by Filter: 3566
         ->  Seq Scan on compress_hyper_2_3_chunk (actual rows=69 loops=1)
   ->  Custom Scan (DecompressChunk) on _hyper_1_2_chunk (actual rows=46435 loops=1)
         Filter: ((with_bloom = ANY ('{1,10}'::text[])) = (with_minmax = ANY ('{1,10}'::text[])))
         Rows Removed by Filter: 3565
         ->  Seq Scan on compress_hyper_2_4_chunk (actual rows=69 loops=1)
(9 rows)

explain (analyze, costs off, timing off, summary off)
select * from saop where (segmentby = '1') = (segmentby = '2');
                                     QUERY PLAN                                      
-------------------------------------------------------------------------------------
 Append (actual rows=91304 loops=1)
   ->  Custom Scan (DecompressChunk) on _hyper_1_1_chunk (actual rows=45652 loops=1)
         ->  Seq Scan on compress_hyper_2_3_chunk (actual rows=63 loops=1)
               Filter: ((segmentby = '1'::text) = (segmentby = '2'::text))
               Rows Removed by Filter: 6
   ->  Custom Scan (DecompressChunk) on _hyper_1_2_chunk (actual rows=45652 loops=1)
         ->  Seq Scan on compress_hyper_2_4_chunk (actual rows=63 loops=1)
               Filter: ((segmentby = '1'::text) = (segmentby = '2'::text))
               Rows Removed by Filter: 6
(9 rows)

explain (analyze, costs off, timing off, summary off)
select * from saop where (segmentby = any(array['1', '2'])) = (segmentby = any(array['3', '4']));
                                            QUERY PLAN                                             
---------------------------------------------------------------------------------------------------
 Append (actual rows=82608 loops=1)
   ->  Custom Scan (DecompressChunk) on _hyper_1_1_chunk (actual rows=41304 loops=1)
         ->  Seq Scan on compress_hyper_2_3_chunk (actual rows=57 loops=1)
               Filter: ((segmentby = ANY ('{1,2}'::text[])) = (segmentby = ANY ('{3,4}'::text[])))
               Rows Removed by Filter: 12
   ->  Custom Scan (DecompressChunk) on _hyper_1_2_chunk (actual rows=41304 loops=1)
         ->  Seq Scan on compress_hyper_2_4_chunk (actual rows=57 loops=1)
               Filter: ((segmentby = ANY ('{1,2}'::text[])) = (segmentby = ANY ('{3,4}'::text[])))
               Rows Removed by Filter: 12
(9 rows)

-- Partial pushdown of AND scalar array operation.
explain (analyze, costs off, timing off, summary off)
select * from saop where with_bloom = all(array[with_minmax, with_minmax]);
                                    QUERY PLAN                                    
----------------------------------------------------------------------------------
 Append (actual rows=61 loops=1)
   ->  Custom Scan (DecompressChunk) on _hyper_1_1_chunk (actual rows=31 loops=1)
         Filter: (with_bloom = ALL (ARRAY[with_minmax, with_minmax]))
         Rows Removed by Filter: 49969
         ->  Seq Scan on compress_hyper_2_3_chunk (actual rows=69 loops=1)
   ->  Custom Scan (DecompressChunk) on _hyper_1_2_chunk (actual rows=30 loops=1)
         Filter: (with_bloom = ALL (ARRAY[with_minmax, with_minmax]))
         Rows Removed by Filter: 49970
         ->  Seq Scan on compress_hyper_2_4_chunk (actual rows=69 loops=1)
(9 rows)

explain (analyze, costs off, timing off, summary off)
select * from saop where with_bloom = all(array['1', with_minmax]);
                                   QUERY PLAN                                    
---------------------------------------------------------------------------------
 Append (actual rows=3 loops=1)
   ->  Custom Scan (DecompressChunk) on _hyper_1_1_chunk (actual rows=2 loops=1)
         Filter: (with_bloom = ALL (ARRAY['1'::text, with_minmax]))
         Rows Removed by Filter: 49998
         ->  Seq Scan on compress_hyper_2_3_chunk (actual rows=69 loops=1)
   ->  Custom Scan (DecompressChunk) on _hyper_1_2_chunk (actual rows=1 loops=1)
         Filter: (with_bloom = ALL (ARRAY['1'::text, with_minmax]))
         Rows Removed by Filter: 49999
         ->  Seq Scan on compress_hyper_2_4_chunk (actual rows=69 loops=1)
(9 rows)

explain (analyze, costs off, timing off, summary off)
select * from saop where segmentby = '1' and with_bloom = all(array['1', with_minmax]);
                                                                    QUERY PLAN                                                                    
--------------------------------------------------------------------------------------------------------------------------------------------------
 Append (actual rows=0 loops=1)
   ->  Custom Scan (DecompressChunk) on _hyper_1_1_chunk (actual rows=0 loops=1)
         Filter: (with_bloom = ALL (ARRAY['1'::text, with_minmax]))
         Rows Removed by Filter: 2174
         ->  Index Scan using compress_hyper_2_3_chunk_segmentby__ts_meta_min_1__ts_meta__idx on compress_hyper_2_3_chunk (actual rows=3 loops=1)
               Index Cond: (segmentby = '1'::text)
   ->  Custom Scan (DecompressChunk) on _hyper_1_2_chunk (actual rows=0 loops=1)
         Filter: (with_bloom = ALL (ARRAY['1'::text, with_minmax]))
         Rows Removed by Filter: 2174
         ->  Index Scan using compress_hyper_2_4_chunk_segmentby__ts_meta_min_1__ts_meta__idx on compress_hyper_2_4_chunk (actual rows=3 loops=1)
               Index Cond: (segmentby = '1'::text)
(11 rows)

explain (analyze, costs off, timing off, summary off)
select * from saop where segmentby = '1' or with_bloom = all(array['1', with_minmax]);
                                           QUERY PLAN                                            
-------------------------------------------------------------------------------------------------
 Append (actual rows=4351 loops=1)
   ->  Custom Scan (DecompressChunk) on _hyper_1_1_chunk (actual rows=2176 loops=1)
         Filter: ((segmentby = '1'::text) OR (with_bloom = ALL (ARRAY['1'::text, with_minmax])))
         Rows Removed by Filter: 47824
         ->  Seq Scan on compress_hyper_2_3_chunk (actual rows=69 loops=1)
   ->  Custom Scan (DecompressChunk) on _hyper_1_2_chunk (actual rows=2175 loops=1)
         Filter: ((segmentby = '1'::text) OR (with_bloom = ALL (ARRAY['1'::text, with_minmax])))
         Rows Removed by Filter: 47825
         ->  Seq Scan on compress_hyper_2_4_chunk (actual rows=69 loops=1)
(9 rows)

-- Partial pushdown with volatile functions.
explain (analyze, costs off, timing off, summary off)
select * from saop where with_bloom = any(array[stable_lower(segmentby), volatile_lower(segmentby)]);
                                           QUERY PLAN                                           
------------------------------------------------------------------------------------------------
 Custom Scan (ChunkAppend) on saop (actual rows=56 loops=1)
   Chunks excluded during startup: 0
   ->  Custom Scan (DecompressChunk) on _hyper_1_1_chunk (actual rows=29 loops=1)
         Filter: (with_bloom = ANY (ARRAY[stable_lower(segmentby), volatile_lower(segmentby)]))
         Rows Removed by Filter: 49971
         ->  Seq Scan on compress_hyper_2_3_chunk (actual rows=69 loops=1)
   ->  Custom Scan (DecompressChunk) on _hyper_1_2_chunk (actual rows=27 loops=1)
         Filter: (with_bloom = ANY (ARRAY[stable_lower(segmentby), volatile_lower(segmentby)]))
         Rows Removed by Filter: 49973
         ->  Seq Scan on compress_hyper_2_4_chunk (actual rows=69 loops=1)
(10 rows)

explain (analyze, costs off, timing off, summary off)
select * from saop where with_bloom = stable_lower(segmentby) or with_bloom = volatile_lower(segmentby);
                                              QUERY PLAN                                              
------------------------------------------------------------------------------------------------------
 Custom Scan (ChunkAppend) on saop (actual rows=56 loops=1)
   Chunks excluded during startup: 0
   ->  Custom Scan (DecompressChunk) on _hyper_1_1_chunk (actual rows=29 loops=1)
         Filter: ((with_bloom = stable_lower(segmentby)) OR (with_bloom = volatile_lower(segmentby)))
         Rows Removed by Filter: 49971
         ->  Seq Scan on compress_hyper_2_3_chunk (actual rows=69 loops=1)
   ->  Custom Scan (DecompressChunk) on _hyper_1_2_chunk (actual rows=27 loops=1)
         Filter: ((with_bloom = stable_lower(segmentby)) OR (with_bloom = volatile_lower(segmentby)))
         Rows Removed by Filter: 49973
         ->  Seq Scan on compress_hyper_2_4_chunk (actual rows=69 loops=1)
(10 rows)

explain (analyze, costs off, timing off, summary off)
select * from saop where with_bloom = all(array[stable_lower(segmentby), volatile_lower(segmentby)]);
                                           QUERY PLAN                                           
------------------------------------------------------------------------------------------------
 Custom Scan (ChunkAppend) on saop (actual rows=56 loops=1)
   Chunks excluded during startup: 0
   ->  Custom Scan (DecompressChunk) on _hyper_1_1_chunk (actual rows=29 loops=1)
         Filter: (with_bloom = ALL (ARRAY[stable_lower(segmentby), volatile_lower(segmentby)]))
         Rows Removed by Filter: 49971
         ->  Seq Scan on compress_hyper_2_3_chunk (actual rows=69 loops=1)
   ->  Custom Scan (DecompressChunk) on _hyper_1_2_chunk (actual rows=27 loops=1)
         Filter: (with_bloom = ALL (ARRAY[stable_lower(segmentby), volatile_lower(segmentby)]))
         Rows Removed by Filter: 49973
         ->  Seq Scan on compress_hyper_2_4_chunk (actual rows=69 loops=1)
(10 rows)

explain (analyze, costs off, timing off, summary off)
select * from saop where segmentby = '1' or with_bloom = all(array[stable_lower('1'), volatile_lower('1')]);
                                                         QUERY PLAN                                                          
-----------------------------------------------------------------------------------------------------------------------------
 Custom Scan (ChunkAppend) on saop (actual rows=4413 loops=1)
   Chunks excluded during startup: 0
   ->  Custom Scan (DecompressChunk) on _hyper_1_1_chunk (actual rows=2206 loops=1)
         Filter: ((segmentby = '1'::text) OR (with_bloom = ALL (ARRAY[stable_lower('1'::text), volatile_lower('1'::text)])))
         Rows Removed by Filter: 47794
         ->  Seq Scan on compress_hyper_2_3_chunk (actual rows=69 loops=1)
   ->  Custom Scan (DecompressChunk) on _hyper_1_2_chunk (actual rows=2207 loops=1)
         Filter: ((segmentby = '1'::text) OR (with_bloom = ALL (ARRAY[stable_lower('1'::text), volatile_lower('1'::text)])))
         Rows Removed by Filter: 47793
         ->  Seq Scan on compress_hyper_2_4_chunk (actual rows=69 loops=1)
(10 rows)

explain (analyze, costs off, timing off, summary off)
select * from saop where segmentby = '1' or (with_bloom = stable_lower('1') and with_bloom = volatile_lower('1'));
                                                             QUERY PLAN                                                             
------------------------------------------------------------------------------------------------------------------------------------
 Custom Scan (ChunkAppend) on saop (actual rows=4413 loops=1)
   Chunks excluded during startup: 0
   ->  Custom Scan (DecompressChunk) on _hyper_1_1_chunk (actual rows=2206 loops=1)
         Filter: ((segmentby = '1'::text) OR ((with_bloom = stable_lower('1'::text)) AND (with_bloom = volatile_lower('1'::text))))
         Rows Removed by Filter: 47794
         ->  Seq Scan on compress_hyper_2_3_chunk (actual rows=69 loops=1)
   ->  Custom Scan (DecompressChunk) on _hyper_1_2_chunk (actual rows=2207 loops=1)
         Filter: ((segmentby = '1'::text) OR ((with_bloom = stable_lower('1'::text)) AND (with_bloom = volatile_lower('1'::text))))
         Rows Removed by Filter: 47793
         ->  Seq Scan on compress_hyper_2_4_chunk (actual rows=69 loops=1)
(10 rows)

-- Some joins.
explain (analyze, costs off, timing off, summary off)
with arrays as (select array[segmentby] a from saop group by segmentby order by segmentby limit 10)
select * from saop, arrays where segmentby = any(a);
<<<<<<< HEAD
                                                                       QUERY PLAN                                                                        
---------------------------------------------------------------------------------------------------------------------------------------------------------
 Nested Loop (actual rows=43479 loops=1)
   ->  Limit (actual rows=10 loops=1)
         ->  Sort (actual rows=10 loops=1)
               Sort Key: _hyper_1_1_chunk_1.segmentby
               Sort Method: top-N heapsort 
               ->  HashAggregate (actual rows=23 loops=1)
                     Group Key: _hyper_1_1_chunk_1.segmentby
                     Batches: 1 
                     ->  Append (actual rows=100000 loops=1)
                           ->  Custom Scan (DecompressChunk) on _hyper_1_1_chunk _hyper_1_1_chunk_1 (actual rows=50000 loops=1)
                                 ->  Seq Scan on compress_hyper_2_3_chunk compress_hyper_2_3_chunk_1 (actual rows=69 loops=1)
                           ->  Custom Scan (DecompressChunk) on _hyper_1_2_chunk _hyper_1_2_chunk_1 (actual rows=50000 loops=1)
                                 ->  Seq Scan on compress_hyper_2_4_chunk compress_hyper_2_4_chunk_1 (actual rows=69 loops=1)
=======
                                                                                           QUERY PLAN                                                                                           
------------------------------------------------------------------------------------------------------------------------------------------------------------------------------------------------
 Nested Loop (actual rows=43479 loops=1)
   ->  Limit (actual rows=10 loops=1)
         ->  Group (actual rows=10 loops=1)
               Group Key: _hyper_1_1_chunk_1.segmentby
               ->  Merge Append (actual rows=39132 loops=1)
                     Sort Key: _hyper_1_1_chunk_1.segmentby
                     ->  Custom Scan (DecompressChunk) on _hyper_1_1_chunk _hyper_1_1_chunk_1 (actual rows=19566 loops=1)
                           ->  Index Scan using compress_hyper_2_3_chunk_segmentby__ts_meta_min_1__ts_meta__idx on compress_hyper_2_3_chunk compress_hyper_2_3_chunk_1 (actual rows=28 loops=1)
                     ->  Custom Scan (DecompressChunk) on _hyper_1_2_chunk _hyper_1_2_chunk_1 (actual rows=19567 loops=1)
                           ->  Index Scan using compress_hyper_2_4_chunk_segmentby__ts_meta_min_1__ts_meta__idx on compress_hyper_2_4_chunk compress_hyper_2_4_chunk_1 (actual rows=28 loops=1)
>>>>>>> 0ce25c6a
   ->  Append (actual rows=4348 loops=10)
         ->  Custom Scan (DecompressChunk) on _hyper_1_1_chunk (actual rows=2174 loops=10)
               Filter: (segmentby = ANY ((ARRAY[_hyper_1_1_chunk_1.segmentby])))
               ->  Index Scan using compress_hyper_2_3_chunk_segmentby__ts_meta_min_1__ts_meta__idx on compress_hyper_2_3_chunk (actual rows=3 loops=10)
                     Index Cond: (segmentby = ANY ((ARRAY[_hyper_1_1_chunk_1.segmentby])))
         ->  Custom Scan (DecompressChunk) on _hyper_1_2_chunk (actual rows=2174 loops=10)
               Filter: (segmentby = ANY ((ARRAY[_hyper_1_1_chunk_1.segmentby])))
               ->  Index Scan using compress_hyper_2_4_chunk_segmentby__ts_meta_min_1__ts_meta__idx on compress_hyper_2_4_chunk (actual rows=3 loops=10)
                     Index Cond: (segmentby = ANY ((ARRAY[_hyper_1_1_chunk_1.segmentby])))
(19 rows)

explain (analyze, costs off, timing off, summary off)
with arrays as (select array[segmentby] a from saop group by segmentby order by segmentby limit 10)
select * from saop, arrays where with_minmax = any(a);
<<<<<<< HEAD
                                                                 QUERY PLAN                                                                 
--------------------------------------------------------------------------------------------------------------------------------------------
=======
                                                                                                 QUERY PLAN                                                                                                 
------------------------------------------------------------------------------------------------------------------------------------------------------------------------------------------------------------
>>>>>>> 0ce25c6a
 Nested Loop (actual rows=34481 loops=1)
   Join Filter: (_hyper_1_1_chunk.with_minmax = ANY (arrays.a))
   Rows Removed by Join Filter: 965519
   ->  Append (actual rows=100000 loops=1)
         ->  Custom Scan (DecompressChunk) on _hyper_1_1_chunk (actual rows=50000 loops=1)
               ->  Seq Scan on compress_hyper_2_3_chunk (actual rows=69 loops=1)
         ->  Custom Scan (DecompressChunk) on _hyper_1_2_chunk (actual rows=50000 loops=1)
               ->  Seq Scan on compress_hyper_2_4_chunk (actual rows=69 loops=1)
   ->  Materialize (actual rows=10 loops=100000)
         ->  Subquery Scan on arrays (actual rows=10 loops=1)
               ->  Limit (actual rows=10 loops=1)
<<<<<<< HEAD
                     ->  Sort (actual rows=10 loops=1)
                           Sort Key: _hyper_1_1_chunk_1.segmentby
                           Sort Method: top-N heapsort 
                           ->  HashAggregate (actual rows=23 loops=1)
                                 Group Key: _hyper_1_1_chunk_1.segmentby
                                 Batches: 1 
                                 ->  Append (actual rows=100000 loops=1)
                                       ->  Custom Scan (DecompressChunk) on _hyper_1_1_chunk _hyper_1_1_chunk_1 (actual rows=50000 loops=1)
                                             ->  Seq Scan on compress_hyper_2_3_chunk compress_hyper_2_3_chunk_1 (actual rows=69 loops=1)
                                       ->  Custom Scan (DecompressChunk) on _hyper_1_2_chunk _hyper_1_2_chunk_1 (actual rows=50000 loops=1)
                                             ->  Seq Scan on compress_hyper_2_4_chunk compress_hyper_2_4_chunk_1 (actual rows=69 loops=1)
(22 rows)
=======
                     ->  Group (actual rows=10 loops=1)
                           Group Key: _hyper_1_1_chunk_1.segmentby
                           ->  Merge Append (actual rows=39132 loops=1)
                                 Sort Key: _hyper_1_1_chunk_1.segmentby
                                 ->  Custom Scan (DecompressChunk) on _hyper_1_1_chunk _hyper_1_1_chunk_1 (actual rows=19566 loops=1)
                                       ->  Index Scan using compress_hyper_2_3_chunk_segmentby__ts_meta_min_1__ts_meta__idx on compress_hyper_2_3_chunk compress_hyper_2_3_chunk_1 (actual rows=28 loops=1)
                                 ->  Custom Scan (DecompressChunk) on _hyper_1_2_chunk _hyper_1_2_chunk_1 (actual rows=19567 loops=1)
                                       ->  Index Scan using compress_hyper_2_4_chunk_segmentby__ts_meta_min_1__ts_meta__idx on compress_hyper_2_4_chunk compress_hyper_2_4_chunk_1 (actual rows=28 loops=1)
(19 rows)
>>>>>>> 0ce25c6a

explain (analyze, costs off, timing off, summary off)
with arrays as (select array[segmentby] a from saop group by segmentby order by segmentby limit 10)
select * from saop, arrays where with_bloom = any(a);
<<<<<<< HEAD
                                                                 QUERY PLAN                                                                 
--------------------------------------------------------------------------------------------------------------------------------------------
=======
                                                                                                 QUERY PLAN                                                                                                 
------------------------------------------------------------------------------------------------------------------------------------------------------------------------------------------------------------
>>>>>>> 0ce25c6a
 Nested Loop (actual rows=473 loops=1)
   Join Filter: (_hyper_1_1_chunk.with_bloom = ANY (arrays.a))
   Rows Removed by Join Filter: 999527
   ->  Append (actual rows=100000 loops=1)
         ->  Custom Scan (DecompressChunk) on _hyper_1_1_chunk (actual rows=50000 loops=1)
               ->  Seq Scan on compress_hyper_2_3_chunk (actual rows=69 loops=1)
         ->  Custom Scan (DecompressChunk) on _hyper_1_2_chunk (actual rows=50000 loops=1)
               ->  Seq Scan on compress_hyper_2_4_chunk (actual rows=69 loops=1)
   ->  Materialize (actual rows=10 loops=100000)
         ->  Subquery Scan on arrays (actual rows=10 loops=1)
               ->  Limit (actual rows=10 loops=1)
<<<<<<< HEAD
                     ->  Sort (actual rows=10 loops=1)
                           Sort Key: _hyper_1_1_chunk_1.segmentby
                           Sort Method: top-N heapsort 
                           ->  HashAggregate (actual rows=23 loops=1)
                                 Group Key: _hyper_1_1_chunk_1.segmentby
                                 Batches: 1 
                                 ->  Append (actual rows=100000 loops=1)
                                       ->  Custom Scan (DecompressChunk) on _hyper_1_1_chunk _hyper_1_1_chunk_1 (actual rows=50000 loops=1)
                                             ->  Seq Scan on compress_hyper_2_3_chunk compress_hyper_2_3_chunk_1 (actual rows=69 loops=1)
                                       ->  Custom Scan (DecompressChunk) on _hyper_1_2_chunk _hyper_1_2_chunk_1 (actual rows=50000 loops=1)
                                             ->  Seq Scan on compress_hyper_2_4_chunk compress_hyper_2_4_chunk_1 (actual rows=69 loops=1)
(22 rows)
=======
                     ->  Group (actual rows=10 loops=1)
                           Group Key: _hyper_1_1_chunk_1.segmentby
                           ->  Merge Append (actual rows=39132 loops=1)
                                 Sort Key: _hyper_1_1_chunk_1.segmentby
                                 ->  Custom Scan (DecompressChunk) on _hyper_1_1_chunk _hyper_1_1_chunk_1 (actual rows=19566 loops=1)
                                       ->  Index Scan using compress_hyper_2_3_chunk_segmentby__ts_meta_min_1__ts_meta__idx on compress_hyper_2_3_chunk compress_hyper_2_3_chunk_1 (actual rows=28 loops=1)
                                 ->  Custom Scan (DecompressChunk) on _hyper_1_2_chunk _hyper_1_2_chunk_1 (actual rows=19567 loops=1)
                                       ->  Index Scan using compress_hyper_2_4_chunk_segmentby__ts_meta_min_1__ts_meta__idx on compress_hyper_2_4_chunk compress_hyper_2_4_chunk_1 (actual rows=28 loops=1)
(19 rows)
>>>>>>> 0ce25c6a

-- Array parameter of prepared statements.
prepare array_param as select * from saop where with_bloom = any($1);
set timescaledb.enable_chunk_append to off;
-- Generic plans.
set plan_cache_mode = force_generic_plan;
explain (analyze, costs off, timing off, summary off)
execute array_param(array['1', '10']);
                                    QUERY PLAN                                     
-----------------------------------------------------------------------------------
 Append (actual rows=270 loops=1)
   ->  Custom Scan (DecompressChunk) on _hyper_1_1_chunk (actual rows=135 loops=1)
         Vectorized Filter: (with_bloom = ANY ($1))
         Rows Removed by Filter: 49865
         ->  Seq Scan on compress_hyper_2_3_chunk (actual rows=69 loops=1)
   ->  Custom Scan (DecompressChunk) on _hyper_1_2_chunk (actual rows=135 loops=1)
         Vectorized Filter: (with_bloom = ANY ($1))
         Rows Removed by Filter: 49865
         ->  Seq Scan on compress_hyper_2_4_chunk (actual rows=69 loops=1)
(9 rows)

explain (analyze, costs off, timing off, summary off)
execute array_param(array[]::text[]);
                                   QUERY PLAN                                    
---------------------------------------------------------------------------------
 Append (actual rows=0 loops=1)
   ->  Custom Scan (DecompressChunk) on _hyper_1_1_chunk (actual rows=0 loops=1)
         Vectorized Filter: (with_bloom = ANY ($1))
         Rows Removed by Filter: 50000
         ->  Seq Scan on compress_hyper_2_3_chunk (actual rows=69 loops=1)
   ->  Custom Scan (DecompressChunk) on _hyper_1_2_chunk (actual rows=0 loops=1)
         Vectorized Filter: (with_bloom = ANY ($1))
         Rows Removed by Filter: 50000
         ->  Seq Scan on compress_hyper_2_4_chunk (actual rows=69 loops=1)
(9 rows)

-- Custom plans.
set plan_cache_mode = force_custom_plan;
explain (analyze, costs off, timing off, summary off)
execute array_param(array['1', '10']);
                                    QUERY PLAN                                     
-----------------------------------------------------------------------------------
 Append (actual rows=270 loops=1)
   ->  Custom Scan (DecompressChunk) on _hyper_1_1_chunk (actual rows=135 loops=1)
         Vectorized Filter: (with_bloom = ANY ('{1,10}'::text[]))
         Rows Removed by Filter: 49865
         ->  Seq Scan on compress_hyper_2_3_chunk (actual rows=69 loops=1)
   ->  Custom Scan (DecompressChunk) on _hyper_1_2_chunk (actual rows=135 loops=1)
         Vectorized Filter: (with_bloom = ANY ('{1,10}'::text[]))
         Rows Removed by Filter: 49865
         ->  Seq Scan on compress_hyper_2_4_chunk (actual rows=69 loops=1)
(9 rows)

explain (analyze, costs off, timing off, summary off)
execute array_param(array[]::text[]);
           QUERY PLAN           
--------------------------------
 Result (actual rows=0 loops=1)
   One-Time Filter: false
(2 rows)

reset timescaledb.enable_chunk_append;<|MERGE_RESOLUTION|>--- conflicted
+++ resolved
@@ -459,23 +459,6 @@
 explain (analyze, costs off, timing off, summary off)
 with arrays as (select array[segmentby] a from saop group by segmentby order by segmentby limit 10)
 select * from saop, arrays where segmentby = any(a);
-<<<<<<< HEAD
-                                                                       QUERY PLAN                                                                        
----------------------------------------------------------------------------------------------------------------------------------------------------------
- Nested Loop (actual rows=43479 loops=1)
-   ->  Limit (actual rows=10 loops=1)
-         ->  Sort (actual rows=10 loops=1)
-               Sort Key: _hyper_1_1_chunk_1.segmentby
-               Sort Method: top-N heapsort 
-               ->  HashAggregate (actual rows=23 loops=1)
-                     Group Key: _hyper_1_1_chunk_1.segmentby
-                     Batches: 1 
-                     ->  Append (actual rows=100000 loops=1)
-                           ->  Custom Scan (DecompressChunk) on _hyper_1_1_chunk _hyper_1_1_chunk_1 (actual rows=50000 loops=1)
-                                 ->  Seq Scan on compress_hyper_2_3_chunk compress_hyper_2_3_chunk_1 (actual rows=69 loops=1)
-                           ->  Custom Scan (DecompressChunk) on _hyper_1_2_chunk _hyper_1_2_chunk_1 (actual rows=50000 loops=1)
-                                 ->  Seq Scan on compress_hyper_2_4_chunk compress_hyper_2_4_chunk_1 (actual rows=69 loops=1)
-=======
                                                                                            QUERY PLAN                                                                                           
 ------------------------------------------------------------------------------------------------------------------------------------------------------------------------------------------------
  Nested Loop (actual rows=43479 loops=1)
@@ -488,7 +471,6 @@
                            ->  Index Scan using compress_hyper_2_3_chunk_segmentby__ts_meta_min_1__ts_meta__idx on compress_hyper_2_3_chunk compress_hyper_2_3_chunk_1 (actual rows=28 loops=1)
                      ->  Custom Scan (DecompressChunk) on _hyper_1_2_chunk _hyper_1_2_chunk_1 (actual rows=19567 loops=1)
                            ->  Index Scan using compress_hyper_2_4_chunk_segmentby__ts_meta_min_1__ts_meta__idx on compress_hyper_2_4_chunk compress_hyper_2_4_chunk_1 (actual rows=28 loops=1)
->>>>>>> 0ce25c6a
    ->  Append (actual rows=4348 loops=10)
          ->  Custom Scan (DecompressChunk) on _hyper_1_1_chunk (actual rows=2174 loops=10)
                Filter: (segmentby = ANY ((ARRAY[_hyper_1_1_chunk_1.segmentby])))
@@ -503,13 +485,8 @@
 explain (analyze, costs off, timing off, summary off)
 with arrays as (select array[segmentby] a from saop group by segmentby order by segmentby limit 10)
 select * from saop, arrays where with_minmax = any(a);
-<<<<<<< HEAD
-                                                                 QUERY PLAN                                                                 
---------------------------------------------------------------------------------------------------------------------------------------------
-=======
                                                                                                  QUERY PLAN                                                                                                 
 ------------------------------------------------------------------------------------------------------------------------------------------------------------------------------------------------------------
->>>>>>> 0ce25c6a
  Nested Loop (actual rows=34481 loops=1)
    Join Filter: (_hyper_1_1_chunk.with_minmax = ANY (arrays.a))
    Rows Removed by Join Filter: 965519
@@ -521,20 +498,6 @@
    ->  Materialize (actual rows=10 loops=100000)
          ->  Subquery Scan on arrays (actual rows=10 loops=1)
                ->  Limit (actual rows=10 loops=1)
-<<<<<<< HEAD
-                     ->  Sort (actual rows=10 loops=1)
-                           Sort Key: _hyper_1_1_chunk_1.segmentby
-                           Sort Method: top-N heapsort 
-                           ->  HashAggregate (actual rows=23 loops=1)
-                                 Group Key: _hyper_1_1_chunk_1.segmentby
-                                 Batches: 1 
-                                 ->  Append (actual rows=100000 loops=1)
-                                       ->  Custom Scan (DecompressChunk) on _hyper_1_1_chunk _hyper_1_1_chunk_1 (actual rows=50000 loops=1)
-                                             ->  Seq Scan on compress_hyper_2_3_chunk compress_hyper_2_3_chunk_1 (actual rows=69 loops=1)
-                                       ->  Custom Scan (DecompressChunk) on _hyper_1_2_chunk _hyper_1_2_chunk_1 (actual rows=50000 loops=1)
-                                             ->  Seq Scan on compress_hyper_2_4_chunk compress_hyper_2_4_chunk_1 (actual rows=69 loops=1)
-(22 rows)
-=======
                      ->  Group (actual rows=10 loops=1)
                            Group Key: _hyper_1_1_chunk_1.segmentby
                            ->  Merge Append (actual rows=39132 loops=1)
@@ -544,18 +507,12 @@
                                  ->  Custom Scan (DecompressChunk) on _hyper_1_2_chunk _hyper_1_2_chunk_1 (actual rows=19567 loops=1)
                                        ->  Index Scan using compress_hyper_2_4_chunk_segmentby__ts_meta_min_1__ts_meta__idx on compress_hyper_2_4_chunk compress_hyper_2_4_chunk_1 (actual rows=28 loops=1)
 (19 rows)
->>>>>>> 0ce25c6a
 
 explain (analyze, costs off, timing off, summary off)
 with arrays as (select array[segmentby] a from saop group by segmentby order by segmentby limit 10)
 select * from saop, arrays where with_bloom = any(a);
-<<<<<<< HEAD
-                                                                 QUERY PLAN                                                                 
---------------------------------------------------------------------------------------------------------------------------------------------
-=======
                                                                                                  QUERY PLAN                                                                                                 
 ------------------------------------------------------------------------------------------------------------------------------------------------------------------------------------------------------------
->>>>>>> 0ce25c6a
  Nested Loop (actual rows=473 loops=1)
    Join Filter: (_hyper_1_1_chunk.with_bloom = ANY (arrays.a))
    Rows Removed by Join Filter: 999527
@@ -567,20 +524,6 @@
    ->  Materialize (actual rows=10 loops=100000)
          ->  Subquery Scan on arrays (actual rows=10 loops=1)
                ->  Limit (actual rows=10 loops=1)
-<<<<<<< HEAD
-                     ->  Sort (actual rows=10 loops=1)
-                           Sort Key: _hyper_1_1_chunk_1.segmentby
-                           Sort Method: top-N heapsort 
-                           ->  HashAggregate (actual rows=23 loops=1)
-                                 Group Key: _hyper_1_1_chunk_1.segmentby
-                                 Batches: 1 
-                                 ->  Append (actual rows=100000 loops=1)
-                                       ->  Custom Scan (DecompressChunk) on _hyper_1_1_chunk _hyper_1_1_chunk_1 (actual rows=50000 loops=1)
-                                             ->  Seq Scan on compress_hyper_2_3_chunk compress_hyper_2_3_chunk_1 (actual rows=69 loops=1)
-                                       ->  Custom Scan (DecompressChunk) on _hyper_1_2_chunk _hyper_1_2_chunk_1 (actual rows=50000 loops=1)
-                                             ->  Seq Scan on compress_hyper_2_4_chunk compress_hyper_2_4_chunk_1 (actual rows=69 loops=1)
-(22 rows)
-=======
                      ->  Group (actual rows=10 loops=1)
                            Group Key: _hyper_1_1_chunk_1.segmentby
                            ->  Merge Append (actual rows=39132 loops=1)
@@ -590,7 +533,6 @@
                                  ->  Custom Scan (DecompressChunk) on _hyper_1_2_chunk _hyper_1_2_chunk_1 (actual rows=19567 loops=1)
                                        ->  Index Scan using compress_hyper_2_4_chunk_segmentby__ts_meta_min_1__ts_meta__idx on compress_hyper_2_4_chunk compress_hyper_2_4_chunk_1 (actual rows=28 loops=1)
 (19 rows)
->>>>>>> 0ce25c6a
 
 -- Array parameter of prepared statements.
 prepare array_param as select * from saop where with_bloom = any($1);
