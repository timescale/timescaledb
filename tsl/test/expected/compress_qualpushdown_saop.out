-- This file and its contents are licensed under the Timescale License.
-- Please see the included NOTICE for copyright information and
-- LICENSE-TIMESCALE for a copy of the license.
-- Planning tests for compressed chunk table filter pushdown with scalar array
-- operations.
\c :TEST_DBNAME :ROLE_SUPERUSER
-- helper function: float -> pseudorandom float [-0.5..0.5]
create or replace function mix(x anyelement) returns float8 as $$
    select hashfloat8(x::float8) / pow(2, 32)
$$ language sql;
-- a lower() function that is stable
create function stable_lower(x text) returns text as 'lower' language internal stable;
-- a lower() function that is volatile
create function volatile_lower(x text) returns text as 'lower' language internal volatile;
set max_parallel_workers_per_gather = 0;
create table saop(ts int, segmentby text, with_minmax text, with_bloom text);
select create_hypertable('saop', 'ts', chunk_time_interval => 50001);
 create_hypertable 
-------------------
 (1,public,saop,t)

alter table saop set (timescaledb.compress,
    timescaledb.compress_segmentby = 'segmentby',
    timescaledb.compress_orderby = 'with_minmax, ts');
insert into saop
select ts,
    ts % 23 segmentby,
    ts % 29 with_minmax,
    (mix(ts % 1483) * 1483)::int::text with_bloom
from generate_series(0, 100000) ts;
create index on saop(with_bloom);
select count(compress_chunk(x)) from show_chunks('saop') x;
 count 
-------
     2

vacuum full analyze saop;
explain (analyze, buffers off, costs off, timing off, summary off)
select * from saop where segmentby = any(array['1', '10']);
--- QUERY PLAN ---
 Append (actual rows=8696.00 loops=1)
   ->  Custom Scan (ColumnarScan) on _hyper_1_1_chunk (actual rows=4348.00 loops=1)
         ->  Index Scan using compress_hyper_2_3_chunk_segmentby__ts_meta_min_1__ts_meta__idx on compress_hyper_2_3_chunk (actual rows=6.00 loops=1)
               Index Cond: (segmentby = ANY ('{1,10}'::text[]))
   ->  Custom Scan (ColumnarScan) on _hyper_1_2_chunk (actual rows=4348.00 loops=1)
         ->  Index Scan using compress_hyper_2_4_chunk_segmentby__ts_meta_min_1__ts_meta__idx on compress_hyper_2_4_chunk (actual rows=6.00 loops=1)
               Index Cond: (segmentby = ANY ('{1,10}'::text[]))

explain (analyze, buffers off, costs off, timing off, summary off)
select * from saop where '1' = any(array[segmentby, segmentby]);
                                   QUERY PLAN                                    
---------------------------------------------------------------------------------
 Append (actual rows=4348.00 loops=1)
   ->  Custom Scan (ColumnarScan) on _hyper_1_1_chunk (actual rows=2174.00 loops=1)
         ->  Seq Scan on compress_hyper_2_3_chunk (actual rows=3.00 loops=1)
               Filter: ('1'::text = ANY (ARRAY[segmentby, segmentby]))
               Rows Removed by Filter: 66
   ->  Custom Scan (ColumnarScan) on _hyper_1_2_chunk (actual rows=2174.00 loops=1)
         ->  Seq Scan on compress_hyper_2_4_chunk (actual rows=3.00 loops=1)
               Filter: ('1'::text = ANY (ARRAY[segmentby, segmentby]))
               Rows Removed by Filter: 66
(9 rows)

explain (analyze, buffers off, costs off, timing off, summary off)
select * from saop where with_minmax = any(array['1', '10']);
--- QUERY PLAN ---
 Append (actual rows=6897.00 loops=1)
   ->  Custom Scan (ColumnarScan) on _hyper_1_1_chunk (actual rows=3449.00 loops=1)
         Vectorized Filter: (with_minmax = ANY ('{1,10}'::text[]))
         Rows Removed by Filter: 46552
         ->  Seq Scan on compress_hyper_2_3_chunk (actual rows=69.00 loops=1)
   ->  Custom Scan (ColumnarScan) on _hyper_1_2_chunk (actual rows=3448.00 loops=1)
         Vectorized Filter: (with_minmax = ANY ('{1,10}'::text[]))
         Rows Removed by Filter: 46552
         ->  Seq Scan on compress_hyper_2_4_chunk (actual rows=69.00 loops=1)

explain (analyze, buffers off, costs off, timing off, summary off)
select * from saop where with_bloom = any(array['1', '10']);
<<<<<<< HEAD
                                                    QUERY PLAN                                                     
-------------------------------------------------------------------------------------------------------------------
 Append (actual rows=270.00 loops=1)
   ->  Custom Scan (ColumnarScan) on _hyper_1_1_chunk (actual rows=135.00 loops=1)
         Vectorized Filter: (with_bloom = ANY ('{1,10}'::text[]))
         Rows Removed by Filter: 47604
         ->  Seq Scan on compress_hyper_2_3_chunk (actual rows=56.00 loops=1)
               Filter: _timescaledb_functions.bloom1_contains_any(_ts_meta_v2_bloom1_with_bloom, '{1,10}'::text[])
               Rows Removed by Filter: 13
   ->  Custom Scan (ColumnarScan) on _hyper_1_2_chunk (actual rows=135.00 loops=1)
         Vectorized Filter: (with_bloom = ANY ('{1,10}'::text[]))
         Rows Removed by Filter: 47604
         ->  Seq Scan on compress_hyper_2_4_chunk (actual rows=56.00 loops=1)
               Filter: _timescaledb_functions.bloom1_contains_any(_ts_meta_v2_bloom1_with_bloom, '{1,10}'::text[])
               Rows Removed by Filter: 13
(13 rows)

set timescaledb.enable_sparse_index_bloom to off;
explain (analyze, buffers off, costs off, timing off, summary off)
select * from saop where with_bloom = any(array['1', '10']);
                                   QUERY PLAN                                   
--------------------------------------------------------------------------------
=======
--- QUERY PLAN ---
>>>>>>> d4eac1b2
 Append (actual rows=270.00 loops=1)
   ->  Custom Scan (ColumnarScan) on _hyper_1_1_chunk (actual rows=135.00 loops=1)
         Vectorized Filter: (with_bloom = ANY ('{1,10}'::text[]))
         Rows Removed by Filter: 49866
         ->  Seq Scan on compress_hyper_2_3_chunk (actual rows=69.00 loops=1)
   ->  Custom Scan (ColumnarScan) on _hyper_1_2_chunk (actual rows=135.00 loops=1)
         Vectorized Filter: (with_bloom = ANY ('{1,10}'::text[]))
         Rows Removed by Filter: 49865
         ->  Seq Scan on compress_hyper_2_4_chunk (actual rows=69.00 loops=1)

reset timescaledb.enable_sparse_index_bloom;
explain (analyze, buffers off, costs off, timing off, summary off)
select * from saop where with_bloom = any(array['1', '10']::varchar(255)[]);
                                                    QUERY PLAN                                                     
-------------------------------------------------------------------------------------------------------------------
 Append (actual rows=270.00 loops=1)
   ->  Custom Scan (ColumnarScan) on _hyper_1_1_chunk (actual rows=135.00 loops=1)
         Vectorized Filter: (with_bloom = ANY ('{1,10}'::text[]))
         Rows Removed by Filter: 47604
         ->  Seq Scan on compress_hyper_2_3_chunk (actual rows=56.00 loops=1)
               Filter: _timescaledb_functions.bloom1_contains_any(_ts_meta_v2_bloom1_with_bloom, '{1,10}'::text[])
               Rows Removed by Filter: 13
   ->  Custom Scan (ColumnarScan) on _hyper_1_2_chunk (actual rows=135.00 loops=1)
         Vectorized Filter: (with_bloom = ANY ('{1,10}'::text[]))
         Rows Removed by Filter: 47604
         ->  Seq Scan on compress_hyper_2_4_chunk (actual rows=56.00 loops=1)
               Filter: _timescaledb_functions.bloom1_contains_any(_ts_meta_v2_bloom1_with_bloom, '{1,10}'::text[])
               Rows Removed by Filter: 13
(13 rows)

explain (analyze, buffers off, costs off, timing off, summary off)
select * from saop where with_bloom::varchar = any(array['1', '10']);
                                                    QUERY PLAN                                                     
-------------------------------------------------------------------------------------------------------------------
 Append (actual rows=270.00 loops=1)
   ->  Custom Scan (ColumnarScan) on _hyper_1_1_chunk (actual rows=135.00 loops=1)
         Vectorized Filter: (with_bloom = ANY ('{1,10}'::text[]))
         Rows Removed by Filter: 47604
         ->  Seq Scan on compress_hyper_2_3_chunk (actual rows=56.00 loops=1)
               Filter: _timescaledb_functions.bloom1_contains_any(_ts_meta_v2_bloom1_with_bloom, '{1,10}'::text[])
               Rows Removed by Filter: 13
   ->  Custom Scan (ColumnarScan) on _hyper_1_2_chunk (actual rows=135.00 loops=1)
         Vectorized Filter: (with_bloom = ANY ('{1,10}'::text[]))
         Rows Removed by Filter: 47604
         ->  Seq Scan on compress_hyper_2_4_chunk (actual rows=56.00 loops=1)
               Filter: _timescaledb_functions.bloom1_contains_any(_ts_meta_v2_bloom1_with_bloom, '{1,10}'::text[])
               Rows Removed by Filter: 13
(13 rows)

select * from (
    select 3 priority, 'C' "COLLATION"
    union all (select 2, collname from pg_collation where collname ilike 'en_us%' order by collencoding, collname limit 1)
    union all (select 1, collname from pg_collation where collname ilike 'en_us_utf%8%' order by collencoding, collname limit 1)
) c
order by priority limit 1 \gset
explain (analyze, buffers off, costs off, timing off, summary off)
select * from saop where (with_bloom collate :"COLLATION") = any(array['1', '10']::varchar(255)[]);
                                   QUERY PLAN                                   
--------------------------------------------------------------------------------
 Append (actual rows=270.00 loops=1)
   ->  Custom Scan (ColumnarScan) on _hyper_1_1_chunk (actual rows=135.00 loops=1)
         Filter: ((with_bloom)::text = ANY ('{1,10}'::text[]))
         Rows Removed by Filter: 49865
         ->  Seq Scan on compress_hyper_2_3_chunk (actual rows=69.00 loops=1)
   ->  Custom Scan (ColumnarScan) on _hyper_1_2_chunk (actual rows=135.00 loops=1)
         Filter: ((with_bloom)::text = ANY ('{1,10}'::text[]))
         Rows Removed by Filter: 49865
         ->  Seq Scan on compress_hyper_2_4_chunk (actual rows=69.00 loops=1)
(9 rows)

explain (analyze, buffers off, costs off, timing off, summary off)
select * from saop where with_bloom = all(array['1', '10']);
--- QUERY PLAN ---
 Result (actual rows=0.00 loops=1)
   One-Time Filter: false

explain (analyze, buffers off, costs off, timing off, summary off)
select * from saop where with_minmax < any(array['1', '10']);
--- QUERY PLAN ---
 Append (actual rows=6898.00 loops=1)
   ->  Custom Scan (ColumnarScan) on _hyper_1_1_chunk (actual rows=3450.00 loops=1)
         Filter: (with_minmax < ANY ('{1,10}'::text[]))
         Rows Removed by Filter: 46551
         ->  Seq Scan on compress_hyper_2_3_chunk (actual rows=69.00 loops=1)
   ->  Custom Scan (ColumnarScan) on _hyper_1_2_chunk (actual rows=3448.00 loops=1)
         Filter: (with_minmax < ANY ('{1,10}'::text[]))
         Rows Removed by Filter: 46552
         ->  Seq Scan on compress_hyper_2_4_chunk (actual rows=69.00 loops=1)

explain (analyze, buffers off, costs off, timing off, summary off)
select * from saop where with_minmax < all(array['1', '10']);
--- QUERY PLAN ---
 Append (actual rows=3449.00 loops=1)
   ->  Custom Scan (ColumnarScan) on _hyper_1_1_chunk (actual rows=1725.00 loops=1)
         Filter: (with_minmax < ALL ('{1,10}'::text[]))
         Rows Removed by Filter: 48276
         ->  Seq Scan on compress_hyper_2_3_chunk (actual rows=69.00 loops=1)
   ->  Custom Scan (ColumnarScan) on _hyper_1_2_chunk (actual rows=1724.00 loops=1)
         Filter: (with_minmax < ALL ('{1,10}'::text[]))
         Rows Removed by Filter: 48276
         ->  Seq Scan on compress_hyper_2_4_chunk (actual rows=69.00 loops=1)

explain (analyze, buffers off, costs off, timing off, summary off)
select * from saop where with_bloom = any(array[segmentby, '10']);
<<<<<<< HEAD
                                                          QUERY PLAN                                                           
-------------------------------------------------------------------------------------------------------------------------------
 Append (actual rows=249.00 loops=1)
   ->  Custom Scan (ColumnarScan) on _hyper_1_1_chunk (actual rows=125.00 loops=1)
=======
--- QUERY PLAN ---
 Append (actual rows=250.00 loops=1)
   ->  Custom Scan (ColumnarScan) on _hyper_1_1_chunk (actual rows=126.00 loops=1)
>>>>>>> d4eac1b2
         Filter: (with_bloom = ANY (ARRAY[segmentby, '10'::text]))
         Rows Removed by Filter: 45614
         ->  Seq Scan on compress_hyper_2_3_chunk (actual rows=54.00 loops=1)
               Filter: _timescaledb_functions.bloom1_contains_any(_ts_meta_v2_bloom1_with_bloom, ARRAY[segmentby, '10'::text])
               Rows Removed by Filter: 15
   ->  Custom Scan (ColumnarScan) on _hyper_1_2_chunk (actual rows=124.00 loops=1)
         Filter: (with_bloom = ANY (ARRAY[segmentby, '10'::text]))
<<<<<<< HEAD
         Rows Removed by Filter: 47441
         ->  Seq Scan on compress_hyper_2_4_chunk (actual rows=55.00 loops=1)
               Filter: _timescaledb_functions.bloom1_contains_any(_ts_meta_v2_bloom1_with_bloom, ARRAY[segmentby, '10'::text])
               Rows Removed by Filter: 14
(13 rows)

explain (analyze, buffers off, costs off, timing off, summary off)
select * from saop where with_bloom = any(array[segmentby, null]);
                                                          QUERY PLAN                                                           
-------------------------------------------------------------------------------------------------------------------------------
 Append (actual rows=56.00 loops=1)
   ->  Custom Scan (ColumnarScan) on _hyper_1_1_chunk (actual rows=29.00 loops=1)
=======
         Rows Removed by Filter: 49876
         ->  Seq Scan on compress_hyper_2_4_chunk (actual rows=69.00 loops=1)

explain (analyze, buffers off, costs off, timing off, summary off)
select * from saop where with_bloom = any(array[segmentby, null]);
--- QUERY PLAN ---
 Append (actual rows=57.00 loops=1)
   ->  Custom Scan (ColumnarScan) on _hyper_1_1_chunk (actual rows=30.00 loops=1)
>>>>>>> d4eac1b2
         Filter: (with_bloom = ANY (ARRAY[segmentby, NULL::text]))
         Rows Removed by Filter: 20493
         ->  Seq Scan on compress_hyper_2_3_chunk (actual rows=23.00 loops=1)
               Filter: _timescaledb_functions.bloom1_contains_any(_ts_meta_v2_bloom1_with_bloom, ARRAY[segmentby, NULL::text])
               Rows Removed by Filter: 46
   ->  Custom Scan (ColumnarScan) on _hyper_1_2_chunk (actual rows=27.00 loops=1)
         Filter: (with_bloom = ANY (ARRAY[segmentby, NULL::text]))
<<<<<<< HEAD
         Rows Removed by Filter: 24147
         ->  Seq Scan on compress_hyper_2_4_chunk (actual rows=25.00 loops=1)
               Filter: _timescaledb_functions.bloom1_contains_any(_ts_meta_v2_bloom1_with_bloom, ARRAY[segmentby, NULL::text])
               Rows Removed by Filter: 44
(13 rows)
=======
         Rows Removed by Filter: 49973
         ->  Seq Scan on compress_hyper_2_4_chunk (actual rows=69.00 loops=1)
>>>>>>> d4eac1b2

explain (analyze, buffers off, costs off, timing off, summary off)
select * from saop where with_bloom = any(array[segmentby, null, with_minmax]);
--- QUERY PLAN ---
 Append (actual rows=116.00 loops=1)
   ->  Custom Scan (ColumnarScan) on _hyper_1_1_chunk (actual rows=59.00 loops=1)
         Filter: (with_bloom = ANY (ARRAY[segmentby, NULL::text, with_minmax]))
         Rows Removed by Filter: 49942
         ->  Seq Scan on compress_hyper_2_3_chunk (actual rows=69.00 loops=1)
   ->  Custom Scan (ColumnarScan) on _hyper_1_2_chunk (actual rows=57.00 loops=1)
         Filter: (with_bloom = ANY (ARRAY[segmentby, NULL::text, with_minmax]))
         Rows Removed by Filter: 49943
         ->  Seq Scan on compress_hyper_2_4_chunk (actual rows=69.00 loops=1)

explain (analyze, buffers off, costs off, timing off, summary off)
select * from saop where with_bloom = any(array[stable_lower(segmentby), stable_lower('1')]);
<<<<<<< HEAD
                                                                        QUERY PLAN                                                                        
----------------------------------------------------------------------------------------------------------------------------------------------------------
 Custom Scan (ChunkAppend) on saop (actual rows=121.00 loops=1)
=======
--- QUERY PLAN ---
 Custom Scan (ChunkAppend) on saop (actual rows=122.00 loops=1)
>>>>>>> d4eac1b2
   Chunks excluded during startup: 0
   ->  Custom Scan (ColumnarScan) on _hyper_1_1_chunk (actual rows=62.00 loops=1)
         Filter: (with_bloom = ANY (ARRAY[stable_lower(segmentby), stable_lower('1'::text)]))
         Rows Removed by Filter: 36982
         ->  Seq Scan on compress_hyper_2_3_chunk (actual rows=42.00 loops=1)
               Filter: _timescaledb_functions.bloom1_contains_any(_ts_meta_v2_bloom1_with_bloom, ARRAY[stable_lower(segmentby), stable_lower('1'::text)])
               Rows Removed by Filter: 27
   ->  Custom Scan (ColumnarScan) on _hyper_1_2_chunk (actual rows=60.00 loops=1)
         Filter: (with_bloom = ANY (ARRAY[stable_lower(segmentby), stable_lower('1'::text)]))
<<<<<<< HEAD
         Rows Removed by Filter: 36461
         ->  Seq Scan on compress_hyper_2_4_chunk (actual rows=39.00 loops=1)
               Filter: _timescaledb_functions.bloom1_contains_any(_ts_meta_v2_bloom1_with_bloom, ARRAY[stable_lower(segmentby), stable_lower('1'::text)])
               Rows Removed by Filter: 30
(14 rows)
=======
         Rows Removed by Filter: 49940
         ->  Seq Scan on compress_hyper_2_4_chunk (actual rows=69.00 loops=1)
>>>>>>> d4eac1b2

explain (analyze, buffers off, costs off, timing off, summary off)
select * from saop where with_bloom = any(array[stable_lower(segmentby), stable_lower('1'), volatile_lower('10')]);
--- QUERY PLAN ---
 Custom Scan (ChunkAppend) on saop (actual rows=315.00 loops=1)
   Chunks excluded during startup: 0
   ->  Custom Scan (ColumnarScan) on _hyper_1_1_chunk (actual rows=158.00 loops=1)
         Filter: (with_bloom = ANY (ARRAY[stable_lower(segmentby), stable_lower('1'::text), volatile_lower('10'::text)]))
         Rows Removed by Filter: 49843
         ->  Seq Scan on compress_hyper_2_3_chunk (actual rows=69.00 loops=1)
   ->  Custom Scan (ColumnarScan) on _hyper_1_2_chunk (actual rows=157.00 loops=1)
         Filter: (with_bloom = ANY (ARRAY[stable_lower(segmentby), stable_lower('1'::text), volatile_lower('10'::text)]))
         Rows Removed by Filter: 49843
         ->  Seq Scan on compress_hyper_2_4_chunk (actual rows=69.00 loops=1)

explain (analyze, buffers off, costs off, timing off, summary off)
select * from saop where with_bloom = any(array[]::text[]);
--- QUERY PLAN ---
 Result (actual rows=0.00 loops=1)
   One-Time Filter: false

explain (analyze, buffers off, costs off, timing off, summary off)
select * from saop where with_bloom = any(null::text[]);
                                                  QUERY PLAN                                                   
---------------------------------------------------------------------------------------------------------------
 Append (actual rows=0.00 loops=1)
   ->  Custom Scan (ColumnarScan) on _hyper_1_1_chunk (actual rows=0.00 loops=1)
         Vectorized Filter: (with_bloom = ANY (NULL::text[]))
         ->  Seq Scan on compress_hyper_2_3_chunk (actual rows=0.00 loops=1)
               Filter: _timescaledb_functions.bloom1_contains_any(_ts_meta_v2_bloom1_with_bloom, NULL::text[])
               Rows Removed by Filter: 69
   ->  Custom Scan (ColumnarScan) on _hyper_1_2_chunk (actual rows=0.00 loops=1)
         Vectorized Filter: (with_bloom = ANY (NULL::text[]))
         ->  Seq Scan on compress_hyper_2_4_chunk (actual rows=0.00 loops=1)
               Filter: _timescaledb_functions.bloom1_contains_any(_ts_meta_v2_bloom1_with_bloom, NULL::text[])
               Rows Removed by Filter: 69
(11 rows)

explain (analyze, buffers off, costs off, timing off, summary off)
select * from saop where with_bloom = any(array[null, null]);
<<<<<<< HEAD
                                                       QUERY PLAN                                                       
------------------------------------------------------------------------------------------------------------------------
 Append (actual rows=0.00 loops=1)
   ->  Custom Scan (ColumnarScan) on _hyper_1_1_chunk (actual rows=0.00 loops=1)
         Vectorized Filter: (with_bloom = ANY ('{NULL,NULL}'::text[]))
         ->  Seq Scan on compress_hyper_2_3_chunk (actual rows=0.00 loops=1)
               Filter: _timescaledb_functions.bloom1_contains_any(_ts_meta_v2_bloom1_with_bloom, '{NULL,NULL}'::text[])
               Rows Removed by Filter: 69
   ->  Custom Scan (ColumnarScan) on _hyper_1_2_chunk (actual rows=0.00 loops=1)
         Vectorized Filter: (with_bloom = ANY ('{NULL,NULL}'::text[]))
         ->  Seq Scan on compress_hyper_2_4_chunk (actual rows=0.00 loops=1)
               Filter: _timescaledb_functions.bloom1_contains_any(_ts_meta_v2_bloom1_with_bloom, '{NULL,NULL}'::text[])
               Rows Removed by Filter: 69
(11 rows)
=======
--- QUERY PLAN ---
 Append (actual rows=0.00 loops=1)
   ->  Custom Scan (ColumnarScan) on _hyper_1_1_chunk (actual rows=0.00 loops=1)
         Vectorized Filter: (with_bloom = ANY ('{NULL,NULL}'::text[]))
         Rows Removed by Filter: 50001
         ->  Seq Scan on compress_hyper_2_3_chunk (actual rows=69.00 loops=1)
   ->  Custom Scan (ColumnarScan) on _hyper_1_2_chunk (actual rows=0.00 loops=1)
         Vectorized Filter: (with_bloom = ANY ('{NULL,NULL}'::text[]))
         Rows Removed by Filter: 50000
         ->  Seq Scan on compress_hyper_2_4_chunk (actual rows=69.00 loops=1)
>>>>>>> d4eac1b2

explain (analyze, buffers off, costs off, timing off, summary off)
select * from saop where segmentby = any(array[with_bloom, with_minmax]);
--- QUERY PLAN ---
 Append (actual rows=3504.00 loops=1)
   ->  Custom Scan (ColumnarScan) on _hyper_1_1_chunk (actual rows=1752.00 loops=1)
         Filter: (segmentby = ANY (ARRAY[with_bloom, with_minmax]))
         Rows Removed by Filter: 48249
         ->  Seq Scan on compress_hyper_2_3_chunk (actual rows=69.00 loops=1)
   ->  Custom Scan (ColumnarScan) on _hyper_1_2_chunk (actual rows=1752.00 loops=1)
         Filter: (segmentby = ANY (ARRAY[with_bloom, with_minmax]))
         Rows Removed by Filter: 48248
         ->  Seq Scan on compress_hyper_2_4_chunk (actual rows=69.00 loops=1)

explain (analyze, buffers off, costs off, timing off, summary off)
select * from saop where segmentby = all(array[with_bloom, with_minmax]);
--- QUERY PLAN ---
 Append (actual rows=3.00 loops=1)
   ->  Custom Scan (ColumnarScan) on _hyper_1_1_chunk (actual rows=3.00 loops=1)
         Filter: (segmentby = ALL (ARRAY[with_bloom, with_minmax]))
         Rows Removed by Filter: 49998
         ->  Seq Scan on compress_hyper_2_3_chunk (actual rows=69.00 loops=1)
   ->  Custom Scan (ColumnarScan) on _hyper_1_2_chunk (actual rows=0.00 loops=1)
         Filter: (segmentby = ALL (ARRAY[with_bloom, with_minmax]))
         Rows Removed by Filter: 50000
         ->  Seq Scan on compress_hyper_2_4_chunk (actual rows=69.00 loops=1)

-- If the arguments of an operator can pushed down but require recheck, combining
-- them is wrong.
explain (analyze, buffers off, costs off, timing off, summary off)
select * from saop where (with_bloom = '1') = (with_minmax = '1');
--- QUERY PLAN ---
 Append (actual rows=96490.00 loops=1)
   ->  Custom Scan (ColumnarScan) on _hyper_1_1_chunk (actual rows=48246.00 loops=1)
         Filter: ((with_bloom = '1'::text) = (with_minmax = '1'::text))
         Rows Removed by Filter: 1755
         ->  Seq Scan on compress_hyper_2_3_chunk (actual rows=69.00 loops=1)
   ->  Custom Scan (ColumnarScan) on _hyper_1_2_chunk (actual rows=48244.00 loops=1)
         Filter: ((with_bloom = '1'::text) = (with_minmax = '1'::text))
         Rows Removed by Filter: 1756
         ->  Seq Scan on compress_hyper_2_4_chunk (actual rows=69.00 loops=1)

explain (analyze, buffers off, costs off, timing off, summary off)
select * from saop where (with_bloom = any(array['1', '10'])) = (with_minmax = any(array['1', '10']));
--- QUERY PLAN ---
 Append (actual rows=92870.00 loops=1)
   ->  Custom Scan (ColumnarScan) on _hyper_1_1_chunk (actual rows=46435.00 loops=1)
         Filter: ((with_bloom = ANY ('{1,10}'::text[])) = (with_minmax = ANY ('{1,10}'::text[])))
         Rows Removed by Filter: 3566
         ->  Seq Scan on compress_hyper_2_3_chunk (actual rows=69.00 loops=1)
   ->  Custom Scan (ColumnarScan) on _hyper_1_2_chunk (actual rows=46435.00 loops=1)
         Filter: ((with_bloom = ANY ('{1,10}'::text[])) = (with_minmax = ANY ('{1,10}'::text[])))
         Rows Removed by Filter: 3565
         ->  Seq Scan on compress_hyper_2_4_chunk (actual rows=69.00 loops=1)

explain (analyze, buffers off, costs off, timing off, summary off)
select * from saop where (segmentby = '1') = (segmentby = '2');
--- QUERY PLAN ---
 Append (actual rows=91305.00 loops=1)
   ->  Custom Scan (ColumnarScan) on _hyper_1_1_chunk (actual rows=45653.00 loops=1)
         ->  Seq Scan on compress_hyper_2_3_chunk (actual rows=63.00 loops=1)
               Filter: ((segmentby = '1'::text) = (segmentby = '2'::text))
               Rows Removed by Filter: 6
   ->  Custom Scan (ColumnarScan) on _hyper_1_2_chunk (actual rows=45652.00 loops=1)
         ->  Seq Scan on compress_hyper_2_4_chunk (actual rows=63.00 loops=1)
               Filter: ((segmentby = '1'::text) = (segmentby = '2'::text))
               Rows Removed by Filter: 6

explain (analyze, buffers off, costs off, timing off, summary off)
select * from saop where (segmentby = any(array['1', '2'])) = (segmentby = any(array['3', '4']));
--- QUERY PLAN ---
 Append (actual rows=82609.00 loops=1)
   ->  Custom Scan (ColumnarScan) on _hyper_1_1_chunk (actual rows=41305.00 loops=1)
         ->  Seq Scan on compress_hyper_2_3_chunk (actual rows=57.00 loops=1)
               Filter: ((segmentby = ANY ('{1,2}'::text[])) = (segmentby = ANY ('{3,4}'::text[])))
               Rows Removed by Filter: 12
   ->  Custom Scan (ColumnarScan) on _hyper_1_2_chunk (actual rows=41304.00 loops=1)
         ->  Seq Scan on compress_hyper_2_4_chunk (actual rows=57.00 loops=1)
               Filter: ((segmentby = ANY ('{1,2}'::text[])) = (segmentby = ANY ('{3,4}'::text[])))
               Rows Removed by Filter: 12

explain (analyze, buffers off, costs off, timing off, summary off)
select * from saop where with_bloom = any(case when with_minmax = '1' then array['1'] else array['2'] end);
                                                     QUERY PLAN                                                     
--------------------------------------------------------------------------------------------------------------------
 Append (actual rows=68.00 loops=1)
   ->  Custom Scan (ColumnarScan) on _hyper_1_1_chunk (actual rows=34.00 loops=1)
         Filter: (with_bloom = ANY (CASE WHEN (with_minmax = '1'::text) THEN '{1}'::text[] ELSE '{2}'::text[] END))
         Rows Removed by Filter: 49966
         ->  Seq Scan on compress_hyper_2_3_chunk (actual rows=69.00 loops=1)
   ->  Custom Scan (ColumnarScan) on _hyper_1_2_chunk (actual rows=34.00 loops=1)
         Filter: (with_bloom = ANY (CASE WHEN (with_minmax = '1'::text) THEN '{1}'::text[] ELSE '{2}'::text[] END))
         Rows Removed by Filter: 49966
         ->  Seq Scan on compress_hyper_2_4_chunk (actual rows=69.00 loops=1)
(9 rows)

explain (analyze, buffers off, costs off, timing off, summary off)
select * from saop where with_bloom = any(case when segmentby = '1' then array['1'] else array['2'] end);
                                                                                  QUERY PLAN                                                                                  
------------------------------------------------------------------------------------------------------------------------------------------------------------------------------
 Append (actual rows=67.00 loops=1)
   ->  Custom Scan (ColumnarScan) on _hyper_1_1_chunk (actual rows=34.00 loops=1)
         Filter: (with_bloom = ANY (CASE WHEN (segmentby = '1'::text) THEN '{1}'::text[] ELSE '{2}'::text[] END))
         Rows Removed by Filter: 26487
         ->  Seq Scan on compress_hyper_2_3_chunk (actual rows=29.00 loops=1)
               Filter: _timescaledb_functions.bloom1_contains_any(_ts_meta_v2_bloom1_with_bloom, CASE WHEN (segmentby = '1'::text) THEN '{1}'::text[] ELSE '{2}'::text[] END)
               Rows Removed by Filter: 40
   ->  Custom Scan (ColumnarScan) on _hyper_1_2_chunk (actual rows=33.00 loops=1)
         Filter: (with_bloom = ANY (CASE WHEN (segmentby = '1'::text) THEN '{1}'::text[] ELSE '{2}'::text[] END))
         Rows Removed by Filter: 27315
         ->  Seq Scan on compress_hyper_2_4_chunk (actual rows=29.00 loops=1)
               Filter: _timescaledb_functions.bloom1_contains_any(_ts_meta_v2_bloom1_with_bloom, CASE WHEN (segmentby = '1'::text) THEN '{1}'::text[] ELSE '{2}'::text[] END)
               Rows Removed by Filter: 40
(13 rows)

-- Partial pushdown of AND scalar array operation.
explain (analyze, buffers off, costs off, timing off, summary off)
select * from saop where with_bloom = all(array[with_minmax, with_minmax]);
--- QUERY PLAN ---
 Append (actual rows=62.00 loops=1)
   ->  Custom Scan (ColumnarScan) on _hyper_1_1_chunk (actual rows=32.00 loops=1)
         Filter: (with_bloom = ALL (ARRAY[with_minmax, with_minmax]))
         Rows Removed by Filter: 49969
         ->  Seq Scan on compress_hyper_2_3_chunk (actual rows=69.00 loops=1)
   ->  Custom Scan (ColumnarScan) on _hyper_1_2_chunk (actual rows=30.00 loops=1)
         Filter: (with_bloom = ALL (ARRAY[with_minmax, with_minmax]))
         Rows Removed by Filter: 49970
         ->  Seq Scan on compress_hyper_2_4_chunk (actual rows=69.00 loops=1)

explain (analyze, buffers off, costs off, timing off, summary off)
select * from saop where with_bloom = all(array['1', with_minmax]);
--- QUERY PLAN ---
 Append (actual rows=3.00 loops=1)
   ->  Custom Scan (ColumnarScan) on _hyper_1_1_chunk (actual rows=2.00 loops=1)
         Filter: (with_bloom = ALL (ARRAY['1'::text, with_minmax]))
         Rows Removed by Filter: 49999
         ->  Seq Scan on compress_hyper_2_3_chunk (actual rows=69.00 loops=1)
   ->  Custom Scan (ColumnarScan) on _hyper_1_2_chunk (actual rows=1.00 loops=1)
         Filter: (with_bloom = ALL (ARRAY['1'::text, with_minmax]))
         Rows Removed by Filter: 49999
         ->  Seq Scan on compress_hyper_2_4_chunk (actual rows=69.00 loops=1)

explain (analyze, buffers off, costs off, timing off, summary off)
select * from saop where segmentby = '1' and with_bloom = all(array['1', with_minmax]);
--- QUERY PLAN ---
 Append (actual rows=0.00 loops=1)
   ->  Custom Scan (ColumnarScan) on _hyper_1_1_chunk (actual rows=0.00 loops=1)
         Filter: (with_bloom = ALL (ARRAY['1'::text, with_minmax]))
         Rows Removed by Filter: 2174
         ->  Index Scan using compress_hyper_2_3_chunk_segmentby__ts_meta_min_1__ts_meta__idx on compress_hyper_2_3_chunk (actual rows=3.00 loops=1)
               Index Cond: (segmentby = '1'::text)
   ->  Custom Scan (ColumnarScan) on _hyper_1_2_chunk (actual rows=0.00 loops=1)
         Filter: (with_bloom = ALL (ARRAY['1'::text, with_minmax]))
         Rows Removed by Filter: 2174
         ->  Index Scan using compress_hyper_2_4_chunk_segmentby__ts_meta_min_1__ts_meta__idx on compress_hyper_2_4_chunk (actual rows=3.00 loops=1)
               Index Cond: (segmentby = '1'::text)

explain (analyze, buffers off, costs off, timing off, summary off)
select * from saop where segmentby = '1' or with_bloom = all(array['1', with_minmax]);
--- QUERY PLAN ---
 Append (actual rows=4351.00 loops=1)
   ->  Custom Scan (ColumnarScan) on _hyper_1_1_chunk (actual rows=2176.00 loops=1)
         Filter: ((segmentby = '1'::text) OR (with_bloom = ALL (ARRAY['1'::text, with_minmax])))
         Rows Removed by Filter: 47825
         ->  Seq Scan on compress_hyper_2_3_chunk (actual rows=69.00 loops=1)
   ->  Custom Scan (ColumnarScan) on _hyper_1_2_chunk (actual rows=2175.00 loops=1)
         Filter: ((segmentby = '1'::text) OR (with_bloom = ALL (ARRAY['1'::text, with_minmax])))
         Rows Removed by Filter: 47825
         ->  Seq Scan on compress_hyper_2_4_chunk (actual rows=69.00 loops=1)

-- Partial pushdown with volatile functions.
explain (analyze, buffers off, costs off, timing off, summary off)
select * from saop where with_bloom = any(array[stable_lower(segmentby), volatile_lower(segmentby)]);
--- QUERY PLAN ---
 Custom Scan (ChunkAppend) on saop (actual rows=57.00 loops=1)
   Chunks excluded during startup: 0
   ->  Custom Scan (ColumnarScan) on _hyper_1_1_chunk (actual rows=30.00 loops=1)
         Filter: (with_bloom = ANY (ARRAY[stable_lower(segmentby), volatile_lower(segmentby)]))
         Rows Removed by Filter: 49971
         ->  Seq Scan on compress_hyper_2_3_chunk (actual rows=69.00 loops=1)
   ->  Custom Scan (ColumnarScan) on _hyper_1_2_chunk (actual rows=27.00 loops=1)
         Filter: (with_bloom = ANY (ARRAY[stable_lower(segmentby), volatile_lower(segmentby)]))
         Rows Removed by Filter: 49973
         ->  Seq Scan on compress_hyper_2_4_chunk (actual rows=69.00 loops=1)

explain (analyze, buffers off, costs off, timing off, summary off)
select * from saop where with_bloom = stable_lower(segmentby) or with_bloom = volatile_lower(segmentby);
--- QUERY PLAN ---
 Custom Scan (ChunkAppend) on saop (actual rows=57.00 loops=1)
   Chunks excluded during startup: 0
   ->  Custom Scan (ColumnarScan) on _hyper_1_1_chunk (actual rows=30.00 loops=1)
         Filter: ((with_bloom = stable_lower(segmentby)) OR (with_bloom = volatile_lower(segmentby)))
         Rows Removed by Filter: 49971
         ->  Seq Scan on compress_hyper_2_3_chunk (actual rows=69.00 loops=1)
   ->  Custom Scan (ColumnarScan) on _hyper_1_2_chunk (actual rows=27.00 loops=1)
         Filter: ((with_bloom = stable_lower(segmentby)) OR (with_bloom = volatile_lower(segmentby)))
         Rows Removed by Filter: 49973
         ->  Seq Scan on compress_hyper_2_4_chunk (actual rows=69.00 loops=1)

explain (analyze, buffers off, costs off, timing off, summary off)
select * from saop where with_bloom = all(array[stable_lower(segmentby), volatile_lower(segmentby)]);
--- QUERY PLAN ---
 Custom Scan (ChunkAppend) on saop (actual rows=57.00 loops=1)
   Chunks excluded during startup: 0
   ->  Custom Scan (ColumnarScan) on _hyper_1_1_chunk (actual rows=30.00 loops=1)
         Filter: (with_bloom = ALL (ARRAY[stable_lower(segmentby), volatile_lower(segmentby)]))
         Rows Removed by Filter: 49971
         ->  Seq Scan on compress_hyper_2_3_chunk (actual rows=69.00 loops=1)
   ->  Custom Scan (ColumnarScan) on _hyper_1_2_chunk (actual rows=27.00 loops=1)
         Filter: (with_bloom = ALL (ARRAY[stable_lower(segmentby), volatile_lower(segmentby)]))
         Rows Removed by Filter: 49973
         ->  Seq Scan on compress_hyper_2_4_chunk (actual rows=69.00 loops=1)

explain (analyze, buffers off, costs off, timing off, summary off)
select * from saop where segmentby = '1' or with_bloom = all(array[stable_lower('1'), volatile_lower('1')]);
--- QUERY PLAN ---
 Custom Scan (ChunkAppend) on saop (actual rows=4413.00 loops=1)
   Chunks excluded during startup: 0
   ->  Custom Scan (ColumnarScan) on _hyper_1_1_chunk (actual rows=2206.00 loops=1)
         Filter: ((segmentby = '1'::text) OR (with_bloom = ALL (ARRAY[stable_lower('1'::text), volatile_lower('1'::text)])))
         Rows Removed by Filter: 47795
         ->  Seq Scan on compress_hyper_2_3_chunk (actual rows=69.00 loops=1)
   ->  Custom Scan (ColumnarScan) on _hyper_1_2_chunk (actual rows=2207.00 loops=1)
         Filter: ((segmentby = '1'::text) OR (with_bloom = ALL (ARRAY[stable_lower('1'::text), volatile_lower('1'::text)])))
         Rows Removed by Filter: 47793
         ->  Seq Scan on compress_hyper_2_4_chunk (actual rows=69.00 loops=1)

explain (analyze, buffers off, costs off, timing off, summary off)
select * from saop where segmentby = '1' or (with_bloom = stable_lower('1') and with_bloom = volatile_lower('1'));
--- QUERY PLAN ---
 Custom Scan (ChunkAppend) on saop (actual rows=4413.00 loops=1)
   Chunks excluded during startup: 0
   ->  Custom Scan (ColumnarScan) on _hyper_1_1_chunk (actual rows=2206.00 loops=1)
         Filter: ((segmentby = '1'::text) OR ((with_bloom = stable_lower('1'::text)) AND (with_bloom = volatile_lower('1'::text))))
         Rows Removed by Filter: 47795
         ->  Seq Scan on compress_hyper_2_3_chunk (actual rows=69.00 loops=1)
   ->  Custom Scan (ColumnarScan) on _hyper_1_2_chunk (actual rows=2207.00 loops=1)
         Filter: ((segmentby = '1'::text) OR ((with_bloom = stable_lower('1'::text)) AND (with_bloom = volatile_lower('1'::text))))
         Rows Removed by Filter: 47793
         ->  Seq Scan on compress_hyper_2_4_chunk (actual rows=69.00 loops=1)

-- Some joins.
explain (analyze, buffers off, costs off, timing off, summary off)
with arrays as (select array[segmentby] a from saop group by segmentby order by segmentby limit 10)
select * from saop, arrays where segmentby = any(a);
--- QUERY PLAN ---
 Nested Loop (actual rows=43480.00 loops=1)
   ->  Limit (actual rows=10.00 loops=1)
         ->  Group (actual rows=10.00 loops=1)
               Group Key: saop_1.segmentby
               ->  Merge Append (actual rows=39133.00 loops=1)
                     Sort Key: saop_1.segmentby
                     ->  Custom Scan (ColumnarScan) on _hyper_1_1_chunk _hyper_1_1_chunk_1 (actual rows=19567.00 loops=1)
                           ->  Index Scan using compress_hyper_2_3_chunk_segmentby__ts_meta_min_1__ts_meta__idx on compress_hyper_2_3_chunk compress_hyper_2_3_chunk_1 (actual rows=28.00 loops=1)
                     ->  Custom Scan (ColumnarScan) on _hyper_1_2_chunk _hyper_1_2_chunk_1 (actual rows=19567.00 loops=1)
                           ->  Index Scan using compress_hyper_2_4_chunk_segmentby__ts_meta_min_1__ts_meta__idx on compress_hyper_2_4_chunk compress_hyper_2_4_chunk_1 (actual rows=28.00 loops=1)
   ->  Append (actual rows=4348.00 loops=10)
         ->  Custom Scan (ColumnarScan) on _hyper_1_1_chunk (actual rows=2174.00 loops=10)
               Filter: (segmentby = ANY ((ARRAY[saop_1.segmentby])))
               ->  Index Scan using compress_hyper_2_3_chunk_segmentby__ts_meta_min_1__ts_meta__idx on compress_hyper_2_3_chunk (actual rows=3.00 loops=10)
                     Index Cond: (segmentby = ANY ((ARRAY[saop_1.segmentby])))
         ->  Custom Scan (ColumnarScan) on _hyper_1_2_chunk (actual rows=2174.00 loops=10)
               Filter: (segmentby = ANY ((ARRAY[saop_1.segmentby])))
               ->  Index Scan using compress_hyper_2_4_chunk_segmentby__ts_meta_min_1__ts_meta__idx on compress_hyper_2_4_chunk (actual rows=3.00 loops=10)
                     Index Cond: (segmentby = ANY ((ARRAY[saop_1.segmentby])))

explain (analyze, buffers off, costs off, timing off, summary off)
with arrays as (select array[segmentby] a from saop group by segmentby order by segmentby limit 10)
select * from saop, arrays where with_minmax = any(a);
--- QUERY PLAN ---
 Nested Loop (actual rows=34482.00 loops=1)
   Join Filter: (saop.with_minmax = ANY (arrays.a))
   Rows Removed by Join Filter: 965528
   ->  Append (actual rows=100001.00 loops=1)
         ->  Custom Scan (ColumnarScan) on _hyper_1_1_chunk (actual rows=50001.00 loops=1)
               ->  Seq Scan on compress_hyper_2_3_chunk (actual rows=69.00 loops=1)
         ->  Custom Scan (ColumnarScan) on _hyper_1_2_chunk (actual rows=50000.00 loops=1)
               ->  Seq Scan on compress_hyper_2_4_chunk (actual rows=69.00 loops=1)
   ->  Materialize (actual rows=10.00 loops=100001)
         ->  Subquery Scan on arrays (actual rows=10.00 loops=1)
               ->  Limit (actual rows=10.00 loops=1)
                     ->  Group (actual rows=10.00 loops=1)
                           Group Key: saop_1.segmentby
                           ->  Merge Append (actual rows=39133.00 loops=1)
                                 Sort Key: saop_1.segmentby
                                 ->  Custom Scan (ColumnarScan) on _hyper_1_1_chunk _hyper_1_1_chunk_1 (actual rows=19567.00 loops=1)
                                       ->  Index Scan using compress_hyper_2_3_chunk_segmentby__ts_meta_min_1__ts_meta__idx on compress_hyper_2_3_chunk compress_hyper_2_3_chunk_1 (actual rows=28.00 loops=1)
                                 ->  Custom Scan (ColumnarScan) on _hyper_1_2_chunk _hyper_1_2_chunk_1 (actual rows=19567.00 loops=1)
                                       ->  Index Scan using compress_hyper_2_4_chunk_segmentby__ts_meta_min_1__ts_meta__idx on compress_hyper_2_4_chunk compress_hyper_2_4_chunk_1 (actual rows=28.00 loops=1)

explain (analyze, buffers off, costs off, timing off, summary off)
with arrays as (select array[segmentby] a from saop group by segmentby order by segmentby limit 10)
select * from saop, arrays where with_bloom = any(a);
--- QUERY PLAN ---
 Nested Loop (actual rows=474.00 loops=1)
   Join Filter: (saop.with_bloom = ANY (arrays.a))
   Rows Removed by Join Filter: 999536
   ->  Append (actual rows=100001.00 loops=1)
         ->  Custom Scan (ColumnarScan) on _hyper_1_1_chunk (actual rows=50001.00 loops=1)
               ->  Seq Scan on compress_hyper_2_3_chunk (actual rows=69.00 loops=1)
         ->  Custom Scan (ColumnarScan) on _hyper_1_2_chunk (actual rows=50000.00 loops=1)
               ->  Seq Scan on compress_hyper_2_4_chunk (actual rows=69.00 loops=1)
   ->  Materialize (actual rows=10.00 loops=100001)
         ->  Subquery Scan on arrays (actual rows=10.00 loops=1)
               ->  Limit (actual rows=10.00 loops=1)
                     ->  Group (actual rows=10.00 loops=1)
                           Group Key: saop_1.segmentby
                           ->  Merge Append (actual rows=39133.00 loops=1)
                                 Sort Key: saop_1.segmentby
                                 ->  Custom Scan (ColumnarScan) on _hyper_1_1_chunk _hyper_1_1_chunk_1 (actual rows=19567.00 loops=1)
                                       ->  Index Scan using compress_hyper_2_3_chunk_segmentby__ts_meta_min_1__ts_meta__idx on compress_hyper_2_3_chunk compress_hyper_2_3_chunk_1 (actual rows=28.00 loops=1)
                                 ->  Custom Scan (ColumnarScan) on _hyper_1_2_chunk _hyper_1_2_chunk_1 (actual rows=19567.00 loops=1)
                                       ->  Index Scan using compress_hyper_2_4_chunk_segmentby__ts_meta_min_1__ts_meta__idx on compress_hyper_2_4_chunk compress_hyper_2_4_chunk_1 (actual rows=28.00 loops=1)

-- Array parameter of prepared statements.
prepare array_param as select * from saop where with_bloom = any($1);
set timescaledb.enable_chunk_append to off;
-- Generic plans.
set plan_cache_mode = force_generic_plan;
explain (analyze, buffers off, costs off, timing off, summary off)
execute array_param(array['1', '10']);
<<<<<<< HEAD
                                             QUERY PLAN                                              
-----------------------------------------------------------------------------------------------------
 Append (actual rows=270.00 loops=1)
   ->  Custom Scan (ColumnarScan) on _hyper_1_1_chunk (actual rows=135.00 loops=1)
         Vectorized Filter: (with_bloom = ANY ($1))
         Rows Removed by Filter: 47604
         ->  Seq Scan on compress_hyper_2_3_chunk (actual rows=56.00 loops=1)
               Filter: _timescaledb_functions.bloom1_contains_any(_ts_meta_v2_bloom1_with_bloom, $1)
               Rows Removed by Filter: 13
   ->  Custom Scan (ColumnarScan) on _hyper_1_2_chunk (actual rows=135.00 loops=1)
         Vectorized Filter: (with_bloom = ANY ($1))
         Rows Removed by Filter: 47604
         ->  Seq Scan on compress_hyper_2_4_chunk (actual rows=56.00 loops=1)
               Filter: _timescaledb_functions.bloom1_contains_any(_ts_meta_v2_bloom1_with_bloom, $1)
               Rows Removed by Filter: 13
(13 rows)

explain (analyze, buffers off, costs off, timing off, summary off)
execute array_param(array[]::text[]);
                                             QUERY PLAN                                              
-----------------------------------------------------------------------------------------------------
 Append (actual rows=0.00 loops=1)
   ->  Custom Scan (ColumnarScan) on _hyper_1_1_chunk (actual rows=0.00 loops=1)
         Vectorized Filter: (with_bloom = ANY ($1))
         ->  Seq Scan on compress_hyper_2_3_chunk (actual rows=0.00 loops=1)
               Filter: _timescaledb_functions.bloom1_contains_any(_ts_meta_v2_bloom1_with_bloom, $1)
               Rows Removed by Filter: 69
   ->  Custom Scan (ColumnarScan) on _hyper_1_2_chunk (actual rows=0.00 loops=1)
         Vectorized Filter: (with_bloom = ANY ($1))
         ->  Seq Scan on compress_hyper_2_4_chunk (actual rows=0.00 loops=1)
               Filter: _timescaledb_functions.bloom1_contains_any(_ts_meta_v2_bloom1_with_bloom, $1)
               Rows Removed by Filter: 69
(11 rows)

explain (analyze, costs off, timing off, summary off)
execute array_param(null::text[]);
                                             QUERY PLAN                                              
-----------------------------------------------------------------------------------------------------
 Append (actual rows=0.00 loops=1)
   ->  Custom Scan (ColumnarScan) on _hyper_1_1_chunk (actual rows=0.00 loops=1)
         Vectorized Filter: (with_bloom = ANY ($1))
         ->  Seq Scan on compress_hyper_2_3_chunk (actual rows=0.00 loops=1)
               Filter: _timescaledb_functions.bloom1_contains_any(_ts_meta_v2_bloom1_with_bloom, $1)
               Rows Removed by Filter: 69
   ->  Custom Scan (ColumnarScan) on _hyper_1_2_chunk (actual rows=0.00 loops=1)
         Vectorized Filter: (with_bloom = ANY ($1))
         ->  Seq Scan on compress_hyper_2_4_chunk (actual rows=0.00 loops=1)
               Filter: _timescaledb_functions.bloom1_contains_any(_ts_meta_v2_bloom1_with_bloom, $1)
               Rows Removed by Filter: 69
(11 rows)
=======
--- QUERY PLAN ---
 Append (actual rows=270.00 loops=1)
   ->  Custom Scan (ColumnarScan) on _hyper_1_1_chunk (actual rows=135.00 loops=1)
         Vectorized Filter: (with_bloom = ANY ($1))
         Rows Removed by Filter: 49866
         ->  Seq Scan on compress_hyper_2_3_chunk (actual rows=69.00 loops=1)
   ->  Custom Scan (ColumnarScan) on _hyper_1_2_chunk (actual rows=135.00 loops=1)
         Vectorized Filter: (with_bloom = ANY ($1))
         Rows Removed by Filter: 49865
         ->  Seq Scan on compress_hyper_2_4_chunk (actual rows=69.00 loops=1)

explain (analyze, buffers off, costs off, timing off, summary off)
execute array_param(array[]::text[]);
--- QUERY PLAN ---
 Append (actual rows=0.00 loops=1)
   ->  Custom Scan (ColumnarScan) on _hyper_1_1_chunk (actual rows=0.00 loops=1)
         Vectorized Filter: (with_bloom = ANY ($1))
         Rows Removed by Filter: 50001
         ->  Seq Scan on compress_hyper_2_3_chunk (actual rows=69.00 loops=1)
   ->  Custom Scan (ColumnarScan) on _hyper_1_2_chunk (actual rows=0.00 loops=1)
         Vectorized Filter: (with_bloom = ANY ($1))
         Rows Removed by Filter: 50000
         ->  Seq Scan on compress_hyper_2_4_chunk (actual rows=69.00 loops=1)
>>>>>>> d4eac1b2

-- Custom plans.
set plan_cache_mode = force_custom_plan;
explain (analyze, buffers off, costs off, timing off, summary off)
execute array_param(array['1', '10']);
<<<<<<< HEAD
                                                    QUERY PLAN                                                     
-------------------------------------------------------------------------------------------------------------------
 Append (actual rows=270.00 loops=1)
   ->  Custom Scan (ColumnarScan) on _hyper_1_1_chunk (actual rows=135.00 loops=1)
         Vectorized Filter: (with_bloom = ANY ('{1,10}'::text[]))
         Rows Removed by Filter: 47604
         ->  Seq Scan on compress_hyper_2_3_chunk (actual rows=56.00 loops=1)
               Filter: _timescaledb_functions.bloom1_contains_any(_ts_meta_v2_bloom1_with_bloom, '{1,10}'::text[])
               Rows Removed by Filter: 13
   ->  Custom Scan (ColumnarScan) on _hyper_1_2_chunk (actual rows=135.00 loops=1)
         Vectorized Filter: (with_bloom = ANY ('{1,10}'::text[]))
         Rows Removed by Filter: 47604
         ->  Seq Scan on compress_hyper_2_4_chunk (actual rows=56.00 loops=1)
               Filter: _timescaledb_functions.bloom1_contains_any(_ts_meta_v2_bloom1_with_bloom, '{1,10}'::text[])
               Rows Removed by Filter: 13
(13 rows)
=======
--- QUERY PLAN ---
 Append (actual rows=270.00 loops=1)
   ->  Custom Scan (ColumnarScan) on _hyper_1_1_chunk (actual rows=135.00 loops=1)
         Vectorized Filter: (with_bloom = ANY ('{1,10}'::text[]))
         Rows Removed by Filter: 49866
         ->  Seq Scan on compress_hyper_2_3_chunk (actual rows=69.00 loops=1)
   ->  Custom Scan (ColumnarScan) on _hyper_1_2_chunk (actual rows=135.00 loops=1)
         Vectorized Filter: (with_bloom = ANY ('{1,10}'::text[]))
         Rows Removed by Filter: 49865
         ->  Seq Scan on compress_hyper_2_4_chunk (actual rows=69.00 loops=1)
>>>>>>> d4eac1b2

explain (analyze, buffers off, costs off, timing off, summary off)
execute array_param(array[]::text[]);
--- QUERY PLAN ---
 Result (actual rows=0.00 loops=1)
   One-Time Filter: false

explain (analyze, costs off, timing off, summary off)
execute array_param(null::text[]);
                                                  QUERY PLAN                                                   
---------------------------------------------------------------------------------------------------------------
 Append (actual rows=0.00 loops=1)
   ->  Custom Scan (ColumnarScan) on _hyper_1_1_chunk (actual rows=0.00 loops=1)
         Vectorized Filter: (with_bloom = ANY (NULL::text[]))
         ->  Seq Scan on compress_hyper_2_3_chunk (actual rows=0.00 loops=1)
               Filter: _timescaledb_functions.bloom1_contains_any(_ts_meta_v2_bloom1_with_bloom, NULL::text[])
               Rows Removed by Filter: 69
   ->  Custom Scan (ColumnarScan) on _hyper_1_2_chunk (actual rows=0.00 loops=1)
         Vectorized Filter: (with_bloom = ANY (NULL::text[]))
         ->  Seq Scan on compress_hyper_2_4_chunk (actual rows=0.00 loops=1)
               Filter: _timescaledb_functions.bloom1_contains_any(_ts_meta_v2_bloom1_with_bloom, NULL::text[])
               Rows Removed by Filter: 69
(11 rows)

reset timescaledb.enable_chunk_append;<|MERGE_RESOLUTION|>--- conflicted
+++ resolved
@@ -48,8 +48,7 @@
 
 explain (analyze, buffers off, costs off, timing off, summary off)
 select * from saop where '1' = any(array[segmentby, segmentby]);
-                                   QUERY PLAN                                    
----------------------------------------------------------------------------------
+--- QUERY PLAN ---
  Append (actual rows=4348.00 loops=1)
    ->  Custom Scan (ColumnarScan) on _hyper_1_1_chunk (actual rows=2174.00 loops=1)
          ->  Seq Scan on compress_hyper_2_3_chunk (actual rows=3.00 loops=1)
@@ -59,7 +58,6 @@
          ->  Seq Scan on compress_hyper_2_4_chunk (actual rows=3.00 loops=1)
                Filter: ('1'::text = ANY (ARRAY[segmentby, segmentby]))
                Rows Removed by Filter: 66
-(9 rows)
 
 explain (analyze, buffers off, costs off, timing off, summary off)
 select * from saop where with_minmax = any(array['1', '10']);
@@ -76,13 +74,11 @@
 
 explain (analyze, buffers off, costs off, timing off, summary off)
 select * from saop where with_bloom = any(array['1', '10']);
-<<<<<<< HEAD
-                                                    QUERY PLAN                                                     
--------------------------------------------------------------------------------------------------------------------
+--- QUERY PLAN ---
  Append (actual rows=270.00 loops=1)
    ->  Custom Scan (ColumnarScan) on _hyper_1_1_chunk (actual rows=135.00 loops=1)
          Vectorized Filter: (with_bloom = ANY ('{1,10}'::text[]))
-         Rows Removed by Filter: 47604
+         Rows Removed by Filter: 47605
          ->  Seq Scan on compress_hyper_2_3_chunk (actual rows=56.00 loops=1)
                Filter: _timescaledb_functions.bloom1_contains_any(_ts_meta_v2_bloom1_with_bloom, '{1,10}'::text[])
                Rows Removed by Filter: 13
@@ -92,16 +88,11 @@
          ->  Seq Scan on compress_hyper_2_4_chunk (actual rows=56.00 loops=1)
                Filter: _timescaledb_functions.bloom1_contains_any(_ts_meta_v2_bloom1_with_bloom, '{1,10}'::text[])
                Rows Removed by Filter: 13
-(13 rows)
 
 set timescaledb.enable_sparse_index_bloom to off;
 explain (analyze, buffers off, costs off, timing off, summary off)
 select * from saop where with_bloom = any(array['1', '10']);
-                                   QUERY PLAN                                   
---------------------------------------------------------------------------------
-=======
---- QUERY PLAN ---
->>>>>>> d4eac1b2
+--- QUERY PLAN ---
  Append (actual rows=270.00 loops=1)
    ->  Custom Scan (ColumnarScan) on _hyper_1_1_chunk (actual rows=135.00 loops=1)
          Vectorized Filter: (with_bloom = ANY ('{1,10}'::text[]))
@@ -115,12 +106,11 @@
 reset timescaledb.enable_sparse_index_bloom;
 explain (analyze, buffers off, costs off, timing off, summary off)
 select * from saop where with_bloom = any(array['1', '10']::varchar(255)[]);
-                                                    QUERY PLAN                                                     
--------------------------------------------------------------------------------------------------------------------
+--- QUERY PLAN ---
  Append (actual rows=270.00 loops=1)
    ->  Custom Scan (ColumnarScan) on _hyper_1_1_chunk (actual rows=135.00 loops=1)
          Vectorized Filter: (with_bloom = ANY ('{1,10}'::text[]))
-         Rows Removed by Filter: 47604
+         Rows Removed by Filter: 47605
          ->  Seq Scan on compress_hyper_2_3_chunk (actual rows=56.00 loops=1)
                Filter: _timescaledb_functions.bloom1_contains_any(_ts_meta_v2_bloom1_with_bloom, '{1,10}'::text[])
                Rows Removed by Filter: 13
@@ -130,16 +120,14 @@
          ->  Seq Scan on compress_hyper_2_4_chunk (actual rows=56.00 loops=1)
                Filter: _timescaledb_functions.bloom1_contains_any(_ts_meta_v2_bloom1_with_bloom, '{1,10}'::text[])
                Rows Removed by Filter: 13
-(13 rows)
 
 explain (analyze, buffers off, costs off, timing off, summary off)
 select * from saop where with_bloom::varchar = any(array['1', '10']);
-                                                    QUERY PLAN                                                     
--------------------------------------------------------------------------------------------------------------------
+--- QUERY PLAN ---
  Append (actual rows=270.00 loops=1)
    ->  Custom Scan (ColumnarScan) on _hyper_1_1_chunk (actual rows=135.00 loops=1)
          Vectorized Filter: (with_bloom = ANY ('{1,10}'::text[]))
-         Rows Removed by Filter: 47604
+         Rows Removed by Filter: 47605
          ->  Seq Scan on compress_hyper_2_3_chunk (actual rows=56.00 loops=1)
                Filter: _timescaledb_functions.bloom1_contains_any(_ts_meta_v2_bloom1_with_bloom, '{1,10}'::text[])
                Rows Removed by Filter: 13
@@ -149,7 +137,6 @@
          ->  Seq Scan on compress_hyper_2_4_chunk (actual rows=56.00 loops=1)
                Filter: _timescaledb_functions.bloom1_contains_any(_ts_meta_v2_bloom1_with_bloom, '{1,10}'::text[])
                Rows Removed by Filter: 13
-(13 rows)
 
 select * from (
     select 3 priority, 'C' "COLLATION"
@@ -159,18 +146,16 @@
 order by priority limit 1 \gset
 explain (analyze, buffers off, costs off, timing off, summary off)
 select * from saop where (with_bloom collate :"COLLATION") = any(array['1', '10']::varchar(255)[]);
-                                   QUERY PLAN                                   
---------------------------------------------------------------------------------
+--- QUERY PLAN ---
  Append (actual rows=270.00 loops=1)
    ->  Custom Scan (ColumnarScan) on _hyper_1_1_chunk (actual rows=135.00 loops=1)
          Filter: ((with_bloom)::text = ANY ('{1,10}'::text[]))
-         Rows Removed by Filter: 49865
+         Rows Removed by Filter: 49866
          ->  Seq Scan on compress_hyper_2_3_chunk (actual rows=69.00 loops=1)
    ->  Custom Scan (ColumnarScan) on _hyper_1_2_chunk (actual rows=135.00 loops=1)
          Filter: ((with_bloom)::text = ANY ('{1,10}'::text[]))
          Rows Removed by Filter: 49865
          ->  Seq Scan on compress_hyper_2_4_chunk (actual rows=69.00 loops=1)
-(9 rows)
 
 explain (analyze, buffers off, costs off, timing off, summary off)
 select * from saop where with_bloom = all(array['1', '10']);
@@ -206,63 +191,37 @@
 
 explain (analyze, buffers off, costs off, timing off, summary off)
 select * from saop where with_bloom = any(array[segmentby, '10']);
-<<<<<<< HEAD
-                                                          QUERY PLAN                                                           
--------------------------------------------------------------------------------------------------------------------------------
- Append (actual rows=249.00 loops=1)
-   ->  Custom Scan (ColumnarScan) on _hyper_1_1_chunk (actual rows=125.00 loops=1)
-=======
 --- QUERY PLAN ---
  Append (actual rows=250.00 loops=1)
    ->  Custom Scan (ColumnarScan) on _hyper_1_1_chunk (actual rows=126.00 loops=1)
->>>>>>> d4eac1b2
          Filter: (with_bloom = ANY (ARRAY[segmentby, '10'::text]))
-         Rows Removed by Filter: 45614
-         ->  Seq Scan on compress_hyper_2_3_chunk (actual rows=54.00 loops=1)
+         Rows Removed by Filter: 46614
+         ->  Seq Scan on compress_hyper_2_3_chunk (actual rows=55.00 loops=1)
                Filter: _timescaledb_functions.bloom1_contains_any(_ts_meta_v2_bloom1_with_bloom, ARRAY[segmentby, '10'::text])
-               Rows Removed by Filter: 15
+               Rows Removed by Filter: 14
    ->  Custom Scan (ColumnarScan) on _hyper_1_2_chunk (actual rows=124.00 loops=1)
          Filter: (with_bloom = ANY (ARRAY[segmentby, '10'::text]))
-<<<<<<< HEAD
          Rows Removed by Filter: 47441
          ->  Seq Scan on compress_hyper_2_4_chunk (actual rows=55.00 loops=1)
                Filter: _timescaledb_functions.bloom1_contains_any(_ts_meta_v2_bloom1_with_bloom, ARRAY[segmentby, '10'::text])
                Rows Removed by Filter: 14
-(13 rows)
-
-explain (analyze, buffers off, costs off, timing off, summary off)
-select * from saop where with_bloom = any(array[segmentby, null]);
-                                                          QUERY PLAN                                                           
--------------------------------------------------------------------------------------------------------------------------------
- Append (actual rows=56.00 loops=1)
-   ->  Custom Scan (ColumnarScan) on _hyper_1_1_chunk (actual rows=29.00 loops=1)
-=======
-         Rows Removed by Filter: 49876
-         ->  Seq Scan on compress_hyper_2_4_chunk (actual rows=69.00 loops=1)
 
 explain (analyze, buffers off, costs off, timing off, summary off)
 select * from saop where with_bloom = any(array[segmentby, null]);
 --- QUERY PLAN ---
  Append (actual rows=57.00 loops=1)
    ->  Custom Scan (ColumnarScan) on _hyper_1_1_chunk (actual rows=30.00 loops=1)
->>>>>>> d4eac1b2
          Filter: (with_bloom = ANY (ARRAY[segmentby, NULL::text]))
-         Rows Removed by Filter: 20493
-         ->  Seq Scan on compress_hyper_2_3_chunk (actual rows=23.00 loops=1)
+         Rows Removed by Filter: 21492
+         ->  Seq Scan on compress_hyper_2_3_chunk (actual rows=24.00 loops=1)
                Filter: _timescaledb_functions.bloom1_contains_any(_ts_meta_v2_bloom1_with_bloom, ARRAY[segmentby, NULL::text])
-               Rows Removed by Filter: 46
+               Rows Removed by Filter: 45
    ->  Custom Scan (ColumnarScan) on _hyper_1_2_chunk (actual rows=27.00 loops=1)
          Filter: (with_bloom = ANY (ARRAY[segmentby, NULL::text]))
-<<<<<<< HEAD
          Rows Removed by Filter: 24147
          ->  Seq Scan on compress_hyper_2_4_chunk (actual rows=25.00 loops=1)
                Filter: _timescaledb_functions.bloom1_contains_any(_ts_meta_v2_bloom1_with_bloom, ARRAY[segmentby, NULL::text])
                Rows Removed by Filter: 44
-(13 rows)
-=======
-         Rows Removed by Filter: 49973
-         ->  Seq Scan on compress_hyper_2_4_chunk (actual rows=69.00 loops=1)
->>>>>>> d4eac1b2
 
 explain (analyze, buffers off, costs off, timing off, summary off)
 select * from saop where with_bloom = any(array[segmentby, null, with_minmax]);
@@ -279,14 +238,8 @@
 
 explain (analyze, buffers off, costs off, timing off, summary off)
 select * from saop where with_bloom = any(array[stable_lower(segmentby), stable_lower('1')]);
-<<<<<<< HEAD
-                                                                        QUERY PLAN                                                                        
-----------------------------------------------------------------------------------------------------------------------------------------------------------
- Custom Scan (ChunkAppend) on saop (actual rows=121.00 loops=1)
-=======
 --- QUERY PLAN ---
  Custom Scan (ChunkAppend) on saop (actual rows=122.00 loops=1)
->>>>>>> d4eac1b2
    Chunks excluded during startup: 0
    ->  Custom Scan (ColumnarScan) on _hyper_1_1_chunk (actual rows=62.00 loops=1)
          Filter: (with_bloom = ANY (ARRAY[stable_lower(segmentby), stable_lower('1'::text)]))
@@ -296,16 +249,10 @@
                Rows Removed by Filter: 27
    ->  Custom Scan (ColumnarScan) on _hyper_1_2_chunk (actual rows=60.00 loops=1)
          Filter: (with_bloom = ANY (ARRAY[stable_lower(segmentby), stable_lower('1'::text)]))
-<<<<<<< HEAD
          Rows Removed by Filter: 36461
          ->  Seq Scan on compress_hyper_2_4_chunk (actual rows=39.00 loops=1)
                Filter: _timescaledb_functions.bloom1_contains_any(_ts_meta_v2_bloom1_with_bloom, ARRAY[stable_lower(segmentby), stable_lower('1'::text)])
                Rows Removed by Filter: 30
-(14 rows)
-=======
-         Rows Removed by Filter: 49940
-         ->  Seq Scan on compress_hyper_2_4_chunk (actual rows=69.00 loops=1)
->>>>>>> d4eac1b2
 
 explain (analyze, buffers off, costs off, timing off, summary off)
 select * from saop where with_bloom = any(array[stable_lower(segmentby), stable_lower('1'), volatile_lower('10')]);
@@ -329,8 +276,7 @@
 
 explain (analyze, buffers off, costs off, timing off, summary off)
 select * from saop where with_bloom = any(null::text[]);
-                                                  QUERY PLAN                                                   
----------------------------------------------------------------------------------------------------------------
+--- QUERY PLAN ---
  Append (actual rows=0.00 loops=1)
    ->  Custom Scan (ColumnarScan) on _hyper_1_1_chunk (actual rows=0.00 loops=1)
          Vectorized Filter: (with_bloom = ANY (NULL::text[]))
@@ -342,13 +288,10 @@
          ->  Seq Scan on compress_hyper_2_4_chunk (actual rows=0.00 loops=1)
                Filter: _timescaledb_functions.bloom1_contains_any(_ts_meta_v2_bloom1_with_bloom, NULL::text[])
                Rows Removed by Filter: 69
-(11 rows)
 
 explain (analyze, buffers off, costs off, timing off, summary off)
 select * from saop where with_bloom = any(array[null, null]);
-<<<<<<< HEAD
-                                                       QUERY PLAN                                                       
-------------------------------------------------------------------------------------------------------------------------
+--- QUERY PLAN ---
  Append (actual rows=0.00 loops=1)
    ->  Custom Scan (ColumnarScan) on _hyper_1_1_chunk (actual rows=0.00 loops=1)
          Vectorized Filter: (with_bloom = ANY ('{NULL,NULL}'::text[]))
@@ -360,19 +303,6 @@
          ->  Seq Scan on compress_hyper_2_4_chunk (actual rows=0.00 loops=1)
                Filter: _timescaledb_functions.bloom1_contains_any(_ts_meta_v2_bloom1_with_bloom, '{NULL,NULL}'::text[])
                Rows Removed by Filter: 69
-(11 rows)
-=======
---- QUERY PLAN ---
- Append (actual rows=0.00 loops=1)
-   ->  Custom Scan (ColumnarScan) on _hyper_1_1_chunk (actual rows=0.00 loops=1)
-         Vectorized Filter: (with_bloom = ANY ('{NULL,NULL}'::text[]))
-         Rows Removed by Filter: 50001
-         ->  Seq Scan on compress_hyper_2_3_chunk (actual rows=69.00 loops=1)
-   ->  Custom Scan (ColumnarScan) on _hyper_1_2_chunk (actual rows=0.00 loops=1)
-         Vectorized Filter: (with_bloom = ANY ('{NULL,NULL}'::text[]))
-         Rows Removed by Filter: 50000
-         ->  Seq Scan on compress_hyper_2_4_chunk (actual rows=69.00 loops=1)
->>>>>>> d4eac1b2
 
 explain (analyze, buffers off, costs off, timing off, summary off)
 select * from saop where segmentby = any(array[with_bloom, with_minmax]);
@@ -456,23 +386,20 @@
 
 explain (analyze, buffers off, costs off, timing off, summary off)
 select * from saop where with_bloom = any(case when with_minmax = '1' then array['1'] else array['2'] end);
-                                                     QUERY PLAN                                                     
---------------------------------------------------------------------------------------------------------------------
+--- QUERY PLAN ---
  Append (actual rows=68.00 loops=1)
    ->  Custom Scan (ColumnarScan) on _hyper_1_1_chunk (actual rows=34.00 loops=1)
          Filter: (with_bloom = ANY (CASE WHEN (with_minmax = '1'::text) THEN '{1}'::text[] ELSE '{2}'::text[] END))
-         Rows Removed by Filter: 49966
+         Rows Removed by Filter: 49967
          ->  Seq Scan on compress_hyper_2_3_chunk (actual rows=69.00 loops=1)
    ->  Custom Scan (ColumnarScan) on _hyper_1_2_chunk (actual rows=34.00 loops=1)
          Filter: (with_bloom = ANY (CASE WHEN (with_minmax = '1'::text) THEN '{1}'::text[] ELSE '{2}'::text[] END))
          Rows Removed by Filter: 49966
          ->  Seq Scan on compress_hyper_2_4_chunk (actual rows=69.00 loops=1)
-(9 rows)
 
 explain (analyze, buffers off, costs off, timing off, summary off)
 select * from saop where with_bloom = any(case when segmentby = '1' then array['1'] else array['2'] end);
-                                                                                  QUERY PLAN                                                                                  
-------------------------------------------------------------------------------------------------------------------------------------------------------------------------------
+--- QUERY PLAN ---
  Append (actual rows=67.00 loops=1)
    ->  Custom Scan (ColumnarScan) on _hyper_1_1_chunk (actual rows=34.00 loops=1)
          Filter: (with_bloom = ANY (CASE WHEN (segmentby = '1'::text) THEN '{1}'::text[] ELSE '{2}'::text[] END))
@@ -486,7 +413,6 @@
          ->  Seq Scan on compress_hyper_2_4_chunk (actual rows=29.00 loops=1)
                Filter: _timescaledb_functions.bloom1_contains_any(_ts_meta_v2_bloom1_with_bloom, CASE WHEN (segmentby = '1'::text) THEN '{1}'::text[] ELSE '{2}'::text[] END)
                Rows Removed by Filter: 40
-(13 rows)
 
 -- Partial pushdown of AND scalar array operation.
 explain (analyze, buffers off, costs off, timing off, summary off)
@@ -694,13 +620,11 @@
 set plan_cache_mode = force_generic_plan;
 explain (analyze, buffers off, costs off, timing off, summary off)
 execute array_param(array['1', '10']);
-<<<<<<< HEAD
-                                             QUERY PLAN                                              
------------------------------------------------------------------------------------------------------
+--- QUERY PLAN ---
  Append (actual rows=270.00 loops=1)
    ->  Custom Scan (ColumnarScan) on _hyper_1_1_chunk (actual rows=135.00 loops=1)
          Vectorized Filter: (with_bloom = ANY ($1))
-         Rows Removed by Filter: 47604
+         Rows Removed by Filter: 47605
          ->  Seq Scan on compress_hyper_2_3_chunk (actual rows=56.00 loops=1)
                Filter: _timescaledb_functions.bloom1_contains_any(_ts_meta_v2_bloom1_with_bloom, $1)
                Rows Removed by Filter: 13
@@ -710,12 +634,10 @@
          ->  Seq Scan on compress_hyper_2_4_chunk (actual rows=56.00 loops=1)
                Filter: _timescaledb_functions.bloom1_contains_any(_ts_meta_v2_bloom1_with_bloom, $1)
                Rows Removed by Filter: 13
-(13 rows)
 
 explain (analyze, buffers off, costs off, timing off, summary off)
 execute array_param(array[]::text[]);
-                                             QUERY PLAN                                              
------------------------------------------------------------------------------------------------------
+--- QUERY PLAN ---
  Append (actual rows=0.00 loops=1)
    ->  Custom Scan (ColumnarScan) on _hyper_1_1_chunk (actual rows=0.00 loops=1)
          Vectorized Filter: (with_bloom = ANY ($1))
@@ -727,12 +649,10 @@
          ->  Seq Scan on compress_hyper_2_4_chunk (actual rows=0.00 loops=1)
                Filter: _timescaledb_functions.bloom1_contains_any(_ts_meta_v2_bloom1_with_bloom, $1)
                Rows Removed by Filter: 69
-(11 rows)
 
 explain (analyze, costs off, timing off, summary off)
 execute array_param(null::text[]);
-                                             QUERY PLAN                                              
------------------------------------------------------------------------------------------------------
+--- QUERY PLAN ---
  Append (actual rows=0.00 loops=1)
    ->  Custom Scan (ColumnarScan) on _hyper_1_1_chunk (actual rows=0.00 loops=1)
          Vectorized Filter: (with_bloom = ANY ($1))
@@ -744,44 +664,16 @@
          ->  Seq Scan on compress_hyper_2_4_chunk (actual rows=0.00 loops=1)
                Filter: _timescaledb_functions.bloom1_contains_any(_ts_meta_v2_bloom1_with_bloom, $1)
                Rows Removed by Filter: 69
-(11 rows)
-=======
+
+-- Custom plans.
+set plan_cache_mode = force_custom_plan;
+explain (analyze, buffers off, costs off, timing off, summary off)
+execute array_param(array['1', '10']);
 --- QUERY PLAN ---
  Append (actual rows=270.00 loops=1)
    ->  Custom Scan (ColumnarScan) on _hyper_1_1_chunk (actual rows=135.00 loops=1)
-         Vectorized Filter: (with_bloom = ANY ($1))
-         Rows Removed by Filter: 49866
-         ->  Seq Scan on compress_hyper_2_3_chunk (actual rows=69.00 loops=1)
-   ->  Custom Scan (ColumnarScan) on _hyper_1_2_chunk (actual rows=135.00 loops=1)
-         Vectorized Filter: (with_bloom = ANY ($1))
-         Rows Removed by Filter: 49865
-         ->  Seq Scan on compress_hyper_2_4_chunk (actual rows=69.00 loops=1)
-
-explain (analyze, buffers off, costs off, timing off, summary off)
-execute array_param(array[]::text[]);
---- QUERY PLAN ---
- Append (actual rows=0.00 loops=1)
-   ->  Custom Scan (ColumnarScan) on _hyper_1_1_chunk (actual rows=0.00 loops=1)
-         Vectorized Filter: (with_bloom = ANY ($1))
-         Rows Removed by Filter: 50001
-         ->  Seq Scan on compress_hyper_2_3_chunk (actual rows=69.00 loops=1)
-   ->  Custom Scan (ColumnarScan) on _hyper_1_2_chunk (actual rows=0.00 loops=1)
-         Vectorized Filter: (with_bloom = ANY ($1))
-         Rows Removed by Filter: 50000
-         ->  Seq Scan on compress_hyper_2_4_chunk (actual rows=69.00 loops=1)
->>>>>>> d4eac1b2
-
--- Custom plans.
-set plan_cache_mode = force_custom_plan;
-explain (analyze, buffers off, costs off, timing off, summary off)
-execute array_param(array['1', '10']);
-<<<<<<< HEAD
-                                                    QUERY PLAN                                                     
--------------------------------------------------------------------------------------------------------------------
- Append (actual rows=270.00 loops=1)
-   ->  Custom Scan (ColumnarScan) on _hyper_1_1_chunk (actual rows=135.00 loops=1)
-         Vectorized Filter: (with_bloom = ANY ('{1,10}'::text[]))
-         Rows Removed by Filter: 47604
+         Vectorized Filter: (with_bloom = ANY ('{1,10}'::text[]))
+         Rows Removed by Filter: 47605
          ->  Seq Scan on compress_hyper_2_3_chunk (actual rows=56.00 loops=1)
                Filter: _timescaledb_functions.bloom1_contains_any(_ts_meta_v2_bloom1_with_bloom, '{1,10}'::text[])
                Rows Removed by Filter: 13
@@ -791,19 +683,6 @@
          ->  Seq Scan on compress_hyper_2_4_chunk (actual rows=56.00 loops=1)
                Filter: _timescaledb_functions.bloom1_contains_any(_ts_meta_v2_bloom1_with_bloom, '{1,10}'::text[])
                Rows Removed by Filter: 13
-(13 rows)
-=======
---- QUERY PLAN ---
- Append (actual rows=270.00 loops=1)
-   ->  Custom Scan (ColumnarScan) on _hyper_1_1_chunk (actual rows=135.00 loops=1)
-         Vectorized Filter: (with_bloom = ANY ('{1,10}'::text[]))
-         Rows Removed by Filter: 49866
-         ->  Seq Scan on compress_hyper_2_3_chunk (actual rows=69.00 loops=1)
-   ->  Custom Scan (ColumnarScan) on _hyper_1_2_chunk (actual rows=135.00 loops=1)
-         Vectorized Filter: (with_bloom = ANY ('{1,10}'::text[]))
-         Rows Removed by Filter: 49865
-         ->  Seq Scan on compress_hyper_2_4_chunk (actual rows=69.00 loops=1)
->>>>>>> d4eac1b2
 
 explain (analyze, buffers off, costs off, timing off, summary off)
 execute array_param(array[]::text[]);
@@ -813,8 +692,7 @@
 
 explain (analyze, costs off, timing off, summary off)
 execute array_param(null::text[]);
-                                                  QUERY PLAN                                                   
----------------------------------------------------------------------------------------------------------------
+--- QUERY PLAN ---
  Append (actual rows=0.00 loops=1)
    ->  Custom Scan (ColumnarScan) on _hyper_1_1_chunk (actual rows=0.00 loops=1)
          Vectorized Filter: (with_bloom = ANY (NULL::text[]))
@@ -826,6 +704,5 @@
          ->  Seq Scan on compress_hyper_2_4_chunk (actual rows=0.00 loops=1)
                Filter: _timescaledb_functions.bloom1_contains_any(_ts_meta_v2_bloom1_with_bloom, NULL::text[])
                Rows Removed by Filter: 69
-(11 rows)
 
 reset timescaledb.enable_chunk_append;