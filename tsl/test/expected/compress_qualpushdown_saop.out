--- conflicted
+++ resolved
@@ -50,26 +50,22 @@
                Index Cond: (segmentby = ANY ('{1,10}'::text[]))
 (7 rows)
 
-<<<<<<< HEAD
-explain (analyze, costs off, timing off, summary off)
+explain (analyze, buffers off, costs off, timing off, summary off)
 select * from saop where '1' = any(array[segmentby, segmentby]);
                                    QUERY PLAN                                    
 ---------------------------------------------------------------------------------
- Append (actual rows=4348 loops=1)
-   ->  Custom Scan (ColumnarScan) on _hyper_1_1_chunk (actual rows=2174 loops=1)
-         ->  Seq Scan on compress_hyper_2_3_chunk (actual rows=3 loops=1)
+ Append (actual rows=4348.00 loops=1)
+   ->  Custom Scan (ColumnarScan) on _hyper_1_1_chunk (actual rows=2174.00 loops=1)
+         ->  Seq Scan on compress_hyper_2_3_chunk (actual rows=3.00 loops=1)
                Filter: ('1'::text = ANY (ARRAY[segmentby, segmentby]))
                Rows Removed by Filter: 66
-   ->  Custom Scan (ColumnarScan) on _hyper_1_2_chunk (actual rows=2174 loops=1)
-         ->  Seq Scan on compress_hyper_2_4_chunk (actual rows=3 loops=1)
+   ->  Custom Scan (ColumnarScan) on _hyper_1_2_chunk (actual rows=2174.00 loops=1)
+         ->  Seq Scan on compress_hyper_2_4_chunk (actual rows=3.00 loops=1)
                Filter: ('1'::text = ANY (ARRAY[segmentby, segmentby]))
                Rows Removed by Filter: 66
 (9 rows)
 
-explain (analyze, costs off, timing off, summary off)
-=======
-explain (analyze, buffers off, costs off, timing off, summary off)
->>>>>>> 87466dec
+explain (analyze, buffers off, costs off, timing off, summary off)
 select * from saop where with_minmax = any(array['1', '10']);
                                    QUERY PLAN                                    
 ---------------------------------------------------------------------------------
@@ -86,37 +82,22 @@
 
 explain (analyze, buffers off, costs off, timing off, summary off)
 select * from saop where with_bloom = any(array['1', '10']);
-<<<<<<< HEAD
                                                     QUERY PLAN                                                     
 -------------------------------------------------------------------------------------------------------------------
- Append (actual rows=270 loops=1)
-   ->  Custom Scan (ColumnarScan) on _hyper_1_1_chunk (actual rows=135 loops=1)
+ Append (actual rows=270.00 loops=1)
+   ->  Custom Scan (ColumnarScan) on _hyper_1_1_chunk (actual rows=135.00 loops=1)
          Vectorized Filter: (with_bloom = ANY ('{1,10}'::text[]))
          Rows Removed by Filter: 47604
-         ->  Seq Scan on compress_hyper_2_3_chunk (actual rows=56 loops=1)
+         ->  Seq Scan on compress_hyper_2_3_chunk (actual rows=56.00 loops=1)
                Filter: _timescaledb_functions.bloom1_contains_any(_ts_meta_v2_bloom1_with_bloom, '{1,10}'::text[])
                Rows Removed by Filter: 13
-   ->  Custom Scan (ColumnarScan) on _hyper_1_2_chunk (actual rows=135 loops=1)
+   ->  Custom Scan (ColumnarScan) on _hyper_1_2_chunk (actual rows=135.00 loops=1)
          Vectorized Filter: (with_bloom = ANY ('{1,10}'::text[]))
          Rows Removed by Filter: 47604
-         ->  Seq Scan on compress_hyper_2_4_chunk (actual rows=56 loops=1)
+         ->  Seq Scan on compress_hyper_2_4_chunk (actual rows=56.00 loops=1)
                Filter: _timescaledb_functions.bloom1_contains_any(_ts_meta_v2_bloom1_with_bloom, '{1,10}'::text[])
                Rows Removed by Filter: 13
 (13 rows)
-=======
-                                   QUERY PLAN                                   
---------------------------------------------------------------------------------
- Append (actual rows=270.00 loops=1)
-   ->  Custom Scan (ColumnarScan) on _hyper_1_1_chunk (actual rows=135.00 loops=1)
-         Vectorized Filter: (with_bloom = ANY ('{1,10}'::text[]))
-         Rows Removed by Filter: 49865
-         ->  Seq Scan on compress_hyper_2_3_chunk (actual rows=69.00 loops=1)
-   ->  Custom Scan (ColumnarScan) on _hyper_1_2_chunk (actual rows=135.00 loops=1)
-         Vectorized Filter: (with_bloom = ANY ('{1,10}'::text[]))
-         Rows Removed by Filter: 49865
-         ->  Seq Scan on compress_hyper_2_4_chunk (actual rows=69.00 loops=1)
-(9 rows)
->>>>>>> 87466dec
 
 explain (analyze, buffers off, costs off, timing off, summary off)
 select * from saop where with_bloom = all(array['1', '10']);
@@ -158,71 +139,41 @@
 
 explain (analyze, buffers off, costs off, timing off, summary off)
 select * from saop where with_bloom = any(array[segmentby, '10']);
-<<<<<<< HEAD
                                                           QUERY PLAN                                                           
 -------------------------------------------------------------------------------------------------------------------------------
- Append (actual rows=249 loops=1)
-   ->  Custom Scan (ColumnarScan) on _hyper_1_1_chunk (actual rows=125 loops=1)
+ Append (actual rows=249.00 loops=1)
+   ->  Custom Scan (ColumnarScan) on _hyper_1_1_chunk (actual rows=125.00 loops=1)
          Filter: (with_bloom = ANY (ARRAY[segmentby, '10'::text]))
          Rows Removed by Filter: 45614
-         ->  Seq Scan on compress_hyper_2_3_chunk (actual rows=54 loops=1)
+         ->  Seq Scan on compress_hyper_2_3_chunk (actual rows=54.00 loops=1)
                Filter: _timescaledb_functions.bloom1_contains_any(_ts_meta_v2_bloom1_with_bloom, ARRAY[segmentby, '10'::text])
                Rows Removed by Filter: 15
-   ->  Custom Scan (ColumnarScan) on _hyper_1_2_chunk (actual rows=124 loops=1)
+   ->  Custom Scan (ColumnarScan) on _hyper_1_2_chunk (actual rows=124.00 loops=1)
          Filter: (with_bloom = ANY (ARRAY[segmentby, '10'::text]))
          Rows Removed by Filter: 47441
-         ->  Seq Scan on compress_hyper_2_4_chunk (actual rows=55 loops=1)
+         ->  Seq Scan on compress_hyper_2_4_chunk (actual rows=55.00 loops=1)
                Filter: _timescaledb_functions.bloom1_contains_any(_ts_meta_v2_bloom1_with_bloom, ARRAY[segmentby, '10'::text])
                Rows Removed by Filter: 14
 (13 rows)
-=======
-                                   QUERY PLAN                                   
---------------------------------------------------------------------------------
- Append (actual rows=249.00 loops=1)
-   ->  Custom Scan (ColumnarScan) on _hyper_1_1_chunk (actual rows=125.00 loops=1)
-         Filter: (with_bloom = ANY (ARRAY[segmentby, '10'::text]))
-         Rows Removed by Filter: 49875
-         ->  Seq Scan on compress_hyper_2_3_chunk (actual rows=69.00 loops=1)
-   ->  Custom Scan (ColumnarScan) on _hyper_1_2_chunk (actual rows=124.00 loops=1)
-         Filter: (with_bloom = ANY (ARRAY[segmentby, '10'::text]))
-         Rows Removed by Filter: 49876
-         ->  Seq Scan on compress_hyper_2_4_chunk (actual rows=69.00 loops=1)
-(9 rows)
->>>>>>> 87466dec
 
 explain (analyze, buffers off, costs off, timing off, summary off)
 select * from saop where with_bloom = any(array[segmentby, null]);
-<<<<<<< HEAD
                                                           QUERY PLAN                                                           
 -------------------------------------------------------------------------------------------------------------------------------
- Append (actual rows=56 loops=1)
-   ->  Custom Scan (ColumnarScan) on _hyper_1_1_chunk (actual rows=29 loops=1)
+ Append (actual rows=56.00 loops=1)
+   ->  Custom Scan (ColumnarScan) on _hyper_1_1_chunk (actual rows=29.00 loops=1)
          Filter: (with_bloom = ANY (ARRAY[segmentby, NULL::text]))
          Rows Removed by Filter: 20493
-         ->  Seq Scan on compress_hyper_2_3_chunk (actual rows=23 loops=1)
+         ->  Seq Scan on compress_hyper_2_3_chunk (actual rows=23.00 loops=1)
                Filter: _timescaledb_functions.bloom1_contains_any(_ts_meta_v2_bloom1_with_bloom, ARRAY[segmentby, NULL::text])
                Rows Removed by Filter: 46
-   ->  Custom Scan (ColumnarScan) on _hyper_1_2_chunk (actual rows=27 loops=1)
+   ->  Custom Scan (ColumnarScan) on _hyper_1_2_chunk (actual rows=27.00 loops=1)
          Filter: (with_bloom = ANY (ARRAY[segmentby, NULL::text]))
          Rows Removed by Filter: 24147
-         ->  Seq Scan on compress_hyper_2_4_chunk (actual rows=25 loops=1)
+         ->  Seq Scan on compress_hyper_2_4_chunk (actual rows=25.00 loops=1)
                Filter: _timescaledb_functions.bloom1_contains_any(_ts_meta_v2_bloom1_with_bloom, ARRAY[segmentby, NULL::text])
                Rows Removed by Filter: 44
 (13 rows)
-=======
-                                  QUERY PLAN                                   
--------------------------------------------------------------------------------
- Append (actual rows=56.00 loops=1)
-   ->  Custom Scan (ColumnarScan) on _hyper_1_1_chunk (actual rows=29.00 loops=1)
-         Filter: (with_bloom = ANY (ARRAY[segmentby, NULL::text]))
-         Rows Removed by Filter: 49971
-         ->  Seq Scan on compress_hyper_2_3_chunk (actual rows=69.00 loops=1)
-   ->  Custom Scan (ColumnarScan) on _hyper_1_2_chunk (actual rows=27.00 loops=1)
-         Filter: (with_bloom = ANY (ARRAY[segmentby, NULL::text]))
-         Rows Removed by Filter: 49973
-         ->  Seq Scan on compress_hyper_2_4_chunk (actual rows=69.00 loops=1)
-(9 rows)
->>>>>>> 87466dec
 
 explain (analyze, buffers off, costs off, timing off, summary off)
 select * from saop where with_bloom = any(array[segmentby, null, with_minmax]);
@@ -241,39 +192,23 @@
 
 explain (analyze, buffers off, costs off, timing off, summary off)
 select * from saop where with_bloom = any(array[stable_lower(segmentby), stable_lower('1')]);
-<<<<<<< HEAD
                                                                         QUERY PLAN                                                                        
 ----------------------------------------------------------------------------------------------------------------------------------------------------------
- Custom Scan (ChunkAppend) on saop (actual rows=121 loops=1)
-=======
-                                          QUERY PLAN                                          
-----------------------------------------------------------------------------------------------
  Custom Scan (ChunkAppend) on saop (actual rows=121.00 loops=1)
->>>>>>> 87466dec
    Chunks excluded during startup: 0
    ->  Custom Scan (ColumnarScan) on _hyper_1_1_chunk (actual rows=61.00 loops=1)
          Filter: (with_bloom = ANY (ARRAY[stable_lower(segmentby), stable_lower('1'::text)]))
-<<<<<<< HEAD
          Rows Removed by Filter: 36982
-         ->  Seq Scan on compress_hyper_2_3_chunk (actual rows=42 loops=1)
+         ->  Seq Scan on compress_hyper_2_3_chunk (actual rows=42.00 loops=1)
                Filter: _timescaledb_functions.bloom1_contains_any(_ts_meta_v2_bloom1_with_bloom, ARRAY[stable_lower(segmentby), stable_lower('1'::text)])
                Rows Removed by Filter: 27
-   ->  Custom Scan (ColumnarScan) on _hyper_1_2_chunk (actual rows=60 loops=1)
+   ->  Custom Scan (ColumnarScan) on _hyper_1_2_chunk (actual rows=60.00 loops=1)
          Filter: (with_bloom = ANY (ARRAY[stable_lower(segmentby), stable_lower('1'::text)]))
          Rows Removed by Filter: 36461
-         ->  Seq Scan on compress_hyper_2_4_chunk (actual rows=39 loops=1)
+         ->  Seq Scan on compress_hyper_2_4_chunk (actual rows=39.00 loops=1)
                Filter: _timescaledb_functions.bloom1_contains_any(_ts_meta_v2_bloom1_with_bloom, ARRAY[stable_lower(segmentby), stable_lower('1'::text)])
                Rows Removed by Filter: 30
 (14 rows)
-=======
-         Rows Removed by Filter: 49939
-         ->  Seq Scan on compress_hyper_2_3_chunk (actual rows=69.00 loops=1)
-   ->  Custom Scan (ColumnarScan) on _hyper_1_2_chunk (actual rows=60.00 loops=1)
-         Filter: (with_bloom = ANY (ARRAY[stable_lower(segmentby), stable_lower('1'::text)]))
-         Rows Removed by Filter: 49940
-         ->  Seq Scan on compress_hyper_2_4_chunk (actual rows=69.00 loops=1)
-(10 rows)
->>>>>>> 87466dec
 
 explain (analyze, buffers off, costs off, timing off, summary off)
 select * from saop where with_bloom = any(array[stable_lower(segmentby), stable_lower('1'), volatile_lower('10')]);
@@ -299,56 +234,39 @@
    One-Time Filter: false
 (2 rows)
 
-<<<<<<< HEAD
-explain (analyze, costs off, timing off, summary off)
+explain (analyze, buffers off, costs off, timing off, summary off)
 select * from saop where with_bloom = any(null::text[]);
                                                   QUERY PLAN                                                   
 ---------------------------------------------------------------------------------------------------------------
- Append (actual rows=0 loops=1)
-   ->  Custom Scan (ColumnarScan) on _hyper_1_1_chunk (actual rows=0 loops=1)
+ Append (actual rows=0.00 loops=1)
+   ->  Custom Scan (ColumnarScan) on _hyper_1_1_chunk (actual rows=0.00 loops=1)
          Vectorized Filter: (with_bloom = ANY (NULL::text[]))
-         ->  Seq Scan on compress_hyper_2_3_chunk (actual rows=0 loops=1)
+         ->  Seq Scan on compress_hyper_2_3_chunk (actual rows=0.00 loops=1)
                Filter: _timescaledb_functions.bloom1_contains_any(_ts_meta_v2_bloom1_with_bloom, NULL::text[])
                Rows Removed by Filter: 69
-   ->  Custom Scan (ColumnarScan) on _hyper_1_2_chunk (actual rows=0 loops=1)
+   ->  Custom Scan (ColumnarScan) on _hyper_1_2_chunk (actual rows=0.00 loops=1)
          Vectorized Filter: (with_bloom = ANY (NULL::text[]))
-         ->  Seq Scan on compress_hyper_2_4_chunk (actual rows=0 loops=1)
+         ->  Seq Scan on compress_hyper_2_4_chunk (actual rows=0.00 loops=1)
                Filter: _timescaledb_functions.bloom1_contains_any(_ts_meta_v2_bloom1_with_bloom, NULL::text[])
                Rows Removed by Filter: 69
 (11 rows)
 
-explain (analyze, costs off, timing off, summary off)
+explain (analyze, buffers off, costs off, timing off, summary off)
 select * from saop where with_bloom = any(array[null, null]);
                                                        QUERY PLAN                                                       
 ------------------------------------------------------------------------------------------------------------------------
- Append (actual rows=0 loops=1)
-   ->  Custom Scan (ColumnarScan) on _hyper_1_1_chunk (actual rows=0 loops=1)
-         Vectorized Filter: (with_bloom = ANY ('{NULL,NULL}'::text[]))
-         ->  Seq Scan on compress_hyper_2_3_chunk (actual rows=0 loops=1)
-               Filter: _timescaledb_functions.bloom1_contains_any(_ts_meta_v2_bloom1_with_bloom, '{NULL,NULL}'::text[])
-               Rows Removed by Filter: 69
-   ->  Custom Scan (ColumnarScan) on _hyper_1_2_chunk (actual rows=0 loops=1)
-         Vectorized Filter: (with_bloom = ANY ('{NULL,NULL}'::text[]))
-         ->  Seq Scan on compress_hyper_2_4_chunk (actual rows=0 loops=1)
-               Filter: _timescaledb_functions.bloom1_contains_any(_ts_meta_v2_bloom1_with_bloom, '{NULL,NULL}'::text[])
-               Rows Removed by Filter: 69
-(11 rows)
-=======
-explain (analyze, buffers off, costs off, timing off, summary off)
-select * from saop where with_bloom = any(array[null, null]);
-                                  QUERY PLAN                                  
-------------------------------------------------------------------------------
  Append (actual rows=0.00 loops=1)
    ->  Custom Scan (ColumnarScan) on _hyper_1_1_chunk (actual rows=0.00 loops=1)
          Vectorized Filter: (with_bloom = ANY ('{NULL,NULL}'::text[]))
-         Rows Removed by Filter: 50000
-         ->  Seq Scan on compress_hyper_2_3_chunk (actual rows=69.00 loops=1)
+         ->  Seq Scan on compress_hyper_2_3_chunk (actual rows=0.00 loops=1)
+               Filter: _timescaledb_functions.bloom1_contains_any(_ts_meta_v2_bloom1_with_bloom, '{NULL,NULL}'::text[])
+               Rows Removed by Filter: 69
    ->  Custom Scan (ColumnarScan) on _hyper_1_2_chunk (actual rows=0.00 loops=1)
          Vectorized Filter: (with_bloom = ANY ('{NULL,NULL}'::text[]))
-         Rows Removed by Filter: 50000
-         ->  Seq Scan on compress_hyper_2_4_chunk (actual rows=69.00 loops=1)
-(9 rows)
->>>>>>> 87466dec
+         ->  Seq Scan on compress_hyper_2_4_chunk (actual rows=0.00 loops=1)
+               Filter: _timescaledb_functions.bloom1_contains_any(_ts_meta_v2_bloom1_with_bloom, '{NULL,NULL}'::text[])
+               Rows Removed by Filter: 69
+(11 rows)
 
 explain (analyze, buffers off, costs off, timing off, summary off)
 select * from saop where segmentby = any(array[with_bloom, with_minmax]);
@@ -672,52 +590,36 @@
 set plan_cache_mode = force_generic_plan;
 explain (analyze, buffers off, costs off, timing off, summary off)
 execute array_param(array['1', '10']);
-<<<<<<< HEAD
                                              QUERY PLAN                                              
 -----------------------------------------------------------------------------------------------------
- Append (actual rows=270 loops=1)
-   ->  Custom Scan (ColumnarScan) on _hyper_1_1_chunk (actual rows=135 loops=1)
+ Append (actual rows=270.00 loops=1)
+   ->  Custom Scan (ColumnarScan) on _hyper_1_1_chunk (actual rows=135.00 loops=1)
          Vectorized Filter: (with_bloom = ANY ($1))
          Rows Removed by Filter: 47604
-         ->  Seq Scan on compress_hyper_2_3_chunk (actual rows=56 loops=1)
+         ->  Seq Scan on compress_hyper_2_3_chunk (actual rows=56.00 loops=1)
                Filter: _timescaledb_functions.bloom1_contains_any(_ts_meta_v2_bloom1_with_bloom, $1)
                Rows Removed by Filter: 13
-   ->  Custom Scan (ColumnarScan) on _hyper_1_2_chunk (actual rows=135 loops=1)
+   ->  Custom Scan (ColumnarScan) on _hyper_1_2_chunk (actual rows=135.00 loops=1)
          Vectorized Filter: (with_bloom = ANY ($1))
          Rows Removed by Filter: 47604
-         ->  Seq Scan on compress_hyper_2_4_chunk (actual rows=56 loops=1)
+         ->  Seq Scan on compress_hyper_2_4_chunk (actual rows=56.00 loops=1)
                Filter: _timescaledb_functions.bloom1_contains_any(_ts_meta_v2_bloom1_with_bloom, $1)
                Rows Removed by Filter: 13
 (13 rows)
-=======
-                                   QUERY PLAN                                   
---------------------------------------------------------------------------------
- Append (actual rows=270.00 loops=1)
-   ->  Custom Scan (ColumnarScan) on _hyper_1_1_chunk (actual rows=135.00 loops=1)
-         Vectorized Filter: (with_bloom = ANY ($1))
-         Rows Removed by Filter: 49865
-         ->  Seq Scan on compress_hyper_2_3_chunk (actual rows=69.00 loops=1)
-   ->  Custom Scan (ColumnarScan) on _hyper_1_2_chunk (actual rows=135.00 loops=1)
-         Vectorized Filter: (with_bloom = ANY ($1))
-         Rows Removed by Filter: 49865
-         ->  Seq Scan on compress_hyper_2_4_chunk (actual rows=69.00 loops=1)
-(9 rows)
->>>>>>> 87466dec
 
 explain (analyze, buffers off, costs off, timing off, summary off)
 execute array_param(array[]::text[]);
-<<<<<<< HEAD
                                              QUERY PLAN                                              
 -----------------------------------------------------------------------------------------------------
- Append (actual rows=0 loops=1)
-   ->  Custom Scan (ColumnarScan) on _hyper_1_1_chunk (actual rows=0 loops=1)
+ Append (actual rows=0.00 loops=1)
+   ->  Custom Scan (ColumnarScan) on _hyper_1_1_chunk (actual rows=0.00 loops=1)
          Vectorized Filter: (with_bloom = ANY ($1))
-         ->  Seq Scan on compress_hyper_2_3_chunk (actual rows=0 loops=1)
+         ->  Seq Scan on compress_hyper_2_3_chunk (actual rows=0.00 loops=1)
                Filter: _timescaledb_functions.bloom1_contains_any(_ts_meta_v2_bloom1_with_bloom, $1)
                Rows Removed by Filter: 69
-   ->  Custom Scan (ColumnarScan) on _hyper_1_2_chunk (actual rows=0 loops=1)
+   ->  Custom Scan (ColumnarScan) on _hyper_1_2_chunk (actual rows=0.00 loops=1)
          Vectorized Filter: (with_bloom = ANY ($1))
-         ->  Seq Scan on compress_hyper_2_4_chunk (actual rows=0 loops=1)
+         ->  Seq Scan on compress_hyper_2_4_chunk (actual rows=0.00 loops=1)
                Filter: _timescaledb_functions.bloom1_contains_any(_ts_meta_v2_bloom1_with_bloom, $1)
                Rows Removed by Filter: 69
 (11 rows)
@@ -726,68 +628,39 @@
 execute array_param(null::text[]);
                                              QUERY PLAN                                              
 -----------------------------------------------------------------------------------------------------
- Append (actual rows=0 loops=1)
-   ->  Custom Scan (ColumnarScan) on _hyper_1_1_chunk (actual rows=0 loops=1)
-         Vectorized Filter: (with_bloom = ANY ($1))
-         ->  Seq Scan on compress_hyper_2_3_chunk (actual rows=0 loops=1)
-               Filter: _timescaledb_functions.bloom1_contains_any(_ts_meta_v2_bloom1_with_bloom, $1)
-               Rows Removed by Filter: 69
-   ->  Custom Scan (ColumnarScan) on _hyper_1_2_chunk (actual rows=0 loops=1)
-         Vectorized Filter: (with_bloom = ANY ($1))
-         ->  Seq Scan on compress_hyper_2_4_chunk (actual rows=0 loops=1)
-               Filter: _timescaledb_functions.bloom1_contains_any(_ts_meta_v2_bloom1_with_bloom, $1)
-               Rows Removed by Filter: 69
-(11 rows)
-=======
-                                  QUERY PLAN                                  
-------------------------------------------------------------------------------
  Append (actual rows=0.00 loops=1)
    ->  Custom Scan (ColumnarScan) on _hyper_1_1_chunk (actual rows=0.00 loops=1)
          Vectorized Filter: (with_bloom = ANY ($1))
-         Rows Removed by Filter: 50000
-         ->  Seq Scan on compress_hyper_2_3_chunk (actual rows=69.00 loops=1)
+         ->  Seq Scan on compress_hyper_2_3_chunk (actual rows=0.00 loops=1)
+               Filter: _timescaledb_functions.bloom1_contains_any(_ts_meta_v2_bloom1_with_bloom, $1)
+               Rows Removed by Filter: 69
    ->  Custom Scan (ColumnarScan) on _hyper_1_2_chunk (actual rows=0.00 loops=1)
          Vectorized Filter: (with_bloom = ANY ($1))
-         Rows Removed by Filter: 50000
-         ->  Seq Scan on compress_hyper_2_4_chunk (actual rows=69.00 loops=1)
-(9 rows)
->>>>>>> 87466dec
+         ->  Seq Scan on compress_hyper_2_4_chunk (actual rows=0.00 loops=1)
+               Filter: _timescaledb_functions.bloom1_contains_any(_ts_meta_v2_bloom1_with_bloom, $1)
+               Rows Removed by Filter: 69
+(11 rows)
 
 -- Custom plans.
 set plan_cache_mode = force_custom_plan;
 explain (analyze, buffers off, costs off, timing off, summary off)
 execute array_param(array['1', '10']);
-<<<<<<< HEAD
                                                     QUERY PLAN                                                     
 -------------------------------------------------------------------------------------------------------------------
- Append (actual rows=270 loops=1)
-   ->  Custom Scan (ColumnarScan) on _hyper_1_1_chunk (actual rows=135 loops=1)
+ Append (actual rows=270.00 loops=1)
+   ->  Custom Scan (ColumnarScan) on _hyper_1_1_chunk (actual rows=135.00 loops=1)
          Vectorized Filter: (with_bloom = ANY ('{1,10}'::text[]))
          Rows Removed by Filter: 47604
-         ->  Seq Scan on compress_hyper_2_3_chunk (actual rows=56 loops=1)
+         ->  Seq Scan on compress_hyper_2_3_chunk (actual rows=56.00 loops=1)
                Filter: _timescaledb_functions.bloom1_contains_any(_ts_meta_v2_bloom1_with_bloom, '{1,10}'::text[])
                Rows Removed by Filter: 13
-   ->  Custom Scan (ColumnarScan) on _hyper_1_2_chunk (actual rows=135 loops=1)
+   ->  Custom Scan (ColumnarScan) on _hyper_1_2_chunk (actual rows=135.00 loops=1)
          Vectorized Filter: (with_bloom = ANY ('{1,10}'::text[]))
          Rows Removed by Filter: 47604
-         ->  Seq Scan on compress_hyper_2_4_chunk (actual rows=56 loops=1)
+         ->  Seq Scan on compress_hyper_2_4_chunk (actual rows=56.00 loops=1)
                Filter: _timescaledb_functions.bloom1_contains_any(_ts_meta_v2_bloom1_with_bloom, '{1,10}'::text[])
                Rows Removed by Filter: 13
 (13 rows)
-=======
-                                   QUERY PLAN                                   
---------------------------------------------------------------------------------
- Append (actual rows=270.00 loops=1)
-   ->  Custom Scan (ColumnarScan) on _hyper_1_1_chunk (actual rows=135.00 loops=1)
-         Vectorized Filter: (with_bloom = ANY ('{1,10}'::text[]))
-         Rows Removed by Filter: 49865
-         ->  Seq Scan on compress_hyper_2_3_chunk (actual rows=69.00 loops=1)
-   ->  Custom Scan (ColumnarScan) on _hyper_1_2_chunk (actual rows=135.00 loops=1)
-         Vectorized Filter: (with_bloom = ANY ('{1,10}'::text[]))
-         Rows Removed by Filter: 49865
-         ->  Seq Scan on compress_hyper_2_4_chunk (actual rows=69.00 loops=1)
-(9 rows)
->>>>>>> 87466dec
 
 explain (analyze, buffers off, costs off, timing off, summary off)
 execute array_param(array[]::text[]);
@@ -801,15 +674,15 @@
 execute array_param(null::text[]);
                                                   QUERY PLAN                                                   
 ---------------------------------------------------------------------------------------------------------------
- Append (actual rows=0 loops=1)
-   ->  Custom Scan (ColumnarScan) on _hyper_1_1_chunk (actual rows=0 loops=1)
+ Append (actual rows=0.00 loops=1)
+   ->  Custom Scan (ColumnarScan) on _hyper_1_1_chunk (actual rows=0.00 loops=1)
          Vectorized Filter: (with_bloom = ANY (NULL::text[]))
-         ->  Seq Scan on compress_hyper_2_3_chunk (actual rows=0 loops=1)
+         ->  Seq Scan on compress_hyper_2_3_chunk (actual rows=0.00 loops=1)
                Filter: _timescaledb_functions.bloom1_contains_any(_ts_meta_v2_bloom1_with_bloom, NULL::text[])
                Rows Removed by Filter: 69
-   ->  Custom Scan (ColumnarScan) on _hyper_1_2_chunk (actual rows=0 loops=1)
+   ->  Custom Scan (ColumnarScan) on _hyper_1_2_chunk (actual rows=0.00 loops=1)
          Vectorized Filter: (with_bloom = ANY (NULL::text[]))
-         ->  Seq Scan on compress_hyper_2_4_chunk (actual rows=0 loops=1)
+         ->  Seq Scan on compress_hyper_2_4_chunk (actual rows=0.00 loops=1)
                Filter: _timescaledb_functions.bloom1_contains_any(_ts_meta_v2_bloom1_with_bloom, NULL::text[])
                Rows Removed by Filter: 69
 (11 rows)
