-- This file and its contents are licensed under the Timescale License.
-- Please see the included NOTICE for copyright information and
-- LICENSE-TIMESCALE for a copy of the license.
-- Planning tests for compressed chunk table filter pushdown with scalar array
-- operations.
\c :TEST_DBNAME :ROLE_SUPERUSER
-- helper function: float -> pseudorandom float [-0.5..0.5]
create or replace function mix(x anyelement) returns float8 as $$
    select hashfloat8(x::float8) / pow(2, 32)
$$ language sql;
-- a lower() function that is stable
create function stable_lower(x text) returns text as 'lower' language internal stable;
-- a lower() function that is volatile
create function volatile_lower(x text) returns text as 'lower' language internal volatile;
set max_parallel_workers_per_gather = 0;
create table saop(ts int, segmentby text, with_minmax text, with_bloom text);
select create_hypertable('saop', 'ts', chunk_time_interval => 50001);
NOTICE:  adding not-null constraint to column "ts"
 create_hypertable 
-------------------
 (1,public,saop,t)
(1 row)

alter table saop set (timescaledb.compress,
    timescaledb.compress_segmentby = 'segmentby',
    timescaledb.compress_orderby = 'with_minmax, ts');
insert into saop
select ts,
    ts % 23 segmentby,
    ts % 29 with_minmax,
    (mix(ts % 1483) * 1483)::int::text with_bloom
from generate_series(1, 100000) ts;
create index on saop(with_bloom);
select count(compress_chunk(x)) from show_chunks('saop') x;
 count 
-------
     2
(1 row)

vacuum full analyze saop;
explain (analyze, costs off, timing off, summary off)
select * from saop where segmentby = any(array['1', '10']);
                                                                    QUERY PLAN                                                                    
--------------------------------------------------------------------------------------------------------------------------------------------------
 Append (actual rows=8696 loops=1)
   ->  Custom Scan (ColumnarScan) on _hyper_1_1_chunk (actual rows=4348 loops=1)
         ->  Index Scan using compress_hyper_2_3_chunk_segmentby__ts_meta_min_1__ts_meta__idx on compress_hyper_2_3_chunk (actual rows=6 loops=1)
               Index Cond: (segmentby = ANY ('{1,10}'::text[]))
   ->  Custom Scan (ColumnarScan) on _hyper_1_2_chunk (actual rows=4348 loops=1)
         ->  Index Scan using compress_hyper_2_4_chunk_segmentby__ts_meta_min_1__ts_meta__idx on compress_hyper_2_4_chunk (actual rows=6 loops=1)
               Index Cond: (segmentby = ANY ('{1,10}'::text[]))
(7 rows)

explain (analyze, costs off, timing off, summary off)
<<<<<<< HEAD
select * from saop where '1' = any(array[segmentby, segmentby]);
                                     QUERY PLAN                                     
------------------------------------------------------------------------------------
 Append (actual rows=4348 loops=1)
   ->  Custom Scan (DecompressChunk) on _hyper_1_1_chunk (actual rows=2174 loops=1)
         ->  Seq Scan on compress_hyper_2_3_chunk (actual rows=3 loops=1)
               Filter: ('1'::text = ANY (ARRAY[segmentby, segmentby]))
               Rows Removed by Filter: 66
   ->  Custom Scan (DecompressChunk) on _hyper_1_2_chunk (actual rows=2174 loops=1)
         ->  Seq Scan on compress_hyper_2_4_chunk (actual rows=3 loops=1)
               Filter: ('1'::text = ANY (ARRAY[segmentby, segmentby]))
               Rows Removed by Filter: 66
(9 rows)

explain (analyze, costs off, timing off, summary off)
select * from saop where with_minmax = any(array['1', '10']);
                                                                            QUERY PLAN                                                                            
------------------------------------------------------------------------------------------------------------------------------------------------------------------
=======
select * from saop where with_minmax = any(array['1', '10']);
                                   QUERY PLAN                                    
---------------------------------------------------------------------------------
>>>>>>> eace2231
 Append (actual rows=6897 loops=1)
   ->  Custom Scan (ColumnarScan) on _hyper_1_1_chunk (actual rows=3449 loops=1)
         Vectorized Filter: (with_minmax = ANY ('{1,10}'::text[]))
<<<<<<< HEAD
         Rows Removed by Filter: 19551
         ->  Seq Scan on compress_hyper_2_3_chunk (actual rows=23 loops=1)
               Filter: (((_ts_meta_min_1 <= '1'::text) AND (_ts_meta_max_1 >= '1'::text)) OR ((_ts_meta_min_1 <= '10'::text) AND (_ts_meta_max_1 >= '10'::text)))
               Rows Removed by Filter: 46
   ->  Custom Scan (DecompressChunk) on _hyper_1_2_chunk (actual rows=3448 loops=1)
=======
         Rows Removed by Filter: 46551
         ->  Seq Scan on compress_hyper_2_3_chunk (actual rows=69 loops=1)
   ->  Custom Scan (ColumnarScan) on _hyper_1_2_chunk (actual rows=3448 loops=1)
>>>>>>> eace2231
         Vectorized Filter: (with_minmax = ANY ('{1,10}'::text[]))
         Rows Removed by Filter: 19552
         ->  Seq Scan on compress_hyper_2_4_chunk (actual rows=23 loops=1)
               Filter: (((_ts_meta_min_1 <= '1'::text) AND (_ts_meta_max_1 >= '1'::text)) OR ((_ts_meta_min_1 <= '10'::text) AND (_ts_meta_max_1 >= '10'::text)))
               Rows Removed by Filter: 46
(13 rows)

explain (analyze, costs off, timing off, summary off)
select * from saop where with_bloom = any(array['1', '10']);
<<<<<<< HEAD
                                                    QUERY PLAN                                                     
-------------------------------------------------------------------------------------------------------------------
=======
                                   QUERY PLAN                                   
--------------------------------------------------------------------------------
>>>>>>> eace2231
 Append (actual rows=270 loops=1)
   ->  Custom Scan (ColumnarScan) on _hyper_1_1_chunk (actual rows=135 loops=1)
         Vectorized Filter: (with_bloom = ANY ('{1,10}'::text[]))
<<<<<<< HEAD
         Rows Removed by Filter: 47604
         ->  Seq Scan on compress_hyper_2_3_chunk (actual rows=56 loops=1)
               Filter: _timescaledb_functions.bloom1_contains_any(_ts_meta_v2_bloom1_with_bloom, '{1,10}'::text[])
               Rows Removed by Filter: 13
   ->  Custom Scan (DecompressChunk) on _hyper_1_2_chunk (actual rows=135 loops=1)
=======
         Rows Removed by Filter: 49865
         ->  Seq Scan on compress_hyper_2_3_chunk (actual rows=69 loops=1)
   ->  Custom Scan (ColumnarScan) on _hyper_1_2_chunk (actual rows=135 loops=1)
>>>>>>> eace2231
         Vectorized Filter: (with_bloom = ANY ('{1,10}'::text[]))
         Rows Removed by Filter: 47604
         ->  Seq Scan on compress_hyper_2_4_chunk (actual rows=56 loops=1)
               Filter: _timescaledb_functions.bloom1_contains_any(_ts_meta_v2_bloom1_with_bloom, '{1,10}'::text[])
               Rows Removed by Filter: 13
(13 rows)

explain (analyze, costs off, timing off, summary off)
select * from saop where with_bloom = all(array['1', '10']);
           QUERY PLAN           
--------------------------------
 Result (actual rows=0 loops=1)
   One-Time Filter: false
(2 rows)

explain (analyze, costs off, timing off, summary off)
select * from saop where with_minmax < any(array['1', '10']);
<<<<<<< HEAD
                                      QUERY PLAN                                       
---------------------------------------------------------------------------------------
=======
                                   QUERY PLAN                                    
---------------------------------------------------------------------------------
>>>>>>> eace2231
 Append (actual rows=6897 loops=1)
   ->  Custom Scan (ColumnarScan) on _hyper_1_1_chunk (actual rows=3449 loops=1)
         Filter: (with_minmax < ANY ('{1,10}'::text[]))
<<<<<<< HEAD
         Rows Removed by Filter: 19551
         ->  Seq Scan on compress_hyper_2_3_chunk (actual rows=23 loops=1)
               Filter: ((_ts_meta_min_1 < '1'::text) OR (_ts_meta_min_1 < '10'::text))
               Rows Removed by Filter: 46
   ->  Custom Scan (DecompressChunk) on _hyper_1_2_chunk (actual rows=3448 loops=1)
=======
         Rows Removed by Filter: 46551
         ->  Seq Scan on compress_hyper_2_3_chunk (actual rows=69 loops=1)
   ->  Custom Scan (ColumnarScan) on _hyper_1_2_chunk (actual rows=3448 loops=1)
>>>>>>> eace2231
         Filter: (with_minmax < ANY ('{1,10}'::text[]))
         Rows Removed by Filter: 19552
         ->  Seq Scan on compress_hyper_2_4_chunk (actual rows=23 loops=1)
               Filter: ((_ts_meta_min_1 < '1'::text) OR (_ts_meta_min_1 < '10'::text))
               Rows Removed by Filter: 46
(13 rows)

explain (analyze, costs off, timing off, summary off)
select * from saop where with_minmax < all(array['1', '10']);
<<<<<<< HEAD
                                       QUERY PLAN                                       
----------------------------------------------------------------------------------------
=======
                                   QUERY PLAN                                    
---------------------------------------------------------------------------------
>>>>>>> eace2231
 Append (actual rows=3448 loops=1)
   ->  Custom Scan (ColumnarScan) on _hyper_1_1_chunk (actual rows=1724 loops=1)
         Filter: (with_minmax < ALL ('{1,10}'::text[]))
<<<<<<< HEAD
         Rows Removed by Filter: 21276
         ->  Seq Scan on compress_hyper_2_3_chunk (actual rows=23 loops=1)
               Filter: ((_ts_meta_min_1 < '1'::text) AND (_ts_meta_min_1 < '10'::text))
               Rows Removed by Filter: 46
   ->  Custom Scan (DecompressChunk) on _hyper_1_2_chunk (actual rows=1724 loops=1)
=======
         Rows Removed by Filter: 48276
         ->  Seq Scan on compress_hyper_2_3_chunk (actual rows=69 loops=1)
   ->  Custom Scan (ColumnarScan) on _hyper_1_2_chunk (actual rows=1724 loops=1)
>>>>>>> eace2231
         Filter: (with_minmax < ALL ('{1,10}'::text[]))
         Rows Removed by Filter: 21276
         ->  Seq Scan on compress_hyper_2_4_chunk (actual rows=23 loops=1)
               Filter: ((_ts_meta_min_1 < '1'::text) AND (_ts_meta_min_1 < '10'::text))
               Rows Removed by Filter: 46
(13 rows)

explain (analyze, costs off, timing off, summary off)
select * from saop where with_bloom = any(array[segmentby, '10']);
<<<<<<< HEAD
                                                          QUERY PLAN                                                           
-------------------------------------------------------------------------------------------------------------------------------
=======
                                   QUERY PLAN                                   
--------------------------------------------------------------------------------
>>>>>>> eace2231
 Append (actual rows=249 loops=1)
   ->  Custom Scan (ColumnarScan) on _hyper_1_1_chunk (actual rows=125 loops=1)
         Filter: (with_bloom = ANY (ARRAY[segmentby, '10'::text]))
<<<<<<< HEAD
         Rows Removed by Filter: 45614
         ->  Seq Scan on compress_hyper_2_3_chunk (actual rows=54 loops=1)
               Filter: _timescaledb_functions.bloom1_contains_any(_ts_meta_v2_bloom1_with_bloom, ARRAY[segmentby, '10'::text])
               Rows Removed by Filter: 15
   ->  Custom Scan (DecompressChunk) on _hyper_1_2_chunk (actual rows=124 loops=1)
=======
         Rows Removed by Filter: 49875
         ->  Seq Scan on compress_hyper_2_3_chunk (actual rows=69 loops=1)
   ->  Custom Scan (ColumnarScan) on _hyper_1_2_chunk (actual rows=124 loops=1)
>>>>>>> eace2231
         Filter: (with_bloom = ANY (ARRAY[segmentby, '10'::text]))
         Rows Removed by Filter: 47441
         ->  Seq Scan on compress_hyper_2_4_chunk (actual rows=55 loops=1)
               Filter: _timescaledb_functions.bloom1_contains_any(_ts_meta_v2_bloom1_with_bloom, ARRAY[segmentby, '10'::text])
               Rows Removed by Filter: 14
(13 rows)

explain (analyze, costs off, timing off, summary off)
select * from saop where with_bloom = any(array[segmentby, null]);
<<<<<<< HEAD
                                                          QUERY PLAN                                                           
-------------------------------------------------------------------------------------------------------------------------------
=======
                                  QUERY PLAN                                   
-------------------------------------------------------------------------------
>>>>>>> eace2231
 Append (actual rows=56 loops=1)
   ->  Custom Scan (ColumnarScan) on _hyper_1_1_chunk (actual rows=29 loops=1)
         Filter: (with_bloom = ANY (ARRAY[segmentby, NULL::text]))
<<<<<<< HEAD
         Rows Removed by Filter: 20493
         ->  Seq Scan on compress_hyper_2_3_chunk (actual rows=23 loops=1)
               Filter: _timescaledb_functions.bloom1_contains_any(_ts_meta_v2_bloom1_with_bloom, ARRAY[segmentby, NULL::text])
               Rows Removed by Filter: 46
   ->  Custom Scan (DecompressChunk) on _hyper_1_2_chunk (actual rows=27 loops=1)
=======
         Rows Removed by Filter: 49971
         ->  Seq Scan on compress_hyper_2_3_chunk (actual rows=69 loops=1)
   ->  Custom Scan (ColumnarScan) on _hyper_1_2_chunk (actual rows=27 loops=1)
>>>>>>> eace2231
         Filter: (with_bloom = ANY (ARRAY[segmentby, NULL::text]))
         Rows Removed by Filter: 24147
         ->  Seq Scan on compress_hyper_2_4_chunk (actual rows=25 loops=1)
               Filter: _timescaledb_functions.bloom1_contains_any(_ts_meta_v2_bloom1_with_bloom, ARRAY[segmentby, NULL::text])
               Rows Removed by Filter: 44
(13 rows)

explain (analyze, costs off, timing off, summary off)
select * from saop where with_bloom = any(array[segmentby, null, with_minmax]);
                                   QUERY PLAN                                   
--------------------------------------------------------------------------------
 Append (actual rows=115 loops=1)
   ->  Custom Scan (ColumnarScan) on _hyper_1_1_chunk (actual rows=58 loops=1)
         Filter: (with_bloom = ANY (ARRAY[segmentby, NULL::text, with_minmax]))
         Rows Removed by Filter: 49942
         ->  Seq Scan on compress_hyper_2_3_chunk (actual rows=69 loops=1)
   ->  Custom Scan (ColumnarScan) on _hyper_1_2_chunk (actual rows=57 loops=1)
         Filter: (with_bloom = ANY (ARRAY[segmentby, NULL::text, with_minmax]))
         Rows Removed by Filter: 49943
         ->  Seq Scan on compress_hyper_2_4_chunk (actual rows=69 loops=1)
(9 rows)

explain (analyze, costs off, timing off, summary off)
select * from saop where with_bloom = any(array[stable_lower(segmentby), stable_lower('1')]);
                                                                        QUERY PLAN                                                                        
----------------------------------------------------------------------------------------------------------------------------------------------------------
 Custom Scan (ChunkAppend) on saop (actual rows=121 loops=1)
   Chunks excluded during startup: 0
   ->  Custom Scan (ColumnarScan) on _hyper_1_1_chunk (actual rows=61 loops=1)
         Filter: (with_bloom = ANY (ARRAY[stable_lower(segmentby), stable_lower('1'::text)]))
<<<<<<< HEAD
         Rows Removed by Filter: 36982
         ->  Seq Scan on compress_hyper_2_3_chunk (actual rows=42 loops=1)
               Filter: _timescaledb_functions.bloom1_contains_any(_ts_meta_v2_bloom1_with_bloom, ARRAY[stable_lower(segmentby), stable_lower('1'::text)])
               Rows Removed by Filter: 27
   ->  Custom Scan (DecompressChunk) on _hyper_1_2_chunk (actual rows=60 loops=1)
=======
         Rows Removed by Filter: 49939
         ->  Seq Scan on compress_hyper_2_3_chunk (actual rows=69 loops=1)
   ->  Custom Scan (ColumnarScan) on _hyper_1_2_chunk (actual rows=60 loops=1)
>>>>>>> eace2231
         Filter: (with_bloom = ANY (ARRAY[stable_lower(segmentby), stable_lower('1'::text)]))
         Rows Removed by Filter: 36461
         ->  Seq Scan on compress_hyper_2_4_chunk (actual rows=39 loops=1)
               Filter: _timescaledb_functions.bloom1_contains_any(_ts_meta_v2_bloom1_with_bloom, ARRAY[stable_lower(segmentby), stable_lower('1'::text)])
               Rows Removed by Filter: 30
(14 rows)

explain (analyze, costs off, timing off, summary off)
select * from saop where with_bloom = any(array[stable_lower(segmentby), stable_lower('1'), volatile_lower('10')]);
                                                        QUERY PLAN                                                        
--------------------------------------------------------------------------------------------------------------------------
 Custom Scan (ChunkAppend) on saop (actual rows=314 loops=1)
   Chunks excluded during startup: 0
   ->  Custom Scan (ColumnarScan) on _hyper_1_1_chunk (actual rows=157 loops=1)
         Filter: (with_bloom = ANY (ARRAY[stable_lower(segmentby), stable_lower('1'::text), volatile_lower('10'::text)]))
         Rows Removed by Filter: 49843
         ->  Seq Scan on compress_hyper_2_3_chunk (actual rows=69 loops=1)
   ->  Custom Scan (ColumnarScan) on _hyper_1_2_chunk (actual rows=157 loops=1)
         Filter: (with_bloom = ANY (ARRAY[stable_lower(segmentby), stable_lower('1'::text), volatile_lower('10'::text)]))
         Rows Removed by Filter: 49843
         ->  Seq Scan on compress_hyper_2_4_chunk (actual rows=69 loops=1)
(10 rows)

explain (analyze, costs off, timing off, summary off)
select * from saop where with_bloom = any(array[]::text[]);
           QUERY PLAN           
--------------------------------
 Result (actual rows=0 loops=1)
   One-Time Filter: false
(2 rows)

explain (analyze, costs off, timing off, summary off)
select * from saop where with_bloom = any(null::text[]);
                                                  QUERY PLAN                                                   
---------------------------------------------------------------------------------------------------------------
 Append (actual rows=0 loops=1)
   ->  Custom Scan (DecompressChunk) on _hyper_1_1_chunk (actual rows=0 loops=1)
         Vectorized Filter: (with_bloom = ANY (NULL::text[]))
         ->  Seq Scan on compress_hyper_2_3_chunk (actual rows=0 loops=1)
               Filter: _timescaledb_functions.bloom1_contains_any(_ts_meta_v2_bloom1_with_bloom, NULL::text[])
               Rows Removed by Filter: 69
   ->  Custom Scan (DecompressChunk) on _hyper_1_2_chunk (actual rows=0 loops=1)
         Vectorized Filter: (with_bloom = ANY (NULL::text[]))
         ->  Seq Scan on compress_hyper_2_4_chunk (actual rows=0 loops=1)
               Filter: _timescaledb_functions.bloom1_contains_any(_ts_meta_v2_bloom1_with_bloom, NULL::text[])
               Rows Removed by Filter: 69
(11 rows)

explain (analyze, costs off, timing off, summary off)
select * from saop where with_bloom = any(array[null, null]);
<<<<<<< HEAD
                                                       QUERY PLAN                                                       
------------------------------------------------------------------------------------------------------------------------
=======
                                  QUERY PLAN                                  
------------------------------------------------------------------------------
>>>>>>> eace2231
 Append (actual rows=0 loops=1)
   ->  Custom Scan (ColumnarScan) on _hyper_1_1_chunk (actual rows=0 loops=1)
         Vectorized Filter: (with_bloom = ANY ('{NULL,NULL}'::text[]))
<<<<<<< HEAD
         ->  Seq Scan on compress_hyper_2_3_chunk (actual rows=0 loops=1)
               Filter: _timescaledb_functions.bloom1_contains_any(_ts_meta_v2_bloom1_with_bloom, '{NULL,NULL}'::text[])
               Rows Removed by Filter: 69
   ->  Custom Scan (DecompressChunk) on _hyper_1_2_chunk (actual rows=0 loops=1)
=======
         Rows Removed by Filter: 50000
         ->  Seq Scan on compress_hyper_2_3_chunk (actual rows=69 loops=1)
   ->  Custom Scan (ColumnarScan) on _hyper_1_2_chunk (actual rows=0 loops=1)
>>>>>>> eace2231
         Vectorized Filter: (with_bloom = ANY ('{NULL,NULL}'::text[]))
         ->  Seq Scan on compress_hyper_2_4_chunk (actual rows=0 loops=1)
               Filter: _timescaledb_functions.bloom1_contains_any(_ts_meta_v2_bloom1_with_bloom, '{NULL,NULL}'::text[])
               Rows Removed by Filter: 69
(11 rows)

explain (analyze, costs off, timing off, summary off)
select * from saop where segmentby = any(array[with_bloom, with_minmax]);
<<<<<<< HEAD
                                                                                  QUERY PLAN                                                                                   
-------------------------------------------------------------------------------------------------------------------------------------------------------------------------------
=======
                                   QUERY PLAN                                    
---------------------------------------------------------------------------------
>>>>>>> eace2231
 Append (actual rows=3503 loops=1)
   ->  Custom Scan (ColumnarScan) on _hyper_1_1_chunk (actual rows=1751 loops=1)
         Filter: (segmentby = ANY (ARRAY[with_bloom, with_minmax]))
<<<<<<< HEAD
         Rows Removed by Filter: 31119
         ->  Seq Scan on compress_hyper_2_3_chunk (actual rows=37 loops=1)
               Filter: (_timescaledb_functions.bloom1_contains(_ts_meta_v2_bloom1_with_bloom, segmentby) OR ((_ts_meta_min_1 <= segmentby) AND (_ts_meta_max_1 >= segmentby)))
               Rows Removed by Filter: 32
   ->  Custom Scan (DecompressChunk) on _hyper_1_2_chunk (actual rows=1752 loops=1)
=======
         Rows Removed by Filter: 48249
         ->  Seq Scan on compress_hyper_2_3_chunk (actual rows=69 loops=1)
   ->  Custom Scan (ColumnarScan) on _hyper_1_2_chunk (actual rows=1752 loops=1)
>>>>>>> eace2231
         Filter: (segmentby = ANY (ARRAY[with_bloom, with_minmax]))
         Rows Removed by Filter: 31944
         ->  Seq Scan on compress_hyper_2_4_chunk (actual rows=37 loops=1)
               Filter: (_timescaledb_functions.bloom1_contains(_ts_meta_v2_bloom1_with_bloom, segmentby) OR ((_ts_meta_min_1 <= segmentby) AND (_ts_meta_max_1 >= segmentby)))
               Rows Removed by Filter: 32
(13 rows)

explain (analyze, costs off, timing off, summary off)
select * from saop where segmentby = all(array[with_bloom, with_minmax]);
<<<<<<< HEAD
                                                                                  QUERY PLAN                                                                                  
------------------------------------------------------------------------------------------------------------------------------------------------------------------------------
=======
                                  QUERY PLAN                                  
------------------------------------------------------------------------------
>>>>>>> eace2231
 Append (actual rows=2 loops=1)
   ->  Custom Scan (ColumnarScan) on _hyper_1_1_chunk (actual rows=2 loops=1)
         Filter: (segmentby = ALL (ARRAY[with_bloom, with_minmax]))
<<<<<<< HEAD
         Rows Removed by Filter: 10172
         ->  Seq Scan on compress_hyper_2_3_chunk (actual rows=11 loops=1)
               Filter: (_timescaledb_functions.bloom1_contains(_ts_meta_v2_bloom1_with_bloom, segmentby) AND (_ts_meta_min_1 <= segmentby) AND (_ts_meta_max_1 >= segmentby))
               Rows Removed by Filter: 58
   ->  Custom Scan (DecompressChunk) on _hyper_1_2_chunk (actual rows=0 loops=1)
=======
         Rows Removed by Filter: 49998
         ->  Seq Scan on compress_hyper_2_3_chunk (actual rows=69 loops=1)
   ->  Custom Scan (ColumnarScan) on _hyper_1_2_chunk (actual rows=0 loops=1)
>>>>>>> eace2231
         Filter: (segmentby = ALL (ARRAY[with_bloom, with_minmax]))
         Rows Removed by Filter: 13000
         ->  Seq Scan on compress_hyper_2_4_chunk (actual rows=13 loops=1)
               Filter: (_timescaledb_functions.bloom1_contains(_ts_meta_v2_bloom1_with_bloom, segmentby) AND (_ts_meta_min_1 <= segmentby) AND (_ts_meta_max_1 >= segmentby))
               Rows Removed by Filter: 56
(13 rows)

-- If the arguments of an operator can pushed down but require recheck, combining
-- them is wrong.
explain (analyze, costs off, timing off, summary off)
select * from saop where (with_bloom = '1') = (with_minmax = '1');
                                    QUERY PLAN                                    
----------------------------------------------------------------------------------
 Append (actual rows=96489 loops=1)
   ->  Custom Scan (ColumnarScan) on _hyper_1_1_chunk (actual rows=48245 loops=1)
         Filter: ((with_bloom = '1'::text) = (with_minmax = '1'::text))
         Rows Removed by Filter: 1755
         ->  Seq Scan on compress_hyper_2_3_chunk (actual rows=69 loops=1)
   ->  Custom Scan (ColumnarScan) on _hyper_1_2_chunk (actual rows=48244 loops=1)
         Filter: ((with_bloom = '1'::text) = (with_minmax = '1'::text))
         Rows Removed by Filter: 1756
         ->  Seq Scan on compress_hyper_2_4_chunk (actual rows=69 loops=1)
(9 rows)

explain (analyze, costs off, timing off, summary off)
select * from saop where (with_bloom = any(array['1', '10'])) = (with_minmax = any(array['1', '10']));
                                            QUERY PLAN                                            
--------------------------------------------------------------------------------------------------
 Append (actual rows=92869 loops=1)
   ->  Custom Scan (ColumnarScan) on _hyper_1_1_chunk (actual rows=46434 loops=1)
         Filter: ((with_bloom = ANY ('{1,10}'::text[])) = (with_minmax = ANY ('{1,10}'::text[])))
         Rows Removed by Filter: 3566
         ->  Seq Scan on compress_hyper_2_3_chunk (actual rows=69 loops=1)
   ->  Custom Scan (ColumnarScan) on _hyper_1_2_chunk (actual rows=46435 loops=1)
         Filter: ((with_bloom = ANY ('{1,10}'::text[])) = (with_minmax = ANY ('{1,10}'::text[])))
         Rows Removed by Filter: 3565
         ->  Seq Scan on compress_hyper_2_4_chunk (actual rows=69 loops=1)
(9 rows)

explain (analyze, costs off, timing off, summary off)
select * from saop where (segmentby = '1') = (segmentby = '2');
                                    QUERY PLAN                                    
----------------------------------------------------------------------------------
 Append (actual rows=91304 loops=1)
   ->  Custom Scan (ColumnarScan) on _hyper_1_1_chunk (actual rows=45652 loops=1)
         ->  Seq Scan on compress_hyper_2_3_chunk (actual rows=63 loops=1)
               Filter: ((segmentby = '1'::text) = (segmentby = '2'::text))
               Rows Removed by Filter: 6
   ->  Custom Scan (ColumnarScan) on _hyper_1_2_chunk (actual rows=45652 loops=1)
         ->  Seq Scan on compress_hyper_2_4_chunk (actual rows=63 loops=1)
               Filter: ((segmentby = '1'::text) = (segmentby = '2'::text))
               Rows Removed by Filter: 6
(9 rows)

explain (analyze, costs off, timing off, summary off)
select * from saop where (segmentby = any(array['1', '2'])) = (segmentby = any(array['3', '4']));
                                            QUERY PLAN                                             
---------------------------------------------------------------------------------------------------
 Append (actual rows=82608 loops=1)
   ->  Custom Scan (ColumnarScan) on _hyper_1_1_chunk (actual rows=41304 loops=1)
         ->  Seq Scan on compress_hyper_2_3_chunk (actual rows=57 loops=1)
               Filter: ((segmentby = ANY ('{1,2}'::text[])) = (segmentby = ANY ('{3,4}'::text[])))
               Rows Removed by Filter: 12
   ->  Custom Scan (ColumnarScan) on _hyper_1_2_chunk (actual rows=41304 loops=1)
         ->  Seq Scan on compress_hyper_2_4_chunk (actual rows=57 loops=1)
               Filter: ((segmentby = ANY ('{1,2}'::text[])) = (segmentby = ANY ('{3,4}'::text[])))
               Rows Removed by Filter: 12
(9 rows)

-- Partial pushdown of AND scalar array operation.
explain (analyze, costs off, timing off, summary off)
select * from saop where with_bloom = all(array[with_minmax, with_minmax]);
                                  QUERY PLAN                                   
-------------------------------------------------------------------------------
 Append (actual rows=61 loops=1)
   ->  Custom Scan (ColumnarScan) on _hyper_1_1_chunk (actual rows=31 loops=1)
         Filter: (with_bloom = ALL (ARRAY[with_minmax, with_minmax]))
         Rows Removed by Filter: 49969
         ->  Seq Scan on compress_hyper_2_3_chunk (actual rows=69 loops=1)
   ->  Custom Scan (ColumnarScan) on _hyper_1_2_chunk (actual rows=30 loops=1)
         Filter: (with_bloom = ALL (ARRAY[with_minmax, with_minmax]))
         Rows Removed by Filter: 49970
         ->  Seq Scan on compress_hyper_2_4_chunk (actual rows=69 loops=1)
(9 rows)

explain (analyze, costs off, timing off, summary off)
select * from saop where with_bloom = all(array['1', with_minmax]);
<<<<<<< HEAD
                                               QUERY PLAN                                               
--------------------------------------------------------------------------------------------------------
=======
                                  QUERY PLAN                                  
------------------------------------------------------------------------------
>>>>>>> eace2231
 Append (actual rows=3 loops=1)
   ->  Custom Scan (ColumnarScan) on _hyper_1_1_chunk (actual rows=2 loops=1)
         Filter: (with_bloom = ALL (ARRAY['1'::text, with_minmax]))
<<<<<<< HEAD
         Rows Removed by Filter: 29519
         ->  Seq Scan on compress_hyper_2_3_chunk (actual rows=32 loops=1)
               Filter: _timescaledb_functions.bloom1_contains(_ts_meta_v2_bloom1_with_bloom, '1'::text)
               Rows Removed by Filter: 37
   ->  Custom Scan (DecompressChunk) on _hyper_1_2_chunk (actual rows=1 loops=1)
=======
         Rows Removed by Filter: 49998
         ->  Seq Scan on compress_hyper_2_3_chunk (actual rows=69 loops=1)
   ->  Custom Scan (ColumnarScan) on _hyper_1_2_chunk (actual rows=1 loops=1)
>>>>>>> eace2231
         Filter: (with_bloom = ALL (ARRAY['1'::text, with_minmax]))
         Rows Removed by Filter: 29346
         ->  Seq Scan on compress_hyper_2_4_chunk (actual rows=31 loops=1)
               Filter: _timescaledb_functions.bloom1_contains(_ts_meta_v2_bloom1_with_bloom, '1'::text)
               Rows Removed by Filter: 38
(13 rows)

explain (analyze, costs off, timing off, summary off)
select * from saop where segmentby = '1' and with_bloom = all(array['1', with_minmax]);
                                                                    QUERY PLAN                                                                    
--------------------------------------------------------------------------------------------------------------------------------------------------
 Append (actual rows=0 loops=1)
   ->  Custom Scan (ColumnarScan) on _hyper_1_1_chunk (actual rows=0 loops=1)
         Filter: (with_bloom = ALL (ARRAY['1'::text, with_minmax]))
         Rows Removed by Filter: 2000
         ->  Index Scan using compress_hyper_2_3_chunk_segmentby__ts_meta_min_1__ts_meta__idx on compress_hyper_2_3_chunk (actual rows=2 loops=1)
               Index Cond: (segmentby = '1'::text)
<<<<<<< HEAD
               Filter: _timescaledb_functions.bloom1_contains(_ts_meta_v2_bloom1_with_bloom, '1'::text)
               Rows Removed by Filter: 1
   ->  Custom Scan (DecompressChunk) on _hyper_1_2_chunk (actual rows=0 loops=1)
=======
   ->  Custom Scan (ColumnarScan) on _hyper_1_2_chunk (actual rows=0 loops=1)
>>>>>>> eace2231
         Filter: (with_bloom = ALL (ARRAY['1'::text, with_minmax]))
         Rows Removed by Filter: 1000
         ->  Index Scan using compress_hyper_2_4_chunk_segmentby__ts_meta_min_1__ts_meta__idx on compress_hyper_2_4_chunk (actual rows=1 loops=1)
               Index Cond: (segmentby = '1'::text)
               Filter: _timescaledb_functions.bloom1_contains(_ts_meta_v2_bloom1_with_bloom, '1'::text)
               Rows Removed by Filter: 2
(15 rows)

explain (analyze, costs off, timing off, summary off)
select * from saop where segmentby = '1' or with_bloom = all(array['1', with_minmax]);
                                                             QUERY PLAN                                                              
-------------------------------------------------------------------------------------------------------------------------------------
 Append (actual rows=4351 loops=1)
   ->  Custom Scan (ColumnarScan) on _hyper_1_1_chunk (actual rows=2176 loops=1)
         Filter: ((segmentby = '1'::text) OR (with_bloom = ALL (ARRAY['1'::text, with_minmax])))
<<<<<<< HEAD
         Rows Removed by Filter: 27519
         ->  Seq Scan on compress_hyper_2_3_chunk (actual rows=33 loops=1)
               Filter: ((segmentby = '1'::text) OR _timescaledb_functions.bloom1_contains(_ts_meta_v2_bloom1_with_bloom, '1'::text))
               Rows Removed by Filter: 36
   ->  Custom Scan (DecompressChunk) on _hyper_1_2_chunk (actual rows=2175 loops=1)
=======
         Rows Removed by Filter: 47824
         ->  Seq Scan on compress_hyper_2_3_chunk (actual rows=69 loops=1)
   ->  Custom Scan (ColumnarScan) on _hyper_1_2_chunk (actual rows=2175 loops=1)
>>>>>>> eace2231
         Filter: ((segmentby = '1'::text) OR (with_bloom = ALL (ARRAY['1'::text, with_minmax])))
         Rows Removed by Filter: 28346
         ->  Seq Scan on compress_hyper_2_4_chunk (actual rows=33 loops=1)
               Filter: ((segmentby = '1'::text) OR _timescaledb_functions.bloom1_contains(_ts_meta_v2_bloom1_with_bloom, '1'::text))
               Rows Removed by Filter: 36
(13 rows)

-- Partial pushdown with volatile functions.
explain (analyze, costs off, timing off, summary off)
select * from saop where with_bloom = any(array[stable_lower(segmentby), volatile_lower(segmentby)]);
                                           QUERY PLAN                                           
------------------------------------------------------------------------------------------------
 Custom Scan (ChunkAppend) on saop (actual rows=56 loops=1)
   Chunks excluded during startup: 0
   ->  Custom Scan (ColumnarScan) on _hyper_1_1_chunk (actual rows=29 loops=1)
         Filter: (with_bloom = ANY (ARRAY[stable_lower(segmentby), volatile_lower(segmentby)]))
         Rows Removed by Filter: 49971
         ->  Seq Scan on compress_hyper_2_3_chunk (actual rows=69 loops=1)
   ->  Custom Scan (ColumnarScan) on _hyper_1_2_chunk (actual rows=27 loops=1)
         Filter: (with_bloom = ANY (ARRAY[stable_lower(segmentby), volatile_lower(segmentby)]))
         Rows Removed by Filter: 49973
         ->  Seq Scan on compress_hyper_2_4_chunk (actual rows=69 loops=1)
(10 rows)

explain (analyze, costs off, timing off, summary off)
select * from saop where with_bloom = stable_lower(segmentby) or with_bloom = volatile_lower(segmentby);
                                              QUERY PLAN                                              
------------------------------------------------------------------------------------------------------
 Custom Scan (ChunkAppend) on saop (actual rows=56 loops=1)
   Chunks excluded during startup: 0
   ->  Custom Scan (ColumnarScan) on _hyper_1_1_chunk (actual rows=29 loops=1)
         Filter: ((with_bloom = stable_lower(segmentby)) OR (with_bloom = volatile_lower(segmentby)))
         Rows Removed by Filter: 49971
         ->  Seq Scan on compress_hyper_2_3_chunk (actual rows=69 loops=1)
   ->  Custom Scan (ColumnarScan) on _hyper_1_2_chunk (actual rows=27 loops=1)
         Filter: ((with_bloom = stable_lower(segmentby)) OR (with_bloom = volatile_lower(segmentby)))
         Rows Removed by Filter: 49973
         ->  Seq Scan on compress_hyper_2_4_chunk (actual rows=69 loops=1)
(10 rows)

explain (analyze, costs off, timing off, summary off)
select * from saop where with_bloom = all(array[stable_lower(segmentby), volatile_lower(segmentby)]);
                                                      QUERY PLAN                                                      
----------------------------------------------------------------------------------------------------------------------
 Custom Scan (ChunkAppend) on saop (actual rows=56 loops=1)
   Chunks excluded during startup: 0
   ->  Custom Scan (ColumnarScan) on _hyper_1_1_chunk (actual rows=29 loops=1)
         Filter: (with_bloom = ALL (ARRAY[stable_lower(segmentby), volatile_lower(segmentby)]))
<<<<<<< HEAD
         Rows Removed by Filter: 20493
         ->  Seq Scan on compress_hyper_2_3_chunk (actual rows=23 loops=1)
               Filter: _timescaledb_functions.bloom1_contains(_ts_meta_v2_bloom1_with_bloom, stable_lower(segmentby))
               Rows Removed by Filter: 46
   ->  Custom Scan (DecompressChunk) on _hyper_1_2_chunk (actual rows=27 loops=1)
=======
         Rows Removed by Filter: 49971
         ->  Seq Scan on compress_hyper_2_3_chunk (actual rows=69 loops=1)
   ->  Custom Scan (ColumnarScan) on _hyper_1_2_chunk (actual rows=27 loops=1)
>>>>>>> eace2231
         Filter: (with_bloom = ALL (ARRAY[stable_lower(segmentby), volatile_lower(segmentby)]))
         Rows Removed by Filter: 24147
         ->  Seq Scan on compress_hyper_2_4_chunk (actual rows=25 loops=1)
               Filter: _timescaledb_functions.bloom1_contains(_ts_meta_v2_bloom1_with_bloom, stable_lower(segmentby))
               Rows Removed by Filter: 44
(14 rows)

explain (analyze, costs off, timing off, summary off)
select * from saop where segmentby = '1' or with_bloom = all(array[stable_lower('1'), volatile_lower('1')]);
                                                                    QUERY PLAN                                                                     
---------------------------------------------------------------------------------------------------------------------------------------------------
 Custom Scan (ChunkAppend) on saop (actual rows=4413 loops=1)
   Chunks excluded during startup: 0
   ->  Custom Scan (ColumnarScan) on _hyper_1_1_chunk (actual rows=2206 loops=1)
         Filter: ((segmentby = '1'::text) OR (with_bloom = ALL (ARRAY[stable_lower('1'::text), volatile_lower('1'::text)])))
<<<<<<< HEAD
         Rows Removed by Filter: 27489
         ->  Seq Scan on compress_hyper_2_3_chunk (actual rows=33 loops=1)
               Filter: ((segmentby = '1'::text) OR _timescaledb_functions.bloom1_contains(_ts_meta_v2_bloom1_with_bloom, stable_lower('1'::text)))
               Rows Removed by Filter: 36
   ->  Custom Scan (DecompressChunk) on _hyper_1_2_chunk (actual rows=2207 loops=1)
=======
         Rows Removed by Filter: 47794
         ->  Seq Scan on compress_hyper_2_3_chunk (actual rows=69 loops=1)
   ->  Custom Scan (ColumnarScan) on _hyper_1_2_chunk (actual rows=2207 loops=1)
>>>>>>> eace2231
         Filter: ((segmentby = '1'::text) OR (with_bloom = ALL (ARRAY[stable_lower('1'::text), volatile_lower('1'::text)])))
         Rows Removed by Filter: 28314
         ->  Seq Scan on compress_hyper_2_4_chunk (actual rows=33 loops=1)
               Filter: ((segmentby = '1'::text) OR _timescaledb_functions.bloom1_contains(_ts_meta_v2_bloom1_with_bloom, stable_lower('1'::text)))
               Rows Removed by Filter: 36
(14 rows)

explain (analyze, costs off, timing off, summary off)
select * from saop where segmentby = '1' or (with_bloom = stable_lower('1') and with_bloom = volatile_lower('1'));
                                                                    QUERY PLAN                                                                     
---------------------------------------------------------------------------------------------------------------------------------------------------
 Custom Scan (ChunkAppend) on saop (actual rows=4413 loops=1)
   Chunks excluded during startup: 0
   ->  Custom Scan (ColumnarScan) on _hyper_1_1_chunk (actual rows=2206 loops=1)
         Filter: ((segmentby = '1'::text) OR ((with_bloom = stable_lower('1'::text)) AND (with_bloom = volatile_lower('1'::text))))
<<<<<<< HEAD
         Rows Removed by Filter: 27489
         ->  Seq Scan on compress_hyper_2_3_chunk (actual rows=33 loops=1)
               Filter: ((segmentby = '1'::text) OR _timescaledb_functions.bloom1_contains(_ts_meta_v2_bloom1_with_bloom, stable_lower('1'::text)))
               Rows Removed by Filter: 36
   ->  Custom Scan (DecompressChunk) on _hyper_1_2_chunk (actual rows=2207 loops=1)
=======
         Rows Removed by Filter: 47794
         ->  Seq Scan on compress_hyper_2_3_chunk (actual rows=69 loops=1)
   ->  Custom Scan (ColumnarScan) on _hyper_1_2_chunk (actual rows=2207 loops=1)
>>>>>>> eace2231
         Filter: ((segmentby = '1'::text) OR ((with_bloom = stable_lower('1'::text)) AND (with_bloom = volatile_lower('1'::text))))
         Rows Removed by Filter: 28314
         ->  Seq Scan on compress_hyper_2_4_chunk (actual rows=33 loops=1)
               Filter: ((segmentby = '1'::text) OR _timescaledb_functions.bloom1_contains(_ts_meta_v2_bloom1_with_bloom, stable_lower('1'::text)))
               Rows Removed by Filter: 36
(14 rows)

-- Some joins.
explain (analyze, costs off, timing off, summary off)
with arrays as (select array[segmentby] a from saop group by segmentby order by segmentby limit 10)
select * from saop, arrays where segmentby = any(a);
                                                                                              QUERY PLAN                                                                                              
------------------------------------------------------------------------------------------------------------------------------------------------------------------------------------------------------
 Nested Loop (actual rows=43479 loops=1)
   ->  Limit (actual rows=10 loops=1)
         ->  Sort (actual rows=10 loops=1)
               Sort Key: _hyper_1_1_chunk_1.segmentby
               Sort Method: top-N heapsort 
               ->  HashAggregate (actual rows=23 loops=1)
                     Group Key: _hyper_1_1_chunk_1.segmentby
                     Batches: 1 
                     ->  Append (actual rows=100000 loops=1)
                           ->  Custom Scan (ColumnarScan) on _hyper_1_1_chunk _hyper_1_1_chunk_1 (actual rows=50000 loops=1)
                                 ->  Index Scan using compress_hyper_2_3_chunk_segmentby__ts_meta_min_1__ts_meta__idx on compress_hyper_2_3_chunk compress_hyper_2_3_chunk_1 (actual rows=69 loops=1)
                           ->  Custom Scan (ColumnarScan) on _hyper_1_2_chunk _hyper_1_2_chunk_1 (actual rows=50000 loops=1)
                                 ->  Index Scan using compress_hyper_2_4_chunk_segmentby__ts_meta_min_1__ts_meta__idx on compress_hyper_2_4_chunk compress_hyper_2_4_chunk_1 (actual rows=69 loops=1)
   ->  Append (actual rows=4348 loops=10)
         ->  Custom Scan (ColumnarScan) on _hyper_1_1_chunk (actual rows=2174 loops=10)
               Filter: (segmentby = ANY ((ARRAY[_hyper_1_1_chunk_1.segmentby])))
               ->  Index Scan using compress_hyper_2_3_chunk_segmentby__ts_meta_min_1__ts_meta__idx on compress_hyper_2_3_chunk (actual rows=3 loops=10)
                     Index Cond: (segmentby = ANY ((ARRAY[_hyper_1_1_chunk_1.segmentby])))
         ->  Custom Scan (ColumnarScan) on _hyper_1_2_chunk (actual rows=2174 loops=10)
               Filter: (segmentby = ANY ((ARRAY[_hyper_1_1_chunk_1.segmentby])))
               ->  Index Scan using compress_hyper_2_4_chunk_segmentby__ts_meta_min_1__ts_meta__idx on compress_hyper_2_4_chunk (actual rows=3 loops=10)
                     Index Cond: (segmentby = ANY ((ARRAY[_hyper_1_1_chunk_1.segmentby])))
(22 rows)

explain (analyze, costs off, timing off, summary off)
with arrays as (select array[segmentby] a from saop group by segmentby order by segmentby limit 10)
select * from saop, arrays where with_minmax = any(a);
                                                                                                    QUERY PLAN                                                                                                    
------------------------------------------------------------------------------------------------------------------------------------------------------------------------------------------------------------------
 Nested Loop (actual rows=34481 loops=1)
   Join Filter: (_hyper_1_1_chunk.with_minmax = ANY (arrays.a))
   Rows Removed by Join Filter: 965519
   ->  Append (actual rows=100000 loops=1)
         ->  Custom Scan (ColumnarScan) on _hyper_1_1_chunk (actual rows=50000 loops=1)
               ->  Seq Scan on compress_hyper_2_3_chunk (actual rows=69 loops=1)
         ->  Custom Scan (ColumnarScan) on _hyper_1_2_chunk (actual rows=50000 loops=1)
               ->  Seq Scan on compress_hyper_2_4_chunk (actual rows=69 loops=1)
   ->  Materialize (actual rows=10 loops=100000)
         ->  Subquery Scan on arrays (actual rows=10 loops=1)
               ->  Limit (actual rows=10 loops=1)
                     ->  Sort (actual rows=10 loops=1)
                           Sort Key: _hyper_1_1_chunk_1.segmentby
                           Sort Method: top-N heapsort 
                           ->  HashAggregate (actual rows=23 loops=1)
                                 Group Key: _hyper_1_1_chunk_1.segmentby
                                 Batches: 1 
                                 ->  Append (actual rows=100000 loops=1)
                                       ->  Custom Scan (ColumnarScan) on _hyper_1_1_chunk _hyper_1_1_chunk_1 (actual rows=50000 loops=1)
                                             ->  Index Scan using compress_hyper_2_3_chunk_segmentby__ts_meta_min_1__ts_meta__idx on compress_hyper_2_3_chunk compress_hyper_2_3_chunk_1 (actual rows=69 loops=1)
                                       ->  Custom Scan (ColumnarScan) on _hyper_1_2_chunk _hyper_1_2_chunk_1 (actual rows=50000 loops=1)
                                             ->  Index Scan using compress_hyper_2_4_chunk_segmentby__ts_meta_min_1__ts_meta__idx on compress_hyper_2_4_chunk compress_hyper_2_4_chunk_1 (actual rows=69 loops=1)
(22 rows)

explain (analyze, costs off, timing off, summary off)
with arrays as (select array[segmentby] a from saop group by segmentby order by segmentby limit 10)
select * from saop, arrays where with_bloom = any(a);
                                                                                                    QUERY PLAN                                                                                                    
------------------------------------------------------------------------------------------------------------------------------------------------------------------------------------------------------------------
 Nested Loop (actual rows=473 loops=1)
   Join Filter: (_hyper_1_1_chunk.with_bloom = ANY (arrays.a))
   Rows Removed by Join Filter: 999527
   ->  Append (actual rows=100000 loops=1)
         ->  Custom Scan (ColumnarScan) on _hyper_1_1_chunk (actual rows=50000 loops=1)
               ->  Seq Scan on compress_hyper_2_3_chunk (actual rows=69 loops=1)
         ->  Custom Scan (ColumnarScan) on _hyper_1_2_chunk (actual rows=50000 loops=1)
               ->  Seq Scan on compress_hyper_2_4_chunk (actual rows=69 loops=1)
   ->  Materialize (actual rows=10 loops=100000)
         ->  Subquery Scan on arrays (actual rows=10 loops=1)
               ->  Limit (actual rows=10 loops=1)
                     ->  Sort (actual rows=10 loops=1)
                           Sort Key: _hyper_1_1_chunk_1.segmentby
                           Sort Method: top-N heapsort 
                           ->  HashAggregate (actual rows=23 loops=1)
                                 Group Key: _hyper_1_1_chunk_1.segmentby
                                 Batches: 1 
                                 ->  Append (actual rows=100000 loops=1)
                                       ->  Custom Scan (ColumnarScan) on _hyper_1_1_chunk _hyper_1_1_chunk_1 (actual rows=50000 loops=1)
                                             ->  Index Scan using compress_hyper_2_3_chunk_segmentby__ts_meta_min_1__ts_meta__idx on compress_hyper_2_3_chunk compress_hyper_2_3_chunk_1 (actual rows=69 loops=1)
                                       ->  Custom Scan (ColumnarScan) on _hyper_1_2_chunk _hyper_1_2_chunk_1 (actual rows=50000 loops=1)
                                             ->  Index Scan using compress_hyper_2_4_chunk_segmentby__ts_meta_min_1__ts_meta__idx on compress_hyper_2_4_chunk compress_hyper_2_4_chunk_1 (actual rows=69 loops=1)
(22 rows)

-- Array parameter of prepared statements.
prepare array_param as select * from saop where with_bloom = any($1);
set timescaledb.enable_chunk_append to off;
-- Generic plans.
set plan_cache_mode = force_generic_plan;
explain (analyze, costs off, timing off, summary off)
execute array_param(array['1', '10']);
<<<<<<< HEAD
                                             QUERY PLAN                                              
-----------------------------------------------------------------------------------------------------
=======
                                   QUERY PLAN                                   
--------------------------------------------------------------------------------
>>>>>>> eace2231
 Append (actual rows=270 loops=1)
   ->  Custom Scan (ColumnarScan) on _hyper_1_1_chunk (actual rows=135 loops=1)
         Vectorized Filter: (with_bloom = ANY ($1))
<<<<<<< HEAD
         Rows Removed by Filter: 47604
         ->  Seq Scan on compress_hyper_2_3_chunk (actual rows=56 loops=1)
               Filter: _timescaledb_functions.bloom1_contains_any(_ts_meta_v2_bloom1_with_bloom, $1)
               Rows Removed by Filter: 13
   ->  Custom Scan (DecompressChunk) on _hyper_1_2_chunk (actual rows=135 loops=1)
=======
         Rows Removed by Filter: 49865
         ->  Seq Scan on compress_hyper_2_3_chunk (actual rows=69 loops=1)
   ->  Custom Scan (ColumnarScan) on _hyper_1_2_chunk (actual rows=135 loops=1)
>>>>>>> eace2231
         Vectorized Filter: (with_bloom = ANY ($1))
         Rows Removed by Filter: 47604
         ->  Seq Scan on compress_hyper_2_4_chunk (actual rows=56 loops=1)
               Filter: _timescaledb_functions.bloom1_contains_any(_ts_meta_v2_bloom1_with_bloom, $1)
               Rows Removed by Filter: 13
(13 rows)

explain (analyze, costs off, timing off, summary off)
execute array_param(array[]::text[]);
<<<<<<< HEAD
                                             QUERY PLAN                                              
-----------------------------------------------------------------------------------------------------
=======
                                  QUERY PLAN                                  
------------------------------------------------------------------------------
>>>>>>> eace2231
 Append (actual rows=0 loops=1)
   ->  Custom Scan (ColumnarScan) on _hyper_1_1_chunk (actual rows=0 loops=1)
         Vectorized Filter: (with_bloom = ANY ($1))
<<<<<<< HEAD
         ->  Seq Scan on compress_hyper_2_3_chunk (actual rows=0 loops=1)
               Filter: _timescaledb_functions.bloom1_contains_any(_ts_meta_v2_bloom1_with_bloom, $1)
               Rows Removed by Filter: 69
   ->  Custom Scan (DecompressChunk) on _hyper_1_2_chunk (actual rows=0 loops=1)
=======
         Rows Removed by Filter: 50000
         ->  Seq Scan on compress_hyper_2_3_chunk (actual rows=69 loops=1)
   ->  Custom Scan (ColumnarScan) on _hyper_1_2_chunk (actual rows=0 loops=1)
>>>>>>> eace2231
         Vectorized Filter: (with_bloom = ANY ($1))
         ->  Seq Scan on compress_hyper_2_4_chunk (actual rows=0 loops=1)
               Filter: _timescaledb_functions.bloom1_contains_any(_ts_meta_v2_bloom1_with_bloom, $1)
               Rows Removed by Filter: 69
(11 rows)

explain (analyze, costs off, timing off, summary off)
execute array_param(null::text[]);
                                             QUERY PLAN                                              
-----------------------------------------------------------------------------------------------------
 Append (actual rows=0 loops=1)
   ->  Custom Scan (DecompressChunk) on _hyper_1_1_chunk (actual rows=0 loops=1)
         Vectorized Filter: (with_bloom = ANY ($1))
         ->  Seq Scan on compress_hyper_2_3_chunk (actual rows=0 loops=1)
               Filter: _timescaledb_functions.bloom1_contains_any(_ts_meta_v2_bloom1_with_bloom, $1)
               Rows Removed by Filter: 69
   ->  Custom Scan (DecompressChunk) on _hyper_1_2_chunk (actual rows=0 loops=1)
         Vectorized Filter: (with_bloom = ANY ($1))
         ->  Seq Scan on compress_hyper_2_4_chunk (actual rows=0 loops=1)
               Filter: _timescaledb_functions.bloom1_contains_any(_ts_meta_v2_bloom1_with_bloom, $1)
               Rows Removed by Filter: 69
(11 rows)

-- Custom plans.
set plan_cache_mode = force_custom_plan;
explain (analyze, costs off, timing off, summary off)
execute array_param(array['1', '10']);
<<<<<<< HEAD
                                                    QUERY PLAN                                                     
-------------------------------------------------------------------------------------------------------------------
=======
                                   QUERY PLAN                                   
--------------------------------------------------------------------------------
>>>>>>> eace2231
 Append (actual rows=270 loops=1)
   ->  Custom Scan (ColumnarScan) on _hyper_1_1_chunk (actual rows=135 loops=1)
         Vectorized Filter: (with_bloom = ANY ('{1,10}'::text[]))
<<<<<<< HEAD
         Rows Removed by Filter: 47604
         ->  Seq Scan on compress_hyper_2_3_chunk (actual rows=56 loops=1)
               Filter: _timescaledb_functions.bloom1_contains_any(_ts_meta_v2_bloom1_with_bloom, '{1,10}'::text[])
               Rows Removed by Filter: 13
   ->  Custom Scan (DecompressChunk) on _hyper_1_2_chunk (actual rows=135 loops=1)
=======
         Rows Removed by Filter: 49865
         ->  Seq Scan on compress_hyper_2_3_chunk (actual rows=69 loops=1)
   ->  Custom Scan (ColumnarScan) on _hyper_1_2_chunk (actual rows=135 loops=1)
>>>>>>> eace2231
         Vectorized Filter: (with_bloom = ANY ('{1,10}'::text[]))
         Rows Removed by Filter: 47604
         ->  Seq Scan on compress_hyper_2_4_chunk (actual rows=56 loops=1)
               Filter: _timescaledb_functions.bloom1_contains_any(_ts_meta_v2_bloom1_with_bloom, '{1,10}'::text[])
               Rows Removed by Filter: 13
(13 rows)

explain (analyze, costs off, timing off, summary off)
execute array_param(array[]::text[]);
           QUERY PLAN           
--------------------------------
 Result (actual rows=0 loops=1)
   One-Time Filter: false
(2 rows)

explain (analyze, costs off, timing off, summary off)
execute array_param(null::text[]);
                                                  QUERY PLAN                                                   
---------------------------------------------------------------------------------------------------------------
 Append (actual rows=0 loops=1)
   ->  Custom Scan (DecompressChunk) on _hyper_1_1_chunk (actual rows=0 loops=1)
         Vectorized Filter: (with_bloom = ANY (NULL::text[]))
         ->  Seq Scan on compress_hyper_2_3_chunk (actual rows=0 loops=1)
               Filter: _timescaledb_functions.bloom1_contains_any(_ts_meta_v2_bloom1_with_bloom, NULL::text[])
               Rows Removed by Filter: 69
   ->  Custom Scan (DecompressChunk) on _hyper_1_2_chunk (actual rows=0 loops=1)
         Vectorized Filter: (with_bloom = ANY (NULL::text[]))
         ->  Seq Scan on compress_hyper_2_4_chunk (actual rows=0 loops=1)
               Filter: _timescaledb_functions.bloom1_contains_any(_ts_meta_v2_bloom1_with_bloom, NULL::text[])
               Rows Removed by Filter: 69
(11 rows)

reset timescaledb.enable_chunk_append;<|MERGE_RESOLUTION|>--- conflicted
+++ resolved
@@ -52,16 +52,15 @@
 (7 rows)
 
 explain (analyze, costs off, timing off, summary off)
-<<<<<<< HEAD
 select * from saop where '1' = any(array[segmentby, segmentby]);
-                                     QUERY PLAN                                     
-------------------------------------------------------------------------------------
+                                   QUERY PLAN                                    
+---------------------------------------------------------------------------------
  Append (actual rows=4348 loops=1)
-   ->  Custom Scan (DecompressChunk) on _hyper_1_1_chunk (actual rows=2174 loops=1)
+   ->  Custom Scan (ColumnarScan) on _hyper_1_1_chunk (actual rows=2174 loops=1)
          ->  Seq Scan on compress_hyper_2_3_chunk (actual rows=3 loops=1)
                Filter: ('1'::text = ANY (ARRAY[segmentby, segmentby]))
                Rows Removed by Filter: 66
-   ->  Custom Scan (DecompressChunk) on _hyper_1_2_chunk (actual rows=2174 loops=1)
+   ->  Custom Scan (ColumnarScan) on _hyper_1_2_chunk (actual rows=2174 loops=1)
          ->  Seq Scan on compress_hyper_2_4_chunk (actual rows=3 loops=1)
                Filter: ('1'::text = ANY (ARRAY[segmentby, segmentby]))
                Rows Removed by Filter: 66
@@ -71,25 +70,14 @@
 select * from saop where with_minmax = any(array['1', '10']);
                                                                             QUERY PLAN                                                                            
 ------------------------------------------------------------------------------------------------------------------------------------------------------------------
-=======
-select * from saop where with_minmax = any(array['1', '10']);
-                                   QUERY PLAN                                    
----------------------------------------------------------------------------------
->>>>>>> eace2231
  Append (actual rows=6897 loops=1)
    ->  Custom Scan (ColumnarScan) on _hyper_1_1_chunk (actual rows=3449 loops=1)
          Vectorized Filter: (with_minmax = ANY ('{1,10}'::text[]))
-<<<<<<< HEAD
          Rows Removed by Filter: 19551
          ->  Seq Scan on compress_hyper_2_3_chunk (actual rows=23 loops=1)
                Filter: (((_ts_meta_min_1 <= '1'::text) AND (_ts_meta_max_1 >= '1'::text)) OR ((_ts_meta_min_1 <= '10'::text) AND (_ts_meta_max_1 >= '10'::text)))
                Rows Removed by Filter: 46
-   ->  Custom Scan (DecompressChunk) on _hyper_1_2_chunk (actual rows=3448 loops=1)
-=======
-         Rows Removed by Filter: 46551
-         ->  Seq Scan on compress_hyper_2_3_chunk (actual rows=69 loops=1)
    ->  Custom Scan (ColumnarScan) on _hyper_1_2_chunk (actual rows=3448 loops=1)
->>>>>>> eace2231
          Vectorized Filter: (with_minmax = ANY ('{1,10}'::text[]))
          Rows Removed by Filter: 19552
          ->  Seq Scan on compress_hyper_2_4_chunk (actual rows=23 loops=1)
@@ -99,27 +87,16 @@
 
 explain (analyze, costs off, timing off, summary off)
 select * from saop where with_bloom = any(array['1', '10']);
-<<<<<<< HEAD
                                                     QUERY PLAN                                                     
 -------------------------------------------------------------------------------------------------------------------
-=======
-                                   QUERY PLAN                                   
---------------------------------------------------------------------------------
->>>>>>> eace2231
  Append (actual rows=270 loops=1)
    ->  Custom Scan (ColumnarScan) on _hyper_1_1_chunk (actual rows=135 loops=1)
          Vectorized Filter: (with_bloom = ANY ('{1,10}'::text[]))
-<<<<<<< HEAD
          Rows Removed by Filter: 47604
          ->  Seq Scan on compress_hyper_2_3_chunk (actual rows=56 loops=1)
                Filter: _timescaledb_functions.bloom1_contains_any(_ts_meta_v2_bloom1_with_bloom, '{1,10}'::text[])
                Rows Removed by Filter: 13
-   ->  Custom Scan (DecompressChunk) on _hyper_1_2_chunk (actual rows=135 loops=1)
-=======
-         Rows Removed by Filter: 49865
-         ->  Seq Scan on compress_hyper_2_3_chunk (actual rows=69 loops=1)
    ->  Custom Scan (ColumnarScan) on _hyper_1_2_chunk (actual rows=135 loops=1)
->>>>>>> eace2231
          Vectorized Filter: (with_bloom = ANY ('{1,10}'::text[]))
          Rows Removed by Filter: 47604
          ->  Seq Scan on compress_hyper_2_4_chunk (actual rows=56 loops=1)
@@ -137,27 +114,16 @@
 
 explain (analyze, costs off, timing off, summary off)
 select * from saop where with_minmax < any(array['1', '10']);
-<<<<<<< HEAD
                                       QUERY PLAN                                       
 ---------------------------------------------------------------------------------------
-=======
-                                   QUERY PLAN                                    
----------------------------------------------------------------------------------
->>>>>>> eace2231
  Append (actual rows=6897 loops=1)
    ->  Custom Scan (ColumnarScan) on _hyper_1_1_chunk (actual rows=3449 loops=1)
          Filter: (with_minmax < ANY ('{1,10}'::text[]))
-<<<<<<< HEAD
          Rows Removed by Filter: 19551
          ->  Seq Scan on compress_hyper_2_3_chunk (actual rows=23 loops=1)
                Filter: ((_ts_meta_min_1 < '1'::text) OR (_ts_meta_min_1 < '10'::text))
                Rows Removed by Filter: 46
-   ->  Custom Scan (DecompressChunk) on _hyper_1_2_chunk (actual rows=3448 loops=1)
-=======
-         Rows Removed by Filter: 46551
-         ->  Seq Scan on compress_hyper_2_3_chunk (actual rows=69 loops=1)
    ->  Custom Scan (ColumnarScan) on _hyper_1_2_chunk (actual rows=3448 loops=1)
->>>>>>> eace2231
          Filter: (with_minmax < ANY ('{1,10}'::text[]))
          Rows Removed by Filter: 19552
          ->  Seq Scan on compress_hyper_2_4_chunk (actual rows=23 loops=1)
@@ -167,57 +133,33 @@
 
 explain (analyze, costs off, timing off, summary off)
 select * from saop where with_minmax < all(array['1', '10']);
-<<<<<<< HEAD
-                                       QUERY PLAN                                       
-----------------------------------------------------------------------------------------
-=======
-                                   QUERY PLAN                                    
----------------------------------------------------------------------------------
->>>>>>> eace2231
+                                                                    QUERY PLAN                                                                     
+---------------------------------------------------------------------------------------------------------------------------------------------------
  Append (actual rows=3448 loops=1)
    ->  Custom Scan (ColumnarScan) on _hyper_1_1_chunk (actual rows=1724 loops=1)
          Filter: (with_minmax < ALL ('{1,10}'::text[]))
-<<<<<<< HEAD
          Rows Removed by Filter: 21276
-         ->  Seq Scan on compress_hyper_2_3_chunk (actual rows=23 loops=1)
-               Filter: ((_ts_meta_min_1 < '1'::text) AND (_ts_meta_min_1 < '10'::text))
-               Rows Removed by Filter: 46
-   ->  Custom Scan (DecompressChunk) on _hyper_1_2_chunk (actual rows=1724 loops=1)
-=======
-         Rows Removed by Filter: 48276
-         ->  Seq Scan on compress_hyper_2_3_chunk (actual rows=69 loops=1)
+         ->  Index Scan using compress_hyper_2_3_chunk_segmentby__ts_meta_min_1__ts_meta__idx on compress_hyper_2_3_chunk (actual rows=23 loops=1)
+               Index Cond: ((_ts_meta_min_1 < '1'::text) AND (_ts_meta_min_1 < '10'::text))
    ->  Custom Scan (ColumnarScan) on _hyper_1_2_chunk (actual rows=1724 loops=1)
->>>>>>> eace2231
          Filter: (with_minmax < ALL ('{1,10}'::text[]))
          Rows Removed by Filter: 21276
-         ->  Seq Scan on compress_hyper_2_4_chunk (actual rows=23 loops=1)
-               Filter: ((_ts_meta_min_1 < '1'::text) AND (_ts_meta_min_1 < '10'::text))
-               Rows Removed by Filter: 46
-(13 rows)
+         ->  Index Scan using compress_hyper_2_4_chunk_segmentby__ts_meta_min_1__ts_meta__idx on compress_hyper_2_4_chunk (actual rows=23 loops=1)
+               Index Cond: ((_ts_meta_min_1 < '1'::text) AND (_ts_meta_min_1 < '10'::text))
+(11 rows)
 
 explain (analyze, costs off, timing off, summary off)
 select * from saop where with_bloom = any(array[segmentby, '10']);
-<<<<<<< HEAD
                                                           QUERY PLAN                                                           
 -------------------------------------------------------------------------------------------------------------------------------
-=======
-                                   QUERY PLAN                                   
---------------------------------------------------------------------------------
->>>>>>> eace2231
  Append (actual rows=249 loops=1)
    ->  Custom Scan (ColumnarScan) on _hyper_1_1_chunk (actual rows=125 loops=1)
          Filter: (with_bloom = ANY (ARRAY[segmentby, '10'::text]))
-<<<<<<< HEAD
          Rows Removed by Filter: 45614
          ->  Seq Scan on compress_hyper_2_3_chunk (actual rows=54 loops=1)
                Filter: _timescaledb_functions.bloom1_contains_any(_ts_meta_v2_bloom1_with_bloom, ARRAY[segmentby, '10'::text])
                Rows Removed by Filter: 15
-   ->  Custom Scan (DecompressChunk) on _hyper_1_2_chunk (actual rows=124 loops=1)
-=======
-         Rows Removed by Filter: 49875
-         ->  Seq Scan on compress_hyper_2_3_chunk (actual rows=69 loops=1)
    ->  Custom Scan (ColumnarScan) on _hyper_1_2_chunk (actual rows=124 loops=1)
->>>>>>> eace2231
          Filter: (with_bloom = ANY (ARRAY[segmentby, '10'::text]))
          Rows Removed by Filter: 47441
          ->  Seq Scan on compress_hyper_2_4_chunk (actual rows=55 loops=1)
@@ -227,27 +169,16 @@
 
 explain (analyze, costs off, timing off, summary off)
 select * from saop where with_bloom = any(array[segmentby, null]);
-<<<<<<< HEAD
                                                           QUERY PLAN                                                           
 -------------------------------------------------------------------------------------------------------------------------------
-=======
-                                  QUERY PLAN                                   
--------------------------------------------------------------------------------
->>>>>>> eace2231
  Append (actual rows=56 loops=1)
    ->  Custom Scan (ColumnarScan) on _hyper_1_1_chunk (actual rows=29 loops=1)
          Filter: (with_bloom = ANY (ARRAY[segmentby, NULL::text]))
-<<<<<<< HEAD
          Rows Removed by Filter: 20493
          ->  Seq Scan on compress_hyper_2_3_chunk (actual rows=23 loops=1)
                Filter: _timescaledb_functions.bloom1_contains_any(_ts_meta_v2_bloom1_with_bloom, ARRAY[segmentby, NULL::text])
                Rows Removed by Filter: 46
-   ->  Custom Scan (DecompressChunk) on _hyper_1_2_chunk (actual rows=27 loops=1)
-=======
-         Rows Removed by Filter: 49971
-         ->  Seq Scan on compress_hyper_2_3_chunk (actual rows=69 loops=1)
    ->  Custom Scan (ColumnarScan) on _hyper_1_2_chunk (actual rows=27 loops=1)
->>>>>>> eace2231
          Filter: (with_bloom = ANY (ARRAY[segmentby, NULL::text]))
          Rows Removed by Filter: 24147
          ->  Seq Scan on compress_hyper_2_4_chunk (actual rows=25 loops=1)
@@ -278,17 +209,11 @@
    Chunks excluded during startup: 0
    ->  Custom Scan (ColumnarScan) on _hyper_1_1_chunk (actual rows=61 loops=1)
          Filter: (with_bloom = ANY (ARRAY[stable_lower(segmentby), stable_lower('1'::text)]))
-<<<<<<< HEAD
          Rows Removed by Filter: 36982
          ->  Seq Scan on compress_hyper_2_3_chunk (actual rows=42 loops=1)
                Filter: _timescaledb_functions.bloom1_contains_any(_ts_meta_v2_bloom1_with_bloom, ARRAY[stable_lower(segmentby), stable_lower('1'::text)])
                Rows Removed by Filter: 27
-   ->  Custom Scan (DecompressChunk) on _hyper_1_2_chunk (actual rows=60 loops=1)
-=======
-         Rows Removed by Filter: 49939
-         ->  Seq Scan on compress_hyper_2_3_chunk (actual rows=69 loops=1)
    ->  Custom Scan (ColumnarScan) on _hyper_1_2_chunk (actual rows=60 loops=1)
->>>>>>> eace2231
          Filter: (with_bloom = ANY (ARRAY[stable_lower(segmentby), stable_lower('1'::text)]))
          Rows Removed by Filter: 36461
          ->  Seq Scan on compress_hyper_2_4_chunk (actual rows=39 loops=1)
@@ -325,12 +250,12 @@
                                                   QUERY PLAN                                                   
 ---------------------------------------------------------------------------------------------------------------
  Append (actual rows=0 loops=1)
-   ->  Custom Scan (DecompressChunk) on _hyper_1_1_chunk (actual rows=0 loops=1)
+   ->  Custom Scan (ColumnarScan) on _hyper_1_1_chunk (actual rows=0 loops=1)
          Vectorized Filter: (with_bloom = ANY (NULL::text[]))
          ->  Seq Scan on compress_hyper_2_3_chunk (actual rows=0 loops=1)
                Filter: _timescaledb_functions.bloom1_contains_any(_ts_meta_v2_bloom1_with_bloom, NULL::text[])
                Rows Removed by Filter: 69
-   ->  Custom Scan (DecompressChunk) on _hyper_1_2_chunk (actual rows=0 loops=1)
+   ->  Custom Scan (ColumnarScan) on _hyper_1_2_chunk (actual rows=0 loops=1)
          Vectorized Filter: (with_bloom = ANY (NULL::text[]))
          ->  Seq Scan on compress_hyper_2_4_chunk (actual rows=0 loops=1)
                Filter: _timescaledb_functions.bloom1_contains_any(_ts_meta_v2_bloom1_with_bloom, NULL::text[])
@@ -339,26 +264,15 @@
 
 explain (analyze, costs off, timing off, summary off)
 select * from saop where with_bloom = any(array[null, null]);
-<<<<<<< HEAD
                                                        QUERY PLAN                                                       
 ------------------------------------------------------------------------------------------------------------------------
-=======
-                                  QUERY PLAN                                  
-------------------------------------------------------------------------------
->>>>>>> eace2231
  Append (actual rows=0 loops=1)
    ->  Custom Scan (ColumnarScan) on _hyper_1_1_chunk (actual rows=0 loops=1)
          Vectorized Filter: (with_bloom = ANY ('{NULL,NULL}'::text[]))
-<<<<<<< HEAD
          ->  Seq Scan on compress_hyper_2_3_chunk (actual rows=0 loops=1)
                Filter: _timescaledb_functions.bloom1_contains_any(_ts_meta_v2_bloom1_with_bloom, '{NULL,NULL}'::text[])
                Rows Removed by Filter: 69
-   ->  Custom Scan (DecompressChunk) on _hyper_1_2_chunk (actual rows=0 loops=1)
-=======
-         Rows Removed by Filter: 50000
-         ->  Seq Scan on compress_hyper_2_3_chunk (actual rows=69 loops=1)
    ->  Custom Scan (ColumnarScan) on _hyper_1_2_chunk (actual rows=0 loops=1)
->>>>>>> eace2231
          Vectorized Filter: (with_bloom = ANY ('{NULL,NULL}'::text[]))
          ->  Seq Scan on compress_hyper_2_4_chunk (actual rows=0 loops=1)
                Filter: _timescaledb_functions.bloom1_contains_any(_ts_meta_v2_bloom1_with_bloom, '{NULL,NULL}'::text[])
@@ -367,27 +281,16 @@
 
 explain (analyze, costs off, timing off, summary off)
 select * from saop where segmentby = any(array[with_bloom, with_minmax]);
-<<<<<<< HEAD
                                                                                   QUERY PLAN                                                                                   
 -------------------------------------------------------------------------------------------------------------------------------------------------------------------------------
-=======
-                                   QUERY PLAN                                    
----------------------------------------------------------------------------------
->>>>>>> eace2231
  Append (actual rows=3503 loops=1)
    ->  Custom Scan (ColumnarScan) on _hyper_1_1_chunk (actual rows=1751 loops=1)
          Filter: (segmentby = ANY (ARRAY[with_bloom, with_minmax]))
-<<<<<<< HEAD
          Rows Removed by Filter: 31119
          ->  Seq Scan on compress_hyper_2_3_chunk (actual rows=37 loops=1)
                Filter: (_timescaledb_functions.bloom1_contains(_ts_meta_v2_bloom1_with_bloom, segmentby) OR ((_ts_meta_min_1 <= segmentby) AND (_ts_meta_max_1 >= segmentby)))
                Rows Removed by Filter: 32
-   ->  Custom Scan (DecompressChunk) on _hyper_1_2_chunk (actual rows=1752 loops=1)
-=======
-         Rows Removed by Filter: 48249
-         ->  Seq Scan on compress_hyper_2_3_chunk (actual rows=69 loops=1)
    ->  Custom Scan (ColumnarScan) on _hyper_1_2_chunk (actual rows=1752 loops=1)
->>>>>>> eace2231
          Filter: (segmentby = ANY (ARRAY[with_bloom, with_minmax]))
          Rows Removed by Filter: 31944
          ->  Seq Scan on compress_hyper_2_4_chunk (actual rows=37 loops=1)
@@ -397,27 +300,16 @@
 
 explain (analyze, costs off, timing off, summary off)
 select * from saop where segmentby = all(array[with_bloom, with_minmax]);
-<<<<<<< HEAD
                                                                                   QUERY PLAN                                                                                  
 ------------------------------------------------------------------------------------------------------------------------------------------------------------------------------
-=======
-                                  QUERY PLAN                                  
-------------------------------------------------------------------------------
->>>>>>> eace2231
  Append (actual rows=2 loops=1)
    ->  Custom Scan (ColumnarScan) on _hyper_1_1_chunk (actual rows=2 loops=1)
          Filter: (segmentby = ALL (ARRAY[with_bloom, with_minmax]))
-<<<<<<< HEAD
          Rows Removed by Filter: 10172
          ->  Seq Scan on compress_hyper_2_3_chunk (actual rows=11 loops=1)
                Filter: (_timescaledb_functions.bloom1_contains(_ts_meta_v2_bloom1_with_bloom, segmentby) AND (_ts_meta_min_1 <= segmentby) AND (_ts_meta_max_1 >= segmentby))
                Rows Removed by Filter: 58
-   ->  Custom Scan (DecompressChunk) on _hyper_1_2_chunk (actual rows=0 loops=1)
-=======
-         Rows Removed by Filter: 49998
-         ->  Seq Scan on compress_hyper_2_3_chunk (actual rows=69 loops=1)
    ->  Custom Scan (ColumnarScan) on _hyper_1_2_chunk (actual rows=0 loops=1)
->>>>>>> eace2231
          Filter: (segmentby = ALL (ARRAY[with_bloom, with_minmax]))
          Rows Removed by Filter: 13000
          ->  Seq Scan on compress_hyper_2_4_chunk (actual rows=13 loops=1)
@@ -505,27 +397,16 @@
 
 explain (analyze, costs off, timing off, summary off)
 select * from saop where with_bloom = all(array['1', with_minmax]);
-<<<<<<< HEAD
                                                QUERY PLAN                                               
 --------------------------------------------------------------------------------------------------------
-=======
-                                  QUERY PLAN                                  
-------------------------------------------------------------------------------
->>>>>>> eace2231
  Append (actual rows=3 loops=1)
    ->  Custom Scan (ColumnarScan) on _hyper_1_1_chunk (actual rows=2 loops=1)
          Filter: (with_bloom = ALL (ARRAY['1'::text, with_minmax]))
-<<<<<<< HEAD
          Rows Removed by Filter: 29519
          ->  Seq Scan on compress_hyper_2_3_chunk (actual rows=32 loops=1)
                Filter: _timescaledb_functions.bloom1_contains(_ts_meta_v2_bloom1_with_bloom, '1'::text)
                Rows Removed by Filter: 37
-   ->  Custom Scan (DecompressChunk) on _hyper_1_2_chunk (actual rows=1 loops=1)
-=======
-         Rows Removed by Filter: 49998
-         ->  Seq Scan on compress_hyper_2_3_chunk (actual rows=69 loops=1)
    ->  Custom Scan (ColumnarScan) on _hyper_1_2_chunk (actual rows=1 loops=1)
->>>>>>> eace2231
          Filter: (with_bloom = ALL (ARRAY['1'::text, with_minmax]))
          Rows Removed by Filter: 29346
          ->  Seq Scan on compress_hyper_2_4_chunk (actual rows=31 loops=1)
@@ -543,13 +424,9 @@
          Rows Removed by Filter: 2000
          ->  Index Scan using compress_hyper_2_3_chunk_segmentby__ts_meta_min_1__ts_meta__idx on compress_hyper_2_3_chunk (actual rows=2 loops=1)
                Index Cond: (segmentby = '1'::text)
-<<<<<<< HEAD
                Filter: _timescaledb_functions.bloom1_contains(_ts_meta_v2_bloom1_with_bloom, '1'::text)
                Rows Removed by Filter: 1
-   ->  Custom Scan (DecompressChunk) on _hyper_1_2_chunk (actual rows=0 loops=1)
-=======
    ->  Custom Scan (ColumnarScan) on _hyper_1_2_chunk (actual rows=0 loops=1)
->>>>>>> eace2231
          Filter: (with_bloom = ALL (ARRAY['1'::text, with_minmax]))
          Rows Removed by Filter: 1000
          ->  Index Scan using compress_hyper_2_4_chunk_segmentby__ts_meta_min_1__ts_meta__idx on compress_hyper_2_4_chunk (actual rows=1 loops=1)
@@ -565,17 +442,11 @@
  Append (actual rows=4351 loops=1)
    ->  Custom Scan (ColumnarScan) on _hyper_1_1_chunk (actual rows=2176 loops=1)
          Filter: ((segmentby = '1'::text) OR (with_bloom = ALL (ARRAY['1'::text, with_minmax])))
-<<<<<<< HEAD
          Rows Removed by Filter: 27519
          ->  Seq Scan on compress_hyper_2_3_chunk (actual rows=33 loops=1)
                Filter: ((segmentby = '1'::text) OR _timescaledb_functions.bloom1_contains(_ts_meta_v2_bloom1_with_bloom, '1'::text))
                Rows Removed by Filter: 36
-   ->  Custom Scan (DecompressChunk) on _hyper_1_2_chunk (actual rows=2175 loops=1)
-=======
-         Rows Removed by Filter: 47824
-         ->  Seq Scan on compress_hyper_2_3_chunk (actual rows=69 loops=1)
    ->  Custom Scan (ColumnarScan) on _hyper_1_2_chunk (actual rows=2175 loops=1)
->>>>>>> eace2231
          Filter: ((segmentby = '1'::text) OR (with_bloom = ALL (ARRAY['1'::text, with_minmax])))
          Rows Removed by Filter: 28346
          ->  Seq Scan on compress_hyper_2_4_chunk (actual rows=33 loops=1)
@@ -624,17 +495,11 @@
    Chunks excluded during startup: 0
    ->  Custom Scan (ColumnarScan) on _hyper_1_1_chunk (actual rows=29 loops=1)
          Filter: (with_bloom = ALL (ARRAY[stable_lower(segmentby), volatile_lower(segmentby)]))
-<<<<<<< HEAD
          Rows Removed by Filter: 20493
          ->  Seq Scan on compress_hyper_2_3_chunk (actual rows=23 loops=1)
                Filter: _timescaledb_functions.bloom1_contains(_ts_meta_v2_bloom1_with_bloom, stable_lower(segmentby))
                Rows Removed by Filter: 46
-   ->  Custom Scan (DecompressChunk) on _hyper_1_2_chunk (actual rows=27 loops=1)
-=======
-         Rows Removed by Filter: 49971
-         ->  Seq Scan on compress_hyper_2_3_chunk (actual rows=69 loops=1)
    ->  Custom Scan (ColumnarScan) on _hyper_1_2_chunk (actual rows=27 loops=1)
->>>>>>> eace2231
          Filter: (with_bloom = ALL (ARRAY[stable_lower(segmentby), volatile_lower(segmentby)]))
          Rows Removed by Filter: 24147
          ->  Seq Scan on compress_hyper_2_4_chunk (actual rows=25 loops=1)
@@ -650,17 +515,11 @@
    Chunks excluded during startup: 0
    ->  Custom Scan (ColumnarScan) on _hyper_1_1_chunk (actual rows=2206 loops=1)
          Filter: ((segmentby = '1'::text) OR (with_bloom = ALL (ARRAY[stable_lower('1'::text), volatile_lower('1'::text)])))
-<<<<<<< HEAD
          Rows Removed by Filter: 27489
          ->  Seq Scan on compress_hyper_2_3_chunk (actual rows=33 loops=1)
                Filter: ((segmentby = '1'::text) OR _timescaledb_functions.bloom1_contains(_ts_meta_v2_bloom1_with_bloom, stable_lower('1'::text)))
                Rows Removed by Filter: 36
-   ->  Custom Scan (DecompressChunk) on _hyper_1_2_chunk (actual rows=2207 loops=1)
-=======
-         Rows Removed by Filter: 47794
-         ->  Seq Scan on compress_hyper_2_3_chunk (actual rows=69 loops=1)
    ->  Custom Scan (ColumnarScan) on _hyper_1_2_chunk (actual rows=2207 loops=1)
->>>>>>> eace2231
          Filter: ((segmentby = '1'::text) OR (with_bloom = ALL (ARRAY[stable_lower('1'::text), volatile_lower('1'::text)])))
          Rows Removed by Filter: 28314
          ->  Seq Scan on compress_hyper_2_4_chunk (actual rows=33 loops=1)
@@ -676,17 +535,11 @@
    Chunks excluded during startup: 0
    ->  Custom Scan (ColumnarScan) on _hyper_1_1_chunk (actual rows=2206 loops=1)
          Filter: ((segmentby = '1'::text) OR ((with_bloom = stable_lower('1'::text)) AND (with_bloom = volatile_lower('1'::text))))
-<<<<<<< HEAD
          Rows Removed by Filter: 27489
          ->  Seq Scan on compress_hyper_2_3_chunk (actual rows=33 loops=1)
                Filter: ((segmentby = '1'::text) OR _timescaledb_functions.bloom1_contains(_ts_meta_v2_bloom1_with_bloom, stable_lower('1'::text)))
                Rows Removed by Filter: 36
-   ->  Custom Scan (DecompressChunk) on _hyper_1_2_chunk (actual rows=2207 loops=1)
-=======
-         Rows Removed by Filter: 47794
-         ->  Seq Scan on compress_hyper_2_3_chunk (actual rows=69 loops=1)
    ->  Custom Scan (ColumnarScan) on _hyper_1_2_chunk (actual rows=2207 loops=1)
->>>>>>> eace2231
          Filter: ((segmentby = '1'::text) OR ((with_bloom = stable_lower('1'::text)) AND (with_bloom = volatile_lower('1'::text))))
          Rows Removed by Filter: 28314
          ->  Seq Scan on compress_hyper_2_4_chunk (actual rows=33 loops=1)
@@ -789,27 +642,16 @@
 set plan_cache_mode = force_generic_plan;
 explain (analyze, costs off, timing off, summary off)
 execute array_param(array['1', '10']);
-<<<<<<< HEAD
                                              QUERY PLAN                                              
 -----------------------------------------------------------------------------------------------------
-=======
-                                   QUERY PLAN                                   
---------------------------------------------------------------------------------
->>>>>>> eace2231
  Append (actual rows=270 loops=1)
    ->  Custom Scan (ColumnarScan) on _hyper_1_1_chunk (actual rows=135 loops=1)
          Vectorized Filter: (with_bloom = ANY ($1))
-<<<<<<< HEAD
          Rows Removed by Filter: 47604
          ->  Seq Scan on compress_hyper_2_3_chunk (actual rows=56 loops=1)
                Filter: _timescaledb_functions.bloom1_contains_any(_ts_meta_v2_bloom1_with_bloom, $1)
                Rows Removed by Filter: 13
-   ->  Custom Scan (DecompressChunk) on _hyper_1_2_chunk (actual rows=135 loops=1)
-=======
-         Rows Removed by Filter: 49865
-         ->  Seq Scan on compress_hyper_2_3_chunk (actual rows=69 loops=1)
    ->  Custom Scan (ColumnarScan) on _hyper_1_2_chunk (actual rows=135 loops=1)
->>>>>>> eace2231
          Vectorized Filter: (with_bloom = ANY ($1))
          Rows Removed by Filter: 47604
          ->  Seq Scan on compress_hyper_2_4_chunk (actual rows=56 loops=1)
@@ -819,26 +661,15 @@
 
 explain (analyze, costs off, timing off, summary off)
 execute array_param(array[]::text[]);
-<<<<<<< HEAD
                                              QUERY PLAN                                              
 -----------------------------------------------------------------------------------------------------
-=======
-                                  QUERY PLAN                                  
-------------------------------------------------------------------------------
->>>>>>> eace2231
  Append (actual rows=0 loops=1)
    ->  Custom Scan (ColumnarScan) on _hyper_1_1_chunk (actual rows=0 loops=1)
          Vectorized Filter: (with_bloom = ANY ($1))
-<<<<<<< HEAD
          ->  Seq Scan on compress_hyper_2_3_chunk (actual rows=0 loops=1)
                Filter: _timescaledb_functions.bloom1_contains_any(_ts_meta_v2_bloom1_with_bloom, $1)
                Rows Removed by Filter: 69
-   ->  Custom Scan (DecompressChunk) on _hyper_1_2_chunk (actual rows=0 loops=1)
-=======
-         Rows Removed by Filter: 50000
-         ->  Seq Scan on compress_hyper_2_3_chunk (actual rows=69 loops=1)
    ->  Custom Scan (ColumnarScan) on _hyper_1_2_chunk (actual rows=0 loops=1)
->>>>>>> eace2231
          Vectorized Filter: (with_bloom = ANY ($1))
          ->  Seq Scan on compress_hyper_2_4_chunk (actual rows=0 loops=1)
                Filter: _timescaledb_functions.bloom1_contains_any(_ts_meta_v2_bloom1_with_bloom, $1)
@@ -850,12 +681,12 @@
                                              QUERY PLAN                                              
 -----------------------------------------------------------------------------------------------------
  Append (actual rows=0 loops=1)
-   ->  Custom Scan (DecompressChunk) on _hyper_1_1_chunk (actual rows=0 loops=1)
+   ->  Custom Scan (ColumnarScan) on _hyper_1_1_chunk (actual rows=0 loops=1)
          Vectorized Filter: (with_bloom = ANY ($1))
          ->  Seq Scan on compress_hyper_2_3_chunk (actual rows=0 loops=1)
                Filter: _timescaledb_functions.bloom1_contains_any(_ts_meta_v2_bloom1_with_bloom, $1)
                Rows Removed by Filter: 69
-   ->  Custom Scan (DecompressChunk) on _hyper_1_2_chunk (actual rows=0 loops=1)
+   ->  Custom Scan (ColumnarScan) on _hyper_1_2_chunk (actual rows=0 loops=1)
          Vectorized Filter: (with_bloom = ANY ($1))
          ->  Seq Scan on compress_hyper_2_4_chunk (actual rows=0 loops=1)
                Filter: _timescaledb_functions.bloom1_contains_any(_ts_meta_v2_bloom1_with_bloom, $1)
@@ -866,27 +697,16 @@
 set plan_cache_mode = force_custom_plan;
 explain (analyze, costs off, timing off, summary off)
 execute array_param(array['1', '10']);
-<<<<<<< HEAD
                                                     QUERY PLAN                                                     
 -------------------------------------------------------------------------------------------------------------------
-=======
-                                   QUERY PLAN                                   
---------------------------------------------------------------------------------
->>>>>>> eace2231
  Append (actual rows=270 loops=1)
    ->  Custom Scan (ColumnarScan) on _hyper_1_1_chunk (actual rows=135 loops=1)
          Vectorized Filter: (with_bloom = ANY ('{1,10}'::text[]))
-<<<<<<< HEAD
          Rows Removed by Filter: 47604
          ->  Seq Scan on compress_hyper_2_3_chunk (actual rows=56 loops=1)
                Filter: _timescaledb_functions.bloom1_contains_any(_ts_meta_v2_bloom1_with_bloom, '{1,10}'::text[])
                Rows Removed by Filter: 13
-   ->  Custom Scan (DecompressChunk) on _hyper_1_2_chunk (actual rows=135 loops=1)
-=======
-         Rows Removed by Filter: 49865
-         ->  Seq Scan on compress_hyper_2_3_chunk (actual rows=69 loops=1)
    ->  Custom Scan (ColumnarScan) on _hyper_1_2_chunk (actual rows=135 loops=1)
->>>>>>> eace2231
          Vectorized Filter: (with_bloom = ANY ('{1,10}'::text[]))
          Rows Removed by Filter: 47604
          ->  Seq Scan on compress_hyper_2_4_chunk (actual rows=56 loops=1)
@@ -907,12 +727,12 @@
                                                   QUERY PLAN                                                   
 ---------------------------------------------------------------------------------------------------------------
  Append (actual rows=0 loops=1)
-   ->  Custom Scan (DecompressChunk) on _hyper_1_1_chunk (actual rows=0 loops=1)
+   ->  Custom Scan (ColumnarScan) on _hyper_1_1_chunk (actual rows=0 loops=1)
          Vectorized Filter: (with_bloom = ANY (NULL::text[]))
          ->  Seq Scan on compress_hyper_2_3_chunk (actual rows=0 loops=1)
                Filter: _timescaledb_functions.bloom1_contains_any(_ts_meta_v2_bloom1_with_bloom, NULL::text[])
                Rows Removed by Filter: 69
-   ->  Custom Scan (DecompressChunk) on _hyper_1_2_chunk (actual rows=0 loops=1)
+   ->  Custom Scan (ColumnarScan) on _hyper_1_2_chunk (actual rows=0 loops=1)
          Vectorized Filter: (with_bloom = ANY (NULL::text[]))
          ->  Seq Scan on compress_hyper_2_4_chunk (actual rows=0 loops=1)
                Filter: _timescaledb_functions.bloom1_contains_any(_ts_meta_v2_bloom1_with_bloom, NULL::text[])
