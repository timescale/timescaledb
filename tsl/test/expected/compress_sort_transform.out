--- conflicted
+++ resolved
@@ -94,13 +94,8 @@
 select time_bucket('1 minute', time), count(*)
 from ht_metrics_partially_compressed
 group by 1 order by 1 limit 1;
-<<<<<<< HEAD
                                                                              QUERY PLAN                                                                             
 --------------------------------------------------------------------------------------------------------------------------------------------------------------------
-=======
-                                               QUERY PLAN                                               
---------------------------------------------------------------------------------------------------------
->>>>>>> 11cfd275
  Limit (actual rows=1 loops=1)
    ->  Finalize GroupAggregate (actual rows=1 loops=1)
          Group Key: (time_bucket('@ 1 min'::interval, ht_metrics_partially_compressed."time"))
@@ -147,13 +142,8 @@
 select count(*), time_bucket('1 minute', time)
 from ht_metrics_partially_compressed
 group by 2 order by 2 limit 1;
-<<<<<<< HEAD
                                                                              QUERY PLAN                                                                             
 --------------------------------------------------------------------------------------------------------------------------------------------------------------------
-=======
-                                               QUERY PLAN                                               
---------------------------------------------------------------------------------------------------------
->>>>>>> 11cfd275
  Limit (actual rows=1 loops=1)
    ->  Finalize GroupAggregate (actual rows=1 loops=1)
          Group Key: (time_bucket('@ 1 min'::interval, ht_metrics_partially_compressed."time"))
@@ -200,13 +190,8 @@
 select count(*)
 from ht_metrics_partially_compressed
 group by time_bucket('1 minute', time) limit 1;
-<<<<<<< HEAD
                                                                           QUERY PLAN                                                                          
 --------------------------------------------------------------------------------------------------------------------------------------------------------------
-=======
-                                            QUERY PLAN                                            
---------------------------------------------------------------------------------------------------
->>>>>>> 11cfd275
  Limit (actual rows=1 loops=1)
    ->  Finalize GroupAggregate (actual rows=1 loops=1)
          Group Key: (time_bucket('@ 1 min'::interval, _hyper_1_1_chunk."time"))
@@ -249,13 +234,8 @@
 select time_bucket('1 minute', time), *
 from ht_metrics_partially_compressed
 order by 1 limit 1;
-<<<<<<< HEAD
                                                                        QUERY PLAN                                                                        
 ---------------------------------------------------------------------------------------------------------------------------------------------------------
-=======
-                                               QUERY PLAN                                               
---------------------------------------------------------------------------------------------------------
->>>>>>> 11cfd275
  Limit (actual rows=1 loops=1)
    ->  Result (actual rows=1 loops=1)
          ->  Custom Scan (ChunkAppend) on ht_metrics_partially_compressed (actual rows=1 loops=1)
@@ -291,13 +271,8 @@
 :PREFIX
 select * from ht_metrics_partially_compressed
 order by time_bucket('1 minute', time) limit 1;
-<<<<<<< HEAD
                                                                     QUERY PLAN                                                                     
 ---------------------------------------------------------------------------------------------------------------------------------------------------
-=======
-                                            QUERY PLAN                                            
---------------------------------------------------------------------------------------------------
->>>>>>> 11cfd275
  Limit (actual rows=1 loops=1)
    ->  Custom Scan (ChunkAppend) on ht_metrics_partially_compressed (actual rows=1 loops=1)
          Order: time_bucket('@ 1 min'::interval, ht_metrics_partially_compressed."time")
@@ -389,13 +364,8 @@
          ->  Hash Join (actual rows=7560 loops=1)
                Hash Cond: (a_1."time" = b_1."time")
                ->  Append (actual rows=1800 loops=1)
-<<<<<<< HEAD
-                     ->  Custom Scan (DecompressChunk) on _hyper_1_1_chunk a_1 (actual rows=1080 loops=1)
+                     ->  Custom Scan (ColumnarScan) on _hyper_1_1_chunk a_1 (actual rows=1080 loops=1)
                            Vectorized Filter: ("time" < 'Tue Jan 07 00:00:00 2020 PST'::timestamp with time zone)
-=======
-                     ->  Custom Scan (ColumnarScan) on _hyper_1_1_chunk a_1 (actual rows=1080 loops=1)
-                           Filter: ("time" < 'Tue Jan 07 00:00:00 2020 PST'::timestamp with time zone)
->>>>>>> 11cfd275
                            Rows Removed by Filter: 360
                            ->  Seq Scan on compress_hyper_2_4_chunk (actual rows=3 loops=1)
                                  Filter: (_ts_meta_min_1 < 'Tue Jan 07 00:00:00 2020 PST'::timestamp with time zone)
