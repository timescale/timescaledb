-- This file and its contents are licensed under the Timescale License.
-- Please see the included NOTICE for copyright information and
-- LICENSE-TIMESCALE for a copy of the license.
\ir include/rand_generator.sql
-- This file and its contents are licensed under the Timescale License.
-- Please see the included NOTICE for copyright information and
-- LICENSE-TIMESCALE for a copy of the license.
--------------------------
-- cheap rand generator --
--------------------------
create table rand_minstd_state(i bigint);
create function rand_minstd_advance(bigint) returns bigint
language sql immutable as
$$
	select (16807 * $1) % 2147483647
$$;
create function gen_rand_minstd() returns bigint
language sql security definer as
$$
	update rand_minstd_state set i = rand_minstd_advance(i) returning i
$$;
-- seed the random num generator
insert into rand_minstd_state values (321);
\c :TEST_DBNAME :ROLE_SUPERUSER
SET client_min_messages = ERROR;
DROP TABLESPACE IF EXISTS tablespace1;
DROP TABLESPACE IF EXISTS tablespace2;
SET client_min_messages = NOTICE;
--test hypertable with tables space
CREATE TABLESPACE tablespace1 OWNER :ROLE_DEFAULT_PERM_USER LOCATION :TEST_TABLESPACE1_PATH;
CREATE TABLESPACE tablespace2 OWNER :ROLE_DEFAULT_PERM_USER LOCATION :TEST_TABLESPACE2_PATH;
\c :TEST_DBNAME :ROLE_DEFAULT_PERM_USER
SET timezone TO 'America/Los_Angeles';
CREATE TABLE test1 ("Time" timestamptz, i integer not null, b bigint, t text);
SELECT table_name from create_hypertable('test1', 'Time', chunk_time_interval=> INTERVAL '1 day');
NOTICE:  adding not-null constraint to column "Time"
 table_name 
------------
 test1
(1 row)

INSERT INTO test1 SELECT t,  gen_rand_minstd(), gen_rand_minstd(), gen_rand_minstd()::text FROM generate_series('2018-03-02 1:00'::TIMESTAMPTZ, '2018-03-28 1:00', '1 hour') t;
ALTER TABLE test1 set (timescaledb.compress, timescaledb.compress_segmentby = 'b', timescaledb.compress_orderby = '"Time" DESC');
SELECT count(compress_chunk(ch)) FROM show_chunks('test1') ch;
 count 
-------
    27
(1 row)

VACUUM FULL ANALYZE test1;
--make sure allowed ddl still work
ALTER TABLE test1 CLUSTER ON "test1_Time_idx";
ALTER TABLE test1 SET WITHOUT CLUSTER;
CREATE INDEX new_index ON test1(b);
DROP INDEX new_index;
ALTER TABLE test1 SET (fillfactor=100);
ALTER TABLE test1 RESET (fillfactor);
ALTER TABLE test1 ALTER COLUMN b SET STATISTICS 10;
-- ensure that REPLICA IDENTITY works
SELECT relreplident, count(*) FROM show_chunks('test1') ch INNER JOIN pg_class c ON (ch = c.oid) GROUP BY 1 ORDER BY 1;
 relreplident | count 
--------------+-------
 d            |    27
(1 row)

SELECT relreplident FROM pg_class c WHERE c.relname = 'test1';
 relreplident 
--------------
 d
(1 row)

ALTER TABLE test1 REPLICA IDENTITY FULL;
SELECT relname, relreplident FROM pg_class WHERE relname = 'test1' ORDER BY relname;
 relname | relreplident 
---------+--------------
 test1   | f
(1 row)

-- the chunk's setting should also change to FULL
SELECT relreplident, count(*) FROM show_chunks('test1') ch INNER JOIN pg_class c ON (ch = c.oid) GROUP BY 1 ORDER BY 1;
 relreplident | count 
--------------+-------
 f            |    27
(1 row)

SELECT relreplident FROM pg_class c WHERE c.relname = 'test1';
 relreplident 
--------------
 f
(1 row)

ALTER TABLE test1 REPLICA IDENTITY DEFAULT;
--test adding boolean columns with default and not null
CREATE TABLE records (time timestamp NOT NULL);
SELECT create_hypertable('records', 'time');
WARNING:  column type "timestamp without time zone" used for "time" does not follow best practices
  create_hypertable   
----------------------
 (3,public,records,t)
(1 row)

ALTER TABLE records SET (timescaledb.compress = true);
WARNING:  there was some uncertainty picking the default segment by for the hypertable: You do not have any indexes on columns that can be used for segment_by and thus we are not using segment_by for converting to columnstore. Please make sure you are not missing any indexes
NOTICE:  default segment by for hypertable "records" is set to ""
NOTICE:  default order by for hypertable "records" is set to ""time" DESC"
ALTER TABLE records ADD COLUMN col1 boolean DEFAULT false NOT NULL;
-- NULL constraints are useless and it is safe allow adding this
-- column with NULL constraint to a compressed hypertable (Issue #5151)
ALTER TABLE records ADD COLUMN col2 BOOLEAN NULL;
DROP table records CASCADE;
-- TABLESPACES
-- For tablepaces with compressed chunks the semantics are the following:
--  - compressed chunks get put into the same tablespace as the
--    uncompressed chunk on compression.
-- - set tablespace on uncompressed hypertable cascades to compressed hypertable+chunks
-- - set tablespace on all chunks is blocked (same as w/o compression)
-- - move chunks on a uncompressed chunk errors
-- - move chunks on compressed chunk works
--In the future we will:
-- - add tablespace option to compress_chunk function and policy (this will override the setting
--   of the uncompressed chunk). This will allow changing tablespaces upon compression
-- - Note: The current plan is to never listen to the setting on compressed hypertable. In fact,
--   we will block setting tablespace on  compressed hypertables
SELECT count(*) as "COUNT_CHUNKS_UNCOMPRESSED"
FROM _timescaledb_catalog.chunk chunk
INNER JOIN _timescaledb_catalog.hypertable hypertable ON (chunk.hypertable_id = hypertable.id)
WHERE hypertable.table_name like 'test1' \gset
SELECT count(*) as "COUNT_CHUNKS_COMPRESSED"
FROM _timescaledb_catalog.chunk chunk
INNER JOIN _timescaledb_catalog.hypertable comp_hyper ON (chunk.hypertable_id = comp_hyper.id)
INNER JOIN _timescaledb_catalog.hypertable uncomp_hyper ON (comp_hyper.id = uncomp_hyper.compressed_hypertable_id)
WHERE uncomp_hyper.table_name like 'test1' \gset
ALTER TABLE test1 SET TABLESPACE tablespace1;
--all chunks + both the compressed and uncompressed hypertable moved to new tablespace
SELECT count(*) = (:COUNT_CHUNKS_UNCOMPRESSED +:COUNT_CHUNKS_COMPRESSED + 2)
FROM pg_tables WHERE tablespace = 'tablespace1';
 ?column? 
----------
 t
(1 row)

ALTER TABLE test1 SET TABLESPACE tablespace2;
SELECT count(*) = (:COUNT_CHUNKS_UNCOMPRESSED +:COUNT_CHUNKS_COMPRESSED + 2)
FROM pg_tables WHERE tablespace = 'tablespace2';
 ?column? 
----------
 t
(1 row)

SELECT
    comp_chunk.schema_name|| '.' || comp_chunk.table_name as "COMPRESSED_CHUNK_NAME",
    uncomp_chunk.schema_name|| '.' || uncomp_chunk.table_name as "UNCOMPRESSED_CHUNK_NAME"
FROM _timescaledb_catalog.chunk comp_chunk
INNER JOIN _timescaledb_catalog.hypertable comp_hyper ON (comp_chunk.hypertable_id = comp_hyper.id)
INNER JOIN _timescaledb_catalog.hypertable uncomp_hyper ON (comp_hyper.id = uncomp_hyper.compressed_hypertable_id)
INNER JOIN _timescaledb_catalog.chunk uncomp_chunk ON (uncomp_chunk.compressed_chunk_id = comp_chunk.id)
WHERE uncomp_hyper.table_name like 'test1' ORDER BY comp_chunk.id LIMIT 1\gset
-- ensure compression chunk cannot be moved directly
SELECT tablename
FROM pg_tables WHERE tablespace = 'tablespace1';
 tablename 
-----------
(0 rows)

\set ON_ERROR_STOP 0
ALTER TABLE :COMPRESSED_CHUNK_NAME SET TABLESPACE tablespace1;
ERROR:  changing tablespace of columnstore chunk is not supported
\set ON_ERROR_STOP 1
SELECT tablename
FROM pg_tables WHERE tablespace = 'tablespace1';
 tablename 
-----------
(0 rows)

-- ensure that both compressed and uncompressed chunks moved
ALTER TABLE :UNCOMPRESSED_CHUNK_NAME SET TABLESPACE tablespace1;
SELECT tablename
FROM pg_tables WHERE tablespace = 'tablespace1';
         tablename         
---------------------------
 compress_hyper_2_28_chunk
 _hyper_1_1_chunk
(2 rows)

ALTER TABLE test1 SET TABLESPACE tablespace2;
SELECT tablename
FROM pg_tables WHERE tablespace = 'tablespace1';
 tablename 
-----------
(0 rows)

\set ON_ERROR_STOP 0
SELECT move_chunk(chunk=>:'COMPRESSED_CHUNK_NAME', destination_tablespace=>'tablespace1', index_destination_tablespace=>'tablespace1',  reorder_index=>'_timescaledb_internal."compress_hyper_2_28_chunk_b__ts_meta_min_1__ts_meta_max_1_idx"');
ERROR:  cannot directly move internal columnstore data
\set ON_ERROR_STOP 1
-- ensure that both compressed and uncompressed chunks moved
SELECT move_chunk(chunk=>:'UNCOMPRESSED_CHUNK_NAME', destination_tablespace=>'tablespace1', index_destination_tablespace=>'tablespace1',  reorder_index=>'_timescaledb_internal."_hyper_1_1_chunk_test1_Time_idx"');
NOTICE:  ignoring index parameter
 move_chunk 
------------
 
(1 row)

SELECT tablename
FROM pg_tables WHERE tablespace = 'tablespace1';
         tablename         
---------------------------
 _hyper_1_1_chunk
 compress_hyper_2_28_chunk
(2 rows)

-- the compressed chunk is in here now
SELECT count(*)
FROM pg_tables WHERE tablespace = 'tablespace1';
 count 
-------
     2
(1 row)

SELECT decompress_chunk(:'UNCOMPRESSED_CHUNK_NAME');
            decompress_chunk            
----------------------------------------
 _timescaledb_internal._hyper_1_1_chunk
(1 row)

--the compresse chunk was dropped by decompression
SELECT count(*)
FROM pg_tables WHERE tablespace = 'tablespace1';
 count 
-------
     1
(1 row)

SELECT move_chunk(chunk=>:'UNCOMPRESSED_CHUNK_NAME', destination_tablespace=>'tablespace1', index_destination_tablespace=>'tablespace1',  reorder_index=>'_timescaledb_internal."_hyper_1_1_chunk_test1_Time_idx"');
 move_chunk 
------------
 
(1 row)

--the uncompressed chunks has now been moved
SELECT count(*)
FROM pg_tables WHERE tablespace = 'tablespace1';
 count 
-------
     1
(1 row)

SELECT compress_chunk(:'UNCOMPRESSED_CHUNK_NAME');
             compress_chunk             
----------------------------------------
 _timescaledb_internal._hyper_1_1_chunk
(1 row)

--the compressed chunk is now in the same tablespace as the uncompressed one
SELECT count(*)
FROM pg_tables WHERE tablespace = 'tablespace1';
 count 
-------
     2
(1 row)

--
-- DROP CHUNKS
--
SELECT count(*) as count_chunks_uncompressed
FROM _timescaledb_catalog.chunk chunk
INNER JOIN _timescaledb_catalog.hypertable hypertable ON (chunk.hypertable_id = hypertable.id)
WHERE hypertable.table_name like 'test1';
 count_chunks_uncompressed 
---------------------------
                        27
(1 row)

SELECT count(*) as count_chunks_compressed
FROM _timescaledb_catalog.chunk chunk
INNER JOIN _timescaledb_catalog.hypertable comp_hyper ON (chunk.hypertable_id = comp_hyper.id)
INNER JOIN _timescaledb_catalog.hypertable uncomp_hyper ON (comp_hyper.id = uncomp_hyper.compressed_hypertable_id)
WHERE uncomp_hyper.table_name like 'test1';
 count_chunks_compressed 
-------------------------
                      27
(1 row)

SELECT chunk.schema_name|| '.' || chunk.table_name as "UNCOMPRESSED_CHUNK_NAME"
FROM _timescaledb_catalog.chunk chunk
INNER JOIN _timescaledb_catalog.hypertable hypertable ON (chunk.hypertable_id = hypertable.id)
WHERE hypertable.table_name like 'test1' ORDER BY chunk.id LIMIT 1 \gset
DROP TABLE :UNCOMPRESSED_CHUNK_NAME;
--should decrease #chunks both compressed and decompressed
SELECT count(*) as count_chunks_uncompressed
FROM _timescaledb_catalog.chunk chunk
INNER JOIN _timescaledb_catalog.hypertable hypertable ON (chunk.hypertable_id = hypertable.id)
WHERE hypertable.table_name like 'test1';
 count_chunks_uncompressed 
---------------------------
                        26
(1 row)

--make sure there are no orphaned  _timescaledb_catalog.compression_chunk_size entries (should be 0)
SELECT count(*) as orphaned_compression_chunk_size
FROM _timescaledb_catalog.compression_chunk_size size
LEFT JOIN _timescaledb_catalog.chunk chunk ON (chunk.id = size.chunk_id)
WHERE chunk.id IS NULL;
 orphaned_compression_chunk_size 
---------------------------------
                               0
(1 row)

SELECT count(*) as count_chunks_compressed
FROM _timescaledb_catalog.chunk chunk
INNER JOIN _timescaledb_catalog.hypertable comp_hyper ON (chunk.hypertable_id = comp_hyper.id)
INNER JOIN _timescaledb_catalog.hypertable uncomp_hyper ON (comp_hyper.id = uncomp_hyper.compressed_hypertable_id)
WHERE uncomp_hyper.table_name like 'test1';
 count_chunks_compressed 
-------------------------
                      26
(1 row)

SELECT drop_chunks('test1', older_than => '2018-03-10'::TIMESTAMPTZ);
              drop_chunks               
----------------------------------------
 _timescaledb_internal._hyper_1_2_chunk
 _timescaledb_internal._hyper_1_3_chunk
 _timescaledb_internal._hyper_1_4_chunk
 _timescaledb_internal._hyper_1_5_chunk
 _timescaledb_internal._hyper_1_6_chunk
 _timescaledb_internal._hyper_1_7_chunk
 _timescaledb_internal._hyper_1_8_chunk
(7 rows)

--should decrease #chunks both compressed and decompressed
SELECT count(*) as count_chunks_uncompressed
FROM _timescaledb_catalog.chunk chunk
INNER JOIN _timescaledb_catalog.hypertable hypertable ON (chunk.hypertable_id = hypertable.id)
WHERE hypertable.table_name like 'test1';
 count_chunks_uncompressed 
---------------------------
                        19
(1 row)

SELECT count(*) as count_chunks_compressed
FROM _timescaledb_catalog.chunk chunk
INNER JOIN _timescaledb_catalog.hypertable comp_hyper ON (chunk.hypertable_id = comp_hyper.id)
INNER JOIN _timescaledb_catalog.hypertable uncomp_hyper ON (comp_hyper.id = uncomp_hyper.compressed_hypertable_id)
WHERE uncomp_hyper.table_name like 'test1';
 count_chunks_compressed 
-------------------------
                      19
(1 row)

SELECT chunk.schema_name|| '.' || chunk.table_name as "UNCOMPRESSED_CHUNK_NAME"
FROM _timescaledb_catalog.chunk chunk
INNER JOIN _timescaledb_catalog.hypertable hypertable ON (chunk.hypertable_id = hypertable.id)
WHERE hypertable.table_name like 'test1' ORDER BY chunk.id LIMIT 1 \gset
SELECT chunk.schema_name|| '.' || chunk.table_name as "COMPRESSED_CHUNK_NAME"
FROM _timescaledb_catalog.chunk chunk
INNER JOIN _timescaledb_catalog.hypertable comp_hyper ON (chunk.hypertable_id = comp_hyper.id)
INNER JOIN _timescaledb_catalog.hypertable uncomp_hyper ON (comp_hyper.id = uncomp_hyper.compressed_hypertable_id)
WHERE uncomp_hyper.table_name like 'test1' ORDER BY chunk.id LIMIT 1
\gset
\set ON_ERROR_STOP 0
DROP TABLE :COMPRESSED_CHUNK_NAME;
ERROR:  dropping columnstore chunks not supported
SELECT _timescaledb_functions.drop_chunk(:'COMPRESSED_CHUNK_NAME');
ERROR:  dropping compressed chunks not supported
\set ON_ERROR_STOP 1
SELECT
    chunk.schema_name|| '.' || chunk.table_name as "UNCOMPRESSED_CHUNK_NAME",
    comp_chunk.schema_name|| '.' || comp_chunk.table_name as "COMPRESSED_CHUNK_NAME"
FROM _timescaledb_catalog.chunk chunk
INNER JOIN _timescaledb_catalog.chunk comp_chunk ON (chunk.compressed_chunk_id = comp_chunk.id)
INNER JOIN _timescaledb_catalog.hypertable hypertable ON (chunk.hypertable_id = hypertable.id)
WHERE hypertable.table_name like 'test1' ORDER BY chunk.id LIMIT 1 \gset
--create a dependent object on the compressed chunk to test cascade behaviour
CREATE VIEW dependent_1 AS SELECT * FROM :COMPRESSED_CHUNK_NAME;
\set ON_ERROR_STOP 0
--errors due to dependent objects
DROP TABLE :UNCOMPRESSED_CHUNK_NAME;
ERROR:  cannot drop table _timescaledb_internal.compress_hyper_2_36_chunk because other objects depend on it
\set ON_ERROR_STOP 1
DROP TABLE :UNCOMPRESSED_CHUNK_NAME CASCADE;
NOTICE:  drop cascades to view dependent_1
--should decrease #chunks both compressed and decompressed
SELECT count(*) as count_chunks_uncompressed
FROM _timescaledb_catalog.chunk chunk
INNER JOIN _timescaledb_catalog.hypertable hypertable ON (chunk.hypertable_id = hypertable.id)
WHERE hypertable.table_name like 'test1';
 count_chunks_uncompressed 
---------------------------
                        18
(1 row)

SELECT count(*) as count_chunks_compressed
FROM _timescaledb_catalog.chunk chunk
INNER JOIN _timescaledb_catalog.hypertable comp_hyper ON (chunk.hypertable_id = comp_hyper.id)
INNER JOIN _timescaledb_catalog.hypertable uncomp_hyper ON (comp_hyper.id = uncomp_hyper.compressed_hypertable_id)
WHERE uncomp_hyper.table_name like 'test1';
 count_chunks_compressed 
-------------------------
                      18
(1 row)

SELECT
    chunk.schema_name|| '.' || chunk.table_name as "UNCOMPRESSED_CHUNK_NAME",
    comp_chunk.schema_name|| '.' || comp_chunk.table_name as "COMPRESSED_CHUNK_NAME"
FROM _timescaledb_catalog.chunk chunk
INNER JOIN _timescaledb_catalog.chunk comp_chunk ON (chunk.compressed_chunk_id = comp_chunk.id)
INNER JOIN _timescaledb_catalog.hypertable hypertable ON (chunk.hypertable_id = hypertable.id)
WHERE hypertable.table_name like 'test1' ORDER BY chunk.id LIMIT 1 \gset
CREATE VIEW dependent_1 AS SELECT * FROM :COMPRESSED_CHUNK_NAME;
\set ON_ERROR_STOP 0
\set VERBOSITY default
--errors due to dependent objects
SELECT drop_chunks('test1', older_than => '2018-03-28'::TIMESTAMPTZ);
ERROR:  cannot drop table _timescaledb_internal.compress_hyper_2_37_chunk because other objects depend on it
DETAIL:  view dependent_1 depends on table _timescaledb_internal.compress_hyper_2_37_chunk
HINT:  Use DROP ... to drop the dependent objects.
\set VERBOSITY terse
\set ON_ERROR_STOP 1
DROP VIEW dependent_1;
SELECT drop_chunks('test1', older_than => '2018-03-28'::TIMESTAMPTZ);
               drop_chunks               
-----------------------------------------
 _timescaledb_internal._hyper_1_10_chunk
 _timescaledb_internal._hyper_1_11_chunk
 _timescaledb_internal._hyper_1_12_chunk
 _timescaledb_internal._hyper_1_13_chunk
 _timescaledb_internal._hyper_1_14_chunk
 _timescaledb_internal._hyper_1_15_chunk
 _timescaledb_internal._hyper_1_16_chunk
 _timescaledb_internal._hyper_1_17_chunk
 _timescaledb_internal._hyper_1_18_chunk
 _timescaledb_internal._hyper_1_19_chunk
 _timescaledb_internal._hyper_1_20_chunk
 _timescaledb_internal._hyper_1_21_chunk
 _timescaledb_internal._hyper_1_22_chunk
 _timescaledb_internal._hyper_1_23_chunk
 _timescaledb_internal._hyper_1_24_chunk
 _timescaledb_internal._hyper_1_25_chunk
 _timescaledb_internal._hyper_1_26_chunk
(17 rows)

--should decrease #chunks both compressed and decompressed
SELECT count(*) as count_chunks_uncompressed
FROM _timescaledb_catalog.chunk chunk
INNER JOIN _timescaledb_catalog.hypertable hypertable ON (chunk.hypertable_id = hypertable.id)
WHERE hypertable.table_name like 'test1';
 count_chunks_uncompressed 
---------------------------
                         1
(1 row)

SELECT count(*) as count_chunks_compressed
FROM _timescaledb_catalog.chunk chunk
INNER JOIN _timescaledb_catalog.hypertable comp_hyper ON (chunk.hypertable_id = comp_hyper.id)
INNER JOIN _timescaledb_catalog.hypertable uncomp_hyper ON (comp_hyper.id = uncomp_hyper.compressed_hypertable_id)
WHERE uncomp_hyper.table_name like 'test1';
 count_chunks_compressed 
-------------------------
                       1
(1 row)

--make sure there are no orphaned  _timescaledb_catalog.compression_chunk_size entries (should be 0)
SELECT count(*) as orphaned_compression_chunk_size
FROM _timescaledb_catalog.compression_chunk_size size
LEFT JOIN _timescaledb_catalog.chunk chunk ON (chunk.id = size.chunk_id)
WHERE chunk.id IS NULL;
 orphaned_compression_chunk_size 
---------------------------------
                               0
(1 row)

--
-- DROP HYPERTABLE
--
SELECT comp_hyper.schema_name|| '.' || comp_hyper.table_name as "COMPRESSED_HYPER_NAME"
FROM _timescaledb_catalog.hypertable comp_hyper
INNER JOIN _timescaledb_catalog.hypertable uncomp_hyper ON (comp_hyper.id = uncomp_hyper.compressed_hypertable_id)
WHERE uncomp_hyper.table_name like 'test1' ORDER BY comp_hyper.id LIMIT 1 \gset
\set ON_ERROR_STOP 0
DROP TABLE :COMPRESSED_HYPER_NAME;
ERROR:  dropping columnstore hypertables not supported
\set ON_ERROR_STOP 1
BEGIN;
SELECT hypertable.schema_name|| '.' || hypertable.table_name as "UNCOMPRESSED_HYPER_NAME"
FROM _timescaledb_catalog.hypertable hypertable
WHERE hypertable.table_name like 'test1' ORDER BY hypertable.id LIMIT 1 \gset
--before the drop there are 2 hypertables: the compressed and uncompressed ones
SELECT count(*) FROM _timescaledb_catalog.hypertable hypertable;
 count 
-------
     2
(1 row)

--add policy to make sure it's dropped later
select add_compression_policy(:'UNCOMPRESSED_HYPER_NAME', interval '1 day');
 add_compression_policy 
------------------------
                   1000
(1 row)

SELECT count(*) FROM _timescaledb_config.bgw_job WHERE id >= 1000;
 count 
-------
     1
(1 row)

DROP TABLE :UNCOMPRESSED_HYPER_NAME;
--verify that there are no more hypertable remaining
SELECT count(*) FROM _timescaledb_catalog.hypertable hypertable;
 count 
-------
     0
(1 row)

--verify that the policy is gone
SELECT count(*) FROM _timescaledb_config.bgw_job WHERE id >= 1000;
 count 
-------
     0
(1 row)

ROLLBACK;
--create a dependent object on the compressed hypertable to test cascade behaviour
CREATE VIEW dependent_1 AS SELECT * FROM :COMPRESSED_HYPER_NAME;
\set ON_ERROR_STOP 0
DROP TABLE :UNCOMPRESSED_HYPER_NAME;
ERROR:  cannot drop table _timescaledb_internal._compressed_hypertable_2 because other objects depend on it
\set ON_ERROR_STOP 1
BEGIN;
DROP TABLE :UNCOMPRESSED_HYPER_NAME CASCADE;
NOTICE:  drop cascades to view dependent_1
SELECT count(*) FROM _timescaledb_catalog.hypertable hypertable;
 count 
-------
     0
(1 row)

ROLLBACK;
DROP VIEW dependent_1;
--create a cont agg view on the ht as well then the drop should nuke everything
CREATE MATERIALIZED VIEW test1_cont_view
WITH (timescaledb.continuous,
      timescaledb.materialized_only=true)
AS SELECT time_bucket('1 hour', "Time"), SUM(i)
   FROM test1
   GROUP BY 1 WITH NO DATA;
SELECT add_continuous_aggregate_policy('test1_cont_view', NULL, '1 hour'::interval, '1 day'::interval);
 add_continuous_aggregate_policy 
---------------------------------
                            1001
(1 row)

CALL refresh_continuous_aggregate('test1_cont_view', NULL, NULL);
SELECT count(*) FROM test1_cont_view;
 count 
-------
     9
(1 row)

\c :TEST_DBNAME :ROLE_SUPERUSER
SET timezone TO 'America/Los_Angeles';
SELECT chunk.schema_name|| '.' || chunk.table_name as "COMPRESSED_CHUNK_NAME"
FROM _timescaledb_catalog.chunk chunk
INNER JOIN _timescaledb_catalog.hypertable comp_hyper ON (chunk.hypertable_id = comp_hyper.id)
INNER JOIN _timescaledb_catalog.hypertable uncomp_hyper ON (comp_hyper.id = uncomp_hyper.compressed_hypertable_id)
WHERE uncomp_hyper.table_name like 'test1' ORDER BY chunk.id LIMIT 1
\gset
ALTER TABLE test1 OWNER TO :ROLE_DEFAULT_PERM_USER_2;
--make sure new owner is propagated down
SELECT a.rolname from pg_class c INNER JOIN pg_authid a ON(c.relowner = a.oid) WHERE c.oid = 'test1'::regclass;
       rolname       
---------------------
 default_perm_user_2
(1 row)

SELECT a.rolname from pg_class c INNER JOIN pg_authid a ON(c.relowner = a.oid) WHERE c.oid = :'COMPRESSED_HYPER_NAME'::regclass;
       rolname       
---------------------
 default_perm_user_2
(1 row)

SELECT a.rolname from pg_class c INNER JOIN pg_authid a ON(c.relowner = a.oid) WHERE c.oid = :'COMPRESSED_CHUNK_NAME'::regclass;
       rolname       
---------------------
 default_perm_user_2
(1 row)

--
-- turn off compression
--
SELECT count(decompress_chunk(ch)) FROM show_chunks('test1') ch;
 count 
-------
     1
(1 row)

VACUUM FULL ANALYZE test1;
select add_compression_policy('test1', interval '1 day');
 add_compression_policy 
------------------------
                   1002
(1 row)

\set ON_ERROR_STOP 0
ALTER table test1 set (timescaledb.compress='f');
\set ON_ERROR_STOP 1
select remove_compression_policy('test1');
 remove_compression_policy 
---------------------------
 t
(1 row)

ALTER table test1 set (timescaledb.compress='f');
--only one hypertable left
SELECT count(*) = 1 FROM _timescaledb_catalog.hypertable hypertable;
 ?column? 
----------
 f
(1 row)

SELECT compressed_hypertable_id IS NULL FROM _timescaledb_catalog.hypertable hypertable WHERE hypertable.table_name like 'test1' ;
 ?column? 
----------
 t
(1 row)

--make sure there are no orphaned  _timescaledb_catalog.compression_chunk_size entries (should be 0)
SELECT count(*) as orphaned_compression_chunk_size
FROM _timescaledb_catalog.compression_chunk_size size
LEFT JOIN _timescaledb_catalog.chunk chunk ON (chunk.id = size.chunk_id)
WHERE chunk.id IS NULL;
 orphaned_compression_chunk_size 
---------------------------------
                               0
(1 row)

--can turn compression back on
-- this will fail because current table owner does not have permission to create compressed hypertable
-- in the current tablespace, as they do not own it
\set ON_ERROR_STOP 0
ALTER TABLE test1 set (timescaledb.compress, timescaledb.compress_segmentby = 'b', timescaledb.compress_orderby = '"Time" DESC');
ERROR:  permission denied for tablespace "tablespace2" by table owner "default_perm_user_2"
-- now change the owner and repeat, should work
ALTER TABLESPACE tablespace2 OWNER TO :ROLE_DEFAULT_PERM_USER_2;
\set ON_ERROR_STOP 1
ALTER TABLE test1 set (timescaledb.compress, timescaledb.compress_segmentby = 'b', timescaledb.compress_orderby = '"Time" DESC');
SELECT count(compress_chunk(ch)) FROM show_chunks('test1') ch;
 count 
-------
     1
(1 row)

VACUUM FULL ANALYZE test1;
DROP TABLE test1 CASCADE;
NOTICE:  drop cascades to 2 other objects
NOTICE:  drop cascades to table _timescaledb_internal._hyper_5_56_chunk
DROP TABLESPACE tablespace1;
-- Triggers are NOT fired for compress/decompress
CREATE TABLE test1 ("Time" timestamptz, i integer);
SELECT table_name from create_hypertable('test1', 'Time', chunk_time_interval=> INTERVAL '1 day');
NOTICE:  adding not-null constraint to column "Time"
 table_name 
------------
 test1
(1 row)

CREATE OR REPLACE FUNCTION test1_print_func()
RETURNS TRIGGER LANGUAGE PLPGSQL AS
$BODY$
BEGIN
   RAISE NOTICE ' raise notice test1_print_trigger called ';
   RETURN OLD;
END;
$BODY$;
CREATE TRIGGER test1_trigger
BEFORE INSERT OR UPDATE OR DELETE OR TRUNCATE ON test1
FOR EACH STATEMENT EXECUTE FUNCTION test1_print_func();
INSERT INTO test1 SELECT generate_series('2018-03-02 1:00'::TIMESTAMPTZ, '2018-03-03 1:00', '1 hour') , 1 ;
NOTICE:   raise notice test1_print_trigger called 
-- add a row trigger too --
CREATE TRIGGER test1_trigger2
BEFORE INSERT OR UPDATE OR DELETE ON test1
FOR EACH ROW EXECUTE FUNCTION test1_print_func();
INSERT INTO test1 SELECT '2018-03-02 1:05'::TIMESTAMPTZ, 2;
NOTICE:   raise notice test1_print_trigger called 
NOTICE:   raise notice test1_print_trigger called 
ALTER TABLE test1 set (timescaledb.compress, timescaledb.compress_orderby = '"Time" DESC');
SELECT count(compress_chunk(ch)) FROM show_chunks('test1') ch;
 count 
-------
     2
(1 row)

SELECT count(decompress_chunk(ch)) FROM show_chunks('test1') ch;
 count 
-------
     2
(1 row)

DROP TABLE test1;
-- test disabling compression on hypertables with caggs and dropped chunks
-- github issue 2844
CREATE TABLE i2844 (created_at timestamptz NOT NULL,c1 float);
SELECT create_hypertable('i2844', 'created_at', chunk_time_interval => '6 hour'::interval);
  create_hypertable  
---------------------
 (10,public,i2844,t)
(1 row)

INSERT INTO i2844 SELECT generate_series('2000-01-01'::timestamptz, '2000-01-02'::timestamptz,'1h'::interval);
CREATE MATERIALIZED VIEW test_agg WITH (timescaledb.continuous) AS SELECT time_bucket('1 hour', created_at) AS bucket, AVG(c1) AS avg_c1 FROM i2844 GROUP BY bucket;
NOTICE:  refreshing continuous aggregate "test_agg"
ALTER TABLE i2844 SET (timescaledb.compress);
WARNING:  there was some uncertainty picking the default segment by for the hypertable: You do not have any indexes on columns that can be used for segment_by and thus we are not using segment_by for converting to columnstore. Please make sure you are not missing any indexes
NOTICE:  default segment by for hypertable "i2844" is set to ""
NOTICE:  default order by for hypertable "i2844" is set to "created_at DESC"
SELECT * FROM _timescaledb_catalog.compression_settings WHERE relid='i2844'::regclass;
 relid | compress_relid | segmentby |   orderby    | orderby_desc | orderby_nullsfirst 
-------+----------------+-----------+--------------+--------------+--------------------
 i2844 |                |           | {created_at} | {t}          | {t}
(1 row)

SELECT compress_chunk(show_chunks) AS compressed_chunk FROM show_chunks('i2844');
             compressed_chunk             
------------------------------------------
 _timescaledb_internal._hyper_10_62_chunk
 _timescaledb_internal._hyper_10_63_chunk
 _timescaledb_internal._hyper_10_64_chunk
 _timescaledb_internal._hyper_10_65_chunk
 _timescaledb_internal._hyper_10_66_chunk
(5 rows)

SELECT drop_chunks('i2844', older_than => '2000-01-01 18:00'::timestamptz);
               drop_chunks                
------------------------------------------
 _timescaledb_internal._hyper_10_62_chunk
 _timescaledb_internal._hyper_10_63_chunk
 _timescaledb_internal._hyper_10_64_chunk
(3 rows)

SELECT decompress_chunk(show_chunks, if_compressed => TRUE) AS decompressed_chunks FROM show_chunks('i2844');
           decompressed_chunks            
------------------------------------------
 _timescaledb_internal._hyper_10_65_chunk
 _timescaledb_internal._hyper_10_66_chunk
(2 rows)

ALTER TABLE i2844 SET (timescaledb.compress = FALSE);
-- TEST compression alter schema tests
\ir include/compression_alter.sql
-- This file and its contents are licensed under the Timescale License.
-- Please see the included NOTICE for copyright information and
-- LICENSE-TIMESCALE for a copy of the license.
\ir compression_utils.sql
-- This file and its contents are licensed under the Timescale License.
-- Please see the included NOTICE for copyright information and
-- LICENSE-TIMESCALE for a copy of the license.
\set ECHO errors
\ir ../../../../test/sql/include/test_utils.sql
-- This file and its contents are licensed under the Apache License 2.0.
-- Please see the included NOTICE for copyright information and
-- LICENSE-APACHE for a copy of the license.
CREATE OR REPLACE FUNCTION assert_true(
    val boolean
)
 RETURNS VOID LANGUAGE PLPGSQL IMMUTABLE AS
$BODY$
BEGIN
    IF val IS NOT TRUE THEN
        RAISE 'Assert failed';
    END IF;
END
$BODY$;
CREATE OR REPLACE FUNCTION assert_equal(
    val1 anyelement,
    val2 anyelement
)
 RETURNS VOID LANGUAGE PLPGSQL IMMUTABLE AS
$BODY$
BEGIN
    IF (val1 = val2) IS NOT TRUE THEN
        RAISE 'Assert failed: % = %',val1,val2;
    END IF;
END
$BODY$;
CREATE TABLE test1 ("Time" timestamptz, intcol integer, bntcol bigint, txtcol text);
SELECT table_name from create_hypertable('test1', 'Time', chunk_time_interval=> INTERVAL '1 day');
psql:include/compression_alter.sql:8: NOTICE:  adding not-null constraint to column "Time"
 table_name 
------------
 test1
(1 row)

INSERT INTO test1
SELECT t,  gen_rand_minstd(), gen_rand_minstd(), gen_rand_minstd()::text
FROM generate_series('2018-03-02 1:00'::TIMESTAMPTZ, '2018-03-05 1:00', '1 hour') t;
INSERT INTO test1
SELECT '2018-03-04 2:00', 100, 200, 'hello' ;
ALTER TABLE test1 set (timescaledb.compress, timescaledb.compress_segmentby = 'bntcol', timescaledb.compress_orderby = '"Time" DESC');
SELECT count(compress_chunk(ch)) FROM show_chunks('test1') ch;
 count 
-------
     4
(1 row)

-- TEST: ALTER TABLE add column tests --
ALTER TABLE test1 ADD COLUMN new_coli integer;
ALTER TABLE test1 ADD COLUMN new_colv varchar(30);
SELECT count(*) from test1 where new_coli is not null;
 count 
-------
     0
(1 row)

SELECT count(*) from test1 where new_colv is null;
 count 
-------
    74
(1 row)

--decompress 1 chunk and query again
SELECT count(decompress_chunk(ch)) FROM show_chunks('test1') ch LIMIT 1;
 count 
-------
     4
(1 row)

SELECT count(*) from test1 where new_coli is not null;
 count 
-------
     0
(1 row)

SELECT count(*) from test1 where new_colv is null;
 count 
-------
    74
(1 row)

--compress all chunks and query ---
--create new chunk and fill in data --
INSERT INTO test1 SELECT t,  gen_rand_minstd(), gen_rand_minstd(), gen_rand_minstd()::text , 100, '101t'
FROM generate_series('2018-03-08 1:00'::TIMESTAMPTZ, '2018-03-09 1:00', '1 hour') t;
SELECT count(*) from test1 where new_coli  = 100;
 count 
-------
    25
(1 row)

SELECT count(*) from test1 where new_colv  = '101t';
 count 
-------
    25
(1 row)

SELECT count(compress_chunk(ch, true)) FROM show_chunks('test1') ch;
 count 
-------
     6
(1 row)

SELECT count(*) from test1 where new_coli  = 100;
 count 
-------
    25
(1 row)

SELECT count(*) from test1 where new_colv  = '101t';
 count 
-------
    25
(1 row)

CREATE INDEX new_index ON test1(new_colv);
-- TEST 2:  ALTER TABLE rename column
SELECT * from _timescaledb_catalog.hypertable WHERE table_name = 'test1';
 id | schema_name | table_name | associated_schema_name | associated_table_prefix | num_dimensions | chunk_sizing_func_schema |  chunk_sizing_func_name  | chunk_target_size | compression_state | compressed_hypertable_id | status 
----+-------------+------------+------------------------+-------------------------+----------------+--------------------------+--------------------------+-------------------+-------------------+--------------------------+--------
 13 | public      | test1      | _timescaledb_internal  | _hyper_13               |              1 | _timescaledb_functions   | calculate_chunk_interval |                 0 |                 1 |                       14 |      0
(1 row)

SELECT * FROM _timescaledb_catalog.compression_settings WHERE relid='test1'::regclass;
 relid | compress_relid | segmentby | orderby | orderby_desc | orderby_nullsfirst 
-------+----------------+-----------+---------+--------------+--------------------
 test1 |                | {bntcol}  | {Time}  | {t}          | {t}
(1 row)

ALTER TABLE test1 RENAME new_coli TO coli;
SELECT * from _timescaledb_catalog.hypertable WHERE table_name = 'test1';
 id | schema_name | table_name | associated_schema_name | associated_table_prefix | num_dimensions | chunk_sizing_func_schema |  chunk_sizing_func_name  | chunk_target_size | compression_state | compressed_hypertable_id | status 
----+-------------+------------+------------------------+-------------------------+----------------+--------------------------+--------------------------+-------------------+-------------------+--------------------------+--------
 13 | public      | test1      | _timescaledb_internal  | _hyper_13               |              1 | _timescaledb_functions   | calculate_chunk_interval |                 0 |                 1 |                       14 |      0
(1 row)

SELECT * FROM _timescaledb_catalog.compression_settings WHERE relid='test1'::regclass;
 relid | compress_relid | segmentby | orderby | orderby_desc | orderby_nullsfirst 
-------+----------------+-----------+---------+--------------+--------------------
 test1 |                | {bntcol}  | {Time}  | {t}          | {t}
(1 row)

SELECT count(*) from test1 where coli  = 100;
 count 
-------
    25
(1 row)

--rename segment by column name
ALTER TABLE test1 RENAME bntcol TO  bigintcol  ;
SELECT * FROM _timescaledb_catalog.compression_settings WHERE relid='test1'::regclass;
 relid | compress_relid |  segmentby  | orderby | orderby_desc | orderby_nullsfirst 
-------+----------------+-------------+---------+--------------+--------------------
 test1 |                | {bigintcol} | {Time}  | {t}          | {t}
(1 row)

--query by segment by column name
SELECT * from test1 WHERE bigintcol = 100;
 Time | intcol | bigintcol | txtcol | coli | new_colv 
------+--------+-----------+--------+------+----------
(0 rows)

SELECT * from test1 WHERE bigintcol = 200;
             Time             | intcol | bigintcol | txtcol | coli | new_colv 
------------------------------+--------+-----------+--------+------+----------
 Sun Mar 04 02:00:00 2018 PST |    100 |       200 | hello  |      | 
(1 row)

-- add a new chunk and compress
INSERT INTO test1 SELECT '2019-03-04 2:00', 99, 800, 'newchunk' ;
SELECT count(compress_chunk(ch, true)) FROM show_chunks('test1') ch;
psql:include/compression_alter.sql:68: NOTICE:  chunk "_hyper_13_74_chunk" is already converted to columnstore
psql:include/compression_alter.sql:68: NOTICE:  chunk "_hyper_13_75_chunk" is already converted to columnstore
psql:include/compression_alter.sql:68: NOTICE:  chunk "_hyper_13_76_chunk" is already converted to columnstore
psql:include/compression_alter.sql:68: NOTICE:  chunk "_hyper_13_77_chunk" is already converted to columnstore
psql:include/compression_alter.sql:68: NOTICE:  chunk "_hyper_13_82_chunk" is already converted to columnstore
psql:include/compression_alter.sql:68: NOTICE:  chunk "_hyper_13_83_chunk" is already converted to columnstore
 count 
-------
     7
(1 row)

--check if all chunks have new column names
--both counts should be equal
SELECT count(*) FROM _timescaledb_catalog.chunk
WHERE hypertable_id =  ( SELECT id FROM _timescaledb_catalog.hypertable
                         WHERE table_name = 'test1' );
 count 
-------
     7
(1 row)

SELECT count(*) FROM pg_attribute att
INNER JOIN _timescaledb_catalog.chunk ch ON att.attrelid = format('%I.%I', ch.schema_name, ch.table_name)::regclass
INNER JOIN _timescaledb_catalog.hypertable ht ON ht.id = ch.hypertable_id AND ht.table_name = 'test1'
WHERE
  attname = 'bigintcol';
 count 
-------
     7
(1 row)

--check count on internal compression table too i.e. all the chunks have
--the correct column name
SELECT format('%I.%I', cht.schema_name, cht.table_name) AS "COMPRESSION_TBLNM"
FROM _timescaledb_catalog.hypertable ht, _timescaledb_catalog.hypertable cht
WHERE ht.table_name = 'test1' and cht.id = ht.compressed_hypertable_id \gset
SELECT count(*) FROM pg_attribute att
INNER JOIN _timescaledb_catalog.chunk ch ON att.attrelid = format('%I.%I', ch.schema_name, ch.table_name)::regclass
INNER JOIN _timescaledb_catalog.hypertable ht ON ht.compressed_hypertable_id = ch.hypertable_id AND ht.table_name = 'test1'
WHERE
  attname = 'bigintcol';
 count 
-------
     7
(1 row)

-- check column name truncation with renames
-- check if the name change is reflected for settings
ALTER TABLE test1 RENAME  bigintcol TO
ccccccccccccccccccccccccccccccccccccccccccccccccccccccccccccccabdeeeeeeccccccccccccc;
psql:include/compression_alter.sql:97: NOTICE:  identifier "ccccccccccccccccccccccccccccccccccccccccccccccccccccccccccccccabdeeeeeeccccccccccccc" will be truncated to "cccccccccccccccccccccccccccccccccccccccccccccccccccccccccccccca"
SELECT * from _timescaledb_catalog.compression_settings WHERE relid = 'test1'::regclass;
 relid | compress_relid |                             segmentby                             | orderby | orderby_desc | orderby_nullsfirst 
-------+----------------+-------------------------------------------------------------------+---------+--------------+--------------------
 test1 |                | {cccccccccccccccccccccccccccccccccccccccccccccccccccccccccccccca} | {Time}  | {t}          | {t}
(1 row)

SELECT * from timescaledb_information.compression_settings
WHERE hypertable_name = 'test1' and attname like 'ccc%';
 hypertable_schema | hypertable_name |                             attname                             | segmentby_column_index | orderby_column_index | orderby_asc | orderby_nullsfirst 
-------------------+-----------------+-----------------------------------------------------------------+------------------------+----------------------+-------------+--------------------
 public            | test1           | cccccccccccccccccccccccccccccccccccccccccccccccccccccccccccccca |                      1 |                      |             | 
(1 row)

SELECT count(*) FROM pg_attribute att
INNER JOIN _timescaledb_catalog.chunk ch ON att.attrelid = format('%I.%I', ch.schema_name, ch.table_name)::regclass
INNER JOIN _timescaledb_catalog.hypertable ht ON ht.compressed_hypertable_id = ch.hypertable_id AND ht.table_name = 'test1'
WHERE
  attname like 'ccc%a';
 count 
-------
     7
(1 row)

ALTER TABLE test1 RENAME
ccccccccccccccccccccccccccccccccccccccccccccccccccccccccccccccabdeeeeeeccccccccccccc
TO bigintcol;
psql:include/compression_alter.sql:111: NOTICE:  identifier "ccccccccccccccccccccccccccccccccccccccccccccccccccccccccccccccabdeeeeeeccccccccccccc" will be truncated to "cccccccccccccccccccccccccccccccccccccccccccccccccccccccccccccca"
SELECT * from timescaledb_information.compression_settings
WHERE hypertable_name = 'test1' and attname = 'bigintcol' ;
 hypertable_schema | hypertable_name |  attname  | segmentby_column_index | orderby_column_index | orderby_asc | orderby_nullsfirst 
-------------------+-----------------+-----------+------------------------+----------------------+-------------+--------------------
 public            | test1           | bigintcol |                      1 |                      |             | 
(1 row)

-- test compression default handling
CREATE TABLE test_defaults(time timestamptz NOT NULL, device_id int);
SELECT create_hypertable('test_defaults','time');
      create_hypertable      
-----------------------------
 (15,public,test_defaults,t)
(1 row)

ALTER TABLE test_defaults SET (timescaledb.compress,timescaledb.compress_segmentby='device_id');
psql:include/compression_alter.sql:119: NOTICE:  default order by for hypertable "test_defaults" is set to ""time" DESC"
-- create 2 chunks
INSERT INTO test_defaults SELECT '2000-01-01', 1;
INSERT INTO test_defaults SELECT '2001-01-01', 1;
-- compress first chunk
SELECT compress_chunk(show_chunks) AS compressed_chunk FROM show_chunks('test_defaults') ORDER BY show_chunks::text LIMIT 1;
             compressed_chunk             
------------------------------------------
 _timescaledb_internal._hyper_15_92_chunk
(1 row)

SELECT * FROM test_defaults ORDER BY 1;
             time             | device_id 
------------------------------+-----------
 Sat Jan 01 00:00:00 2000 PST |         1
 Mon Jan 01 00:00:00 2001 PST |         1
(2 rows)

ALTER TABLE test_defaults ADD COLUMN c1 int;
ALTER TABLE test_defaults ADD COLUMN c2 int NOT NULL DEFAULT 42;
SELECT * FROM test_defaults ORDER BY 1,2;
             time             | device_id | c1 | c2 
------------------------------+-----------+----+----
 Sat Jan 01 00:00:00 2000 PST |         1 |    | 42
 Mon Jan 01 00:00:00 2001 PST |         1 |    | 42
(2 rows)

-- try insert into compressed and recompress
INSERT INTO test_defaults SELECT '2000-01-01', 2;
SELECT * FROM test_defaults ORDER BY 1,2;
             time             | device_id | c1 | c2 
------------------------------+-----------+----+----
 Sat Jan 01 00:00:00 2000 PST |         1 |    | 42
 Sat Jan 01 00:00:00 2000 PST |         2 |    | 42
 Mon Jan 01 00:00:00 2001 PST |         1 |    | 42
(3 rows)

SELECT compress_chunk(ch) FROM show_chunks('test_defaults') ch LIMIT 1;
              compress_chunk              
------------------------------------------
 _timescaledb_internal._hyper_15_92_chunk
(1 row)

SELECT * FROM test_defaults ORDER BY 1,2;
             time             | device_id | c1 | c2 
------------------------------+-----------+----+----
 Sat Jan 01 00:00:00 2000 PST |         1 |    | 42
 Sat Jan 01 00:00:00 2000 PST |         2 |    | 42
 Mon Jan 01 00:00:00 2001 PST |         1 |    | 42
(3 rows)

-- timescale/timescaledb#5412
ALTER TABLE test_defaults ADD COLUMN c3 int NOT NULL DEFAULT 43;
SELECT *,assert_equal(c3,43) FROM test_defaults ORDER BY 1,2;
             time             | device_id | c1 | c2 | c3 | assert_equal 
------------------------------+-----------+----+----+----+--------------
 Sat Jan 01 00:00:00 2000 PST |         1 |    | 42 | 43 | 
 Sat Jan 01 00:00:00 2000 PST |         2 |    | 42 | 43 | 
 Mon Jan 01 00:00:00 2001 PST |         1 |    | 42 | 43 | 
(3 rows)

select decompress_chunk(show_chunks('test_defaults'),true);
psql:include/compression_alter.sql:142: NOTICE:  chunk "_hyper_15_93_chunk" is not converted to columnstore
             decompress_chunk             
------------------------------------------
 _timescaledb_internal._hyper_15_92_chunk
 
(2 rows)

SELECT *,assert_equal(c3,43) FROM test_defaults ORDER BY 1,2;
             time             | device_id | c1 | c2 | c3 | assert_equal 
------------------------------+-----------+----+----+----+--------------
 Sat Jan 01 00:00:00 2000 PST |         1 |    | 42 | 43 | 
 Sat Jan 01 00:00:00 2000 PST |         2 |    | 42 | 43 | 
 Mon Jan 01 00:00:00 2001 PST |         1 |    | 42 | 43 | 
(3 rows)

select compress_chunk(show_chunks('test_defaults'));
              compress_chunk              
------------------------------------------
 _timescaledb_internal._hyper_15_92_chunk
 _timescaledb_internal._hyper_15_93_chunk
(2 rows)

SELECT *,assert_equal(c3,43) FROM test_defaults ORDER BY 1,2;
             time             | device_id | c1 | c2 | c3 | assert_equal 
------------------------------+-----------+----+----+----+--------------
 Sat Jan 01 00:00:00 2000 PST |         1 |    | 42 | 43 | 
 Sat Jan 01 00:00:00 2000 PST |         2 |    | 42 | 43 | 
 Mon Jan 01 00:00:00 2001 PST |         1 |    | 42 | 43 | 
(3 rows)

-- test dropping columns from compressed
CREATE TABLE test_drop(f1 text, f2 text, f3 text, time timestamptz, device int, o1 text, o2 text);
SELECT create_hypertable('test_drop','time');
psql:include/compression_alter.sql:149: NOTICE:  adding not-null constraint to column "time"
    create_hypertable    
-------------------------
 (17,public,test_drop,t)
(1 row)

ALTER TABLE test_drop SET (timescaledb.compress,timescaledb.compress_segmentby='device',timescaledb.compress_orderby='o1,o2');
-- dropping segmentby or orderby columns will fail
\set ON_ERROR_STOP 0
ALTER TABLE test_drop DROP COLUMN time;
psql:include/compression_alter.sql:154: ERROR:  cannot drop column named in partition key
ALTER TABLE test_drop DROP COLUMN o1;
psql:include/compression_alter.sql:155: ERROR:  cannot drop orderby or segmentby column from a hypertable with columnstore enabled
ALTER TABLE test_drop DROP COLUMN o2;
psql:include/compression_alter.sql:156: ERROR:  cannot drop orderby or segmentby column from a hypertable with columnstore enabled
ALTER TABLE test_drop DROP COLUMN device;
psql:include/compression_alter.sql:157: ERROR:  cannot drop orderby or segmentby column from a hypertable with columnstore enabled
\set ON_ERROR_STOP 1
-- switch to WARNING only to suppress compress_chunk NOTICEs
SET client_min_messages TO WARNING;
-- create some chunks each with different physical layout
ALTER TABLE test_drop DROP COLUMN f1;
INSERT INTO test_drop SELECT NULL,NULL,'2000-01-01',1,'o1','o2';
SELECT count(compress_chunk(chunk,true)) FROM show_chunks('test_drop') chunk;
 count 
-------
     1
(1 row)

ALTER TABLE test_drop DROP COLUMN f2;
-- test non-existant column
\set ON_ERROR_STOP 0
ALTER TABLE test_drop DROP COLUMN f10;
psql:include/compression_alter.sql:171: ERROR:  column "f10" of relation "test_drop" does not exist
\set ON_ERROR_STOP 1
ALTER TABLE test_drop DROP COLUMN IF EXISTS f10;
INSERT INTO test_drop SELECT NULL,'2001-01-01',2,'o1','o2';
SELECT count(compress_chunk(chunk,true)) FROM show_chunks('test_drop') chunk;
 count 
-------
     2
(1 row)

ALTER TABLE test_drop DROP COLUMN f3;
INSERT INTO test_drop SELECT '2003-01-01',3,'o1','o2';
SELECT count(compress_chunk(chunk,true)) FROM show_chunks('test_drop') chunk;
 count 
-------
     3
(1 row)

ALTER TABLE test_drop ADD COLUMN c1 TEXT;
ALTER TABLE test_drop ADD COLUMN c2 TEXT;
INSERT INTO test_drop SELECT '2004-01-01',4,'o1','o2','c1','c2-4';
SELECT count(compress_chunk(chunk,true)) FROM show_chunks('test_drop') chunk;
 count 
-------
     4
(1 row)

ALTER TABLE test_drop DROP COLUMN c1;
INSERT INTO test_drop SELECT '2005-01-01',5,'o1','o2','c2-5';
SELECT count(compress_chunk(chunk,true)) FROM show_chunks('test_drop') chunk;
 count 
-------
     5
(1 row)

RESET client_min_messages;
SELECT * FROM test_drop ORDER BY 1;
             time             | device | o1 | o2 |  c2  
------------------------------+--------+----+----+------
 Sat Jan 01 00:00:00 2000 PST |      1 | o1 | o2 | 
 Mon Jan 01 00:00:00 2001 PST |      2 | o1 | o2 | 
 Wed Jan 01 00:00:00 2003 PST |      3 | o1 | o2 | 
 Thu Jan 01 00:00:00 2004 PST |      4 | o1 | o2 | c2-4
 Sat Jan 01 00:00:00 2005 PST |      5 | o1 | o2 | c2-5
(5 rows)

-- check dropped columns got removed from catalog
-- only segmentby and orderby are in catalog which we dont support removing
-- atm, so nothing to see here
SELECT * FROM _timescaledb_catalog.hypertable WHERE table_name = 'test_drop';
 id | schema_name | table_name | associated_schema_name | associated_table_prefix | num_dimensions | chunk_sizing_func_schema |  chunk_sizing_func_name  | chunk_target_size | compression_state | compressed_hypertable_id | status 
----+-------------+------------+------------------------+-------------------------+----------------+--------------------------+--------------------------+-------------------+-------------------+--------------------------+--------
 17 | public      | test_drop  | _timescaledb_internal  | _hyper_17               |              1 | _timescaledb_functions   | calculate_chunk_interval |                 0 |                 1 |                       18 |      0
(1 row)

SELECT * FROM _timescaledb_catalog.compression_settings WHERE relid = 'test_drop'::regclass;
   relid   | compress_relid | segmentby |   orderby    | orderby_desc | orderby_nullsfirst 
-----------+----------------+-----------+--------------+--------------+--------------------
 test_drop |                | {device}  | {o1,o2,time} | {f,f,t}      | {f,f,t}
(1 row)

--TEST tablespaces for compressed chunks with attach_tablespace interface --
CREATE TABLE test2 (timec timestamptz, i integer, t integer);
SELECT table_name from create_hypertable('test2', 'timec', chunk_time_interval=> INTERVAL '1 day');
NOTICE:  adding not-null constraint to column "timec"
 table_name 
------------
 test2
(1 row)

SELECT attach_tablespace('tablespace2', 'test2');
 attach_tablespace 
-------------------
 
(1 row)

INSERT INTO test2 SELECT t,  gen_rand_minstd(), 22
FROM generate_series('2018-03-02 1:00'::TIMESTAMPTZ, '2018-03-02 13:00', '1 hour') t;
ALTER TABLE test2 set (timescaledb.compress, timescaledb.compress_segmentby = 'i', timescaledb.compress_orderby = 'timec');
-- the toast table and its index will have a different name depending on
-- the order the tests run, so anonymize it
SELECT regexp_replace(relname, 'pg_toast_[0-9]+', 'pg_toast_XXX') FROM pg_class
WHERE reltablespace in
  ( SELECT oid from pg_tablespace WHERE spcname = 'tablespace2') ORDER BY 1;
           regexp_replace            
-------------------------------------
 _compressed_hypertable_20
 _hyper_19_107_chunk
 _hyper_19_107_chunk_test2_timec_idx
 test2
(4 rows)

-- test compress_chunk() with utility statement (SELECT ... INTO)
SELECT compress_chunk(ch) INTO compressed_chunks FROM show_chunks('test2') ch;
SELECT decompress_chunk(ch) INTO decompressed_chunks FROM show_chunks('test2') ch;
-- compress again
SELECT compress_chunk(ch) FROM show_chunks('test2') ch;
              compress_chunk               
-------------------------------------------
 _timescaledb_internal._hyper_19_107_chunk
(1 row)

-- the chunk, compressed chunk + index + toast tables are in tablespace2 now .
-- toast table names differ across runs. So we use count to verify the results
-- instead of printing the table/index names
SELECT count(*) FROM (
SELECT relname FROM pg_class
WHERE reltablespace in
  ( SELECT oid from pg_tablespace WHERE spcname = 'tablespace2'))q;
 count 
-------
     8
(1 row)

DROP TABLE test2 CASCADE;
DROP TABLESPACE tablespace2;
-- Create a table with a compressed table and then delete the
-- compressed table and see that the drop of the hypertable does not
-- generate an error. This scenario can be triggered if an extension
-- is created with compressed hypertables since the tables are dropped
-- as part of the drop of the extension.
CREATE TABLE issue4140("time" timestamptz NOT NULL, device_id int);
SELECT create_hypertable('issue4140', 'time');
    create_hypertable    
-------------------------
 (21,public,issue4140,t)
(1 row)

ALTER TABLE issue4140 SET(timescaledb.compress);
WARNING:  there was some uncertainty picking the default segment by for the hypertable: You do not have any indexes on columns that can be used for segment_by and thus we are not using segment_by for converting to columnstore. Please make sure you are not missing any indexes
NOTICE:  default segment by for hypertable "issue4140" is set to ""
NOTICE:  default order by for hypertable "issue4140" is set to ""time" DESC"
SELECT format('%I.%I', schema_name, table_name)::regclass AS ctable
FROM _timescaledb_catalog.hypertable
WHERE id = (SELECT compressed_hypertable_id FROM _timescaledb_catalog.hypertable WHERE table_name = 'issue4140') \gset
SELECT timescaledb_pre_restore();
 timescaledb_pre_restore 
-------------------------
 t
(1 row)

DROP TABLE :ctable;
SELECT timescaledb_post_restore();
 timescaledb_post_restore 
--------------------------
 t
(1 row)

DROP TABLE issue4140;
-- github issue 5104
CREATE TABLE metric(
	time TIMESTAMPTZ NOT NULL,
	value DOUBLE PRECISION NOT NULL,
	series_id BIGINT NOT NULL);
SELECT create_hypertable('metric', 'time',
	chunk_time_interval => interval '1 h',
	create_default_indexes => false);
  create_hypertable   
----------------------
 (23,public,metric,t)
(1 row)

-- enable compression
ALTER TABLE metric set(timescaledb.compress,
    timescaledb.compress_segmentby = 'series_id, value',
    timescaledb.compress_orderby = 'time'
);
SELECT
      comp_hypertable.schema_name AS "COMP_SCHEMA_NAME",
      comp_hypertable.table_name AS "COMP_TABLE_NAME"
FROM _timescaledb_catalog.hypertable uc_hypertable
INNER JOIN _timescaledb_catalog.hypertable comp_hypertable ON (comp_hypertable.id = uc_hypertable.compressed_hypertable_id)
WHERE uc_hypertable.table_name like 'metric' \gset
-- get definition of compressed hypertable and notice the index
\d :COMP_SCHEMA_NAME.:COMP_TABLE_NAME
Table "_timescaledb_internal._compressed_hypertable_24"
 Column | Type | Collation | Nullable | Default 
--------+------+-----------+----------+---------
Triggers:
    ts_insert_blocker BEFORE INSERT ON _timescaledb_internal._compressed_hypertable_24 FOR EACH ROW EXECUTE FUNCTION _timescaledb_functions.insert_blocker()

-- #5290 Compression can't be enabled on caggs
CREATE TABLE "tEst2" (
    "Id" uuid NOT NULL,
    "Time" timestamp with time zone NOT NULL,
    CONSTRAINT "test2_pkey" PRIMARY KEY ("Id", "Time")
);
SELECT create_hypertable(
  '"tEst2"',
  'Time',
  chunk_time_interval => INTERVAL '1 day'
);
  create_hypertable  
---------------------
 (25,public,tEst2,t)
(1 row)

alter table "tEst2" set (timescaledb.compress=true, timescaledb.compress_segmentby='"Id"');
NOTICE:  default order by for hypertable "tEst2" is set to ""Time" DESC"
CREATE MATERIALIZED VIEW "tEst2_mv"
WITH (timescaledb.continuous) AS
SELECT "Id" as "Idd",
   time_bucket(INTERVAL '1 day', "Time") AS "bUcket"
FROM public."tEst2"
GROUP BY "Idd", "bUcket";
NOTICE:  continuous aggregate "tEst2_mv" is already up-to-date
ALTER MATERIALIZED VIEW "tEst2_mv" SET (timescaledb.compress = true);
NOTICE:  defaulting compress_segmentby to "Idd"
NOTICE:  defaulting compress_orderby to "bUcket"
-- #5161 segmentby param
CREATE MATERIALIZED VIEW test1_cont_view2
WITH (timescaledb.continuous,
      timescaledb.materialized_only=true
      )
AS SELECT time_bucket('1 hour', "Time") as t, SUM(intcol) as sum,txtcol as "iDeA"
   FROM test1
   GROUP BY 1,txtcol WITH NO DATA;
\set ON_ERROR_STOP 0
ALTER MATERIALIZED VIEW test1_cont_view2 SET (
  timescaledb.compress = true,
  timescaledb.compress_segmentby = 'invalid_column'
);
NOTICE:  defaulting compress_orderby to t
ERROR:  column "invalid_column" does not exist
\set ON_ERROR_STOP 1
ALTER MATERIALIZED VIEW test1_cont_view2 SET (
  timescaledb.compress = true
);
NOTICE:  defaulting compress_segmentby to "iDeA"
NOTICE:  defaulting compress_orderby to t
ALTER MATERIALIZED VIEW test1_cont_view2 SET (
  timescaledb.compress = true,
  timescaledb.compress_segmentby = '"iDeA"'
);
NOTICE:  defaulting compress_orderby to t
\set ON_ERROR_STOP 0
ALTER MATERIALIZED VIEW test1_cont_view2 SET (
  timescaledb.compress = true,
  timescaledb.compress_orderby = '"iDeA"'
);
NOTICE:  defaulting compress_segmentby to "iDeA"
ERROR:  cannot use column "iDeA" for both ordering and segmenting
\set ON_ERROR_STOP 1
ALTER MATERIALIZED VIEW test1_cont_view2 SET (
  timescaledb.compress = false
);
DROP TABLE metric CASCADE;
-- inserting into compressed chunks with different physical layouts
CREATE TABLE compression_insert(filler_1 int, filler_2 int, filler_3 int, time timestamptz NOT NULL, device_id int, v0 int, v1 int, v2 float, v3 float);
CREATE INDEX ON compression_insert(time);
CREATE INDEX ON compression_insert(device_id,time);
SELECT create_hypertable('compression_insert','time',create_default_indexes:=false);
        create_hypertable         
----------------------------------
 (31,public,compression_insert,t)
(1 row)

ALTER TABLE compression_insert SET (timescaledb.compress, timescaledb.compress_orderby='time DESC', timescaledb.compress_segmentby='device_id');
-- test without altering physical layout
-- this is a baseline test to compare results with
-- next series of tests which should yield identical results
-- while changing the physical layouts of chunks
INSERT INTO compression_insert(time,device_id,v0,v1,v2,v3)
SELECT time, device_id, device_id+1,  device_id + 2, device_id + 0.5, NULL
FROM generate_series('2000-01-01 0:00:00+0'::timestamptz,'2000-01-03 23:55:00+0','2m') gtime(time), generate_series(1,5,1) gdevice(device_id);
SELECT compress_chunk(ch, true) AS "CHUNK_NAME" FROM show_chunks('compression_insert') ch ORDER BY ch DESC \gset
INSERT INTO compression_insert(time,device_id,v0,v1,v2,v3)
SELECT time, device_id, device_id+1,  device_id + 2, device_id + 0.5, NULL
FROM generate_series('2000-01-04 0:00:00+0'::timestamptz,'2000-01-05 23:55:00+0','2m') gtime(time), generate_series(1,5,1) gdevice(device_id);
SELECT count(*), sum(v0), sum(v1), sum(v2), sum(v3)
FROM compression_insert
WHERE time >= '2000-01-01 0:00:00+0'
AND time <= '2000-01-05 23:55:00+0';
 count |  sum  |  sum  |  sum  | sum 
-------+-------+-------+-------+-----
 17980 | 71920 | 89900 | 62930 |    
(1 row)

VACUUM ANALYZE compression_insert;
-- force index scans to check index mapping
-- this verifies that we are actually using compressed chunk index scans
-- previously we could not use indexes on uncompressed chunks due to a bug:
-- https://github.com/timescale/timescaledb/issues/5432
--
-- this check basically makes sure that the indexes are built properly
-- and there are no issues in attribute mappings while building them
SET enable_seqscan = off;
EXPLAIN (costs off) SELECT device_id, count(*)
FROM compression_insert
GROUP BY device_id
ORDER BY device_id;
                                                               QUERY PLAN                                                                
-----------------------------------------------------------------------------------------------------------------------------------------
 Finalize GroupAggregate
   Group Key: _hyper_31_110_chunk.device_id
   ->  Merge Append
         Sort Key: _hyper_31_110_chunk.device_id
         ->  Custom Scan (VectorAgg)
               ->  Custom Scan (ColumnarScan) on _hyper_31_110_chunk
                     ->  Index Scan using compress_hyper_32_111_chunk_device_id__ts_meta_min_1__ts_me_idx on compress_hyper_32_111_chunk
         ->  Partial GroupAggregate
               Group Key: _hyper_31_110_chunk.device_id
               ->  Index Only Scan using _hyper_31_110_chunk_compression_insert_device_id_time_idx on _hyper_31_110_chunk
(10 rows)

SELECT device_id, count(*)
FROM compression_insert
GROUP BY device_id
ORDER BY device_id;
 device_id | count 
-----------+-------
         1 |  3596
         2 |  3596
         3 |  3596
         4 |  3596
         5 |  3596
(5 rows)

SELECT compress_chunk(:'CHUNK_NAME'::regclass);
              compress_chunk               
-------------------------------------------
 _timescaledb_internal._hyper_31_110_chunk
(1 row)

SELECT count(*), sum(v0), sum(v1), sum(v2), sum(v3)
FROM compression_insert
WHERE time >= '2000-01-01 0:00:00+0'
AND time <= '2000-01-05 23:55:00+0';
 count |  sum  |  sum  |  sum  | sum 
-------+-------+-------+-------+-----
 17980 | 71920 | 89900 | 62930 |    
(1 row)

SELECT device_id, count(*)
FROM compression_insert
GROUP BY device_id
ORDER BY device_id;
 device_id | count 
-----------+-------
         1 |  3596
         2 |  3596
         3 |  3596
         4 |  3596
         5 |  3596
(5 rows)

SET enable_seqscan = default;
-- 1. drop column after first insert into chunk, before compressing
INSERT INTO compression_insert(time,device_id,v0,v1,v2,v3)
SELECT time, device_id, device_id+1,  device_id + 2, device_id + 0.5, NULL
FROM generate_series('2000-01-07 0:00:00+0'::timestamptz,'2000-01-09 23:55:00+0','2m') gtime(time), generate_series(1,5,1) gdevice(device_id);
ALTER TABLE compression_insert DROP COLUMN filler_1;
SELECT compress_chunk(format('%I.%I',chunk_schema,chunk_name)) AS "CHUNK_NAME"
FROM timescaledb_information.chunks
WHERE hypertable_name = 'compression_insert' AND NOT is_compressed
ORDER BY chunk_name DESC \gset
INSERT INTO compression_insert(time,device_id,v0,v1,v2,v3)
SELECT time, device_id, device_id+1,  device_id + 2, device_id + 0.5, NULL
FROM generate_series('2000-01-10 0:00:00+0'::timestamptz,'2000-01-11 23:55:00+0','2m') gtime(time), generate_series(1,5,1) gdevice(device_id);
SELECT count(*), sum(v0), sum(v1), sum(v2), sum(v3)
FROM compression_insert
WHERE time >= '2000-01-07 0:00:00+0'
AND time <= '2000-01-11 23:55:00+0';
 count |  sum  |  sum  |  sum  | sum 
-------+-------+-------+-------+-----
 17980 | 71920 | 89900 | 62930 |    
(1 row)

VACUUM ANALYZE compression_insert;
-- force index scans to check index mapping
SET enable_seqscan = off;
EXPLAIN (costs off) SELECT device_id, count(*)
FROM compression_insert
GROUP BY device_id
ORDER BY device_id;
                                                               QUERY PLAN                                                                
-----------------------------------------------------------------------------------------------------------------------------------------
 Finalize GroupAggregate
   Group Key: _hyper_31_110_chunk.device_id
   ->  Merge Append
         Sort Key: _hyper_31_110_chunk.device_id
         ->  Custom Scan (VectorAgg)
               ->  Custom Scan (ColumnarScan) on _hyper_31_110_chunk
                     ->  Index Scan using compress_hyper_32_111_chunk_device_id__ts_meta_min_1__ts_me_idx on compress_hyper_32_111_chunk
         ->  Custom Scan (VectorAgg)
               ->  Custom Scan (ColumnarScan) on _hyper_31_112_chunk
                     ->  Index Scan using compress_hyper_32_113_chunk_device_id__ts_meta_min_1__ts_me_idx on compress_hyper_32_113_chunk
         ->  Partial GroupAggregate
               Group Key: _hyper_31_112_chunk.device_id
               ->  Index Only Scan using _hyper_31_112_chunk_compression_insert_device_id_time_idx on _hyper_31_112_chunk
(13 rows)

SELECT device_id, count(*)
FROM compression_insert
GROUP BY device_id
ORDER BY device_id;
 device_id | count 
-----------+-------
         1 |  7192
         2 |  7192
         3 |  7192
         4 |  7192
         5 |  7192
(5 rows)

SELECT compress_chunk(:'CHUNK_NAME'::regclass);
              compress_chunk               
-------------------------------------------
 _timescaledb_internal._hyper_31_112_chunk
(1 row)

SELECT count(*), sum(v0), sum(v1), sum(v2), sum(v3)
FROM compression_insert
WHERE time >= '2000-01-07 0:00:00+0'
AND time <= '2000-01-11 23:55:00+0';
 count |  sum  |  sum  |  sum  | sum 
-------+-------+-------+-------+-----
 17980 | 71920 | 89900 | 62930 |    
(1 row)

SELECT device_id, count(*)
FROM compression_insert
GROUP BY device_id
ORDER BY device_id;
 device_id | count 
-----------+-------
         1 |  7192
         2 |  7192
         3 |  7192
         4 |  7192
         5 |  7192
(5 rows)

SET enable_seqscan = default;
-- 2. drop column after compressing chunk
INSERT INTO compression_insert(time,device_id,v0,v1,v2,v3)
SELECT time, device_id, device_id+1, device_id + 2, device_id + 0.5, NULL
FROM generate_series('2000-01-15 0:00:00+0'::timestamptz,'2000-01-17 23:55:00+0','2m') gtime(time), generate_series(1,5,1) gdevice(device_id);
SELECT compress_chunk(format('%I.%I',chunk_schema,chunk_name)) AS "CHUNK_NAME"
FROM timescaledb_information.chunks
WHERE hypertable_name = 'compression_insert' AND NOT is_compressed
ORDER BY chunk_name DESC \gset
ALTER TABLE compression_insert DROP COLUMN filler_2;
INSERT INTO compression_insert(time,device_id,v0,v1,v2,v3)
SELECT time, device_id, device_id+1, device_id + 2, device_id + 0.5, NULL
FROM generate_series('2000-01-18 0:00:00+0'::timestamptz,'2000-01-19 23:55:00+0','2m') gtime(time), generate_series(1,5,1) gdevice(device_id);
SELECT count(*), sum(v0), sum(v1), sum(v2), sum(v3)
FROM compression_insert
WHERE time >= '2000-01-15 0:00:00+0'
AND time <= '2000-01-19 23:55:00+0';
 count |  sum  |  sum  |  sum  | sum 
-------+-------+-------+-------+-----
 17980 | 71920 | 89900 | 62930 |    
(1 row)

VACUUM ANALYZE compression_insert;
-- force index scans to check index mapping
SET enable_seqscan = off;
EXPLAIN (costs off) SELECT device_id, count(*)
FROM compression_insert
GROUP BY device_id
ORDER BY device_id;
                                                               QUERY PLAN                                                                
-----------------------------------------------------------------------------------------------------------------------------------------
 Finalize GroupAggregate
   Group Key: _hyper_31_110_chunk.device_id
   ->  Merge Append
         Sort Key: _hyper_31_110_chunk.device_id
         ->  Custom Scan (VectorAgg)
               ->  Custom Scan (ColumnarScan) on _hyper_31_110_chunk
                     ->  Index Scan using compress_hyper_32_111_chunk_device_id__ts_meta_min_1__ts_me_idx on compress_hyper_32_111_chunk
         ->  Custom Scan (VectorAgg)
               ->  Custom Scan (ColumnarScan) on _hyper_31_112_chunk
                     ->  Index Scan using compress_hyper_32_113_chunk_device_id__ts_meta_min_1__ts_me_idx on compress_hyper_32_113_chunk
         ->  Custom Scan (VectorAgg)
               ->  Custom Scan (ColumnarScan) on _hyper_31_114_chunk
                     ->  Index Scan using compress_hyper_32_115_chunk_device_id__ts_meta_min_1__ts_me_idx on compress_hyper_32_115_chunk
         ->  Partial GroupAggregate
               Group Key: _hyper_31_114_chunk.device_id
               ->  Index Only Scan using _hyper_31_114_chunk_compression_insert_device_id_time_idx on _hyper_31_114_chunk
(16 rows)

SELECT device_id, count(*)
FROM compression_insert
GROUP BY device_id
ORDER BY device_id;
 device_id | count 
-----------+-------
         1 | 10788
         2 | 10788
         3 | 10788
         4 | 10788
         5 | 10788
(5 rows)

SELECT compress_chunk(:'CHUNK_NAME'::regclass);
              compress_chunk               
-------------------------------------------
 _timescaledb_internal._hyper_31_114_chunk
(1 row)

SELECT count(*), sum(v0), sum(v1), sum(v2), sum(v3)
FROM compression_insert
WHERE time >= '2000-01-15 0:00:00+0'
AND time <= '2000-01-19 23:55:00+0';
 count |  sum  |  sum  |  sum  | sum 
-------+-------+-------+-------+-----
 17980 | 71920 | 89900 | 62930 |    
(1 row)

SELECT device_id, count(*)
FROM compression_insert
GROUP BY device_id
ORDER BY device_id;
 device_id | count 
-----------+-------
         1 | 10788
         2 | 10788
         3 | 10788
         4 | 10788
         5 | 10788
(5 rows)

SET enable_seqscan = default;
-- 3. add new column after first insert into chunk, before compressing
INSERT INTO compression_insert(time,device_id,v0,v1,v2,v3)
SELECT time, device_id, device_id+1, device_id + 2, device_id + 0.5, NULL
FROM generate_series('2000-01-22 0:00:00+0'::timestamptz,'2000-01-24 23:55:00+0','2m') gtime(time), generate_series(1,5,1) gdevice(device_id);
ALTER TABLE compression_insert ADD COLUMN filler_4 int;
SELECT compress_chunk(format('%I.%I',chunk_schema,chunk_name)) AS "CHUNK_NAME"
FROM timescaledb_information.chunks
WHERE hypertable_name = 'compression_insert' AND NOT is_compressed
ORDER BY chunk_name DESC \gset
INSERT INTO compression_insert(time,device_id,v0,v1,v2,v3)
SELECT time, device_id, device_id+1, device_id + 2, device_id + 0.5, NULL
FROM generate_series('2000-01-25 0:00:00+0'::timestamptz,'2000-01-26 23:55:00+0','2m') gtime(time), generate_series(1,5,1) gdevice(device_id);
SELECT count(*), sum(v0), sum(v1), sum(v2), sum(v3)
FROM compression_insert
WHERE time >= '2000-01-22 0:00:00+0'
AND time <= '2000-01-26 23:55:00+0';
 count |  sum  |  sum  |  sum  | sum 
-------+-------+-------+-------+-----
 17980 | 71920 | 89900 | 62930 |    
(1 row)

VACUUM ANALYZE compression_insert;
-- force index scans to check index mapping
SET enable_seqscan = off;
EXPLAIN (costs off) SELECT device_id, count(*)
FROM compression_insert
GROUP BY device_id
ORDER BY device_id;
                                                               QUERY PLAN                                                                
-----------------------------------------------------------------------------------------------------------------------------------------
 Finalize GroupAggregate
   Group Key: _hyper_31_110_chunk.device_id
   ->  Merge Append
         Sort Key: _hyper_31_110_chunk.device_id
         ->  Custom Scan (VectorAgg)
               ->  Custom Scan (ColumnarScan) on _hyper_31_110_chunk
                     ->  Index Scan using compress_hyper_32_111_chunk_device_id__ts_meta_min_1__ts_me_idx on compress_hyper_32_111_chunk
         ->  Custom Scan (VectorAgg)
               ->  Custom Scan (ColumnarScan) on _hyper_31_112_chunk
                     ->  Index Scan using compress_hyper_32_113_chunk_device_id__ts_meta_min_1__ts_me_idx on compress_hyper_32_113_chunk
         ->  Custom Scan (VectorAgg)
               ->  Custom Scan (ColumnarScan) on _hyper_31_114_chunk
                     ->  Index Scan using compress_hyper_32_115_chunk_device_id__ts_meta_min_1__ts_me_idx on compress_hyper_32_115_chunk
         ->  Custom Scan (VectorAgg)
               ->  Custom Scan (ColumnarScan) on _hyper_31_116_chunk
                     ->  Index Scan using compress_hyper_32_117_chunk_device_id__ts_meta_min_1__ts_me_idx on compress_hyper_32_117_chunk
         ->  Partial GroupAggregate
               Group Key: _hyper_31_116_chunk.device_id
               ->  Index Only Scan using _hyper_31_116_chunk_compression_insert_device_id_time_idx on _hyper_31_116_chunk
(19 rows)

SELECT device_id, count(*)
FROM compression_insert
GROUP BY device_id
ORDER BY device_id;
 device_id | count 
-----------+-------
         1 | 14384
         2 | 14384
         3 | 14384
         4 | 14384
         5 | 14384
(5 rows)

SELECT compress_chunk(:'CHUNK_NAME'::regclass);
              compress_chunk               
-------------------------------------------
 _timescaledb_internal._hyper_31_116_chunk
(1 row)

SELECT count(*), sum(v0), sum(v1), sum(v2), sum(v3)
FROM compression_insert
WHERE time >= '2000-01-22 0:00:00+0'
AND time <= '2000-01-26 23:55:00+0';
 count |  sum  |  sum  |  sum  | sum 
-------+-------+-------+-------+-----
 17980 | 71920 | 89900 | 62930 |    
(1 row)

SELECT device_id, count(*)
FROM compression_insert
GROUP BY device_id
ORDER BY device_id;
 device_id | count 
-----------+-------
         1 | 14384
         2 | 14384
         3 | 14384
         4 | 14384
         5 | 14384
(5 rows)

SET enable_seqscan = default;
-- 4. add new column after compressing chunk
INSERT INTO compression_insert(time,device_id,v0,v1,v2,v3)
SELECT time, device_id, device_id+1, device_id + 2, device_id + 0.5, NULL
FROM generate_series('2000-01-28 0:00:00+0'::timestamptz,'2000-01-30 23:55:00+0','2m') gtime(time), generate_series(1,5,1) gdevice(device_id);
SELECT compress_chunk(format('%I.%I',chunk_schema,chunk_name)) AS "CHUNK_NAME"
FROM timescaledb_information.chunks
WHERE hypertable_name = 'compression_insert' AND NOT is_compressed
ORDER BY chunk_name DESC \gset
ALTER TABLE compression_insert ADD COLUMN filler_5 int;
INSERT INTO compression_insert(time,device_id,v0,v1,v2,v3)
SELECT time, device_id, device_id+1, device_id + 2, device_id + 0.5, NULL
FROM generate_series('2000-01-31 0:00:00+0'::timestamptz,'2000-02-01 23:55:00+0','2m') gtime(time), generate_series(1,5,1) gdevice(device_id);
SELECT count(*), sum(v0), sum(v1), sum(v2), sum(v3)
FROM compression_insert
WHERE time >= '2000-01-28 0:00:00+0'
AND time <= '2000-02-01 23:55:00+0';
 count |  sum  |  sum  |  sum  | sum 
-------+-------+-------+-------+-----
 17980 | 71920 | 89900 | 62930 |    
(1 row)

VACUUM ANALYZE compression_insert;
-- force index scans to check index mapping
SET enable_seqscan = off;
EXPLAIN (costs off) SELECT device_id, count(*)
FROM compression_insert
GROUP BY device_id
ORDER BY device_id;
                                                               QUERY PLAN                                                                
-----------------------------------------------------------------------------------------------------------------------------------------
 Finalize GroupAggregate
   Group Key: _hyper_31_110_chunk.device_id
   ->  Merge Append
         Sort Key: _hyper_31_110_chunk.device_id
         ->  Custom Scan (VectorAgg)
               ->  Custom Scan (ColumnarScan) on _hyper_31_110_chunk
                     ->  Index Scan using compress_hyper_32_111_chunk_device_id__ts_meta_min_1__ts_me_idx on compress_hyper_32_111_chunk
         ->  Custom Scan (VectorAgg)
               ->  Custom Scan (ColumnarScan) on _hyper_31_112_chunk
                     ->  Index Scan using compress_hyper_32_113_chunk_device_id__ts_meta_min_1__ts_me_idx on compress_hyper_32_113_chunk
         ->  Custom Scan (VectorAgg)
               ->  Custom Scan (ColumnarScan) on _hyper_31_114_chunk
                     ->  Index Scan using compress_hyper_32_115_chunk_device_id__ts_meta_min_1__ts_me_idx on compress_hyper_32_115_chunk
         ->  Custom Scan (VectorAgg)
               ->  Custom Scan (ColumnarScan) on _hyper_31_116_chunk
                     ->  Index Scan using compress_hyper_32_117_chunk_device_id__ts_meta_min_1__ts_me_idx on compress_hyper_32_117_chunk
         ->  Custom Scan (VectorAgg)
               ->  Custom Scan (ColumnarScan) on _hyper_31_118_chunk
                     ->  Index Scan using compress_hyper_32_119_chunk_device_id__ts_meta_min_1__ts_me_idx on compress_hyper_32_119_chunk
         ->  Partial GroupAggregate
               Group Key: _hyper_31_118_chunk.device_id
               ->  Index Only Scan using _hyper_31_118_chunk_compression_insert_device_id_time_idx on _hyper_31_118_chunk
(22 rows)

SELECT device_id, count(*)
FROM compression_insert
GROUP BY device_id
ORDER BY device_id;
 device_id | count 
-----------+-------
         1 | 17980
         2 | 17980
         3 | 17980
         4 | 17980
         5 | 17980
(5 rows)

SELECT compress_chunk(:'CHUNK_NAME'::regclass);
              compress_chunk               
-------------------------------------------
 _timescaledb_internal._hyper_31_118_chunk
(1 row)

SELECT count(*), sum(v0), sum(v1), sum(v2), sum(v3)
FROM compression_insert
WHERE time >= '2000-01-28 0:00:00+0'
AND time <= '2000-02-01 23:55:00+0';
 count |  sum  |  sum  |  sum  | sum 
-------+-------+-------+-------+-----
 17980 | 71920 | 89900 | 62930 |    
(1 row)

SELECT device_id, count(*)
FROM compression_insert
GROUP BY device_id
ORDER BY device_id;
 device_id | count 
-----------+-------
         1 | 17980
         2 | 17980
         3 | 17980
         4 | 17980
         5 | 17980
(5 rows)

SET enable_seqscan = default;
DROP TABLE compression_insert;
-- check Chunk Append plans for partially compressed chunks
-- F: fully compressed, P : partially compressed, U: uncompressed
CREATE TABLE test_partials (time timestamptz NOT NULL, a int, b int);
SELECT create_hypertable('test_partials', 'time');
      create_hypertable      
-----------------------------
 (33,public,test_partials,t)
(1 row)

INSERT INTO test_partials
VALUES -- chunk1
  ('2020-01-01 00:00'::timestamptz, 1, 2),
  ('2020-01-01 00:01'::timestamptz, 2, 2),
  ('2020-01-01 00:04'::timestamptz, 1, 2),
  ('2020-01-01 00:05'::timestamptz, 3, 1),
  ('2020-01-01 00:06'::timestamptz, 3, 2),
  ('2020-01-01 00:07'::timestamptz, 3, 3),
  ('2020-01-01 00:08'::timestamptz, 4, 1),
  -- chunk2
  ('2021-01-01 00:00'::timestamptz, 1, 2),
  ('2021-01-01 00:04'::timestamptz, 1, 2),
  ('2021-01-01 00:05'::timestamptz, 3, 1),
  ('2021-01-01 00:06'::timestamptz, 3, 2),
  ('2021-01-01 00:07'::timestamptz, 3, 3),
  -- chunk3
  ('2022-01-01 00:00'::timestamptz, 1, 2),
  ('2022-01-01 00:04'::timestamptz, 1, 2),
  ('2022-01-01 00:05'::timestamptz, 3, 1);
-- enable compression, compress all chunks
ALTER TABLE test_partials SET (timescaledb.compress,
    timescaledb.compress_segmentby = 'a', timescaledb.compress_orderby = 'time desc');
SELECT compress_chunk(show_chunks('test_partials'));
              compress_chunk               
-------------------------------------------
 _timescaledb_internal._hyper_33_120_chunk
 _timescaledb_internal._hyper_33_121_chunk
 _timescaledb_internal._hyper_33_122_chunk
(3 rows)

VACUUM ANALYZE test_partials;
-- Chunks must be different size for plan stability
select count(*) from test_partials group by tableoid order by count(*) desc;
 count 
-------
     7
     5
     3
(3 rows)

-- fully compressed
EXPLAIN (costs off) SELECT * FROM test_partials ORDER BY time;
                             QUERY PLAN                             
--------------------------------------------------------------------
 Custom Scan (ChunkAppend) on test_partials
   Order: test_partials."time"
   ->  Custom Scan (ColumnarScan) on _hyper_33_120_chunk
         ->  Sort
               Sort Key: compress_hyper_34_123_chunk._ts_meta_min_1
               ->  Seq Scan on compress_hyper_34_123_chunk
   ->  Custom Scan (ColumnarScan) on _hyper_33_121_chunk
         ->  Sort
               Sort Key: compress_hyper_34_124_chunk._ts_meta_min_1
               ->  Seq Scan on compress_hyper_34_124_chunk
   ->  Custom Scan (ColumnarScan) on _hyper_33_122_chunk
         ->  Sort
               Sort Key: compress_hyper_34_125_chunk._ts_meta_min_1
               ->  Seq Scan on compress_hyper_34_125_chunk
(14 rows)

-- test P, F, F
INSERT INTO test_partials VALUES ('2020-01-01 00:03', 1, 2);
vacuum analyze test_partials;
-- Chunks must be different size for plan stability
select count(*) from test_partials group by tableoid order by count(*) desc;
 count 
-------
     8
     5
     3
(3 rows)

EXPLAIN (costs off) SELECT * FROM test_partials ORDER BY time;
                                QUERY PLAN                                
--------------------------------------------------------------------------
 Custom Scan (ChunkAppend) on test_partials
   Order: test_partials."time"
   ->  Merge Append
         Sort Key: _hyper_33_120_chunk."time"
         ->  Custom Scan (ColumnarScan) on _hyper_33_120_chunk
               ->  Sort
                     Sort Key: compress_hyper_34_123_chunk._ts_meta_min_1
                     ->  Seq Scan on compress_hyper_34_123_chunk
         ->  Sort
               Sort Key: _hyper_33_120_chunk."time"
               ->  Seq Scan on _hyper_33_120_chunk
   ->  Custom Scan (ColumnarScan) on _hyper_33_121_chunk
         ->  Sort
               Sort Key: compress_hyper_34_124_chunk._ts_meta_min_1
               ->  Seq Scan on compress_hyper_34_124_chunk
   ->  Custom Scan (ColumnarScan) on _hyper_33_122_chunk
         ->  Sort
               Sort Key: compress_hyper_34_125_chunk._ts_meta_min_1
               ->  Seq Scan on compress_hyper_34_125_chunk
(19 rows)

-- verify correct results
SELECT * FROM test_partials ORDER BY time;
             time             | a | b 
------------------------------+---+---
 Wed Jan 01 00:00:00 2020 PST | 1 | 2
 Wed Jan 01 00:01:00 2020 PST | 2 | 2
 Wed Jan 01 00:03:00 2020 PST | 1 | 2
 Wed Jan 01 00:04:00 2020 PST | 1 | 2
 Wed Jan 01 00:05:00 2020 PST | 3 | 1
 Wed Jan 01 00:06:00 2020 PST | 3 | 2
 Wed Jan 01 00:07:00 2020 PST | 3 | 3
 Wed Jan 01 00:08:00 2020 PST | 4 | 1
 Fri Jan 01 00:00:00 2021 PST | 1 | 2
 Fri Jan 01 00:04:00 2021 PST | 1 | 2
 Fri Jan 01 00:05:00 2021 PST | 3 | 1
 Fri Jan 01 00:06:00 2021 PST | 3 | 2
 Fri Jan 01 00:07:00 2021 PST | 3 | 3
 Sat Jan 01 00:00:00 2022 PST | 1 | 2
 Sat Jan 01 00:04:00 2022 PST | 1 | 2
 Sat Jan 01 00:05:00 2022 PST | 3 | 1
(16 rows)

-- make second chunk partially compressed
-- P, P, F
INSERT INTO test_partials VALUES ('2021-01-01 00:03', 1, 2);
VACUUM ANALYZE test_partials;
-- Chunks must be different size for plan stability
select count(*) from test_partials group by tableoid order by count(*) desc;
 count 
-------
     8
     6
     3
(3 rows)

EXPLAIN (costs off) SELECT * FROM test_partials ORDER BY time;
                                QUERY PLAN                                
--------------------------------------------------------------------------
 Custom Scan (ChunkAppend) on test_partials
   Order: test_partials."time"
   ->  Merge Append
         Sort Key: _hyper_33_120_chunk."time"
         ->  Custom Scan (ColumnarScan) on _hyper_33_120_chunk
               ->  Sort
                     Sort Key: compress_hyper_34_123_chunk._ts_meta_min_1
                     ->  Seq Scan on compress_hyper_34_123_chunk
         ->  Sort
               Sort Key: _hyper_33_120_chunk."time"
               ->  Seq Scan on _hyper_33_120_chunk
   ->  Merge Append
         Sort Key: _hyper_33_121_chunk."time"
         ->  Custom Scan (ColumnarScan) on _hyper_33_121_chunk
               ->  Sort
                     Sort Key: compress_hyper_34_124_chunk._ts_meta_min_1
                     ->  Seq Scan on compress_hyper_34_124_chunk
         ->  Sort
               Sort Key: _hyper_33_121_chunk."time"
               ->  Seq Scan on _hyper_33_121_chunk
   ->  Custom Scan (ColumnarScan) on _hyper_33_122_chunk
         ->  Sort
               Sort Key: compress_hyper_34_125_chunk._ts_meta_min_1
               ->  Seq Scan on compress_hyper_34_125_chunk
(24 rows)

-- verify correct results
SELECT * FROM test_partials ORDER BY time;
             time             | a | b 
------------------------------+---+---
 Wed Jan 01 00:00:00 2020 PST | 1 | 2
 Wed Jan 01 00:01:00 2020 PST | 2 | 2
 Wed Jan 01 00:03:00 2020 PST | 1 | 2
 Wed Jan 01 00:04:00 2020 PST | 1 | 2
 Wed Jan 01 00:05:00 2020 PST | 3 | 1
 Wed Jan 01 00:06:00 2020 PST | 3 | 2
 Wed Jan 01 00:07:00 2020 PST | 3 | 3
 Wed Jan 01 00:08:00 2020 PST | 4 | 1
 Fri Jan 01 00:00:00 2021 PST | 1 | 2
 Fri Jan 01 00:03:00 2021 PST | 1 | 2
 Fri Jan 01 00:04:00 2021 PST | 1 | 2
 Fri Jan 01 00:05:00 2021 PST | 3 | 1
 Fri Jan 01 00:06:00 2021 PST | 3 | 2
 Fri Jan 01 00:07:00 2021 PST | 3 | 3
 Sat Jan 01 00:00:00 2022 PST | 1 | 2
 Sat Jan 01 00:04:00 2022 PST | 1 | 2
 Sat Jan 01 00:05:00 2022 PST | 3 | 1
(17 rows)

-- third chunk partially compressed and add new chunk
-- P, P, P, U
INSERT INTO test_partials VALUES ('2022-01-01 00:03', 1, 2);
INSERT INTO test_partials VALUES ('2023-01-01 00:03', 1, 2);
INSERT INTO test_partials VALUES ('2023-01-01 00:05', 3, 1);
VACUUM ANALYZE test_partials;
-- Chunks must be different size for plan stability
select count(*) from test_partials group by tableoid order by count(*) desc;
 count 
-------
     8
     6
     4
     2
(4 rows)

EXPLAIN (costs off) SELECT * FROM test_partials ORDER BY time;
<<<<<<< HEAD
                                QUERY PLAN                                
--------------------------------------------------------------------------
 Sort
   Sort Key: _hyper_33_120_chunk."time"
   ->  Append
         ->  Custom Scan (DecompressChunk) on _hyper_33_120_chunk
               ->  Sort
                     Sort Key: compress_hyper_34_123_chunk._ts_meta_min_1
                     ->  Seq Scan on compress_hyper_34_123_chunk
         ->  Seq Scan on _hyper_33_120_chunk
         ->  Custom Scan (DecompressChunk) on _hyper_33_121_chunk
               ->  Sort
                     Sort Key: compress_hyper_34_124_chunk._ts_meta_min_1
                     ->  Seq Scan on compress_hyper_34_124_chunk
         ->  Seq Scan on _hyper_33_121_chunk
         ->  Custom Scan (DecompressChunk) on _hyper_33_122_chunk
=======
                                            QUERY PLAN                                             
---------------------------------------------------------------------------------------------------
 Custom Scan (ChunkAppend) on test_partials
   Order: test_partials."time"
   ->  Merge Append
         Sort Key: _hyper_33_120_chunk."time"
         ->  Custom Scan (ColumnarScan) on _hyper_33_120_chunk
               ->  Sort
                     Sort Key: compress_hyper_34_123_chunk._ts_meta_min_1
                     ->  Seq Scan on compress_hyper_34_123_chunk
         ->  Sort
               Sort Key: _hyper_33_120_chunk."time"
               ->  Seq Scan on _hyper_33_120_chunk
   ->  Merge Append
         Sort Key: _hyper_33_121_chunk."time"
         ->  Custom Scan (ColumnarScan) on _hyper_33_121_chunk
               ->  Sort
                     Sort Key: compress_hyper_34_124_chunk._ts_meta_min_1
                     ->  Seq Scan on compress_hyper_34_124_chunk
         ->  Sort
               Sort Key: _hyper_33_121_chunk."time"
               ->  Seq Scan on _hyper_33_121_chunk
   ->  Merge Append
         Sort Key: _hyper_33_122_chunk."time"
         ->  Custom Scan (ColumnarScan) on _hyper_33_122_chunk
>>>>>>> 423b8baa
               ->  Sort
                     Sort Key: compress_hyper_34_125_chunk._ts_meta_min_1
                     ->  Seq Scan on compress_hyper_34_125_chunk
         ->  Seq Scan on _hyper_33_122_chunk
         ->  Seq Scan on _hyper_33_126_chunk
(19 rows)

-- F, F, P, U
-- recompress all chunks
DO $$
DECLARE
  chunk regclass;
BEGIN
  FOR chunk IN
  SELECT format('%I.%I', schema_name, table_name)::regclass
    FROM _timescaledb_catalog.chunk WHERE status = 9 and compressed_chunk_id IS NOT NULL AND NOT dropped
    ORDER BY id
  LOOP
    EXECUTE format('select decompress_chunk(''%s'');', chunk::text);
    EXECUTE format('select compress_chunk(''%s'');', chunk::text);
  END LOOP;
END
$$;
INSERT INTO test_partials VALUES ('2022-01-01 00:02', 1, 2);
VACUUM ANALYZE test_partials;
-- Chunks must be different size for plan stability
select count(*) from test_partials group by tableoid order by count(*) desc;
 count 
-------
     8
     6
     5
     2
(4 rows)

EXPLAIN (COSTS OFF) SELECT * FROM test_partials ORDER BY time;
<<<<<<< HEAD
                                QUERY PLAN                                
--------------------------------------------------------------------------
 Sort
   Sort Key: _hyper_33_120_chunk."time"
   ->  Append
         ->  Custom Scan (DecompressChunk) on _hyper_33_120_chunk
               ->  Seq Scan on compress_hyper_34_127_chunk
         ->  Custom Scan (DecompressChunk) on _hyper_33_121_chunk
               ->  Seq Scan on compress_hyper_34_128_chunk
         ->  Custom Scan (DecompressChunk) on _hyper_33_122_chunk
=======
                                            QUERY PLAN                                             
---------------------------------------------------------------------------------------------------
 Custom Scan (ChunkAppend) on test_partials
   Order: test_partials."time"
   ->  Custom Scan (ColumnarScan) on _hyper_33_120_chunk
         ->  Sort
               Sort Key: compress_hyper_34_127_chunk._ts_meta_min_1
               ->  Seq Scan on compress_hyper_34_127_chunk
   ->  Custom Scan (ColumnarScan) on _hyper_33_121_chunk
         ->  Sort
               Sort Key: compress_hyper_34_128_chunk._ts_meta_min_1
               ->  Seq Scan on compress_hyper_34_128_chunk
   ->  Merge Append
         Sort Key: _hyper_33_122_chunk."time"
         ->  Custom Scan (ColumnarScan) on _hyper_33_122_chunk
>>>>>>> 423b8baa
               ->  Sort
                     Sort Key: compress_hyper_34_129_chunk._ts_meta_min_1
                     ->  Seq Scan on compress_hyper_34_129_chunk
         ->  Seq Scan on _hyper_33_122_chunk
         ->  Seq Scan on _hyper_33_126_chunk
(13 rows)

-- F, F, P, F, F
INSERT INTO test_partials VALUES ('2024-01-01 00:02', 1, 2);
SELECT compress_chunk(c) FROM show_chunks('test_partials', newer_than => '2022-01-01') c;
              compress_chunk               
-------------------------------------------
 _timescaledb_internal._hyper_33_126_chunk
 _timescaledb_internal._hyper_33_130_chunk
(2 rows)

VACUUM ANALYZE test_partials;
-- Chunks must be different size for plan stability
select count(*) from test_partials group by tableoid order by count(*) desc;
 count 
-------
     8
     6
     5
     2
     1
(5 rows)

EXPLAIN (costs off) SELECT * FROM test_partials ORDER BY time;
                                QUERY PLAN                                
--------------------------------------------------------------------------
 Custom Scan (ChunkAppend) on test_partials
   Order: test_partials."time"
   ->  Custom Scan (ColumnarScan) on _hyper_33_120_chunk
         ->  Sort
               Sort Key: compress_hyper_34_127_chunk._ts_meta_min_1
               ->  Seq Scan on compress_hyper_34_127_chunk
   ->  Custom Scan (ColumnarScan) on _hyper_33_121_chunk
         ->  Sort
               Sort Key: compress_hyper_34_128_chunk._ts_meta_min_1
               ->  Seq Scan on compress_hyper_34_128_chunk
   ->  Merge Append
         Sort Key: _hyper_33_122_chunk."time"
         ->  Custom Scan (ColumnarScan) on _hyper_33_122_chunk
               ->  Sort
                     Sort Key: compress_hyper_34_129_chunk._ts_meta_min_1
                     ->  Seq Scan on compress_hyper_34_129_chunk
         ->  Sort
               Sort Key: _hyper_33_122_chunk."time"
               ->  Seq Scan on _hyper_33_122_chunk
   ->  Custom Scan (ColumnarScan) on _hyper_33_126_chunk
         ->  Sort
               Sort Key: compress_hyper_34_131_chunk._ts_meta_min_1
               ->  Seq Scan on compress_hyper_34_131_chunk
   ->  Custom Scan (ColumnarScan) on _hyper_33_130_chunk
         ->  Sort
               Sort Key: compress_hyper_34_132_chunk._ts_meta_min_1
               ->  Seq Scan on compress_hyper_34_132_chunk
(27 rows)

-- verify result correctness
SELECT * FROM test_partials ORDER BY time;
             time             | a | b 
------------------------------+---+---
 Wed Jan 01 00:00:00 2020 PST | 1 | 2
 Wed Jan 01 00:01:00 2020 PST | 2 | 2
 Wed Jan 01 00:03:00 2020 PST | 1 | 2
 Wed Jan 01 00:04:00 2020 PST | 1 | 2
 Wed Jan 01 00:05:00 2020 PST | 3 | 1
 Wed Jan 01 00:06:00 2020 PST | 3 | 2
 Wed Jan 01 00:07:00 2020 PST | 3 | 3
 Wed Jan 01 00:08:00 2020 PST | 4 | 1
 Fri Jan 01 00:00:00 2021 PST | 1 | 2
 Fri Jan 01 00:03:00 2021 PST | 1 | 2
 Fri Jan 01 00:04:00 2021 PST | 1 | 2
 Fri Jan 01 00:05:00 2021 PST | 3 | 1
 Fri Jan 01 00:06:00 2021 PST | 3 | 2
 Fri Jan 01 00:07:00 2021 PST | 3 | 3
 Sat Jan 01 00:00:00 2022 PST | 1 | 2
 Sat Jan 01 00:02:00 2022 PST | 1 | 2
 Sat Jan 01 00:03:00 2022 PST | 1 | 2
 Sat Jan 01 00:04:00 2022 PST | 1 | 2
 Sat Jan 01 00:05:00 2022 PST | 3 | 1
 Sun Jan 01 00:03:00 2023 PST | 1 | 2
 Sun Jan 01 00:05:00 2023 PST | 3 | 1
 Mon Jan 01 00:02:00 2024 PST | 1 | 2
(22 rows)

-- Chunks must be different size for plan stability
select count(*) from test_partials group by tableoid order by count(*) desc;
 count 
-------
     8
     6
     5
     2
     1
(5 rows)

-- add test for space partioning with partial chunks
CREATE TABLE space_part (time timestamptz, a int, b int, c int);
SELECT create_hypertable('space_part', 'time', chunk_time_interval => INTERVAL '1 day');
NOTICE:  adding not-null constraint to column "time"
    create_hypertable     
--------------------------
 (35,public,space_part,t)
(1 row)

INSERT INTO space_part VALUES
-- chunk1
('2020-01-01 00:00', 1, 1, 1),
('2020-01-01 00:00', 2, 1, 1),
('2020-01-01 00:03', 1, 1, 1),
('2020-01-01 00:03', 2, 1, 1);
INSERT INTO space_part values
-- chunk2
('2021-01-01 00:00', 1, 1, 1),
('2021-01-01 00:00', 2, 1, 1),
('2021-01-01 00:03', 1, 1, 1),
('2021-01-01 00:03', 2, 1, 1);
-- compress them
ALTER TABLE space_part SET (timescaledb.compress);
WARNING:  there was some uncertainty picking the default segment by for the hypertable: You do not have any indexes on columns that can be used for segment_by and thus we are not using segment_by for converting to columnstore. Please make sure you are not missing any indexes
NOTICE:  default segment by for hypertable "space_part" is set to ""
NOTICE:  default order by for hypertable "space_part" is set to ""time" DESC"
SELECT compress_chunk(show_chunks('space_part'));
              compress_chunk               
-------------------------------------------
 _timescaledb_internal._hyper_35_133_chunk
 _timescaledb_internal._hyper_35_134_chunk
(2 rows)

-- make first chunk partial
INSERT INTO space_part VALUES
-- chunk1
('2020-01-01 00:01', 1, 1, 1),
('2020-01-01 00:01', 2, 1, 1);
VACUUM ANALYZE space_part;
-------- now enable the space partitioning, this will take effect for chunks created subsequently
SELECT add_dimension('space_part', 'a', number_partitions => 5);
       add_dimension        
----------------------------
 (19,public,space_part,a,t)
(1 row)

-- plan is still the same
EXPLAIN (COSTS OFF) SELECT * FROM space_part ORDER BY time;
                                                      QUERY PLAN                                                      
----------------------------------------------------------------------------------------------------------------------
 Custom Scan (ChunkAppend) on space_part
   Order: space_part."time"
   ->  Merge Append
         Sort Key: _hyper_35_133_chunk."time"
         ->  Custom Scan (ColumnarScan) on _hyper_35_133_chunk
               ->  Sort
                     Sort Key: compress_hyper_36_135_chunk._ts_meta_min_1, compress_hyper_36_135_chunk._ts_meta_max_1
                     ->  Seq Scan on compress_hyper_36_135_chunk
         ->  Sort
               Sort Key: _hyper_35_133_chunk."time"
               ->  Seq Scan on _hyper_35_133_chunk
   ->  Custom Scan (ColumnarScan) on _hyper_35_134_chunk
         ->  Sort
               Sort Key: compress_hyper_36_136_chunk._ts_meta_min_1, compress_hyper_36_136_chunk._ts_meta_max_1
               ->  Seq Scan on compress_hyper_36_136_chunk
(15 rows)

-- now add more chunks that do adhere to the new space partitioning
-- chunks 3,4
INSERT INTO space_part VALUES
('2022-01-01 00:00', 1, 1, 1),
('2022-01-01 00:00', 2, 1, 1),
('2022-01-01 00:03', 1, 1, 1),
('2022-01-01 00:03', 2, 1, 1);
VACUUM ANALYZE space_part;
-- plan still ok
EXPLAIN (COSTS OFF) SELECT * FROM space_part ORDER BY time;
                                                      QUERY PLAN                                                      
----------------------------------------------------------------------------------------------------------------------
<<<<<<< HEAD
 Sort
   Sort Key: _hyper_35_133_chunk."time"
   ->  Append
         ->  Custom Scan (DecompressChunk) on _hyper_35_133_chunk
               ->  Sort
                     Sort Key: compress_hyper_36_135_chunk._ts_meta_min_1, compress_hyper_36_135_chunk._ts_meta_max_1
                     ->  Seq Scan on compress_hyper_36_135_chunk
         ->  Seq Scan on _hyper_35_133_chunk
         ->  Custom Scan (DecompressChunk) on _hyper_35_134_chunk
               ->  Sort
                     Sort Key: compress_hyper_36_136_chunk._ts_meta_min_1, compress_hyper_36_136_chunk._ts_meta_max_1
                     ->  Seq Scan on compress_hyper_36_136_chunk
         ->  Seq Scan on _hyper_35_137_chunk
         ->  Seq Scan on _hyper_35_138_chunk
(14 rows)
=======
 Custom Scan (ChunkAppend) on space_part
   Order: space_part."time"
   ->  Merge Append
         Sort Key: _hyper_35_133_chunk."time"
         ->  Custom Scan (ColumnarScan) on _hyper_35_133_chunk
               ->  Sort
                     Sort Key: compress_hyper_36_135_chunk._ts_meta_min_1, compress_hyper_36_135_chunk._ts_meta_max_1
                     ->  Seq Scan on compress_hyper_36_135_chunk
         ->  Sort
               Sort Key: _hyper_35_133_chunk."time"
               ->  Seq Scan on _hyper_35_133_chunk
   ->  Custom Scan (ColumnarScan) on _hyper_35_134_chunk
         ->  Sort
               Sort Key: compress_hyper_36_136_chunk._ts_meta_min_1, compress_hyper_36_136_chunk._ts_meta_max_1
               ->  Seq Scan on compress_hyper_36_136_chunk
   ->  Merge Append
         Sort Key: _hyper_35_137_chunk."time"
         ->  Index Scan Backward using _hyper_35_137_chunk_space_part_time_idx on _hyper_35_137_chunk
         ->  Index Scan Backward using _hyper_35_138_chunk_space_part_time_idx on _hyper_35_138_chunk
(19 rows)
>>>>>>> 423b8baa

-- compress them
SELECT compress_chunk(c, if_not_compressed=>true) FROM show_chunks('space_part') c;
NOTICE:  chunk "_hyper_35_134_chunk" is already converted to columnstore
              compress_chunk               
-------------------------------------------
 _timescaledb_internal._hyper_35_133_chunk
 _timescaledb_internal._hyper_35_134_chunk
 _timescaledb_internal._hyper_35_137_chunk
 _timescaledb_internal._hyper_35_138_chunk
(4 rows)

VACUUM ANALYZE space_part;
-- plan still ok
EXPLAIN (COSTS OFF) SELECT * FROM space_part ORDER BY time;
                                                      QUERY PLAN                                                      
----------------------------------------------------------------------------------------------------------------------
 Custom Scan (ChunkAppend) on space_part
   Order: space_part."time"
   ->  Custom Scan (ColumnarScan) on _hyper_35_133_chunk
         ->  Sort
               Sort Key: compress_hyper_36_135_chunk._ts_meta_min_1, compress_hyper_36_135_chunk._ts_meta_max_1
               ->  Seq Scan on compress_hyper_36_135_chunk
   ->  Custom Scan (ColumnarScan) on _hyper_35_134_chunk
         ->  Sort
               Sort Key: compress_hyper_36_136_chunk._ts_meta_min_1, compress_hyper_36_136_chunk._ts_meta_max_1
               ->  Seq Scan on compress_hyper_36_136_chunk
   ->  Merge Append
         Sort Key: _hyper_35_137_chunk."time"
         ->  Custom Scan (ColumnarScan) on _hyper_35_137_chunk
               ->  Sort
                     Sort Key: compress_hyper_36_139_chunk._ts_meta_min_1, compress_hyper_36_139_chunk._ts_meta_max_1
                     ->  Seq Scan on compress_hyper_36_139_chunk
         ->  Custom Scan (ColumnarScan) on _hyper_35_138_chunk
               ->  Sort
                     Sort Key: compress_hyper_36_140_chunk._ts_meta_min_1, compress_hyper_36_140_chunk._ts_meta_max_1
                     ->  Seq Scan on compress_hyper_36_140_chunk
(20 rows)

-- make second one of them partial
insert into space_part values
('2022-01-01 00:02', 2, 1, 1),
('2022-01-01 00:02', 2, 1, 1);
VACUUM ANALYZE space_part;
EXPLAIN (COSTS OFF) SELECT * FROM space_part ORDER BY time;
                                                      QUERY PLAN                                                      
----------------------------------------------------------------------------------------------------------------------
 Custom Scan (ChunkAppend) on space_part
   Order: space_part."time"
   ->  Custom Scan (ColumnarScan) on _hyper_35_133_chunk
         ->  Sort
               Sort Key: compress_hyper_36_135_chunk._ts_meta_min_1, compress_hyper_36_135_chunk._ts_meta_max_1
               ->  Seq Scan on compress_hyper_36_135_chunk
   ->  Custom Scan (ColumnarScan) on _hyper_35_134_chunk
         ->  Sort
               Sort Key: compress_hyper_36_136_chunk._ts_meta_min_1, compress_hyper_36_136_chunk._ts_meta_max_1
               ->  Seq Scan on compress_hyper_36_136_chunk
   ->  Merge Append
         Sort Key: _hyper_35_137_chunk."time"
         ->  Custom Scan (ColumnarScan) on _hyper_35_137_chunk
               ->  Sort
                     Sort Key: compress_hyper_36_139_chunk._ts_meta_min_1, compress_hyper_36_139_chunk._ts_meta_max_1
                     ->  Seq Scan on compress_hyper_36_139_chunk
         ->  Custom Scan (ColumnarScan) on _hyper_35_138_chunk
               ->  Sort
                     Sort Key: compress_hyper_36_140_chunk._ts_meta_min_1, compress_hyper_36_140_chunk._ts_meta_max_1
                     ->  Seq Scan on compress_hyper_36_140_chunk
         ->  Sort
               Sort Key: _hyper_35_138_chunk."time"
               ->  Seq Scan on _hyper_35_138_chunk
(23 rows)

-- make other one partial too
INSERT INTO space_part VALUES
('2022-01-01 00:02', 1, 1, 1);
VACUUM ANALYZE space_part;
EXPLAIN (COSTS OFF) SELECT * FROM space_part ORDER BY time;
                                                      QUERY PLAN                                                      
----------------------------------------------------------------------------------------------------------------------
<<<<<<< HEAD
 Sort
   Sort Key: _hyper_35_133_chunk."time"
   ->  Append
         ->  Custom Scan (DecompressChunk) on _hyper_35_133_chunk
               ->  Sort
                     Sort Key: compress_hyper_36_135_chunk._ts_meta_min_1, compress_hyper_36_135_chunk._ts_meta_max_1
                     ->  Seq Scan on compress_hyper_36_135_chunk
         ->  Custom Scan (DecompressChunk) on _hyper_35_134_chunk
               ->  Sort
                     Sort Key: compress_hyper_36_136_chunk._ts_meta_min_1, compress_hyper_36_136_chunk._ts_meta_max_1
                     ->  Seq Scan on compress_hyper_36_136_chunk
         ->  Custom Scan (DecompressChunk) on _hyper_35_137_chunk
               ->  Sort
                     Sort Key: compress_hyper_36_139_chunk._ts_meta_min_1, compress_hyper_36_139_chunk._ts_meta_max_1
                     ->  Seq Scan on compress_hyper_36_139_chunk
         ->  Seq Scan on _hyper_35_137_chunk
         ->  Custom Scan (DecompressChunk) on _hyper_35_138_chunk
=======
 Custom Scan (ChunkAppend) on space_part
   Order: space_part."time"
   ->  Custom Scan (ColumnarScan) on _hyper_35_133_chunk
         ->  Sort
               Sort Key: compress_hyper_36_135_chunk._ts_meta_min_1, compress_hyper_36_135_chunk._ts_meta_max_1
               ->  Seq Scan on compress_hyper_36_135_chunk
   ->  Custom Scan (ColumnarScan) on _hyper_35_134_chunk
         ->  Sort
               Sort Key: compress_hyper_36_136_chunk._ts_meta_min_1, compress_hyper_36_136_chunk._ts_meta_max_1
               ->  Seq Scan on compress_hyper_36_136_chunk
   ->  Merge Append
         Sort Key: _hyper_35_137_chunk."time"
         ->  Custom Scan (ColumnarScan) on _hyper_35_137_chunk
               ->  Sort
                     Sort Key: compress_hyper_36_139_chunk._ts_meta_min_1, compress_hyper_36_139_chunk._ts_meta_max_1
                     ->  Seq Scan on compress_hyper_36_139_chunk
         ->  Sort
               Sort Key: _hyper_35_137_chunk."time"
               ->  Seq Scan on _hyper_35_137_chunk
         ->  Custom Scan (ColumnarScan) on _hyper_35_138_chunk
>>>>>>> 423b8baa
               ->  Sort
                     Sort Key: compress_hyper_36_140_chunk._ts_meta_min_1, compress_hyper_36_140_chunk._ts_meta_max_1
                     ->  Seq Scan on compress_hyper_36_140_chunk
         ->  Seq Scan on _hyper_35_138_chunk
(21 rows)

-- test creation of unique expression index does not interfere with enabling compression
-- github issue 6205
create table mytab (col1 varchar(100) not null, col2 integer not null,
value double precision not null default 0, arrival_ts timestamptz not null, departure_ts timestamptz not null
default current_timestamp);
select create_hypertable('mytab', 'departure_ts');
WARNING:  column type "character varying" used for "col1" does not follow best practices
  create_hypertable  
---------------------
 (37,public,mytab,t)
(1 row)

create unique index myidx_unique ON
mytab (lower(col1::text), col2, departure_ts, arrival_ts);
alter table mytab set (timescaledb.compress);
WARNING:  there was some uncertainty picking the default segment by for the hypertable: Please make sure col2 is not a unique column and appropriate for a segment by
NOTICE:  default segment by for hypertable "mytab" is set to "col2"
NOTICE:  default order by for hypertable "mytab" is set to "departure_ts DESC, arrival_ts"
-- github issue 6186
-- verify inserting into index works as expected during decompression
insert into mytab (col1, col2, value, arrival_ts, departure_ts)
values ('meter1', 1, 2.3, '2022-01-01'::timestamptz, '2022-01-01'::timestamptz),
('meTEr1', 2, 2.5, '2022-01-01'::timestamptz, '2022-01-01'::timestamptz),
('METEr1', 1, 2.9, '2022-01-01'::timestamptz, '2022-01-01 01:00'::timestamptz);
select compress_chunk(show_chunks('mytab'));
              compress_chunk               
-------------------------------------------
 _timescaledb_internal._hyper_37_141_chunk
(1 row)

REINDEX TABLE mytab; -- should update index
select decompress_chunk(show_chunks('mytab'));
             decompress_chunk              
-------------------------------------------
 _timescaledb_internal._hyper_37_141_chunk
(1 row)

vacuum analyze mytab;
\set EXPLAIN 'EXPLAIN (costs off,timing off,summary off)'
\set EXPLAIN_ANALYZE 'EXPLAIN (analyze,costs off,timing off,summary off)'
-- do index scan on uncompressed, should give correct results
set enable_seqscan = off;
set enable_indexscan = on;
:EXPLAIN_ANALYZE select * from mytab where lower(col1::text) = 'meter1';
                                            QUERY PLAN                                            
--------------------------------------------------------------------------------------------------
 Index Scan using _hyper_37_141_chunk_myidx_unique on _hyper_37_141_chunk (actual rows=3 loops=1)
   Index Cond: (lower((col1)::text) = 'meter1'::text)
(2 rows)

select * from mytab where lower(col1::text) = 'meter1';
  col1  | col2 | value |          arrival_ts          |         departure_ts         
--------+------+-------+------------------------------+------------------------------
 meter1 |    1 |   2.3 | Sat Jan 01 00:00:00 2022 PST | Sat Jan 01 00:00:00 2022 PST
 METEr1 |    1 |   2.9 | Sat Jan 01 00:00:00 2022 PST | Sat Jan 01 01:00:00 2022 PST
 meTEr1 |    2 |   2.5 | Sat Jan 01 00:00:00 2022 PST | Sat Jan 01 00:00:00 2022 PST
(3 rows)

-- check predicate index
CREATE INDEX myidx_partial ON mytab (value)
WHERE (value > 2.4 AND value < 3);
select compress_chunk(show_chunks('mytab'));
              compress_chunk               
-------------------------------------------
 _timescaledb_internal._hyper_37_141_chunk
(1 row)

select decompress_chunk(show_chunks('mytab'));
             decompress_chunk              
-------------------------------------------
 _timescaledb_internal._hyper_37_141_chunk
(1 row)

:EXPLAIN_ANALYZE SELECT * FROM mytab WHERE value BETWEEN 2.4 AND 2.8;
                                      QUERY PLAN                                       
---------------------------------------------------------------------------------------
 Seq Scan on _hyper_37_141_chunk (actual rows=1 loops=1)
   Filter: ((value >= '2.4'::double precision) AND (value <= '2.8'::double precision))
   Rows Removed by Filter: 2
(3 rows)

-- check exclusion constraint with index - should not be supported
CREATE TABLE hyper_ex (
    time timestamptz,
    device_id TEXT NOT NULL,
    sensor_1 NUMERIC NULL DEFAULT 1,
    canceled boolean DEFAULT false,
    EXCLUDE USING btree (
        time WITH =, device_id WITH =
    ) WHERE (not canceled)
);
SELECT * FROM create_hypertable('hyper_ex', 'time', chunk_time_interval=> interval '1 month');
NOTICE:  adding not-null constraint to column "time"
 hypertable_id | schema_name | table_name | created 
---------------+-------------+------------+---------
            39 | public      | hyper_ex   | t
(1 row)

INSERT INTO hyper_ex(time, device_id,sensor_1) VALUES
('2022-01-01', 'dev2', 11),
('2022-01-01 01:00', 'dev2', 12);
\set ON_ERROR_STOP 0
ALTER TABLE hyper_ex SET (timescaledb.compress, timescaledb.compress_segmentby='device_id');
NOTICE:  default order by for hypertable "hyper_ex" is set to ""time" DESC"
ERROR:  constraint hyper_ex_time_device_id_excl is not supported for converting to columnstore
\set ON_ERROR_STOP 1
-- check deferred uniqueness
CREATE TABLE hyper_unique_deferred (
  time BIGINT UNIQUE DEFERRABLE INITIALLY DEFERRED,
  device_id TEXT NOT NULL,
  sensor_1 NUMERIC NULL DEFAULT 1 CHECK (sensor_1 > 10)
);
SELECT * FROM create_hypertable('hyper_unique_deferred', 'time', chunk_time_interval => 10);
NOTICE:  adding not-null constraint to column "time"
 hypertable_id | schema_name |      table_name       | created 
---------------+-------------+-----------------------+---------
            40 | public      | hyper_unique_deferred | t
(1 row)

INSERT INTO hyper_unique_deferred(time, device_id,sensor_1) VALUES (1257987700000000000, 'dev2', 11);
alter table hyper_unique_deferred set (timescaledb.compress);
WARNING:  there was some uncertainty picking the default segment by for the hypertable: You do not have any indexes on columns that can be used for segment_by and thus we are not using segment_by for converting to columnstore. Please make sure you are not missing any indexes
NOTICE:  default segment by for hypertable "hyper_unique_deferred" is set to ""
NOTICE:  default order by for hypertable "hyper_unique_deferred" is set to ""time" DESC"
select compress_chunk(show_chunks('hyper_unique_deferred')); -- also worked fine before 2.11.0
              compress_chunk               
-------------------------------------------
 _timescaledb_internal._hyper_40_145_chunk
(1 row)

select decompress_chunk(show_chunks('hyper_unique_deferred'));
             decompress_chunk              
-------------------------------------------
 _timescaledb_internal._hyper_40_145_chunk
(1 row)

\set ON_ERROR_STOP 0
begin; insert INTO hyper_unique_deferred values (1257987700000000000, 'dev1', 1); abort;
ERROR:  new row for relation "_hyper_40_145_chunk" violates check constraint "hyper_unique_deferred_sensor_1_check"
\set ON_ERROR_STOP 1
select compress_chunk(show_chunks('hyper_unique_deferred'));
              compress_chunk               
-------------------------------------------
 _timescaledb_internal._hyper_40_145_chunk
(1 row)

\set ON_ERROR_STOP 0
begin; insert INTO hyper_unique_deferred values (1257987700000000000, 'dev1', 1); abort;
ERROR:  duplicate key value violates unique constraint "145_2_hyper_unique_deferred_time_key"
\set ON_ERROR_STOP 1
-- tests chunks being compressed using different segmentby settings
-- github issue #7102
CREATE TABLE compression_drop(time timestamptz NOT NULL, v0 int, v1 int);
CREATE INDEX ON compression_drop(time);
CREATE INDEX ON compression_drop(v0,time);
SELECT create_hypertable('compression_drop','time',create_default_indexes:=false);
       create_hypertable        
--------------------------------
 (42,public,compression_drop,t)
(1 row)

ALTER TABLE compression_drop SET (timescaledb.compress, timescaledb.compress_orderby='time DESC', timescaledb.compress_segmentby='v0');
-- insert data and compress chunk
INSERT INTO compression_drop(time, v0, v1)
SELECT time, v0, v0+1
FROM generate_series('2000-01-01 0:00:00+0'::timestamptz,'2000-01-03 23:55:00+0','2m') gtime(time), generate_series(1,5,1) gv0(v0);
SELECT compress_chunk(ch, true) AS "CHUNK_NAME" FROM show_chunks('compression_drop') ch ORDER BY ch DESC \gset
-- change segmentby column
ALTER TABLE compression_drop SET (timescaledb.compress_segmentby='v1');
-- insert more data and compress next chunk
INSERT INTO compression_drop(time, v0, v1)
SELECT time, v0, v0+1
FROM generate_series('2000-01-07 0:00:00+0'::timestamptz,'2000-01-09 23:55:00+0','2m') gtime(time), generate_series(1,5,1) gv0(v0);
SELECT compress_chunk(format('%I.%I',chunk_schema,chunk_name)) AS "CHUNK_NAME"
FROM timescaledb_information.chunks
WHERE hypertable_name = 'compression_drop' AND NOT is_compressed;
                CHUNK_NAME                 
-------------------------------------------
 _timescaledb_internal._hyper_42_150_chunk
(1 row)

-- try dropping column v0, should fail
\set ON_ERROR_STOP 0
ALTER TABLE compression_drop DROP COLUMN v0;
ERROR:  cannot drop orderby or segmentby column from a chunk with columnstore enabled
\set ON_ERROR_STOP 1
DROP TABLE compression_drop;
SET client_min_messages = ERROR;
CREATE TABLE test2 (ts timestamptz, i integer not null, b bigint, t text);
SELECT table_name from create_hypertable('test2', 'ts', chunk_time_interval=> INTERVAL '1 day');
 table_name 
------------
 test2
(1 row)

INSERT INTO test2
SELECT t,
       gen_rand_minstd(),
       gen_rand_minstd(),
       gen_rand_minstd()::text
FROM   generate_series('2018-03-02 1:00'::TIMESTAMPTZ, '2018-03-28 1:00', '1 hour') t;
ALTER TABLE test2 SET (
      timescaledb.compress,
      timescaledb.compress_segmentby = 'b',
      timescaledb.compress_orderby = 'ts DESC'
);
\set ON_ERROR_STOP 0
INSERT INTO test2(ts,b,t) VALUES ('2024-11-18 18:04:51',99,'magic');
ERROR:  null value in column "i" of relation "_hyper_44_179_chunk" violates not-null constraint
\set ON_ERROR_STOP 1
ALTER TABLE test2 ALTER COLUMN i DROP NOT NULL;
INSERT INTO test2(ts,b,t) VALUES ('2024-11-18 18:04:51',99,'magic');
SELECT count(*) FROM test2 WHERE i IS NULL;
 count 
-------
     1
(1 row)

SELECT count(compress_chunk(ch)) FROM show_chunks('test2') ch;
 count 
-------
    28
(1 row)

SELECT count(*) FROM test2 WHERE i IS NULL;
 count 
-------
     1
(1 row)

SELECT count(decompress_chunk(ch)) FROM show_chunks('test2') ch;
 count 
-------
    28
(1 row)

SELECT count(*) FROM test2 WHERE i IS NULL;
 count 
-------
     1
(1 row)

SELECT count(compress_chunk(ch)) FROM show_chunks('test2') ch;
 count 
-------
    28
(1 row)

SELECT count(*) FROM test2 WHERE i IS NULL;
 count 
-------
     1
(1 row)

\set ON_ERROR_STOP 0
ALTER TABLE test2 ALTER COLUMN i SET NOT NULL;
ERROR:  column "i" of relation "_hyper_44_180_chunk" contains null values
DELETE FROM test2 WHERE i IS NULL;
SELECT count(*) FROM test2 WHERE i IS NULL;
 count 
-------
     0
(1 row)

ALTER TABLE test2 ALTER COLUMN i SET NOT NULL;
\set ON_ERROR_STOP 1
-- test set not null
CREATE TABLE test_notnull(time timestamptz, device text, value float);
SELECT create_hypertable('test_notnull','time');
     create_hypertable      
----------------------------
 (46,public,test_notnull,t)
(1 row)

ALTER TABLE test_notnull SET (timescaledb.compress, timescaledb.compress_segmentby='device');
INSERT INTO test_notnull VALUES ('2025-01-01','d1',NULL);
INSERT INTO test_notnull VALUES ('2025-01-01',NULL,NULL);
-- should fail since we have NULL value
\set ON_ERROR_STOP 0
ALTER TABLE test_notnull ALTER COLUMN value SET NOT NULL;
ERROR:  column "value" of relation "_hyper_46_237_chunk" contains null values
ALTER TABLE test_notnull ALTER COLUMN device SET NOT NULL;
ERROR:  column "device" of relation "_hyper_46_237_chunk" contains null values
\set ON_ERROR_STOP 1
SELECT compress_chunk(show_chunks('test_notnull'));
              compress_chunk               
-------------------------------------------
 _timescaledb_internal._hyper_46_237_chunk
(1 row)

-- should fail since we have NULL value
\set ON_ERROR_STOP 0
ALTER TABLE test_notnull ALTER COLUMN value SET NOT NULL;
ERROR:  column "value" of relation "_hyper_46_237_chunk" contains null values
ALTER TABLE test_notnull ALTER COLUMN device SET NOT NULL;
ERROR:  column "device" of relation "_hyper_46_237_chunk" contains null values
\set ON_ERROR_STOP 1
UPDATE test_notnull SET value = 1;
ALTER TABLE test_notnull ALTER COLUMN value SET NOT NULL;
ALTER TABLE test_notnull ALTER COLUMN value DROP NOT NULL;
SELECT compress_chunk(show_chunks('test_notnull'));
              compress_chunk               
-------------------------------------------
 _timescaledb_internal._hyper_46_237_chunk
(1 row)

ALTER TABLE test_notnull ALTER COLUMN value SET NOT NULL;
ALTER TABLE test_notnull ALTER COLUMN value DROP NOT NULL;
-- device still has NULL
\set ON_ERROR_STOP 0
ALTER TABLE test_notnull ALTER COLUMN device SET NOT NULL;
ERROR:  column "device" of relation "_hyper_46_237_chunk" contains null values
\set ON_ERROR_STOP 1
UPDATE test_notnull SET device = 'd1';
ALTER TABLE test_notnull ALTER COLUMN device SET NOT NULL;
ALTER TABLE test_notnull ALTER COLUMN device DROP NOT NULL;
SELECT compress_chunk(show_chunks('test_notnull'));
              compress_chunk               
-------------------------------------------
 _timescaledb_internal._hyper_46_237_chunk
(1 row)

ALTER TABLE test_notnull ALTER COLUMN device SET NOT NULL;
ALTER TABLE test_notnull ALTER COLUMN device DROP NOT NULL;
-- test partial compressed chunks
-- NULL in uncompressed part only
INSERT INTO test_notnull VALUES ('2025-01-01',NULL,NULL);
\set ON_ERROR_STOP 0
ALTER TABLE test_notnull ALTER COLUMN device SET NOT NULL;
ERROR:  column "device" of relation "_hyper_46_237_chunk" contains null values
\set ON_ERROR_STOP 1
-- NULL in compressed part only
SELECT compress_chunk(show_chunks('test_notnull'));
              compress_chunk               
-------------------------------------------
 _timescaledb_internal._hyper_46_237_chunk
(1 row)

INSERT INTO test_notnull VALUES ('2025-01-01','d1',2);
\set ON_ERROR_STOP 0
ALTER TABLE test_notnull ALTER COLUMN device SET NOT NULL;
ERROR:  column "device" of relation "_hyper_46_237_chunk" contains null values
\set ON_ERROR_STOP 1
-- test added columns and defaults
ALTER TABLE test_notnull ADD COLUMN c1 int;
\set ON_ERROR_STOP 0
ALTER TABLE test_notnull ALTER COLUMN c1 SET NOT NULL;
ERROR:  column "c1" of relation "_hyper_46_237_chunk" contains null values
\set ON_ERROR_STOP 1
ALTER TABLE test_notnull ADD COLUMN c2 int DEFAULT 42;
ALTER TABLE test_notnull ALTER COLUMN c2 SET NOT NULL;
ALTER TABLE test_notnull ALTER COLUMN c2 DROP NOT NULL;
-- test column with default and explicit NULL
UPDATE test_notnull SET c2 = NULL;
\set ON_ERROR_STOP 0
ALTER TABLE test_notnull ALTER COLUMN c2 SET NOT NULL;
ERROR:  column "c2" of relation "_hyper_46_237_chunk" contains null values
\set ON_ERROR_STOP 1
SELECT compress_chunk(show_chunks('test_notnull'));
              compress_chunk               
-------------------------------------------
 _timescaledb_internal._hyper_46_237_chunk
(1 row)

\set ON_ERROR_STOP 0
ALTER TABLE test_notnull ALTER COLUMN c2 SET NOT NULL;
ERROR:  column "c2" of relation "_hyper_46_237_chunk" contains null values
\set ON_ERROR_STOP 1
-- test alias in parameter name
CREATE TABLE alias(time timestamptz NOT NULL);
SELECT create_hypertable('alias','time');
  create_hypertable  
---------------------
 (48,public,alias,t)
(1 row)

ALTER TABLE alias SET (tsdb.compress, tsdb.compress_orderby='time DESC',tsdb.compress_segmentby='');
INSERT INTO alias SELECT '2025-01-01';
SELECT count(compress_chunk(ch)) FROM show_chunks('alias') ch;
 count 
-------
     1
(1 row)
<|MERGE_RESOLUTION|>--- conflicted
+++ resolved
@@ -2073,50 +2073,22 @@
 (4 rows)
 
 EXPLAIN (costs off) SELECT * FROM test_partials ORDER BY time;
-<<<<<<< HEAD
                                 QUERY PLAN                                
 --------------------------------------------------------------------------
  Sort
    Sort Key: _hyper_33_120_chunk."time"
    ->  Append
-         ->  Custom Scan (DecompressChunk) on _hyper_33_120_chunk
+         ->  Custom Scan (ColumnarScan) on _hyper_33_120_chunk
                ->  Sort
                      Sort Key: compress_hyper_34_123_chunk._ts_meta_min_1
                      ->  Seq Scan on compress_hyper_34_123_chunk
          ->  Seq Scan on _hyper_33_120_chunk
-         ->  Custom Scan (DecompressChunk) on _hyper_33_121_chunk
+         ->  Custom Scan (ColumnarScan) on _hyper_33_121_chunk
                ->  Sort
                      Sort Key: compress_hyper_34_124_chunk._ts_meta_min_1
                      ->  Seq Scan on compress_hyper_34_124_chunk
          ->  Seq Scan on _hyper_33_121_chunk
-         ->  Custom Scan (DecompressChunk) on _hyper_33_122_chunk
-=======
-                                            QUERY PLAN                                             
----------------------------------------------------------------------------------------------------
- Custom Scan (ChunkAppend) on test_partials
-   Order: test_partials."time"
-   ->  Merge Append
-         Sort Key: _hyper_33_120_chunk."time"
-         ->  Custom Scan (ColumnarScan) on _hyper_33_120_chunk
-               ->  Sort
-                     Sort Key: compress_hyper_34_123_chunk._ts_meta_min_1
-                     ->  Seq Scan on compress_hyper_34_123_chunk
-         ->  Sort
-               Sort Key: _hyper_33_120_chunk."time"
-               ->  Seq Scan on _hyper_33_120_chunk
-   ->  Merge Append
-         Sort Key: _hyper_33_121_chunk."time"
-         ->  Custom Scan (ColumnarScan) on _hyper_33_121_chunk
-               ->  Sort
-                     Sort Key: compress_hyper_34_124_chunk._ts_meta_min_1
-                     ->  Seq Scan on compress_hyper_34_124_chunk
-         ->  Sort
-               Sort Key: _hyper_33_121_chunk."time"
-               ->  Seq Scan on _hyper_33_121_chunk
-   ->  Merge Append
-         Sort Key: _hyper_33_122_chunk."time"
          ->  Custom Scan (ColumnarScan) on _hyper_33_122_chunk
->>>>>>> 423b8baa
                ->  Sort
                      Sort Key: compress_hyper_34_125_chunk._ts_meta_min_1
                      ->  Seq Scan on compress_hyper_34_125_chunk
@@ -2153,34 +2125,16 @@
 (4 rows)
 
 EXPLAIN (COSTS OFF) SELECT * FROM test_partials ORDER BY time;
-<<<<<<< HEAD
                                 QUERY PLAN                                
 --------------------------------------------------------------------------
  Sort
    Sort Key: _hyper_33_120_chunk."time"
    ->  Append
-         ->  Custom Scan (DecompressChunk) on _hyper_33_120_chunk
+         ->  Custom Scan (ColumnarScan) on _hyper_33_120_chunk
                ->  Seq Scan on compress_hyper_34_127_chunk
-         ->  Custom Scan (DecompressChunk) on _hyper_33_121_chunk
+         ->  Custom Scan (ColumnarScan) on _hyper_33_121_chunk
                ->  Seq Scan on compress_hyper_34_128_chunk
-         ->  Custom Scan (DecompressChunk) on _hyper_33_122_chunk
-=======
-                                            QUERY PLAN                                             
----------------------------------------------------------------------------------------------------
- Custom Scan (ChunkAppend) on test_partials
-   Order: test_partials."time"
-   ->  Custom Scan (ColumnarScan) on _hyper_33_120_chunk
-         ->  Sort
-               Sort Key: compress_hyper_34_127_chunk._ts_meta_min_1
-               ->  Seq Scan on compress_hyper_34_127_chunk
-   ->  Custom Scan (ColumnarScan) on _hyper_33_121_chunk
-         ->  Sort
-               Sort Key: compress_hyper_34_128_chunk._ts_meta_min_1
-               ->  Seq Scan on compress_hyper_34_128_chunk
-   ->  Merge Append
-         Sort Key: _hyper_33_122_chunk."time"
          ->  Custom Scan (ColumnarScan) on _hyper_33_122_chunk
->>>>>>> 423b8baa
                ->  Sort
                      Sort Key: compress_hyper_34_129_chunk._ts_meta_min_1
                      ->  Seq Scan on compress_hyper_34_129_chunk
@@ -2359,44 +2313,21 @@
 EXPLAIN (COSTS OFF) SELECT * FROM space_part ORDER BY time;
                                                       QUERY PLAN                                                      
 ----------------------------------------------------------------------------------------------------------------------
-<<<<<<< HEAD
  Sort
    Sort Key: _hyper_35_133_chunk."time"
    ->  Append
-         ->  Custom Scan (DecompressChunk) on _hyper_35_133_chunk
+         ->  Custom Scan (ColumnarScan) on _hyper_35_133_chunk
                ->  Sort
                      Sort Key: compress_hyper_36_135_chunk._ts_meta_min_1, compress_hyper_36_135_chunk._ts_meta_max_1
                      ->  Seq Scan on compress_hyper_36_135_chunk
          ->  Seq Scan on _hyper_35_133_chunk
-         ->  Custom Scan (DecompressChunk) on _hyper_35_134_chunk
+         ->  Custom Scan (ColumnarScan) on _hyper_35_134_chunk
                ->  Sort
                      Sort Key: compress_hyper_36_136_chunk._ts_meta_min_1, compress_hyper_36_136_chunk._ts_meta_max_1
                      ->  Seq Scan on compress_hyper_36_136_chunk
          ->  Seq Scan on _hyper_35_137_chunk
          ->  Seq Scan on _hyper_35_138_chunk
 (14 rows)
-=======
- Custom Scan (ChunkAppend) on space_part
-   Order: space_part."time"
-   ->  Merge Append
-         Sort Key: _hyper_35_133_chunk."time"
-         ->  Custom Scan (ColumnarScan) on _hyper_35_133_chunk
-               ->  Sort
-                     Sort Key: compress_hyper_36_135_chunk._ts_meta_min_1, compress_hyper_36_135_chunk._ts_meta_max_1
-                     ->  Seq Scan on compress_hyper_36_135_chunk
-         ->  Sort
-               Sort Key: _hyper_35_133_chunk."time"
-               ->  Seq Scan on _hyper_35_133_chunk
-   ->  Custom Scan (ColumnarScan) on _hyper_35_134_chunk
-         ->  Sort
-               Sort Key: compress_hyper_36_136_chunk._ts_meta_min_1, compress_hyper_36_136_chunk._ts_meta_max_1
-               ->  Seq Scan on compress_hyper_36_136_chunk
-   ->  Merge Append
-         Sort Key: _hyper_35_137_chunk."time"
-         ->  Index Scan Backward using _hyper_35_137_chunk_space_part_time_idx on _hyper_35_137_chunk
-         ->  Index Scan Backward using _hyper_35_138_chunk_space_part_time_idx on _hyper_35_138_chunk
-(19 rows)
->>>>>>> 423b8baa
 
 -- compress them
 SELECT compress_chunk(c, if_not_compressed=>true) FROM show_chunks('space_part') c;
@@ -2476,46 +2407,23 @@
 EXPLAIN (COSTS OFF) SELECT * FROM space_part ORDER BY time;
                                                       QUERY PLAN                                                      
 ----------------------------------------------------------------------------------------------------------------------
-<<<<<<< HEAD
  Sort
    Sort Key: _hyper_35_133_chunk."time"
    ->  Append
-         ->  Custom Scan (DecompressChunk) on _hyper_35_133_chunk
+         ->  Custom Scan (ColumnarScan) on _hyper_35_133_chunk
                ->  Sort
                      Sort Key: compress_hyper_36_135_chunk._ts_meta_min_1, compress_hyper_36_135_chunk._ts_meta_max_1
                      ->  Seq Scan on compress_hyper_36_135_chunk
-         ->  Custom Scan (DecompressChunk) on _hyper_35_134_chunk
+         ->  Custom Scan (ColumnarScan) on _hyper_35_134_chunk
                ->  Sort
                      Sort Key: compress_hyper_36_136_chunk._ts_meta_min_1, compress_hyper_36_136_chunk._ts_meta_max_1
                      ->  Seq Scan on compress_hyper_36_136_chunk
-         ->  Custom Scan (DecompressChunk) on _hyper_35_137_chunk
+         ->  Custom Scan (ColumnarScan) on _hyper_35_137_chunk
                ->  Sort
                      Sort Key: compress_hyper_36_139_chunk._ts_meta_min_1, compress_hyper_36_139_chunk._ts_meta_max_1
                      ->  Seq Scan on compress_hyper_36_139_chunk
          ->  Seq Scan on _hyper_35_137_chunk
-         ->  Custom Scan (DecompressChunk) on _hyper_35_138_chunk
-=======
- Custom Scan (ChunkAppend) on space_part
-   Order: space_part."time"
-   ->  Custom Scan (ColumnarScan) on _hyper_35_133_chunk
-         ->  Sort
-               Sort Key: compress_hyper_36_135_chunk._ts_meta_min_1, compress_hyper_36_135_chunk._ts_meta_max_1
-               ->  Seq Scan on compress_hyper_36_135_chunk
-   ->  Custom Scan (ColumnarScan) on _hyper_35_134_chunk
-         ->  Sort
-               Sort Key: compress_hyper_36_136_chunk._ts_meta_min_1, compress_hyper_36_136_chunk._ts_meta_max_1
-               ->  Seq Scan on compress_hyper_36_136_chunk
-   ->  Merge Append
-         Sort Key: _hyper_35_137_chunk."time"
-         ->  Custom Scan (ColumnarScan) on _hyper_35_137_chunk
-               ->  Sort
-                     Sort Key: compress_hyper_36_139_chunk._ts_meta_min_1, compress_hyper_36_139_chunk._ts_meta_max_1
-                     ->  Seq Scan on compress_hyper_36_139_chunk
-         ->  Sort
-               Sort Key: _hyper_35_137_chunk."time"
-               ->  Seq Scan on _hyper_35_137_chunk
          ->  Custom Scan (ColumnarScan) on _hyper_35_138_chunk
->>>>>>> 423b8baa
                ->  Sort
                      Sort Key: compress_hyper_36_140_chunk._ts_meta_min_1, compress_hyper_36_140_chunk._ts_meta_max_1
                      ->  Seq Scan on compress_hyper_36_140_chunk
