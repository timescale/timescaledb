-- This file and its contents are licensed under the Timescale License.
-- Please see the included NOTICE for copyright information and
-- LICENSE-TIMESCALE for a copy of the license.
\ir include/rand_generator.sql
-- This file and its contents are licensed under the Timescale License.
-- Please see the included NOTICE for copyright information and
-- LICENSE-TIMESCALE for a copy of the license.
--------------------------
-- cheap rand generator --
--------------------------
create table rand_minstd_state(i bigint);
create function rand_minstd_advance(bigint) returns bigint
language sql immutable as
$$
	select (16807 * $1) % 2147483647
$$;
create function gen_rand_minstd() returns bigint
language sql security definer as
$$
	update rand_minstd_state set i = rand_minstd_advance(i) returning i
$$;
-- seed the random num generator
insert into rand_minstd_state values (321);
\c :TEST_DBNAME :ROLE_SUPERUSER
SET client_min_messages = ERROR;
DROP TABLESPACE IF EXISTS tablespace1;
DROP TABLESPACE IF EXISTS tablespace2;
SET client_min_messages = NOTICE;
--test hypertable with tables space
CREATE TABLESPACE tablespace1 OWNER :ROLE_DEFAULT_PERM_USER LOCATION :TEST_TABLESPACE1_PATH;
CREATE TABLESPACE tablespace2 OWNER :ROLE_DEFAULT_PERM_USER LOCATION :TEST_TABLESPACE2_PATH;
\c :TEST_DBNAME :ROLE_DEFAULT_PERM_USER
SET timezone TO 'America/Los_Angeles';
CREATE TABLE test1 ("Time" timestamptz, i integer not null, b bigint, t text);
SELECT table_name from create_hypertable('test1', 'Time', chunk_time_interval=> INTERVAL '1 day');
 table_name 
------------
 test1

INSERT INTO test1 SELECT t,  gen_rand_minstd(), gen_rand_minstd(), gen_rand_minstd()::text FROM generate_series('2018-03-02 1:00'::TIMESTAMPTZ, '2018-03-28 1:00', '1 hour') t;
ALTER TABLE test1 set (timescaledb.compress, timescaledb.compress_segmentby = 'b', timescaledb.compress_orderby = '"Time" DESC');
SELECT count(compress_chunk(ch)) FROM show_chunks('test1') ch;
 count 
-------
    27

VACUUM FULL ANALYZE test1;
--make sure allowed ddl still work
ALTER TABLE test1 CLUSTER ON "test1_Time_idx";
ALTER TABLE test1 SET WITHOUT CLUSTER;
CREATE INDEX new_index ON test1(b);
DROP INDEX new_index;
ALTER TABLE test1 SET (fillfactor=100);
ALTER TABLE test1 RESET (fillfactor);
ALTER TABLE test1 ALTER COLUMN b SET STATISTICS 10;
-- ensure that REPLICA IDENTITY works
SELECT relreplident, count(*) FROM show_chunks('test1') ch INNER JOIN pg_class c ON (ch = c.oid) GROUP BY 1 ORDER BY 1;
 relreplident | count 
--------------+-------
 d            |    27

SELECT relreplident FROM pg_class c WHERE c.relname = 'test1';
 relreplident 
--------------
 d

ALTER TABLE test1 REPLICA IDENTITY FULL;
SELECT relname, relreplident FROM pg_class WHERE relname = 'test1' ORDER BY relname;
 relname | relreplident 
---------+--------------
 test1   | f

-- the chunk's setting should also change to FULL
SELECT relreplident, count(*) FROM show_chunks('test1') ch INNER JOIN pg_class c ON (ch = c.oid) GROUP BY 1 ORDER BY 1;
 relreplident | count 
--------------+-------
 f            |    27

SELECT relreplident FROM pg_class c WHERE c.relname = 'test1';
 relreplident 
--------------
 f

ALTER TABLE test1 REPLICA IDENTITY DEFAULT;
--test adding boolean columns with default and not null
CREATE TABLE records (time timestamp NOT NULL);
SELECT create_hypertable('records', 'time');
WARNING:  column type "timestamp without time zone" used for "time" does not follow best practices
  create_hypertable   
----------------------
 (3,public,records,t)

ALTER TABLE records SET (timescaledb.compress = true, timescaledb.compress_orderby='"time" DESC');
ALTER TABLE records ADD COLUMN col1 boolean DEFAULT false NOT NULL;
-- NULL constraints are useless and it is safe allow adding this
-- column with NULL constraint to a compressed hypertable (Issue #5151)
ALTER TABLE records ADD COLUMN col2 BOOLEAN NULL;
DROP table records CASCADE;
-- TABLESPACES
-- For tablepaces with compressed chunks the semantics are the following:
--  - compressed chunks get put into the same tablespace as the
--    uncompressed chunk on compression.
-- - set tablespace on uncompressed hypertable cascades to compressed hypertable+chunks
-- - set tablespace on all chunks is blocked (same as w/o compression)
-- - move chunks on a uncompressed chunk errors
-- - move chunks on compressed chunk works
--In the future we will:
-- - add tablespace option to compress_chunk function and policy (this will override the setting
--   of the uncompressed chunk). This will allow changing tablespaces upon compression
-- - Note: The current plan is to never listen to the setting on compressed hypertable. In fact,
--   we will block setting tablespace on  compressed hypertables
SELECT count(*) as "COUNT_CHUNKS_UNCOMPRESSED"
FROM _timescaledb_catalog.chunk chunk
INNER JOIN _timescaledb_catalog.hypertable hypertable ON (chunk.hypertable_id = hypertable.id)
WHERE hypertable.table_name like 'test1' \gset
SELECT count(*) as "COUNT_CHUNKS_COMPRESSED"
FROM _timescaledb_catalog.chunk chunk
INNER JOIN _timescaledb_catalog.hypertable comp_hyper ON (chunk.hypertable_id = comp_hyper.id)
INNER JOIN _timescaledb_catalog.hypertable uncomp_hyper ON (comp_hyper.id = uncomp_hyper.compressed_hypertable_id)
WHERE uncomp_hyper.table_name like 'test1' \gset
ALTER TABLE test1 SET TABLESPACE tablespace1;
--all chunks + both the compressed and uncompressed hypertable moved to new tablespace
SELECT count(*) = (:COUNT_CHUNKS_UNCOMPRESSED +:COUNT_CHUNKS_COMPRESSED + 2)
FROM pg_tables WHERE tablespace = 'tablespace1';
 ?column? 
----------
 t

ALTER TABLE test1 SET TABLESPACE tablespace2;
SELECT count(*) = (:COUNT_CHUNKS_UNCOMPRESSED +:COUNT_CHUNKS_COMPRESSED + 2)
FROM pg_tables WHERE tablespace = 'tablespace2';
 ?column? 
----------
 t

SELECT
    comp_chunk.schema_name|| '.' || comp_chunk.table_name as "COMPRESSED_CHUNK_NAME",
    uncomp_chunk.schema_name|| '.' || uncomp_chunk.table_name as "UNCOMPRESSED_CHUNK_NAME"
FROM _timescaledb_catalog.chunk comp_chunk
INNER JOIN _timescaledb_catalog.hypertable comp_hyper ON (comp_chunk.hypertable_id = comp_hyper.id)
INNER JOIN _timescaledb_catalog.hypertable uncomp_hyper ON (comp_hyper.id = uncomp_hyper.compressed_hypertable_id)
INNER JOIN _timescaledb_catalog.chunk uncomp_chunk ON (uncomp_chunk.compressed_chunk_id = comp_chunk.id)
WHERE uncomp_hyper.table_name like 'test1' ORDER BY comp_chunk.id LIMIT 1\gset
-- ensure compression chunk cannot be moved directly
SELECT tablename
FROM pg_tables WHERE tablespace = 'tablespace1';
 tablename 
-----------

\set ON_ERROR_STOP 0
ALTER TABLE :COMPRESSED_CHUNK_NAME SET TABLESPACE tablespace1;
ERROR:  changing tablespace of columnstore chunk is not supported
\set ON_ERROR_STOP 1
SELECT tablename
FROM pg_tables WHERE tablespace = 'tablespace1';
 tablename 
-----------

-- ensure that both compressed and uncompressed chunks moved
ALTER TABLE :UNCOMPRESSED_CHUNK_NAME SET TABLESPACE tablespace1;
SELECT tablename
FROM pg_tables WHERE tablespace = 'tablespace1';
         tablename         
---------------------------
 compress_hyper_2_28_chunk
 _hyper_1_1_chunk

ALTER TABLE test1 SET TABLESPACE tablespace2;
SELECT tablename
FROM pg_tables WHERE tablespace = 'tablespace1';
 tablename 
-----------

\set ON_ERROR_STOP 0
SELECT move_chunk(chunk=>:'COMPRESSED_CHUNK_NAME', destination_tablespace=>'tablespace1', index_destination_tablespace=>'tablespace1',  reorder_index=>'_timescaledb_internal."compress_hyper_2_28_chunk_b__ts_meta_min_1__ts_meta_max_1_idx"');
ERROR:  cannot directly move internal columnstore data
\set ON_ERROR_STOP 1
-- ensure that both compressed and uncompressed chunks moved
SELECT move_chunk(chunk=>:'UNCOMPRESSED_CHUNK_NAME', destination_tablespace=>'tablespace1', index_destination_tablespace=>'tablespace1',  reorder_index=>'_timescaledb_internal."_hyper_1_1_chunk_test1_Time_idx"');
NOTICE:  ignoring index parameter
 move_chunk 
------------
 

SELECT tablename
FROM pg_tables WHERE tablespace = 'tablespace1';
         tablename         
---------------------------
 _hyper_1_1_chunk
 compress_hyper_2_28_chunk

-- the compressed chunk is in here now
SELECT count(*)
FROM pg_tables WHERE tablespace = 'tablespace1';
 count 
-------
     2

SELECT decompress_chunk(:'UNCOMPRESSED_CHUNK_NAME');
            decompress_chunk            
----------------------------------------
 _timescaledb_internal._hyper_1_1_chunk

--the compresse chunk was dropped by decompression
SELECT count(*)
FROM pg_tables WHERE tablespace = 'tablespace1';
 count 
-------
     1

SELECT move_chunk(chunk=>:'UNCOMPRESSED_CHUNK_NAME', destination_tablespace=>'tablespace1', index_destination_tablespace=>'tablespace1',  reorder_index=>'_timescaledb_internal."_hyper_1_1_chunk_test1_Time_idx"');
 move_chunk 
------------
 

--the uncompressed chunks has now been moved
SELECT count(*)
FROM pg_tables WHERE tablespace = 'tablespace1';
 count 
-------
     1

SELECT compress_chunk(:'UNCOMPRESSED_CHUNK_NAME');
             compress_chunk             
----------------------------------------
 _timescaledb_internal._hyper_1_1_chunk

--the compressed chunk is now in the same tablespace as the uncompressed one
SELECT count(*)
FROM pg_tables WHERE tablespace = 'tablespace1';
 count 
-------
     2

--
-- DROP CHUNKS
--
SELECT count(*) as count_chunks_uncompressed
FROM _timescaledb_catalog.chunk chunk
INNER JOIN _timescaledb_catalog.hypertable hypertable ON (chunk.hypertable_id = hypertable.id)
WHERE hypertable.table_name like 'test1';
 count_chunks_uncompressed 
---------------------------
                        27

SELECT count(*) as count_chunks_compressed
FROM _timescaledb_catalog.chunk chunk
INNER JOIN _timescaledb_catalog.hypertable comp_hyper ON (chunk.hypertable_id = comp_hyper.id)
INNER JOIN _timescaledb_catalog.hypertable uncomp_hyper ON (comp_hyper.id = uncomp_hyper.compressed_hypertable_id)
WHERE uncomp_hyper.table_name like 'test1';
 count_chunks_compressed 
-------------------------
                      27

SELECT chunk.schema_name|| '.' || chunk.table_name as "UNCOMPRESSED_CHUNK_NAME"
FROM _timescaledb_catalog.chunk chunk
INNER JOIN _timescaledb_catalog.hypertable hypertable ON (chunk.hypertable_id = hypertable.id)
WHERE hypertable.table_name like 'test1' ORDER BY chunk.id LIMIT 1 \gset
DROP TABLE :UNCOMPRESSED_CHUNK_NAME;
--should decrease #chunks both compressed and decompressed
SELECT count(*) as count_chunks_uncompressed
FROM _timescaledb_catalog.chunk chunk
INNER JOIN _timescaledb_catalog.hypertable hypertable ON (chunk.hypertable_id = hypertable.id)
WHERE hypertable.table_name like 'test1';
 count_chunks_uncompressed 
---------------------------
                        26

--make sure there are no orphaned  _timescaledb_catalog.compression_chunk_size entries (should be 0)
SELECT count(*) as orphaned_compression_chunk_size
FROM _timescaledb_catalog.compression_chunk_size size
LEFT JOIN _timescaledb_catalog.chunk chunk ON (chunk.id = size.chunk_id)
WHERE chunk.id IS NULL;
 orphaned_compression_chunk_size 
---------------------------------
                               0

SELECT count(*) as count_chunks_compressed
FROM _timescaledb_catalog.chunk chunk
INNER JOIN _timescaledb_catalog.hypertable comp_hyper ON (chunk.hypertable_id = comp_hyper.id)
INNER JOIN _timescaledb_catalog.hypertable uncomp_hyper ON (comp_hyper.id = uncomp_hyper.compressed_hypertable_id)
WHERE uncomp_hyper.table_name like 'test1';
 count_chunks_compressed 
-------------------------
                      26

SELECT drop_chunks('test1', older_than => '2018-03-10'::TIMESTAMPTZ);
              drop_chunks               
----------------------------------------
 _timescaledb_internal._hyper_1_2_chunk
 _timescaledb_internal._hyper_1_3_chunk
 _timescaledb_internal._hyper_1_4_chunk
 _timescaledb_internal._hyper_1_5_chunk
 _timescaledb_internal._hyper_1_6_chunk
 _timescaledb_internal._hyper_1_7_chunk
 _timescaledb_internal._hyper_1_8_chunk

--should decrease #chunks both compressed and decompressed
SELECT count(*) as count_chunks_uncompressed
FROM _timescaledb_catalog.chunk chunk
INNER JOIN _timescaledb_catalog.hypertable hypertable ON (chunk.hypertable_id = hypertable.id)
WHERE hypertable.table_name like 'test1';
 count_chunks_uncompressed 
---------------------------
                        19

SELECT count(*) as count_chunks_compressed
FROM _timescaledb_catalog.chunk chunk
INNER JOIN _timescaledb_catalog.hypertable comp_hyper ON (chunk.hypertable_id = comp_hyper.id)
INNER JOIN _timescaledb_catalog.hypertable uncomp_hyper ON (comp_hyper.id = uncomp_hyper.compressed_hypertable_id)
WHERE uncomp_hyper.table_name like 'test1';
 count_chunks_compressed 
-------------------------
                      19

SELECT chunk.schema_name|| '.' || chunk.table_name as "UNCOMPRESSED_CHUNK_NAME"
FROM _timescaledb_catalog.chunk chunk
INNER JOIN _timescaledb_catalog.hypertable hypertable ON (chunk.hypertable_id = hypertable.id)
WHERE hypertable.table_name like 'test1' ORDER BY chunk.id LIMIT 1 \gset
SELECT chunk.schema_name|| '.' || chunk.table_name as "COMPRESSED_CHUNK_NAME"
FROM _timescaledb_catalog.chunk chunk
INNER JOIN _timescaledb_catalog.hypertable comp_hyper ON (chunk.hypertable_id = comp_hyper.id)
INNER JOIN _timescaledb_catalog.hypertable uncomp_hyper ON (comp_hyper.id = uncomp_hyper.compressed_hypertable_id)
WHERE uncomp_hyper.table_name like 'test1' ORDER BY chunk.id LIMIT 1
\gset
\set ON_ERROR_STOP 0
DROP TABLE :COMPRESSED_CHUNK_NAME;
ERROR:  dropping columnstore chunks not supported
SELECT _timescaledb_functions.drop_chunk(:'COMPRESSED_CHUNK_NAME');
ERROR:  dropping compressed chunks not supported
\set ON_ERROR_STOP 1
SELECT
    chunk.schema_name|| '.' || chunk.table_name as "UNCOMPRESSED_CHUNK_NAME",
    comp_chunk.schema_name|| '.' || comp_chunk.table_name as "COMPRESSED_CHUNK_NAME"
FROM _timescaledb_catalog.chunk chunk
INNER JOIN _timescaledb_catalog.chunk comp_chunk ON (chunk.compressed_chunk_id = comp_chunk.id)
INNER JOIN _timescaledb_catalog.hypertable hypertable ON (chunk.hypertable_id = hypertable.id)
WHERE hypertable.table_name like 'test1' ORDER BY chunk.id LIMIT 1 \gset
--create a dependent object on the compressed chunk to test cascade behaviour
CREATE VIEW dependent_1 AS SELECT * FROM :COMPRESSED_CHUNK_NAME;
\set ON_ERROR_STOP 0
--errors due to dependent objects
DROP TABLE :UNCOMPRESSED_CHUNK_NAME;
ERROR:  cannot drop table _timescaledb_internal.compress_hyper_2_36_chunk because other objects depend on it
\set ON_ERROR_STOP 1
DROP TABLE :UNCOMPRESSED_CHUNK_NAME CASCADE;
NOTICE:  drop cascades to view dependent_1
--should decrease #chunks both compressed and decompressed
SELECT count(*) as count_chunks_uncompressed
FROM _timescaledb_catalog.chunk chunk
INNER JOIN _timescaledb_catalog.hypertable hypertable ON (chunk.hypertable_id = hypertable.id)
WHERE hypertable.table_name like 'test1';
 count_chunks_uncompressed 
---------------------------
                        18

SELECT count(*) as count_chunks_compressed
FROM _timescaledb_catalog.chunk chunk
INNER JOIN _timescaledb_catalog.hypertable comp_hyper ON (chunk.hypertable_id = comp_hyper.id)
INNER JOIN _timescaledb_catalog.hypertable uncomp_hyper ON (comp_hyper.id = uncomp_hyper.compressed_hypertable_id)
WHERE uncomp_hyper.table_name like 'test1';
 count_chunks_compressed 
-------------------------
                      18

SELECT
    chunk.schema_name|| '.' || chunk.table_name as "UNCOMPRESSED_CHUNK_NAME",
    comp_chunk.schema_name|| '.' || comp_chunk.table_name as "COMPRESSED_CHUNK_NAME"
FROM _timescaledb_catalog.chunk chunk
INNER JOIN _timescaledb_catalog.chunk comp_chunk ON (chunk.compressed_chunk_id = comp_chunk.id)
INNER JOIN _timescaledb_catalog.hypertable hypertable ON (chunk.hypertable_id = hypertable.id)
WHERE hypertable.table_name like 'test1' ORDER BY chunk.id LIMIT 1 \gset
CREATE VIEW dependent_1 AS SELECT * FROM :COMPRESSED_CHUNK_NAME;
\set ON_ERROR_STOP 0
\set VERBOSITY default
--errors due to dependent objects
SELECT drop_chunks('test1', older_than => '2018-03-28'::TIMESTAMPTZ);
ERROR:  cannot drop table _timescaledb_internal.compress_hyper_2_37_chunk because other objects depend on it
DETAIL:  view dependent_1 depends on table _timescaledb_internal.compress_hyper_2_37_chunk
HINT:  Use DROP ... to drop the dependent objects.
\set VERBOSITY terse
\set ON_ERROR_STOP 1
DROP VIEW dependent_1;
SELECT drop_chunks('test1', older_than => '2018-03-28'::TIMESTAMPTZ);
               drop_chunks               
-----------------------------------------
 _timescaledb_internal._hyper_1_10_chunk
 _timescaledb_internal._hyper_1_11_chunk
 _timescaledb_internal._hyper_1_12_chunk
 _timescaledb_internal._hyper_1_13_chunk
 _timescaledb_internal._hyper_1_14_chunk
 _timescaledb_internal._hyper_1_15_chunk
 _timescaledb_internal._hyper_1_16_chunk
 _timescaledb_internal._hyper_1_17_chunk
 _timescaledb_internal._hyper_1_18_chunk
 _timescaledb_internal._hyper_1_19_chunk
 _timescaledb_internal._hyper_1_20_chunk
 _timescaledb_internal._hyper_1_21_chunk
 _timescaledb_internal._hyper_1_22_chunk
 _timescaledb_internal._hyper_1_23_chunk
 _timescaledb_internal._hyper_1_24_chunk
 _timescaledb_internal._hyper_1_25_chunk
 _timescaledb_internal._hyper_1_26_chunk

--should decrease #chunks both compressed and decompressed
SELECT count(*) as count_chunks_uncompressed
FROM _timescaledb_catalog.chunk chunk
INNER JOIN _timescaledb_catalog.hypertable hypertable ON (chunk.hypertable_id = hypertable.id)
WHERE hypertable.table_name like 'test1';
 count_chunks_uncompressed 
---------------------------
                         1

SELECT count(*) as count_chunks_compressed
FROM _timescaledb_catalog.chunk chunk
INNER JOIN _timescaledb_catalog.hypertable comp_hyper ON (chunk.hypertable_id = comp_hyper.id)
INNER JOIN _timescaledb_catalog.hypertable uncomp_hyper ON (comp_hyper.id = uncomp_hyper.compressed_hypertable_id)
WHERE uncomp_hyper.table_name like 'test1';
 count_chunks_compressed 
-------------------------
                       1

--make sure there are no orphaned  _timescaledb_catalog.compression_chunk_size entries (should be 0)
SELECT count(*) as orphaned_compression_chunk_size
FROM _timescaledb_catalog.compression_chunk_size size
LEFT JOIN _timescaledb_catalog.chunk chunk ON (chunk.id = size.chunk_id)
WHERE chunk.id IS NULL;
 orphaned_compression_chunk_size 
---------------------------------
                               0

--
-- DROP HYPERTABLE
--
SELECT comp_hyper.schema_name|| '.' || comp_hyper.table_name as "COMPRESSED_HYPER_NAME"
FROM _timescaledb_catalog.hypertable comp_hyper
INNER JOIN _timescaledb_catalog.hypertable uncomp_hyper ON (comp_hyper.id = uncomp_hyper.compressed_hypertable_id)
WHERE uncomp_hyper.table_name like 'test1' ORDER BY comp_hyper.id LIMIT 1 \gset
\set ON_ERROR_STOP 0
DROP TABLE :COMPRESSED_HYPER_NAME;
ERROR:  dropping columnstore hypertables not supported
\set ON_ERROR_STOP 1
BEGIN;
SELECT hypertable.schema_name|| '.' || hypertable.table_name as "UNCOMPRESSED_HYPER_NAME"
FROM _timescaledb_catalog.hypertable hypertable
WHERE hypertable.table_name like 'test1' ORDER BY hypertable.id LIMIT 1 \gset
--before the drop there are 2 hypertables: the compressed and uncompressed ones
SELECT count(*) FROM _timescaledb_catalog.hypertable hypertable;
 count 
-------
     2

--add policy to make sure it's dropped later
select add_compression_policy(:'UNCOMPRESSED_HYPER_NAME', interval '1 day');
 add_compression_policy 
------------------------
                   1000

SELECT count(*) FROM _timescaledb_config.bgw_job WHERE id >= 1000;
 count 
-------
     1

DROP TABLE :UNCOMPRESSED_HYPER_NAME;
--verify that there are no more hypertable remaining
SELECT count(*) FROM _timescaledb_catalog.hypertable hypertable;
 count 
-------
     0

--verify that the policy is gone
SELECT count(*) FROM _timescaledb_config.bgw_job WHERE id >= 1000;
 count 
-------
     0

ROLLBACK;
--create a dependent object on the compressed hypertable to test cascade behaviour
CREATE VIEW dependent_1 AS SELECT * FROM :COMPRESSED_HYPER_NAME;
\set ON_ERROR_STOP 0
DROP TABLE :UNCOMPRESSED_HYPER_NAME;
ERROR:  cannot drop table _timescaledb_internal._compressed_hypertable_2 because other objects depend on it
\set ON_ERROR_STOP 1
BEGIN;
DROP TABLE :UNCOMPRESSED_HYPER_NAME CASCADE;
NOTICE:  drop cascades to view dependent_1
SELECT count(*) FROM _timescaledb_catalog.hypertable hypertable;
 count 
-------
     0

ROLLBACK;
DROP VIEW dependent_1;
--create a cont agg view on the ht as well then the drop should nuke everything
CREATE MATERIALIZED VIEW test1_cont_view
WITH (timescaledb.continuous,
      timescaledb.materialized_only=true)
AS SELECT time_bucket('1 hour', "Time"), SUM(i)
   FROM test1
   GROUP BY 1 WITH NO DATA;
SELECT add_continuous_aggregate_policy('test1_cont_view', NULL, '1 hour'::interval, '1 day'::interval);
 add_continuous_aggregate_policy 
---------------------------------
                            1001

CALL refresh_continuous_aggregate('test1_cont_view', NULL, NULL);
SELECT count(*) FROM test1_cont_view;
 count 
-------
     9

\c :TEST_DBNAME :ROLE_SUPERUSER
SET timezone TO 'America/Los_Angeles';
SELECT chunk.schema_name|| '.' || chunk.table_name as "COMPRESSED_CHUNK_NAME"
FROM _timescaledb_catalog.chunk chunk
INNER JOIN _timescaledb_catalog.hypertable comp_hyper ON (chunk.hypertable_id = comp_hyper.id)
INNER JOIN _timescaledb_catalog.hypertable uncomp_hyper ON (comp_hyper.id = uncomp_hyper.compressed_hypertable_id)
WHERE uncomp_hyper.table_name like 'test1' ORDER BY chunk.id LIMIT 1
\gset
ALTER TABLE test1 OWNER TO :ROLE_DEFAULT_PERM_USER_2;
--make sure new owner is propagated down
SELECT a.rolname from pg_class c INNER JOIN pg_authid a ON(c.relowner = a.oid) WHERE c.oid = 'test1'::regclass;
       rolname       
---------------------
 default_perm_user_2

SELECT a.rolname from pg_class c INNER JOIN pg_authid a ON(c.relowner = a.oid) WHERE c.oid = :'COMPRESSED_HYPER_NAME'::regclass;
       rolname       
---------------------
 default_perm_user_2

SELECT a.rolname from pg_class c INNER JOIN pg_authid a ON(c.relowner = a.oid) WHERE c.oid = :'COMPRESSED_CHUNK_NAME'::regclass;
       rolname       
---------------------
 default_perm_user_2

--
-- turn off compression
--
SELECT count(decompress_chunk(ch)) FROM show_chunks('test1') ch;
 count 
-------
     1

VACUUM FULL ANALYZE test1;
select add_compression_policy('test1', interval '1 day');
 add_compression_policy 
------------------------
                   1002

\set ON_ERROR_STOP 0
ALTER table test1 set (timescaledb.compress='f');
\set ON_ERROR_STOP 1
select remove_compression_policy('test1');
 remove_compression_policy 
---------------------------
 t

ALTER table test1 set (timescaledb.compress='f');
--only one hypertable left
SELECT count(*) = 1 FROM _timescaledb_catalog.hypertable hypertable;
 ?column? 
----------
 f

SELECT compressed_hypertable_id IS NULL FROM _timescaledb_catalog.hypertable hypertable WHERE hypertable.table_name like 'test1' ;
 ?column? 
----------
 t

--make sure there are no orphaned  _timescaledb_catalog.compression_chunk_size entries (should be 0)
SELECT count(*) as orphaned_compression_chunk_size
FROM _timescaledb_catalog.compression_chunk_size size
LEFT JOIN _timescaledb_catalog.chunk chunk ON (chunk.id = size.chunk_id)
WHERE chunk.id IS NULL;
 orphaned_compression_chunk_size 
---------------------------------
                               0

--can turn compression back on
-- this will fail because current table owner does not have permission to create compressed hypertable
-- in the current tablespace, as they do not own it
\set ON_ERROR_STOP 0
ALTER TABLE test1 set (timescaledb.compress, timescaledb.compress_segmentby = 'b', timescaledb.compress_orderby = '"Time" DESC');
ERROR:  permission denied for tablespace "tablespace2" by table owner "default_perm_user_2"
-- now change the owner and repeat, should work
ALTER TABLESPACE tablespace2 OWNER TO :ROLE_DEFAULT_PERM_USER_2;
\set ON_ERROR_STOP 1
ALTER TABLE test1 set (timescaledb.compress, timescaledb.compress_segmentby = 'b', timescaledb.compress_orderby = '"Time" DESC');
SELECT count(compress_chunk(ch)) FROM show_chunks('test1') ch;
 count 
-------
     1

VACUUM FULL ANALYZE test1;
DROP TABLE test1 CASCADE;
NOTICE:  drop cascades to 2 other objects
NOTICE:  drop cascades to table _timescaledb_internal._hyper_5_56_chunk
DROP TABLESPACE tablespace1;
-- Triggers are NOT fired for compress/decompress
CREATE TABLE test1 ("Time" timestamptz, i integer);
SELECT table_name from create_hypertable('test1', 'Time', chunk_time_interval=> INTERVAL '1 day');
 table_name 
------------
 test1

CREATE OR REPLACE FUNCTION test1_print_func()
RETURNS TRIGGER LANGUAGE PLPGSQL AS
$BODY$
BEGIN
   RAISE NOTICE ' raise notice test1_print_trigger called ';
   RETURN OLD;
END;
$BODY$;
CREATE TRIGGER test1_trigger
BEFORE INSERT OR UPDATE OR DELETE OR TRUNCATE ON test1
FOR EACH STATEMENT EXECUTE FUNCTION test1_print_func();
INSERT INTO test1 SELECT generate_series('2018-03-02 1:00'::TIMESTAMPTZ, '2018-03-03 1:00', '1 hour') , 1 ;
NOTICE:   raise notice test1_print_trigger called 
-- add a row trigger too --
CREATE TRIGGER test1_trigger2
BEFORE INSERT OR UPDATE OR DELETE ON test1
FOR EACH ROW EXECUTE FUNCTION test1_print_func();
INSERT INTO test1 SELECT '2018-03-02 1:05'::TIMESTAMPTZ, 2;
NOTICE:   raise notice test1_print_trigger called 
NOTICE:   raise notice test1_print_trigger called 
ALTER TABLE test1 set (timescaledb.compress, timescaledb.compress_orderby = '"Time" DESC');
SELECT count(compress_chunk(ch)) FROM show_chunks('test1') ch;
 count 
-------
     2

SELECT count(decompress_chunk(ch)) FROM show_chunks('test1') ch;
 count 
-------
     2

DROP TABLE test1;
-- test disabling compression on hypertables with caggs and dropped chunks
-- github issue 2844
CREATE TABLE i2844 (created_at timestamptz NOT NULL,c1 float);
SELECT create_hypertable('i2844', 'created_at', chunk_time_interval => '6 hour'::interval);
  create_hypertable  
---------------------
 (10,public,i2844,t)

INSERT INTO i2844 SELECT generate_series('2000-01-01'::timestamptz, '2000-01-02'::timestamptz,'1h'::interval);
CREATE MATERIALIZED VIEW test_agg WITH (timescaledb.continuous) AS SELECT time_bucket('1 hour', created_at) AS bucket, AVG(c1) AS avg_c1 FROM i2844 GROUP BY bucket;
NOTICE:  refreshing continuous aggregate "test_agg"
ALTER TABLE i2844 SET (timescaledb.compress, timescaledb.compress_orderby = 'created_at DESC');
SELECT * FROM _timescaledb_catalog.compression_settings WHERE relid='i2844'::regclass;
 relid | compress_relid | segmentby |   orderby    | orderby_desc | orderby_nullsfirst | index 
-------+----------------+-----------+--------------+--------------+--------------------+-------
 i2844 |                |           | {created_at} | {t}          | {t}                | 

SELECT compress_chunk(show_chunks) AS compressed_chunk FROM show_chunks('i2844');
             compressed_chunk             
------------------------------------------
 _timescaledb_internal._hyper_10_62_chunk
 _timescaledb_internal._hyper_10_63_chunk
 _timescaledb_internal._hyper_10_64_chunk
 _timescaledb_internal._hyper_10_65_chunk
 _timescaledb_internal._hyper_10_66_chunk

SELECT drop_chunks('i2844', older_than => '2000-01-01 18:00'::timestamptz);
               drop_chunks                
------------------------------------------
 _timescaledb_internal._hyper_10_62_chunk
 _timescaledb_internal._hyper_10_63_chunk
 _timescaledb_internal._hyper_10_64_chunk

SELECT decompress_chunk(show_chunks, if_compressed => TRUE) AS decompressed_chunks FROM show_chunks('i2844');
           decompressed_chunks            
------------------------------------------
 _timescaledb_internal._hyper_10_65_chunk
 _timescaledb_internal._hyper_10_66_chunk

ALTER TABLE i2844 SET (timescaledb.compress = FALSE);
-- TEST compression alter schema tests
\ir include/compression_alter.sql
-- This file and its contents are licensed under the Timescale License.
-- Please see the included NOTICE for copyright information and
-- LICENSE-TIMESCALE for a copy of the license.
\ir compression_utils.sql
-- This file and its contents are licensed under the Timescale License.
-- Please see the included NOTICE for copyright information and
-- LICENSE-TIMESCALE for a copy of the license.
\set ECHO errors
\ir ../../../../test/sql/include/test_utils.sql
-- This file and its contents are licensed under the Apache License 2.0.
-- Please see the included NOTICE for copyright information and
-- LICENSE-APACHE for a copy of the license.
CREATE OR REPLACE FUNCTION assert_true(
    val boolean
)
 RETURNS VOID LANGUAGE PLPGSQL IMMUTABLE AS
$BODY$
BEGIN
    IF val IS NOT TRUE THEN
        RAISE 'Assert failed';
    END IF;
END
$BODY$;
CREATE OR REPLACE FUNCTION assert_equal(
    val1 anyelement,
    val2 anyelement
)
 RETURNS VOID LANGUAGE PLPGSQL IMMUTABLE AS
$BODY$
BEGIN
    IF (val1 = val2) IS NOT TRUE THEN
        RAISE 'Assert failed: % = %',val1,val2;
    END IF;
END
$BODY$;
CREATE TABLE test1 ("Time" timestamptz, intcol integer, bntcol bigint, txtcol text);
SELECT table_name from create_hypertable('test1', 'Time', chunk_time_interval=> INTERVAL '1 day');
 table_name 
------------
 test1

INSERT INTO test1
SELECT t,  gen_rand_minstd(), gen_rand_minstd(), gen_rand_minstd()::text
FROM generate_series('2018-03-02 1:00'::TIMESTAMPTZ, '2018-03-05 1:00', '1 hour') t;
INSERT INTO test1
SELECT '2018-03-04 2:00', 100, 200, 'hello' ;
ALTER TABLE test1 set (timescaledb.compress, timescaledb.compress_segmentby = 'bntcol', timescaledb.compress_orderby = '"Time" DESC');
SELECT count(compress_chunk(ch)) FROM show_chunks('test1') ch;
 count 
-------
     4

-- TEST: ALTER TABLE add column tests --
ALTER TABLE test1 ADD COLUMN new_coli integer;
ALTER TABLE test1 ADD COLUMN new_colv varchar(30);
SELECT count(*) from test1 where new_coli is not null;
 count 
-------
     0

SELECT count(*) from test1 where new_colv is null;
 count 
-------
    74

--decompress 1 chunk and query again
SELECT count(decompress_chunk(ch)) FROM show_chunks('test1') ch LIMIT 1;
 count 
-------
     4

SELECT count(*) from test1 where new_coli is not null;
 count 
-------
     0

SELECT count(*) from test1 where new_colv is null;
 count 
-------
    74

--compress all chunks and query ---
--create new chunk and fill in data --
INSERT INTO test1 SELECT t,  gen_rand_minstd(), gen_rand_minstd(), gen_rand_minstd()::text , 100, '101t'
FROM generate_series('2018-03-08 1:00'::TIMESTAMPTZ, '2018-03-09 1:00', '1 hour') t;
SELECT count(*) from test1 where new_coli  = 100;
 count 
-------
    25

SELECT count(*) from test1 where new_colv  = '101t';
 count 
-------
    25

SELECT count(compress_chunk(ch, true)) FROM show_chunks('test1') ch;
 count 
-------
     6

SELECT count(*) from test1 where new_coli  = 100;
 count 
-------
    25

SELECT count(*) from test1 where new_colv  = '101t';
 count 
-------
    25

CREATE INDEX new_index ON test1(new_colv);
-- TEST 2:  ALTER TABLE rename column
SELECT * from _timescaledb_catalog.hypertable WHERE table_name = 'test1';
 id | schema_name | table_name | associated_schema_name | associated_table_prefix | num_dimensions | chunk_sizing_func_schema |  chunk_sizing_func_name  | chunk_target_size | compression_state | compressed_hypertable_id | status 
----+-------------+------------+------------------------+-------------------------+----------------+--------------------------+--------------------------+-------------------+-------------------+--------------------------+--------
 13 | public      | test1      | _timescaledb_internal  | _hyper_13               |              1 | _timescaledb_functions   | calculate_chunk_interval |                 0 |                 1 |                       14 |      0

SELECT * FROM _timescaledb_catalog.compression_settings WHERE relid='test1'::regclass;
 relid | compress_relid | segmentby | orderby | orderby_desc | orderby_nullsfirst | index 
-------+----------------+-----------+---------+--------------+--------------------+-------
 test1 |                | {bntcol}  | {Time}  | {t}          | {t}                | 

ALTER TABLE test1 RENAME new_coli TO coli;
SELECT * from _timescaledb_catalog.hypertable WHERE table_name = 'test1';
 id | schema_name | table_name | associated_schema_name | associated_table_prefix | num_dimensions | chunk_sizing_func_schema |  chunk_sizing_func_name  | chunk_target_size | compression_state | compressed_hypertable_id | status 
----+-------------+------------+------------------------+-------------------------+----------------+--------------------------+--------------------------+-------------------+-------------------+--------------------------+--------
 13 | public      | test1      | _timescaledb_internal  | _hyper_13               |              1 | _timescaledb_functions   | calculate_chunk_interval |                 0 |                 1 |                       14 |      0

SELECT * FROM _timescaledb_catalog.compression_settings WHERE relid='test1'::regclass;
 relid | compress_relid | segmentby | orderby | orderby_desc | orderby_nullsfirst | index 
-------+----------------+-----------+---------+--------------+--------------------+-------
 test1 |                | {bntcol}  | {Time}  | {t}          | {t}                | 

SELECT count(*) from test1 where coli  = 100;
 count 
-------
    25

--rename segment by column name
ALTER TABLE test1 RENAME bntcol TO  bigintcol  ;
SELECT * FROM _timescaledb_catalog.compression_settings WHERE relid='test1'::regclass;
 relid | compress_relid |  segmentby  | orderby | orderby_desc | orderby_nullsfirst | index 
-------+----------------+-------------+---------+--------------+--------------------+-------
 test1 |                | {bigintcol} | {Time}  | {t}          | {t}                | 

--query by segment by column name
SELECT * from test1 WHERE bigintcol = 100;
 Time | intcol | bigintcol | txtcol | coli | new_colv 
------+--------+-----------+--------+------+----------

SELECT * from test1 WHERE bigintcol = 200;
             Time             | intcol | bigintcol | txtcol | coli | new_colv 
------------------------------+--------+-----------+--------+------+----------
 Sun Mar 04 02:00:00 2018 PST |    100 |       200 | hello  |      | 

-- add a new chunk and compress
INSERT INTO test1 SELECT '2019-03-04 2:00', 99, 800, 'newchunk' ;
SELECT count(compress_chunk(ch, true)) FROM show_chunks('test1') ch;
psql:include/compression_alter.sql:68: NOTICE:  chunk "_hyper_13_74_chunk" is already converted to columnstore
psql:include/compression_alter.sql:68: NOTICE:  chunk "_hyper_13_75_chunk" is already converted to columnstore
psql:include/compression_alter.sql:68: NOTICE:  chunk "_hyper_13_76_chunk" is already converted to columnstore
psql:include/compression_alter.sql:68: NOTICE:  chunk "_hyper_13_77_chunk" is already converted to columnstore
psql:include/compression_alter.sql:68: NOTICE:  chunk "_hyper_13_82_chunk" is already converted to columnstore
psql:include/compression_alter.sql:68: NOTICE:  chunk "_hyper_13_83_chunk" is already converted to columnstore
 count 
-------
     7

--check if all chunks have new column names
--both counts should be equal
SELECT count(*) FROM _timescaledb_catalog.chunk
WHERE hypertable_id =  ( SELECT id FROM _timescaledb_catalog.hypertable
                         WHERE table_name = 'test1' );
 count 
-------
     7

SELECT count(*) FROM pg_attribute att
INNER JOIN _timescaledb_catalog.chunk ch ON att.attrelid = format('%I.%I', ch.schema_name, ch.table_name)::regclass
INNER JOIN _timescaledb_catalog.hypertable ht ON ht.id = ch.hypertable_id AND ht.table_name = 'test1'
WHERE
  attname = 'bigintcol';
 count 
-------
     7

--check count on internal compression table too i.e. all the chunks have
--the correct column name
SELECT format('%I.%I', cht.schema_name, cht.table_name) AS "COMPRESSION_TBLNM"
FROM _timescaledb_catalog.hypertable ht, _timescaledb_catalog.hypertable cht
WHERE ht.table_name = 'test1' and cht.id = ht.compressed_hypertable_id \gset
SELECT count(*) FROM pg_attribute att
INNER JOIN _timescaledb_catalog.chunk ch ON att.attrelid = format('%I.%I', ch.schema_name, ch.table_name)::regclass
INNER JOIN _timescaledb_catalog.hypertable ht ON ht.compressed_hypertable_id = ch.hypertable_id AND ht.table_name = 'test1'
WHERE
  attname = 'bigintcol';
 count 
-------
     7

-- check column name truncation with renames
-- check if the name change is reflected for settings
ALTER TABLE test1 RENAME  bigintcol TO
ccccccccccccccccccccccccccccccccccccccccccccccccccccccccccccccabdeeeeeeccccccccccccc;
psql:include/compression_alter.sql:97: NOTICE:  identifier "ccccccccccccccccccccccccccccccccccccccccccccccccccccccccccccccabdeeeeeeccccccccccccc" will be truncated to "cccccccccccccccccccccccccccccccccccccccccccccccccccccccccccccca"
SELECT * from _timescaledb_catalog.compression_settings WHERE relid = 'test1'::regclass;
 relid | compress_relid |                             segmentby                             | orderby | orderby_desc | orderby_nullsfirst | index 
-------+----------------+-------------------------------------------------------------------+---------+--------------+--------------------+-------
 test1 |                | {cccccccccccccccccccccccccccccccccccccccccccccccccccccccccccccca} | {Time}  | {t}          | {t}                | 

SELECT * from timescaledb_information.compression_settings
WHERE hypertable_name = 'test1' and attname like 'ccc%';
 hypertable_schema | hypertable_name |                             attname                             | segmentby_column_index | orderby_column_index | orderby_asc | orderby_nullsfirst 
-------------------+-----------------+-----------------------------------------------------------------+------------------------+----------------------+-------------+--------------------
 public            | test1           | cccccccccccccccccccccccccccccccccccccccccccccccccccccccccccccca |                      1 |                      |             | 

SELECT count(*) FROM pg_attribute att
INNER JOIN _timescaledb_catalog.chunk ch ON att.attrelid = format('%I.%I', ch.schema_name, ch.table_name)::regclass
INNER JOIN _timescaledb_catalog.hypertable ht ON ht.compressed_hypertable_id = ch.hypertable_id AND ht.table_name = 'test1'
WHERE
  attname like 'ccc%a';
 count 
-------
     7

ALTER TABLE test1 RENAME
ccccccccccccccccccccccccccccccccccccccccccccccccccccccccccccccabdeeeeeeccccccccccccc
TO bigintcol;
psql:include/compression_alter.sql:111: NOTICE:  identifier "ccccccccccccccccccccccccccccccccccccccccccccccccccccccccccccccabdeeeeeeccccccccccccc" will be truncated to "cccccccccccccccccccccccccccccccccccccccccccccccccccccccccccccca"
SELECT * from timescaledb_information.compression_settings
WHERE hypertable_name = 'test1' and attname = 'bigintcol' ;
 hypertable_schema | hypertable_name |  attname  | segmentby_column_index | orderby_column_index | orderby_asc | orderby_nullsfirst 
-------------------+-----------------+-----------+------------------------+----------------------+-------------+--------------------
 public            | test1           | bigintcol |                      1 |                      |             | 

-- test compression default handling
CREATE TABLE test_defaults(time timestamptz NOT NULL, device_id int);
SELECT create_hypertable('test_defaults','time');
      create_hypertable      
-----------------------------
 (15,public,test_defaults,t)

ALTER TABLE test_defaults SET (timescaledb.compress,timescaledb.compress_segmentby='device_id');
-- create 2 chunks
INSERT INTO test_defaults SELECT '2000-01-01', 1;
INSERT INTO test_defaults SELECT '2001-01-01', 1;
-- compress first chunk
SELECT compress_chunk(show_chunks) AS compressed_chunk FROM show_chunks('test_defaults') ORDER BY show_chunks::text LIMIT 1;
             compressed_chunk             
------------------------------------------
 _timescaledb_internal._hyper_15_92_chunk

SELECT * FROM test_defaults ORDER BY 1;
             time             | device_id 
------------------------------+-----------
 Sat Jan 01 00:00:00 2000 PST |         1
 Mon Jan 01 00:00:00 2001 PST |         1

ALTER TABLE test_defaults ADD COLUMN c1 int;
ALTER TABLE test_defaults ADD COLUMN c2 int NOT NULL DEFAULT 42;
SELECT * FROM test_defaults ORDER BY 1,2;
             time             | device_id | c1 | c2 
------------------------------+-----------+----+----
 Sat Jan 01 00:00:00 2000 PST |         1 |    | 42
 Mon Jan 01 00:00:00 2001 PST |         1 |    | 42

-- try insert into compressed and recompress
INSERT INTO test_defaults SELECT '2000-01-01', 2;
SELECT * FROM test_defaults ORDER BY 1,2;
             time             | device_id | c1 | c2 
------------------------------+-----------+----+----
 Sat Jan 01 00:00:00 2000 PST |         1 |    | 42
 Sat Jan 01 00:00:00 2000 PST |         2 |    | 42
 Mon Jan 01 00:00:00 2001 PST |         1 |    | 42

SELECT compress_chunk(ch) FROM show_chunks('test_defaults') ch LIMIT 1;
              compress_chunk              
------------------------------------------
 _timescaledb_internal._hyper_15_92_chunk

SELECT * FROM test_defaults ORDER BY 1,2;
             time             | device_id | c1 | c2 
------------------------------+-----------+----+----
 Sat Jan 01 00:00:00 2000 PST |         1 |    | 42
 Sat Jan 01 00:00:00 2000 PST |         2 |    | 42
 Mon Jan 01 00:00:00 2001 PST |         1 |    | 42

-- timescale/timescaledb#5412
ALTER TABLE test_defaults ADD COLUMN c3 int NOT NULL DEFAULT 43;
SELECT *,assert_equal(c3,43) FROM test_defaults ORDER BY 1,2;
             time             | device_id | c1 | c2 | c3 | assert_equal 
------------------------------+-----------+----+----+----+--------------
 Sat Jan 01 00:00:00 2000 PST |         1 |    | 42 | 43 | 
 Sat Jan 01 00:00:00 2000 PST |         2 |    | 42 | 43 | 
 Mon Jan 01 00:00:00 2001 PST |         1 |    | 42 | 43 | 

select decompress_chunk(show_chunks('test_defaults'),true);
psql:include/compression_alter.sql:142: NOTICE:  chunk "_hyper_15_93_chunk" is not converted to columnstore
             decompress_chunk             
------------------------------------------
 _timescaledb_internal._hyper_15_92_chunk
 

SELECT *,assert_equal(c3,43) FROM test_defaults ORDER BY 1,2;
             time             | device_id | c1 | c2 | c3 | assert_equal 
------------------------------+-----------+----+----+----+--------------
 Sat Jan 01 00:00:00 2000 PST |         1 |    | 42 | 43 | 
 Sat Jan 01 00:00:00 2000 PST |         2 |    | 42 | 43 | 
 Mon Jan 01 00:00:00 2001 PST |         1 |    | 42 | 43 | 

select compress_chunk(show_chunks('test_defaults'));
              compress_chunk              
------------------------------------------
 _timescaledb_internal._hyper_15_92_chunk
 _timescaledb_internal._hyper_15_93_chunk

SELECT *,assert_equal(c3,43) FROM test_defaults ORDER BY 1,2;
             time             | device_id | c1 | c2 | c3 | assert_equal 
------------------------------+-----------+----+----+----+--------------
 Sat Jan 01 00:00:00 2000 PST |         1 |    | 42 | 43 | 
 Sat Jan 01 00:00:00 2000 PST |         2 |    | 42 | 43 | 
 Mon Jan 01 00:00:00 2001 PST |         1 |    | 42 | 43 | 

-- test dropping columns from compressed
CREATE TABLE test_drop(f1 text, f2 text, f3 text, time timestamptz, device int, o1 text, o2 text);
SELECT create_hypertable('test_drop','time');
    create_hypertable    
-------------------------
 (17,public,test_drop,t)

ALTER TABLE test_drop SET (timescaledb.compress,timescaledb.compress_segmentby='device',timescaledb.compress_orderby='o1,o2');
-- dropping segmentby or orderby columns will fail
\set ON_ERROR_STOP 0
ALTER TABLE test_drop DROP COLUMN time;
psql:include/compression_alter.sql:154: ERROR:  cannot drop column named in partition key
ALTER TABLE test_drop DROP COLUMN o1;
psql:include/compression_alter.sql:155: ERROR:  cannot drop orderby or segmentby column from a hypertable with columnstore enabled
ALTER TABLE test_drop DROP COLUMN o2;
psql:include/compression_alter.sql:156: ERROR:  cannot drop orderby or segmentby column from a hypertable with columnstore enabled
ALTER TABLE test_drop DROP COLUMN device;
psql:include/compression_alter.sql:157: ERROR:  cannot drop orderby or segmentby column from a hypertable with columnstore enabled
\set ON_ERROR_STOP 1
-- switch to WARNING only to suppress compress_chunk NOTICEs
SET client_min_messages TO WARNING;
-- create some chunks each with different physical layout
ALTER TABLE test_drop DROP COLUMN f1;
INSERT INTO test_drop SELECT NULL,NULL,'2000-01-01',1,'o1','o2';
SELECT count(compress_chunk(chunk,true)) FROM show_chunks('test_drop') chunk;
 count 
-------
     1

ALTER TABLE test_drop DROP COLUMN f2;
-- test non-existant column
\set ON_ERROR_STOP 0
ALTER TABLE test_drop DROP COLUMN f10;
psql:include/compression_alter.sql:171: ERROR:  column "f10" of relation "test_drop" does not exist
\set ON_ERROR_STOP 1
ALTER TABLE test_drop DROP COLUMN IF EXISTS f10;
INSERT INTO test_drop SELECT NULL,'2001-01-01',2,'o1','o2';
SELECT count(compress_chunk(chunk,true)) FROM show_chunks('test_drop') chunk;
 count 
-------
     2

ALTER TABLE test_drop DROP COLUMN f3;
INSERT INTO test_drop SELECT '2003-01-01',3,'o1','o2';
SELECT count(compress_chunk(chunk,true)) FROM show_chunks('test_drop') chunk;
 count 
-------
     3

ALTER TABLE test_drop ADD COLUMN c1 TEXT;
ALTER TABLE test_drop ADD COLUMN c2 TEXT;
INSERT INTO test_drop SELECT '2004-01-01',4,'o1','o2','c1','c2-4';
SELECT count(compress_chunk(chunk,true)) FROM show_chunks('test_drop') chunk;
 count 
-------
     4

ALTER TABLE test_drop DROP COLUMN c1;
INSERT INTO test_drop SELECT '2005-01-01',5,'o1','o2','c2-5';
SELECT count(compress_chunk(chunk,true)) FROM show_chunks('test_drop') chunk;
 count 
-------
     5

RESET client_min_messages;
SELECT * FROM test_drop ORDER BY 1;
             time             | device | o1 | o2 |  c2  
------------------------------+--------+----+----+------
 Sat Jan 01 00:00:00 2000 PST |      1 | o1 | o2 | 
 Mon Jan 01 00:00:00 2001 PST |      2 | o1 | o2 | 
 Wed Jan 01 00:00:00 2003 PST |      3 | o1 | o2 | 
 Thu Jan 01 00:00:00 2004 PST |      4 | o1 | o2 | c2-4
 Sat Jan 01 00:00:00 2005 PST |      5 | o1 | o2 | c2-5

-- check dropped columns got removed from catalog
-- only segmentby and orderby are in catalog which we dont support removing
-- atm, so nothing to see here
SELECT * FROM _timescaledb_catalog.hypertable WHERE table_name = 'test_drop';
 id | schema_name | table_name | associated_schema_name | associated_table_prefix | num_dimensions | chunk_sizing_func_schema |  chunk_sizing_func_name  | chunk_target_size | compression_state | compressed_hypertable_id | status 
----+-------------+------------+------------------------+-------------------------+----------------+--------------------------+--------------------------+-------------------+-------------------+--------------------------+--------
 17 | public      | test_drop  | _timescaledb_internal  | _hyper_17               |              1 | _timescaledb_functions   | calculate_chunk_interval |                 0 |                 1 |                       18 |      0

SELECT * FROM _timescaledb_catalog.compression_settings WHERE relid = 'test_drop'::regclass;
   relid   | compress_relid | segmentby |   orderby    | orderby_desc | orderby_nullsfirst | index 
-----------+----------------+-----------+--------------+--------------+--------------------+-------
 test_drop |                | {device}  | {o1,o2,time} | {f,f,t}      | {f,f,t}            | 

--TEST tablespaces for compressed chunks with attach_tablespace interface --
CREATE TABLE test2 (timec timestamptz, i integer, t integer);
SELECT table_name from create_hypertable('test2', 'timec', chunk_time_interval=> INTERVAL '1 day');
 table_name 
------------
 test2

SELECT attach_tablespace('tablespace2', 'test2');
 attach_tablespace 
-------------------
 

INSERT INTO test2 SELECT t,  gen_rand_minstd(), 22
FROM generate_series('2018-03-02 1:00'::TIMESTAMPTZ, '2018-03-02 13:00', '1 hour') t;
ALTER TABLE test2 set (timescaledb.compress, timescaledb.compress_segmentby = 'i', timescaledb.compress_orderby = 'timec');
-- the toast table and its index will have a different name depending on
-- the order the tests run, so anonymize it
SELECT regexp_replace(relname, 'pg_toast_[0-9]+', 'pg_toast_XXX') FROM pg_class
WHERE reltablespace in
  ( SELECT oid from pg_tablespace WHERE spcname = 'tablespace2') ORDER BY 1;
           regexp_replace            
-------------------------------------
 _compressed_hypertable_20
 _hyper_19_107_chunk
 _hyper_19_107_chunk_test2_timec_idx
 test2

-- test compress_chunk() with utility statement (SELECT ... INTO)
SELECT compress_chunk(ch) INTO compressed_chunks FROM show_chunks('test2') ch;
SELECT decompress_chunk(ch) INTO decompressed_chunks FROM show_chunks('test2') ch;
-- compress again
SELECT compress_chunk(ch) FROM show_chunks('test2') ch;
              compress_chunk               
-------------------------------------------
 _timescaledb_internal._hyper_19_107_chunk

-- the chunk, compressed chunk + index + toast tables are in tablespace2 now .
-- toast table names differ across runs. So we use count to verify the results
-- instead of printing the table/index names
SELECT count(*) FROM (
SELECT relname FROM pg_class
WHERE reltablespace in
  ( SELECT oid from pg_tablespace WHERE spcname = 'tablespace2'))q;
 count 
-------
     8

DROP TABLE test2 CASCADE;
DROP TABLESPACE tablespace2;
-- Create a table with a compressed table and then delete the
-- compressed table and see that the drop of the hypertable does not
-- generate an error. This scenario can be triggered if an extension
-- is created with compressed hypertables since the tables are dropped
-- as part of the drop of the extension.
CREATE TABLE issue4140("time" timestamptz NOT NULL, device_id int);
SELECT create_hypertable('issue4140', 'time');
    create_hypertable    
-------------------------
 (21,public,issue4140,t)

ALTER TABLE issue4140 SET(timescaledb.compress);
SELECT format('%I.%I', schema_name, table_name)::regclass AS ctable
FROM _timescaledb_catalog.hypertable
WHERE id = (SELECT compressed_hypertable_id FROM _timescaledb_catalog.hypertable WHERE table_name = 'issue4140') \gset
SELECT timescaledb_pre_restore();
 timescaledb_pre_restore 
-------------------------
 t

DROP TABLE :ctable;
SELECT timescaledb_post_restore();
 timescaledb_post_restore 
--------------------------
 t

DROP TABLE issue4140;
-- github issue 5104
CREATE TABLE metric(
	time TIMESTAMPTZ NOT NULL,
	value DOUBLE PRECISION NOT NULL,
	series_id BIGINT NOT NULL);
SELECT create_hypertable('metric', 'time',
	chunk_time_interval => interval '1 h',
	create_default_indexes => false);
  create_hypertable   
----------------------
 (23,public,metric,t)

-- enable compression
ALTER TABLE metric set(timescaledb.compress,
    timescaledb.compress_segmentby = 'series_id, value',
    timescaledb.compress_orderby = 'time'
);
SELECT
      comp_hypertable.schema_name AS "COMP_SCHEMA_NAME",
      comp_hypertable.table_name AS "COMP_TABLE_NAME"
FROM _timescaledb_catalog.hypertable uc_hypertable
INNER JOIN _timescaledb_catalog.hypertable comp_hypertable ON (comp_hypertable.id = uc_hypertable.compressed_hypertable_id)
WHERE uc_hypertable.table_name like 'metric' \gset
-- get definition of compressed hypertable and notice the index
\d :COMP_SCHEMA_NAME.:COMP_TABLE_NAME
Table "_timescaledb_internal._compressed_hypertable_24"
 Column | Type | Collation | Nullable | Default 
--------+------+-----------+----------+---------

-- #5290 Compression can't be enabled on caggs
CREATE TABLE "tEst2" (
    "Id" uuid NOT NULL,
    "Time" timestamp with time zone NOT NULL,
    CONSTRAINT "test2_pkey" PRIMARY KEY ("Id", "Time")
);
SELECT create_hypertable(
  '"tEst2"',
  'Time',
  chunk_time_interval => INTERVAL '1 day'
);
  create_hypertable  
---------------------
 (25,public,tEst2,t)

alter table "tEst2" set (timescaledb.compress=true, timescaledb.compress_segmentby='"Id"');
CREATE MATERIALIZED VIEW "tEst2_mv"
WITH (timescaledb.continuous) AS
SELECT "Id" as "Idd",
   time_bucket(INTERVAL '1 day', "Time") AS "bUcket"
FROM public."tEst2"
GROUP BY "Idd", "bUcket";
NOTICE:  continuous aggregate "tEst2_mv" is already up-to-date
ALTER MATERIALIZED VIEW "tEst2_mv" SET (timescaledb.compress = true);
NOTICE:  defaulting compress_segmentby to "Idd"
NOTICE:  defaulting compress_orderby to "bUcket"
-- #5161 segmentby param
CREATE MATERIALIZED VIEW test1_cont_view2
WITH (timescaledb.continuous,
      timescaledb.materialized_only=true
      )
AS SELECT time_bucket('1 hour', "Time") as t, SUM(intcol) as sum,txtcol as "iDeA"
   FROM test1
   GROUP BY 1,txtcol WITH NO DATA;
\set ON_ERROR_STOP 0
ALTER MATERIALIZED VIEW test1_cont_view2 SET (
  timescaledb.compress = true,
  timescaledb.compress_segmentby = 'invalid_column'
);
NOTICE:  defaulting compress_orderby to t
ERROR:  column "invalid_column" does not exist
\set ON_ERROR_STOP 1
ALTER MATERIALIZED VIEW test1_cont_view2 SET (
  timescaledb.compress = true
);
NOTICE:  defaulting compress_segmentby to "iDeA"
NOTICE:  defaulting compress_orderby to t
ALTER MATERIALIZED VIEW test1_cont_view2 SET (
  timescaledb.compress = true,
  timescaledb.compress_segmentby = '"iDeA"'
);
NOTICE:  defaulting compress_orderby to t
\set ON_ERROR_STOP 0
ALTER MATERIALIZED VIEW test1_cont_view2 SET (
  timescaledb.compress = true,
  timescaledb.compress_orderby = '"iDeA"'
);
NOTICE:  defaulting compress_segmentby to "iDeA"
ERROR:  cannot use column "iDeA" for both ordering and segmenting
\set ON_ERROR_STOP 1
ALTER MATERIALIZED VIEW test1_cont_view2 SET (
  timescaledb.compress = false
);
DROP TABLE metric CASCADE;
-- inserting into compressed chunks with different physical layouts
CREATE TABLE compression_insert(filler_1 int, filler_2 int, filler_3 int, time timestamptz NOT NULL, device_id int, v0 int, v1 int, v2 float, v3 float);
CREATE INDEX ON compression_insert(time);
CREATE INDEX ON compression_insert(device_id,time);
SELECT create_hypertable('compression_insert','time',create_default_indexes:=false);
        create_hypertable         
----------------------------------
 (31,public,compression_insert,t)

ALTER TABLE compression_insert SET (timescaledb.compress, timescaledb.compress_orderby='time DESC', timescaledb.compress_segmentby='device_id');
-- test without altering physical layout
-- this is a baseline test to compare results with
-- next series of tests which should yield identical results
-- while changing the physical layouts of chunks
INSERT INTO compression_insert(time,device_id,v0,v1,v2,v3)
SELECT time, device_id, device_id+1,  device_id + 2, device_id + 0.5, NULL
FROM generate_series('2000-01-01 0:00:00+0'::timestamptz,'2000-01-03 23:55:00+0','2m') gtime(time), generate_series(1,5,1) gdevice(device_id);
SELECT compress_chunk(ch, true) AS "CHUNK_NAME" FROM show_chunks('compression_insert') ch ORDER BY ch DESC \gset
INSERT INTO compression_insert(time,device_id,v0,v1,v2,v3)
SELECT time, device_id, device_id+1,  device_id + 2, device_id + 0.5, NULL
FROM generate_series('2000-01-04 0:00:00+0'::timestamptz,'2000-01-05 23:55:00+0','2m') gtime(time), generate_series(1,5,1) gdevice(device_id);
SELECT count(*), sum(v0), sum(v1), sum(v2), sum(v3)
FROM compression_insert
WHERE time >= '2000-01-01 0:00:00+0'
AND time <= '2000-01-05 23:55:00+0';
 count |  sum  |  sum  |  sum  | sum 
-------+-------+-------+-------+-----
 17980 | 71920 | 89900 | 62930 |    

VACUUM ANALYZE compression_insert;
-- force index scans to check index mapping
-- this verifies that we are actually using compressed chunk index scans
-- previously we could not use indexes on uncompressed chunks due to a bug:
-- https://github.com/timescale/timescaledb/issues/5432
--
-- this check basically makes sure that the indexes are built properly
-- and there are no issues in attribute mappings while building them
SET enable_seqscan = off;
EXPLAIN (buffers off, costs off) SELECT device_id, count(*)
FROM compression_insert
GROUP BY device_id
ORDER BY device_id;
--- QUERY PLAN ---
 Finalize GroupAggregate
   Group Key: compression_insert.device_id
   ->  Sort
         Sort Key: compression_insert.device_id
         ->  Append
               ->  Custom Scan (VectorAgg)
                     ->  Custom Scan (ColumnarScan) on _hyper_31_110_chunk
                           ->  Index Scan using compress_hyper_32_111_chunk_device_id__ts_meta_min_1__ts_me_idx on compress_hyper_32_111_chunk
               ->  Partial GroupAggregate
                     Group Key: _hyper_31_110_chunk.device_id
                     ->  Index Only Scan using _hyper_31_110_chunk_compression_insert_device_id_time_idx on _hyper_31_110_chunk

SELECT device_id, count(*)
FROM compression_insert
GROUP BY device_id
ORDER BY device_id;
 device_id | count 
-----------+-------
         1 |  3596
         2 |  3596
         3 |  3596
         4 |  3596
         5 |  3596

SELECT compress_chunk(:'CHUNK_NAME'::regclass);
              compress_chunk               
-------------------------------------------
 _timescaledb_internal._hyper_31_110_chunk

SELECT count(*), sum(v0), sum(v1), sum(v2), sum(v3)
FROM compression_insert
WHERE time >= '2000-01-01 0:00:00+0'
AND time <= '2000-01-05 23:55:00+0';
 count |  sum  |  sum  |  sum  | sum 
-------+-------+-------+-------+-----
 17980 | 71920 | 89900 | 62930 |    

SELECT device_id, count(*)
FROM compression_insert
GROUP BY device_id
ORDER BY device_id;
 device_id | count 
-----------+-------
         1 |  3596
         2 |  3596
         3 |  3596
         4 |  3596
         5 |  3596

SET enable_seqscan = default;
-- 1. drop column after first insert into chunk, before compressing
INSERT INTO compression_insert(time,device_id,v0,v1,v2,v3)
SELECT time, device_id, device_id+1,  device_id + 2, device_id + 0.5, NULL
FROM generate_series('2000-01-07 0:00:00+0'::timestamptz,'2000-01-09 23:55:00+0','2m') gtime(time), generate_series(1,5,1) gdevice(device_id);
ALTER TABLE compression_insert DROP COLUMN filler_1;
SELECT compress_chunk(format('%I.%I',chunk_schema,chunk_name)) AS "CHUNK_NAME"
FROM timescaledb_information.chunks
WHERE hypertable_name = 'compression_insert' AND NOT is_compressed
ORDER BY chunk_name DESC \gset
INSERT INTO compression_insert(time,device_id,v0,v1,v2,v3)
SELECT time, device_id, device_id+1,  device_id + 2, device_id + 0.5, NULL
FROM generate_series('2000-01-10 0:00:00+0'::timestamptz,'2000-01-11 23:55:00+0','2m') gtime(time), generate_series(1,5,1) gdevice(device_id);
SELECT count(*), sum(v0), sum(v1), sum(v2), sum(v3)
FROM compression_insert
WHERE time >= '2000-01-07 0:00:00+0'
AND time <= '2000-01-11 23:55:00+0';
 count |  sum  |  sum  |  sum  | sum 
-------+-------+-------+-------+-----
 17980 | 71920 | 89900 | 62930 |    

VACUUM ANALYZE compression_insert;
-- force index scans to check index mapping
SET enable_seqscan = off;
EXPLAIN (buffers off, costs off) SELECT device_id, count(*)
FROM compression_insert
GROUP BY device_id
ORDER BY device_id;
--- QUERY PLAN ---
 Finalize GroupAggregate
   Group Key: compression_insert.device_id
   ->  Merge Append
         Sort Key: compression_insert.device_id
         ->  Custom Scan (VectorAgg)
               ->  Custom Scan (ColumnarScan) on _hyper_31_110_chunk
                     ->  Index Scan using compress_hyper_32_111_chunk_device_id__ts_meta_min_1__ts_me_idx on compress_hyper_32_111_chunk
         ->  Custom Scan (VectorAgg)
               ->  Custom Scan (ColumnarScan) on _hyper_31_112_chunk
                     ->  Index Scan using compress_hyper_32_113_chunk_device_id__ts_meta_min_1__ts_me_idx on compress_hyper_32_113_chunk
         ->  Partial GroupAggregate
               Group Key: _hyper_31_112_chunk.device_id
               ->  Index Only Scan using _hyper_31_112_chunk_compression_insert_device_id_time_idx on _hyper_31_112_chunk

SELECT device_id, count(*)
FROM compression_insert
GROUP BY device_id
ORDER BY device_id;
 device_id | count 
-----------+-------
         1 |  7192
         2 |  7192
         3 |  7192
         4 |  7192
         5 |  7192

SELECT compress_chunk(:'CHUNK_NAME'::regclass);
              compress_chunk               
-------------------------------------------
 _timescaledb_internal._hyper_31_112_chunk

SELECT count(*), sum(v0), sum(v1), sum(v2), sum(v3)
FROM compression_insert
WHERE time >= '2000-01-07 0:00:00+0'
AND time <= '2000-01-11 23:55:00+0';
 count |  sum  |  sum  |  sum  | sum 
-------+-------+-------+-------+-----
 17980 | 71920 | 89900 | 62930 |    

SELECT device_id, count(*)
FROM compression_insert
GROUP BY device_id
ORDER BY device_id;
 device_id | count 
-----------+-------
         1 |  7192
         2 |  7192
         3 |  7192
         4 |  7192
         5 |  7192

SET enable_seqscan = default;
-- 2. drop column after compressing chunk
INSERT INTO compression_insert(time,device_id,v0,v1,v2,v3)
SELECT time, device_id, device_id+1, device_id + 2, device_id + 0.5, NULL
FROM generate_series('2000-01-15 0:00:00+0'::timestamptz,'2000-01-17 23:55:00+0','2m') gtime(time), generate_series(1,5,1) gdevice(device_id);
SELECT compress_chunk(format('%I.%I',chunk_schema,chunk_name)) AS "CHUNK_NAME"
FROM timescaledb_information.chunks
WHERE hypertable_name = 'compression_insert' AND NOT is_compressed
ORDER BY chunk_name DESC \gset
ALTER TABLE compression_insert DROP COLUMN filler_2;
INSERT INTO compression_insert(time,device_id,v0,v1,v2,v3)
SELECT time, device_id, device_id+1, device_id + 2, device_id + 0.5, NULL
FROM generate_series('2000-01-18 0:00:00+0'::timestamptz,'2000-01-19 23:55:00+0','2m') gtime(time), generate_series(1,5,1) gdevice(device_id);
SELECT count(*), sum(v0), sum(v1), sum(v2), sum(v3)
FROM compression_insert
WHERE time >= '2000-01-15 0:00:00+0'
AND time <= '2000-01-19 23:55:00+0';
 count |  sum  |  sum  |  sum  | sum 
-------+-------+-------+-------+-----
 17980 | 71920 | 89900 | 62930 |    

VACUUM ANALYZE compression_insert;
-- force index scans to check index mapping
SET enable_seqscan = off;
EXPLAIN (buffers off, costs off) SELECT device_id, count(*)
FROM compression_insert
GROUP BY device_id
ORDER BY device_id;
--- QUERY PLAN ---
 Finalize GroupAggregate
   Group Key: compression_insert.device_id
   ->  Merge Append
         Sort Key: compression_insert.device_id
         ->  Custom Scan (VectorAgg)
               ->  Custom Scan (ColumnarScan) on _hyper_31_110_chunk
                     ->  Index Scan using compress_hyper_32_111_chunk_device_id__ts_meta_min_1__ts_me_idx on compress_hyper_32_111_chunk
         ->  Custom Scan (VectorAgg)
               ->  Custom Scan (ColumnarScan) on _hyper_31_112_chunk
                     ->  Index Scan using compress_hyper_32_113_chunk_device_id__ts_meta_min_1__ts_me_idx on compress_hyper_32_113_chunk
         ->  Custom Scan (VectorAgg)
               ->  Custom Scan (ColumnarScan) on _hyper_31_114_chunk
                     ->  Index Scan using compress_hyper_32_115_chunk_device_id__ts_meta_min_1__ts_me_idx on compress_hyper_32_115_chunk
         ->  Partial GroupAggregate
               Group Key: _hyper_31_114_chunk.device_id
               ->  Index Only Scan using _hyper_31_114_chunk_compression_insert_device_id_time_idx on _hyper_31_114_chunk

SELECT device_id, count(*)
FROM compression_insert
GROUP BY device_id
ORDER BY device_id;
 device_id | count 
-----------+-------
         1 | 10788
         2 | 10788
         3 | 10788
         4 | 10788
         5 | 10788

SELECT compress_chunk(:'CHUNK_NAME'::regclass);
              compress_chunk               
-------------------------------------------
 _timescaledb_internal._hyper_31_114_chunk

SELECT count(*), sum(v0), sum(v1), sum(v2), sum(v3)
FROM compression_insert
WHERE time >= '2000-01-15 0:00:00+0'
AND time <= '2000-01-19 23:55:00+0';
 count |  sum  |  sum  |  sum  | sum 
-------+-------+-------+-------+-----
 17980 | 71920 | 89900 | 62930 |    

SELECT device_id, count(*)
FROM compression_insert
GROUP BY device_id
ORDER BY device_id;
 device_id | count 
-----------+-------
         1 | 10788
         2 | 10788
         3 | 10788
         4 | 10788
         5 | 10788

SET enable_seqscan = default;
-- 3. add new column after first insert into chunk, before compressing
INSERT INTO compression_insert(time,device_id,v0,v1,v2,v3)
SELECT time, device_id, device_id+1, device_id + 2, device_id + 0.5, NULL
FROM generate_series('2000-01-22 0:00:00+0'::timestamptz,'2000-01-24 23:55:00+0','2m') gtime(time), generate_series(1,5,1) gdevice(device_id);
ALTER TABLE compression_insert ADD COLUMN filler_4 int;
SELECT compress_chunk(format('%I.%I',chunk_schema,chunk_name)) AS "CHUNK_NAME"
FROM timescaledb_information.chunks
WHERE hypertable_name = 'compression_insert' AND NOT is_compressed
ORDER BY chunk_name DESC \gset
INSERT INTO compression_insert(time,device_id,v0,v1,v2,v3)
SELECT time, device_id, device_id+1, device_id + 2, device_id + 0.5, NULL
FROM generate_series('2000-01-25 0:00:00+0'::timestamptz,'2000-01-26 23:55:00+0','2m') gtime(time), generate_series(1,5,1) gdevice(device_id);
SELECT count(*), sum(v0), sum(v1), sum(v2), sum(v3)
FROM compression_insert
WHERE time >= '2000-01-22 0:00:00+0'
AND time <= '2000-01-26 23:55:00+0';
 count |  sum  |  sum  |  sum  | sum 
-------+-------+-------+-------+-----
 17980 | 71920 | 89900 | 62930 |    

VACUUM ANALYZE compression_insert;
-- force index scans to check index mapping
SET enable_seqscan = off;
EXPLAIN (buffers off, costs off) SELECT device_id, count(*)
FROM compression_insert
GROUP BY device_id
ORDER BY device_id;
--- QUERY PLAN ---
 Finalize GroupAggregate
   Group Key: compression_insert.device_id
   ->  Merge Append
         Sort Key: compression_insert.device_id
         ->  Custom Scan (VectorAgg)
               ->  Custom Scan (ColumnarScan) on _hyper_31_110_chunk
                     ->  Index Scan using compress_hyper_32_111_chunk_device_id__ts_meta_min_1__ts_me_idx on compress_hyper_32_111_chunk
         ->  Custom Scan (VectorAgg)
               ->  Custom Scan (ColumnarScan) on _hyper_31_112_chunk
                     ->  Index Scan using compress_hyper_32_113_chunk_device_id__ts_meta_min_1__ts_me_idx on compress_hyper_32_113_chunk
         ->  Custom Scan (VectorAgg)
               ->  Custom Scan (ColumnarScan) on _hyper_31_114_chunk
                     ->  Index Scan using compress_hyper_32_115_chunk_device_id__ts_meta_min_1__ts_me_idx on compress_hyper_32_115_chunk
         ->  Custom Scan (VectorAgg)
               ->  Custom Scan (ColumnarScan) on _hyper_31_116_chunk
                     ->  Index Scan using compress_hyper_32_117_chunk_device_id__ts_meta_min_1__ts_me_idx on compress_hyper_32_117_chunk
         ->  Partial GroupAggregate
               Group Key: _hyper_31_116_chunk.device_id
               ->  Index Only Scan using _hyper_31_116_chunk_compression_insert_device_id_time_idx on _hyper_31_116_chunk

SELECT device_id, count(*)
FROM compression_insert
GROUP BY device_id
ORDER BY device_id;
 device_id | count 
-----------+-------
         1 | 14384
         2 | 14384
         3 | 14384
         4 | 14384
         5 | 14384

SELECT compress_chunk(:'CHUNK_NAME'::regclass);
              compress_chunk               
-------------------------------------------
 _timescaledb_internal._hyper_31_116_chunk

SELECT count(*), sum(v0), sum(v1), sum(v2), sum(v3)
FROM compression_insert
WHERE time >= '2000-01-22 0:00:00+0'
AND time <= '2000-01-26 23:55:00+0';
 count |  sum  |  sum  |  sum  | sum 
-------+-------+-------+-------+-----
 17980 | 71920 | 89900 | 62930 |    

SELECT device_id, count(*)
FROM compression_insert
GROUP BY device_id
ORDER BY device_id;
 device_id | count 
-----------+-------
         1 | 14384
         2 | 14384
         3 | 14384
         4 | 14384
         5 | 14384

SET enable_seqscan = default;
-- 4. add new column after compressing chunk
INSERT INTO compression_insert(time,device_id,v0,v1,v2,v3)
SELECT time, device_id, device_id+1, device_id + 2, device_id + 0.5, NULL
FROM generate_series('2000-01-28 0:00:00+0'::timestamptz,'2000-01-30 23:55:00+0','2m') gtime(time), generate_series(1,5,1) gdevice(device_id);
SELECT compress_chunk(format('%I.%I',chunk_schema,chunk_name)) AS "CHUNK_NAME"
FROM timescaledb_information.chunks
WHERE hypertable_name = 'compression_insert' AND NOT is_compressed
ORDER BY chunk_name DESC \gset
ALTER TABLE compression_insert ADD COLUMN filler_5 int;
INSERT INTO compression_insert(time,device_id,v0,v1,v2,v3)
SELECT time, device_id, device_id+1, device_id + 2, device_id + 0.5, NULL
FROM generate_series('2000-01-31 0:00:00+0'::timestamptz,'2000-02-01 23:55:00+0','2m') gtime(time), generate_series(1,5,1) gdevice(device_id);
SELECT count(*), sum(v0), sum(v1), sum(v2), sum(v3)
FROM compression_insert
WHERE time >= '2000-01-28 0:00:00+0'
AND time <= '2000-02-01 23:55:00+0';
 count |  sum  |  sum  |  sum  | sum 
-------+-------+-------+-------+-----
 17980 | 71920 | 89900 | 62930 |    

VACUUM ANALYZE compression_insert;
-- force index scans to check index mapping
SET enable_seqscan = off;
EXPLAIN (buffers off, costs off) SELECT device_id, count(*)
FROM compression_insert
GROUP BY device_id
ORDER BY device_id;
--- QUERY PLAN ---
 Finalize GroupAggregate
   Group Key: compression_insert.device_id
   ->  Merge Append
         Sort Key: compression_insert.device_id
         ->  Custom Scan (VectorAgg)
               ->  Custom Scan (ColumnarScan) on _hyper_31_110_chunk
                     ->  Index Scan using compress_hyper_32_111_chunk_device_id__ts_meta_min_1__ts_me_idx on compress_hyper_32_111_chunk
         ->  Custom Scan (VectorAgg)
               ->  Custom Scan (ColumnarScan) on _hyper_31_112_chunk
                     ->  Index Scan using compress_hyper_32_113_chunk_device_id__ts_meta_min_1__ts_me_idx on compress_hyper_32_113_chunk
         ->  Custom Scan (VectorAgg)
               ->  Custom Scan (ColumnarScan) on _hyper_31_114_chunk
                     ->  Index Scan using compress_hyper_32_115_chunk_device_id__ts_meta_min_1__ts_me_idx on compress_hyper_32_115_chunk
         ->  Custom Scan (VectorAgg)
               ->  Custom Scan (ColumnarScan) on _hyper_31_116_chunk
                     ->  Index Scan using compress_hyper_32_117_chunk_device_id__ts_meta_min_1__ts_me_idx on compress_hyper_32_117_chunk
         ->  Custom Scan (VectorAgg)
               ->  Custom Scan (ColumnarScan) on _hyper_31_118_chunk
                     ->  Index Scan using compress_hyper_32_119_chunk_device_id__ts_meta_min_1__ts_me_idx on compress_hyper_32_119_chunk
         ->  Partial GroupAggregate
               Group Key: _hyper_31_118_chunk.device_id
               ->  Index Only Scan using _hyper_31_118_chunk_compression_insert_device_id_time_idx on _hyper_31_118_chunk

SELECT device_id, count(*)
FROM compression_insert
GROUP BY device_id
ORDER BY device_id;
 device_id | count 
-----------+-------
         1 | 17980
         2 | 17980
         3 | 17980
         4 | 17980
         5 | 17980

SELECT compress_chunk(:'CHUNK_NAME'::regclass);
              compress_chunk               
-------------------------------------------
 _timescaledb_internal._hyper_31_118_chunk

SELECT count(*), sum(v0), sum(v1), sum(v2), sum(v3)
FROM compression_insert
WHERE time >= '2000-01-28 0:00:00+0'
AND time <= '2000-02-01 23:55:00+0';
 count |  sum  |  sum  |  sum  | sum 
-------+-------+-------+-------+-----
 17980 | 71920 | 89900 | 62930 |    

SELECT device_id, count(*)
FROM compression_insert
GROUP BY device_id
ORDER BY device_id;
 device_id | count 
-----------+-------
         1 | 17980
         2 | 17980
         3 | 17980
         4 | 17980
         5 | 17980

SET enable_seqscan = default;
DROP TABLE compression_insert;
-- check Chunk Append plans for partially compressed chunks
-- F: fully compressed, P : partially compressed, U: uncompressed
CREATE TABLE test_partials (time timestamptz NOT NULL, a int, b int);
SELECT create_hypertable('test_partials', 'time');
      create_hypertable      
-----------------------------
 (33,public,test_partials,t)

INSERT INTO test_partials
VALUES -- chunk1
  ('2020-01-01 00:00'::timestamptz, 1, 2),
  ('2020-01-01 00:01'::timestamptz, 2, 2),
  ('2020-01-01 00:04'::timestamptz, 1, 2),
  ('2020-01-01 00:05'::timestamptz, 3, 1),
  ('2020-01-01 00:06'::timestamptz, 3, 2),
  ('2020-01-01 00:07'::timestamptz, 3, 3),
  ('2020-01-01 00:08'::timestamptz, 4, 1),
  -- chunk2
  ('2021-01-01 00:00'::timestamptz, 1, 2),
  ('2021-01-01 00:04'::timestamptz, 1, 2),
  ('2021-01-01 00:05'::timestamptz, 3, 1),
  ('2021-01-01 00:06'::timestamptz, 3, 2),
  ('2021-01-01 00:07'::timestamptz, 3, 3),
  -- chunk3
  ('2022-01-01 00:00'::timestamptz, 1, 2),
  ('2022-01-01 00:04'::timestamptz, 1, 2),
  ('2022-01-01 00:05'::timestamptz, 3, 1);
-- enable compression, compress all chunks
ALTER TABLE test_partials SET (timescaledb.compress,
    timescaledb.compress_segmentby = 'a', timescaledb.compress_orderby = 'time desc');
SELECT compress_chunk(show_chunks('test_partials'));
              compress_chunk               
-------------------------------------------
 _timescaledb_internal._hyper_33_120_chunk
 _timescaledb_internal._hyper_33_121_chunk
 _timescaledb_internal._hyper_33_122_chunk

VACUUM ANALYZE test_partials;
-- Chunks must be different size for plan stability
select count(*) from test_partials group by tableoid order by count(*) desc;
 count 
-------
     7
     5
     3

-- fully compressed
EXPLAIN (buffers off, costs off) SELECT * FROM test_partials ORDER BY time;
--- QUERY PLAN ---
 Custom Scan (ChunkAppend) on test_partials
   Order: test_partials."time"
   ->  Sort
         Sort Key: _hyper_33_120_chunk."time"
         ->  Custom Scan (ColumnarScan) on _hyper_33_120_chunk
               ->  Seq Scan on compress_hyper_34_123_chunk
   ->  Custom Scan (ColumnarScan) on _hyper_33_121_chunk
         ->  Sort
               Sort Key: compress_hyper_34_124_chunk._ts_meta_min_1
               ->  Seq Scan on compress_hyper_34_124_chunk
   ->  Custom Scan (ColumnarScan) on _hyper_33_122_chunk
         ->  Sort
               Sort Key: compress_hyper_34_125_chunk._ts_meta_min_1
               ->  Seq Scan on compress_hyper_34_125_chunk

-- test P, F, F
INSERT INTO test_partials VALUES ('2020-01-01 00:03', 1, 2);
vacuum analyze test_partials;
-- Chunks must be different size for plan stability
select count(*) from test_partials group by tableoid order by count(*) desc;
 count 
-------
     8
     5
     3

EXPLAIN (buffers off, costs off) SELECT * FROM test_partials ORDER BY time;
<<<<<<< HEAD
                          QUERY PLAN                           
---------------------------------------------------------------
 Sort
   Sort Key: test_partials."time"
   ->  Append
=======
--- QUERY PLAN ---
 Custom Scan (ChunkAppend) on test_partials
   Order: test_partials."time"
   ->  Merge Append
         Sort Key: test_partials."time"
>>>>>>> 64f5cb20
         ->  Custom Scan (ColumnarScan) on _hyper_33_120_chunk
               ->  Seq Scan on compress_hyper_34_123_chunk
         ->  Seq Scan on _hyper_33_120_chunk
         ->  Custom Scan (ColumnarScan) on _hyper_33_121_chunk
               ->  Seq Scan on compress_hyper_34_124_chunk
         ->  Custom Scan (ColumnarScan) on _hyper_33_122_chunk
               ->  Seq Scan on compress_hyper_34_125_chunk
<<<<<<< HEAD
(10 rows)
=======
>>>>>>> 64f5cb20

-- verify correct results
SELECT * FROM test_partials ORDER BY time;
             time             | a | b 
------------------------------+---+---
 Wed Jan 01 00:00:00 2020 PST | 1 | 2
 Wed Jan 01 00:01:00 2020 PST | 2 | 2
 Wed Jan 01 00:03:00 2020 PST | 1 | 2
 Wed Jan 01 00:04:00 2020 PST | 1 | 2
 Wed Jan 01 00:05:00 2020 PST | 3 | 1
 Wed Jan 01 00:06:00 2020 PST | 3 | 2
 Wed Jan 01 00:07:00 2020 PST | 3 | 3
 Wed Jan 01 00:08:00 2020 PST | 4 | 1
 Fri Jan 01 00:00:00 2021 PST | 1 | 2
 Fri Jan 01 00:04:00 2021 PST | 1 | 2
 Fri Jan 01 00:05:00 2021 PST | 3 | 1
 Fri Jan 01 00:06:00 2021 PST | 3 | 2
 Fri Jan 01 00:07:00 2021 PST | 3 | 3
 Sat Jan 01 00:00:00 2022 PST | 1 | 2
 Sat Jan 01 00:04:00 2022 PST | 1 | 2
 Sat Jan 01 00:05:00 2022 PST | 3 | 1

-- make second chunk partially compressed
-- P, P, F
INSERT INTO test_partials VALUES ('2021-01-01 00:03', 1, 2);
VACUUM ANALYZE test_partials;
-- Chunks must be different size for plan stability
select count(*) from test_partials group by tableoid order by count(*) desc;
 count 
-------
     8
     6
     3

EXPLAIN (buffers off, costs off) SELECT * FROM test_partials ORDER BY time;
<<<<<<< HEAD
                          QUERY PLAN                           
---------------------------------------------------------------
 Sort
   Sort Key: test_partials."time"
   ->  Append
=======
--- QUERY PLAN ---
 Custom Scan (ChunkAppend) on test_partials
   Order: test_partials."time"
   ->  Merge Append
         Sort Key: test_partials."time"
>>>>>>> 64f5cb20
         ->  Custom Scan (ColumnarScan) on _hyper_33_120_chunk
               ->  Seq Scan on compress_hyper_34_123_chunk
         ->  Seq Scan on _hyper_33_120_chunk
         ->  Custom Scan (ColumnarScan) on _hyper_33_121_chunk
               ->  Seq Scan on compress_hyper_34_124_chunk
         ->  Seq Scan on _hyper_33_121_chunk
         ->  Custom Scan (ColumnarScan) on _hyper_33_122_chunk
               ->  Seq Scan on compress_hyper_34_125_chunk
<<<<<<< HEAD
(11 rows)
=======
>>>>>>> 64f5cb20

-- verify correct results
SELECT * FROM test_partials ORDER BY time;
             time             | a | b 
------------------------------+---+---
 Wed Jan 01 00:00:00 2020 PST | 1 | 2
 Wed Jan 01 00:01:00 2020 PST | 2 | 2
 Wed Jan 01 00:03:00 2020 PST | 1 | 2
 Wed Jan 01 00:04:00 2020 PST | 1 | 2
 Wed Jan 01 00:05:00 2020 PST | 3 | 1
 Wed Jan 01 00:06:00 2020 PST | 3 | 2
 Wed Jan 01 00:07:00 2020 PST | 3 | 3
 Wed Jan 01 00:08:00 2020 PST | 4 | 1
 Fri Jan 01 00:00:00 2021 PST | 1 | 2
 Fri Jan 01 00:03:00 2021 PST | 1 | 2
 Fri Jan 01 00:04:00 2021 PST | 1 | 2
 Fri Jan 01 00:05:00 2021 PST | 3 | 1
 Fri Jan 01 00:06:00 2021 PST | 3 | 2
 Fri Jan 01 00:07:00 2021 PST | 3 | 3
 Sat Jan 01 00:00:00 2022 PST | 1 | 2
 Sat Jan 01 00:04:00 2022 PST | 1 | 2
 Sat Jan 01 00:05:00 2022 PST | 3 | 1

-- third chunk partially compressed and add new chunk
-- P, P, P, U
INSERT INTO test_partials VALUES ('2022-01-01 00:03', 1, 2);
INSERT INTO test_partials VALUES ('2023-01-01 00:03', 1, 2);
INSERT INTO test_partials VALUES ('2023-01-01 00:05', 3, 1);
VACUUM ANALYZE test_partials;
-- Chunks must be different size for plan stability
select count(*) from test_partials group by tableoid order by count(*) desc;
 count 
-------
     8
     6
     4
     2

EXPLAIN (buffers off, costs off) SELECT * FROM test_partials ORDER BY time;
<<<<<<< HEAD
                          QUERY PLAN                           
---------------------------------------------------------------
 Sort
   Sort Key: test_partials."time"
   ->  Append
=======
--- QUERY PLAN ---
 Custom Scan (ChunkAppend) on test_partials
   Order: test_partials."time"
   ->  Merge Append
         Sort Key: test_partials."time"
>>>>>>> 64f5cb20
         ->  Custom Scan (ColumnarScan) on _hyper_33_120_chunk
               ->  Seq Scan on compress_hyper_34_123_chunk
         ->  Seq Scan on _hyper_33_120_chunk
         ->  Custom Scan (ColumnarScan) on _hyper_33_121_chunk
               ->  Seq Scan on compress_hyper_34_124_chunk
         ->  Seq Scan on _hyper_33_121_chunk
         ->  Custom Scan (ColumnarScan) on _hyper_33_122_chunk
<<<<<<< HEAD
               ->  Seq Scan on compress_hyper_34_125_chunk
         ->  Seq Scan on _hyper_33_122_chunk
         ->  Seq Scan on _hyper_33_126_chunk
(13 rows)
=======
               ->  Sort
                     Sort Key: compress_hyper_34_125_chunk._ts_meta_min_1
                     ->  Seq Scan on compress_hyper_34_125_chunk
         ->  Index Scan Backward using _hyper_33_122_chunk_test_partials_time_idx on _hyper_33_122_chunk
   ->  Index Scan Backward using _hyper_33_126_chunk_test_partials_time_idx on _hyper_33_126_chunk
>>>>>>> 64f5cb20

-- F, F, P, U
-- recompress all chunks
DO $$
DECLARE
  chunk regclass;
BEGIN
  FOR chunk IN
  SELECT format('%I.%I', schema_name, table_name)::regclass
    FROM _timescaledb_catalog.chunk WHERE status = 9 and compressed_chunk_id IS NOT NULL AND NOT dropped
    ORDER BY id
  LOOP
    EXECUTE format('select decompress_chunk(''%s'');', chunk::text);
    EXECUTE format('select compress_chunk(''%s'');', chunk::text);
  END LOOP;
END
$$;
INSERT INTO test_partials VALUES ('2022-01-01 00:02', 1, 2);
VACUUM ANALYZE test_partials;
-- Chunks must be different size for plan stability
select count(*) from test_partials group by tableoid order by count(*) desc;
 count 
-------
     8
     6
     5
     2

EXPLAIN (BUFFERS OFF, COSTS OFF) SELECT * FROM test_partials ORDER BY time;
<<<<<<< HEAD
                          QUERY PLAN                           
---------------------------------------------------------------
 Sort
   Sort Key: test_partials."time"
   ->  Append
         ->  Custom Scan (ColumnarScan) on _hyper_33_120_chunk
=======
--- QUERY PLAN ---
 Custom Scan (ChunkAppend) on test_partials
   Order: test_partials."time"
   ->  Custom Scan (ColumnarScan) on _hyper_33_120_chunk
         ->  Sort
               Sort Key: compress_hyper_34_127_chunk._ts_meta_min_1
>>>>>>> 64f5cb20
               ->  Seq Scan on compress_hyper_34_127_chunk
         ->  Custom Scan (ColumnarScan) on _hyper_33_121_chunk
               ->  Seq Scan on compress_hyper_34_128_chunk
         ->  Custom Scan (ColumnarScan) on _hyper_33_122_chunk
<<<<<<< HEAD
               ->  Seq Scan on compress_hyper_34_129_chunk
         ->  Seq Scan on _hyper_33_122_chunk
         ->  Seq Scan on _hyper_33_126_chunk
(11 rows)
=======
               ->  Sort
                     Sort Key: compress_hyper_34_129_chunk._ts_meta_min_1
                     ->  Seq Scan on compress_hyper_34_129_chunk
         ->  Index Scan Backward using _hyper_33_122_chunk_test_partials_time_idx on _hyper_33_122_chunk
   ->  Index Scan Backward using _hyper_33_126_chunk_test_partials_time_idx on _hyper_33_126_chunk
>>>>>>> 64f5cb20

-- F, F, P, F, F
INSERT INTO test_partials VALUES ('2024-01-01 00:02', 1, 2);
SELECT compress_chunk(c) FROM show_chunks('test_partials', newer_than => '2022-01-01') c;
              compress_chunk               
-------------------------------------------
 _timescaledb_internal._hyper_33_126_chunk
 _timescaledb_internal._hyper_33_130_chunk

VACUUM ANALYZE test_partials;
-- Chunks must be different size for plan stability
select count(*) from test_partials group by tableoid order by count(*) desc;
 count 
-------
     8
     6
     5
     2
     1

EXPLAIN (buffers off, costs off) SELECT * FROM test_partials ORDER BY time;
--- QUERY PLAN ---
 Custom Scan (ChunkAppend) on test_partials
   Order: test_partials."time"
   ->  Sort
         Sort Key: _hyper_33_120_chunk."time"
         ->  Custom Scan (ColumnarScan) on _hyper_33_120_chunk
               ->  Seq Scan on compress_hyper_34_127_chunk
   ->  Custom Scan (ColumnarScan) on _hyper_33_121_chunk
         ->  Sort
               Sort Key: compress_hyper_34_128_chunk._ts_meta_min_1
               ->  Seq Scan on compress_hyper_34_128_chunk
   ->  Merge Append
         Sort Key: test_partials."time"
         ->  Custom Scan (ColumnarScan) on _hyper_33_122_chunk
               ->  Sort
                     Sort Key: compress_hyper_34_129_chunk._ts_meta_min_1
                     ->  Seq Scan on compress_hyper_34_129_chunk
         ->  Index Scan Backward using _hyper_33_122_chunk_test_partials_time_idx on _hyper_33_122_chunk
   ->  Custom Scan (ColumnarScan) on _hyper_33_126_chunk
         ->  Sort
               Sort Key: compress_hyper_34_131_chunk._ts_meta_min_1
               ->  Seq Scan on compress_hyper_34_131_chunk
   ->  Custom Scan (ColumnarScan) on _hyper_33_130_chunk
         ->  Sort
               Sort Key: compress_hyper_34_132_chunk._ts_meta_min_1
               ->  Seq Scan on compress_hyper_34_132_chunk

-- verify result correctness
SELECT * FROM test_partials ORDER BY time;
             time             | a | b 
------------------------------+---+---
 Wed Jan 01 00:00:00 2020 PST | 1 | 2
 Wed Jan 01 00:01:00 2020 PST | 2 | 2
 Wed Jan 01 00:03:00 2020 PST | 1 | 2
 Wed Jan 01 00:04:00 2020 PST | 1 | 2
 Wed Jan 01 00:05:00 2020 PST | 3 | 1
 Wed Jan 01 00:06:00 2020 PST | 3 | 2
 Wed Jan 01 00:07:00 2020 PST | 3 | 3
 Wed Jan 01 00:08:00 2020 PST | 4 | 1
 Fri Jan 01 00:00:00 2021 PST | 1 | 2
 Fri Jan 01 00:03:00 2021 PST | 1 | 2
 Fri Jan 01 00:04:00 2021 PST | 1 | 2
 Fri Jan 01 00:05:00 2021 PST | 3 | 1
 Fri Jan 01 00:06:00 2021 PST | 3 | 2
 Fri Jan 01 00:07:00 2021 PST | 3 | 3
 Sat Jan 01 00:00:00 2022 PST | 1 | 2
 Sat Jan 01 00:02:00 2022 PST | 1 | 2
 Sat Jan 01 00:03:00 2022 PST | 1 | 2
 Sat Jan 01 00:04:00 2022 PST | 1 | 2
 Sat Jan 01 00:05:00 2022 PST | 3 | 1
 Sun Jan 01 00:03:00 2023 PST | 1 | 2
 Sun Jan 01 00:05:00 2023 PST | 3 | 1
 Mon Jan 01 00:02:00 2024 PST | 1 | 2

-- Chunks must be different size for plan stability
select count(*) from test_partials group by tableoid order by count(*) desc;
 count 
-------
     8
     6
     5
     2
     1

-- add test for space partioning with partial chunks
CREATE TABLE space_part (time timestamptz, a int, b int, c int);
SELECT create_hypertable('space_part', 'time', chunk_time_interval => INTERVAL '1 day');
    create_hypertable     
--------------------------
 (35,public,space_part,t)

INSERT INTO space_part VALUES
-- chunk1
('2020-01-01 00:00', 1, 1, 1),
('2020-01-01 00:00', 2, 1, 1),
('2020-01-01 00:03', 1, 1, 1),
('2020-01-01 00:03', 2, 1, 1);
INSERT INTO space_part values
-- chunk2
('2021-01-01 00:00', 1, 1, 1),
('2021-01-01 00:00', 2, 1, 1),
('2021-01-01 00:03', 1, 1, 1),
('2021-01-01 00:03', 2, 1, 1);
-- compress them
ALTER TABLE space_part SET (timescaledb.compress, timescaledb.orderby='"time" desc');
SELECT compress_chunk(show_chunks('space_part'));
              compress_chunk               
-------------------------------------------
 _timescaledb_internal._hyper_35_133_chunk
 _timescaledb_internal._hyper_35_134_chunk

-- make first chunk partial
INSERT INTO space_part VALUES
-- chunk1
('2020-01-01 00:01', 1, 1, 1),
('2020-01-01 00:01', 2, 1, 1);
VACUUM ANALYZE space_part;
-------- now enable the space partitioning, this will take effect for chunks created subsequently
SELECT add_dimension('space_part', 'a', number_partitions => 5);
       add_dimension        
----------------------------
 (19,public,space_part,a,t)

-- plan is still the same
EXPLAIN (BUFFERS OFF, COSTS OFF) SELECT * FROM space_part ORDER BY time;
--- QUERY PLAN ---
 Custom Scan (ChunkAppend) on space_part
   Order: space_part."time"
   ->  Merge Append
         Sort Key: space_part."time"
         ->  Custom Scan (ColumnarScan) on _hyper_35_133_chunk
               ->  Sort
                     Sort Key: compress_hyper_36_135_chunk._ts_meta_min_1, compress_hyper_36_135_chunk._ts_meta_max_1
                     ->  Seq Scan on compress_hyper_36_135_chunk
         ->  Index Scan Backward using _hyper_35_133_chunk_space_part_time_idx on _hyper_35_133_chunk
   ->  Custom Scan (ColumnarScan) on _hyper_35_134_chunk
         ->  Sort
               Sort Key: compress_hyper_36_136_chunk._ts_meta_min_1, compress_hyper_36_136_chunk._ts_meta_max_1
               ->  Seq Scan on compress_hyper_36_136_chunk

-- now add more chunks that do adhere to the new space partitioning
-- chunks 3,4
INSERT INTO space_part VALUES
('2022-01-01 00:00', 1, 1, 1),
('2022-01-01 00:00', 2, 1, 1),
('2022-01-01 00:03', 1, 1, 1),
('2022-01-01 00:03', 2, 1, 1);
VACUUM ANALYZE space_part;
-- plan still ok
EXPLAIN (BUFFERS OFF, COSTS OFF) SELECT * FROM space_part ORDER BY time;
--- QUERY PLAN ---
 Custom Scan (ChunkAppend) on space_part
   Order: space_part."time"
   ->  Merge Append
         Sort Key: space_part."time"
         ->  Custom Scan (ColumnarScan) on _hyper_35_133_chunk
               ->  Sort
                     Sort Key: compress_hyper_36_135_chunk._ts_meta_min_1, compress_hyper_36_135_chunk._ts_meta_max_1
                     ->  Seq Scan on compress_hyper_36_135_chunk
         ->  Index Scan Backward using _hyper_35_133_chunk_space_part_time_idx on _hyper_35_133_chunk
   ->  Custom Scan (ColumnarScan) on _hyper_35_134_chunk
         ->  Sort
               Sort Key: compress_hyper_36_136_chunk._ts_meta_min_1, compress_hyper_36_136_chunk._ts_meta_max_1
               ->  Seq Scan on compress_hyper_36_136_chunk
   ->  Merge Append
         Sort Key: space_part."time"
         ->  Index Scan Backward using _hyper_35_137_chunk_space_part_time_idx on _hyper_35_137_chunk
         ->  Index Scan Backward using _hyper_35_138_chunk_space_part_time_idx on _hyper_35_138_chunk

-- compress them
SELECT compress_chunk(c, if_not_compressed=>true) FROM show_chunks('space_part') c;
NOTICE:  chunk "_hyper_35_134_chunk" is already converted to columnstore
              compress_chunk               
-------------------------------------------
 _timescaledb_internal._hyper_35_133_chunk
 _timescaledb_internal._hyper_35_134_chunk
 _timescaledb_internal._hyper_35_137_chunk
 _timescaledb_internal._hyper_35_138_chunk

VACUUM ANALYZE space_part;
-- plan still ok
EXPLAIN (BUFFERS OFF, COSTS OFF) SELECT * FROM space_part ORDER BY time;
--- QUERY PLAN ---
 Custom Scan (ChunkAppend) on space_part
   Order: space_part."time"
   ->  Custom Scan (ColumnarScan) on _hyper_35_133_chunk
         ->  Sort
               Sort Key: compress_hyper_36_135_chunk._ts_meta_min_1, compress_hyper_36_135_chunk._ts_meta_max_1
               ->  Seq Scan on compress_hyper_36_135_chunk
   ->  Custom Scan (ColumnarScan) on _hyper_35_134_chunk
         ->  Sort
               Sort Key: compress_hyper_36_136_chunk._ts_meta_min_1, compress_hyper_36_136_chunk._ts_meta_max_1
               ->  Seq Scan on compress_hyper_36_136_chunk
   ->  Merge Append
         Sort Key: space_part."time"
         ->  Custom Scan (ColumnarScan) on _hyper_35_137_chunk
               ->  Sort
                     Sort Key: compress_hyper_36_139_chunk._ts_meta_min_1, compress_hyper_36_139_chunk._ts_meta_max_1
                     ->  Seq Scan on compress_hyper_36_139_chunk
         ->  Custom Scan (ColumnarScan) on _hyper_35_138_chunk
               ->  Sort
                     Sort Key: compress_hyper_36_140_chunk._ts_meta_min_1, compress_hyper_36_140_chunk._ts_meta_max_1
                     ->  Seq Scan on compress_hyper_36_140_chunk

-- make second one of them partial
insert into space_part values
('2022-01-01 00:02', 2, 1, 1),
('2022-01-01 00:02', 2, 1, 1);
VACUUM ANALYZE space_part;
EXPLAIN (BUFFERS OFF, COSTS OFF) SELECT * FROM space_part ORDER BY time;
--- QUERY PLAN ---
 Custom Scan (ChunkAppend) on space_part
   Order: space_part."time"
   ->  Custom Scan (ColumnarScan) on _hyper_35_133_chunk
         ->  Sort
               Sort Key: compress_hyper_36_135_chunk._ts_meta_min_1, compress_hyper_36_135_chunk._ts_meta_max_1
               ->  Seq Scan on compress_hyper_36_135_chunk
   ->  Custom Scan (ColumnarScan) on _hyper_35_134_chunk
         ->  Sort
               Sort Key: compress_hyper_36_136_chunk._ts_meta_min_1, compress_hyper_36_136_chunk._ts_meta_max_1
               ->  Seq Scan on compress_hyper_36_136_chunk
   ->  Merge Append
         Sort Key: space_part."time"
         ->  Custom Scan (ColumnarScan) on _hyper_35_137_chunk
               ->  Sort
                     Sort Key: compress_hyper_36_139_chunk._ts_meta_min_1, compress_hyper_36_139_chunk._ts_meta_max_1
                     ->  Seq Scan on compress_hyper_36_139_chunk
         ->  Custom Scan (ColumnarScan) on _hyper_35_138_chunk
               ->  Sort
                     Sort Key: compress_hyper_36_140_chunk._ts_meta_min_1, compress_hyper_36_140_chunk._ts_meta_max_1
                     ->  Seq Scan on compress_hyper_36_140_chunk
         ->  Index Scan Backward using _hyper_35_138_chunk_space_part_time_idx on _hyper_35_138_chunk

-- make other one partial too
INSERT INTO space_part VALUES
('2022-01-01 00:02', 1, 1, 1);
VACUUM ANALYZE space_part;
EXPLAIN (BUFFERS OFF, COSTS OFF) SELECT * FROM space_part ORDER BY time;
--- QUERY PLAN ---
 Custom Scan (ChunkAppend) on space_part
   Order: space_part."time"
   ->  Custom Scan (ColumnarScan) on _hyper_35_133_chunk
         ->  Sort
               Sort Key: compress_hyper_36_135_chunk._ts_meta_min_1, compress_hyper_36_135_chunk._ts_meta_max_1
               ->  Seq Scan on compress_hyper_36_135_chunk
   ->  Custom Scan (ColumnarScan) on _hyper_35_134_chunk
         ->  Sort
               Sort Key: compress_hyper_36_136_chunk._ts_meta_min_1, compress_hyper_36_136_chunk._ts_meta_max_1
               ->  Seq Scan on compress_hyper_36_136_chunk
   ->  Merge Append
         Sort Key: space_part."time"
         ->  Custom Scan (ColumnarScan) on _hyper_35_137_chunk
               ->  Sort
                     Sort Key: compress_hyper_36_139_chunk._ts_meta_min_1, compress_hyper_36_139_chunk._ts_meta_max_1
                     ->  Seq Scan on compress_hyper_36_139_chunk
         ->  Index Scan Backward using _hyper_35_137_chunk_space_part_time_idx on _hyper_35_137_chunk
         ->  Custom Scan (ColumnarScan) on _hyper_35_138_chunk
               ->  Sort
                     Sort Key: compress_hyper_36_140_chunk._ts_meta_min_1, compress_hyper_36_140_chunk._ts_meta_max_1
                     ->  Seq Scan on compress_hyper_36_140_chunk
         ->  Index Scan Backward using _hyper_35_138_chunk_space_part_time_idx on _hyper_35_138_chunk

-- test creation of unique expression index does not interfere with enabling compression
-- github issue 6205
create table mytab (col1 varchar(100) not null, col2 integer not null,
value double precision not null default 0, arrival_ts timestamptz not null, departure_ts timestamptz not null
default current_timestamp);
select create_hypertable('mytab', 'departure_ts');
WARNING:  column type "character varying" used for "col1" does not follow best practices
  create_hypertable  
---------------------
 (37,public,mytab,t)

create unique index myidx_unique ON
mytab (lower(col1::text), col2, departure_ts, arrival_ts);
alter table mytab set (timescaledb.compress);
-- github issue 6186
-- verify inserting into index works as expected during decompression
insert into mytab (col1, col2, value, arrival_ts, departure_ts)
values ('meter1', 1, 2.3, '2022-01-01'::timestamptz, '2022-01-01'::timestamptz),
('meTEr1', 2, 2.5, '2022-01-01'::timestamptz, '2022-01-01'::timestamptz),
('METEr1', 1, 2.9, '2022-01-01'::timestamptz, '2022-01-01 01:00'::timestamptz);
select compress_chunk(show_chunks('mytab'));
              compress_chunk               
-------------------------------------------
 _timescaledb_internal._hyper_37_141_chunk

REINDEX TABLE mytab; -- should update index
select decompress_chunk(show_chunks('mytab'));
             decompress_chunk              
-------------------------------------------
 _timescaledb_internal._hyper_37_141_chunk

vacuum analyze mytab;
\set EXPLAIN 'EXPLAIN (buffers off, costs off,timing off,summary off)'
\set EXPLAIN_ANALYZE 'EXPLAIN (analyze,buffers off, costs off,timing off,summary off)'
-- do index scan on uncompressed, should give correct results
set enable_seqscan = off;
set enable_indexscan = on;
:EXPLAIN_ANALYZE select * from mytab where lower(col1::text) = 'meter1';
--- QUERY PLAN ---
 Index Scan using _hyper_37_141_chunk_myidx_unique on _hyper_37_141_chunk (actual rows=3.00 loops=1)
   Index Cond: (lower((col1)::text) = 'meter1'::text)

select * from mytab where lower(col1::text) = 'meter1';
  col1  | col2 | value |          arrival_ts          |         departure_ts         
--------+------+-------+------------------------------+------------------------------
 meter1 |    1 |   2.3 | Sat Jan 01 00:00:00 2022 PST | Sat Jan 01 00:00:00 2022 PST
 METEr1 |    1 |   2.9 | Sat Jan 01 00:00:00 2022 PST | Sat Jan 01 01:00:00 2022 PST
 meTEr1 |    2 |   2.5 | Sat Jan 01 00:00:00 2022 PST | Sat Jan 01 00:00:00 2022 PST

-- check predicate index
CREATE INDEX myidx_partial ON mytab (value)
WHERE (value > 2.4 AND value < 3);
select compress_chunk(show_chunks('mytab'));
              compress_chunk               
-------------------------------------------
 _timescaledb_internal._hyper_37_141_chunk

select decompress_chunk(show_chunks('mytab'));
             decompress_chunk              
-------------------------------------------
 _timescaledb_internal._hyper_37_141_chunk

:EXPLAIN_ANALYZE SELECT * FROM mytab WHERE value BETWEEN 2.4 AND 2.8;
--- QUERY PLAN ---
 Seq Scan on _hyper_37_141_chunk (actual rows=1.00 loops=1)
   Filter: ((value >= '2.4'::double precision) AND (value <= '2.8'::double precision))
   Rows Removed by Filter: 2

-- check exclusion constraint with index - should not be supported
CREATE TABLE hyper_ex (
    time timestamptz,
    device_id TEXT NOT NULL,
    sensor_1 NUMERIC NULL DEFAULT 1,
    canceled boolean DEFAULT false,
    EXCLUDE USING btree (
        time WITH =, device_id WITH =
    ) WHERE (not canceled)
);
SELECT * FROM create_hypertable('hyper_ex', 'time', chunk_time_interval=> interval '1 month');
 hypertable_id | schema_name | table_name | created 
---------------+-------------+------------+---------
            39 | public      | hyper_ex   | t

INSERT INTO hyper_ex(time, device_id,sensor_1) VALUES
('2022-01-01', 'dev2', 11),
('2022-01-01 01:00', 'dev2', 12);
\set ON_ERROR_STOP 0
ALTER TABLE hyper_ex SET (timescaledb.compress, timescaledb.compress_segmentby='device_id');
ERROR:  constraint hyper_ex_time_device_id_excl is not supported for converting to columnstore
\set ON_ERROR_STOP 1
-- check deferred uniqueness
CREATE TABLE hyper_unique_deferred (
  time BIGINT UNIQUE DEFERRABLE INITIALLY DEFERRED,
  device_id TEXT NOT NULL,
  sensor_1 NUMERIC NULL DEFAULT 1 CHECK (sensor_1 > 10)
);
SELECT * FROM create_hypertable('hyper_unique_deferred', 'time', chunk_time_interval => 10);
 hypertable_id | schema_name |      table_name       | created 
---------------+-------------+-----------------------+---------
            40 | public      | hyper_unique_deferred | t

INSERT INTO hyper_unique_deferred(time, device_id,sensor_1) VALUES (1257987700000000000, 'dev2', 11);
alter table hyper_unique_deferred set (timescaledb.compress);
select compress_chunk(show_chunks('hyper_unique_deferred')); -- also worked fine before 2.11.0
              compress_chunk               
-------------------------------------------
 _timescaledb_internal._hyper_40_145_chunk

select decompress_chunk(show_chunks('hyper_unique_deferred'));
             decompress_chunk              
-------------------------------------------
 _timescaledb_internal._hyper_40_145_chunk

\set ON_ERROR_STOP 0
begin; insert INTO hyper_unique_deferred values (1257987700000000000, 'dev1', 1); abort;
ERROR:  new row for relation "_hyper_40_145_chunk" violates check constraint "hyper_unique_deferred_sensor_1_check"
\set ON_ERROR_STOP 1
select compress_chunk(show_chunks('hyper_unique_deferred'));
              compress_chunk               
-------------------------------------------
 _timescaledb_internal._hyper_40_145_chunk

\set ON_ERROR_STOP 0
begin; insert INTO hyper_unique_deferred values (1257987700000000000, 'dev1', 1); abort;
ERROR:  duplicate key value violates unique constraint "145_2_hyper_unique_deferred_time_key"
\set ON_ERROR_STOP 1
-- tests chunks being compressed using different segmentby settings
-- github issue #7102
CREATE TABLE compression_drop(time timestamptz NOT NULL, v0 int, v1 int);
CREATE INDEX ON compression_drop(time);
CREATE INDEX ON compression_drop(v0,time);
SELECT create_hypertable('compression_drop','time',create_default_indexes:=false);
       create_hypertable        
--------------------------------
 (42,public,compression_drop,t)

ALTER TABLE compression_drop SET (timescaledb.compress, timescaledb.compress_orderby='time DESC', timescaledb.compress_segmentby='v0');
-- insert data and compress chunk
INSERT INTO compression_drop(time, v0, v1)
SELECT time, v0, v0+1
FROM generate_series('2000-01-01 0:00:00+0'::timestamptz,'2000-01-03 23:55:00+0','2m') gtime(time), generate_series(1,5,1) gv0(v0);
SELECT compress_chunk(ch, true) AS "CHUNK_NAME" FROM show_chunks('compression_drop') ch ORDER BY ch DESC \gset
-- change segmentby column
ALTER TABLE compression_drop SET (timescaledb.compress_segmentby='v1');
-- insert more data and compress next chunk
INSERT INTO compression_drop(time, v0, v1)
SELECT time, v0, v0+1
FROM generate_series('2000-01-07 0:00:00+0'::timestamptz,'2000-01-09 23:55:00+0','2m') gtime(time), generate_series(1,5,1) gv0(v0);
SELECT compress_chunk(format('%I.%I',chunk_schema,chunk_name)) AS "CHUNK_NAME"
FROM timescaledb_information.chunks
WHERE hypertable_name = 'compression_drop' AND NOT is_compressed;
                CHUNK_NAME                 
-------------------------------------------
 _timescaledb_internal._hyper_42_150_chunk

-- try dropping column v0, should fail
\set ON_ERROR_STOP 0
ALTER TABLE compression_drop DROP COLUMN v0;
ERROR:  cannot drop orderby or segmentby column from a chunk with columnstore enabled
\set ON_ERROR_STOP 1
DROP TABLE compression_drop;
SET client_min_messages = ERROR;
CREATE TABLE test2 (ts timestamptz, i integer not null, b bigint, t text);
SELECT table_name from create_hypertable('test2', 'ts', chunk_time_interval=> INTERVAL '1 day');
 table_name 
------------
 test2

INSERT INTO test2
SELECT t,
       gen_rand_minstd(),
       gen_rand_minstd(),
       gen_rand_minstd()::text
FROM   generate_series('2018-03-02 1:00'::TIMESTAMPTZ, '2018-03-28 1:00', '1 hour') t;
ALTER TABLE test2 SET (
      timescaledb.compress,
      timescaledb.compress_segmentby = 'b',
      timescaledb.compress_orderby = 'ts DESC'
);
\set ON_ERROR_STOP 0
INSERT INTO test2(ts,b,t) VALUES ('2024-11-18 18:04:51',99,'magic');
ERROR:  null value in column "i" of relation "_hyper_44_179_chunk" violates not-null constraint
\set ON_ERROR_STOP 1
ALTER TABLE test2 ALTER COLUMN i DROP NOT NULL;
INSERT INTO test2(ts,b,t) VALUES ('2024-11-18 18:04:51',99,'magic');
SELECT count(*) FROM test2 WHERE i IS NULL;
 count 
-------
     1

SELECT count(compress_chunk(ch)) FROM show_chunks('test2') ch;
 count 
-------
    28

SELECT count(*) FROM test2 WHERE i IS NULL;
 count 
-------
     1

SELECT count(decompress_chunk(ch)) FROM show_chunks('test2') ch;
 count 
-------
    28

SELECT count(*) FROM test2 WHERE i IS NULL;
 count 
-------
     1

SELECT count(compress_chunk(ch)) FROM show_chunks('test2') ch;
 count 
-------
    28

SELECT count(*) FROM test2 WHERE i IS NULL;
 count 
-------
     1

\set ON_ERROR_STOP 0
ALTER TABLE test2 ALTER COLUMN i SET NOT NULL;
ERROR:  column "i" of relation "_hyper_44_180_chunk" contains null values
DELETE FROM test2 WHERE i IS NULL;
SELECT count(*) FROM test2 WHERE i IS NULL;
 count 
-------
     0

ALTER TABLE test2 ALTER COLUMN i SET NOT NULL;
\set ON_ERROR_STOP 1
-- test set not null
CREATE TABLE test_notnull(time timestamptz, device text, value float);
SELECT create_hypertable('test_notnull','time');
     create_hypertable      
----------------------------
 (46,public,test_notnull,t)

ALTER TABLE test_notnull SET (timescaledb.compress, timescaledb.compress_segmentby='device');
INSERT INTO test_notnull VALUES ('2025-01-01','d1',NULL);
INSERT INTO test_notnull VALUES ('2025-01-01',NULL,NULL);
-- should fail since we have NULL value
\set ON_ERROR_STOP 0
ALTER TABLE test_notnull ALTER COLUMN value SET NOT NULL;
ERROR:  column "value" of relation "_hyper_46_237_chunk" contains null values
ALTER TABLE test_notnull ALTER COLUMN device SET NOT NULL;
ERROR:  column "device" of relation "_hyper_46_237_chunk" contains null values
\set ON_ERROR_STOP 1
SELECT compress_chunk(show_chunks('test_notnull'));
              compress_chunk               
-------------------------------------------
 _timescaledb_internal._hyper_46_237_chunk

-- should fail since we have NULL value
\set ON_ERROR_STOP 0
ALTER TABLE test_notnull ALTER COLUMN value SET NOT NULL;
ERROR:  column "value" of relation "_hyper_46_237_chunk" contains null values
ALTER TABLE test_notnull ALTER COLUMN device SET NOT NULL;
ERROR:  column "device" of relation "_hyper_46_237_chunk" contains null values
\set ON_ERROR_STOP 1
UPDATE test_notnull SET value = 1;
ALTER TABLE test_notnull ALTER COLUMN value SET NOT NULL;
ALTER TABLE test_notnull ALTER COLUMN value DROP NOT NULL;
SELECT compress_chunk(show_chunks('test_notnull'));
              compress_chunk               
-------------------------------------------
 _timescaledb_internal._hyper_46_237_chunk

ALTER TABLE test_notnull ALTER COLUMN value SET NOT NULL;
ALTER TABLE test_notnull ALTER COLUMN value DROP NOT NULL;
-- device still has NULL
\set ON_ERROR_STOP 0
ALTER TABLE test_notnull ALTER COLUMN device SET NOT NULL;
ERROR:  column "device" of relation "_hyper_46_237_chunk" contains null values
\set ON_ERROR_STOP 1
UPDATE test_notnull SET device = 'd1';
ALTER TABLE test_notnull ALTER COLUMN device SET NOT NULL;
ALTER TABLE test_notnull ALTER COLUMN device DROP NOT NULL;
SELECT compress_chunk(show_chunks('test_notnull'));
              compress_chunk               
-------------------------------------------
 _timescaledb_internal._hyper_46_237_chunk

ALTER TABLE test_notnull ALTER COLUMN device SET NOT NULL;
ALTER TABLE test_notnull ALTER COLUMN device DROP NOT NULL;
-- test partial compressed chunks
-- NULL in uncompressed part only
INSERT INTO test_notnull VALUES ('2025-01-01',NULL,NULL);
\set ON_ERROR_STOP 0
ALTER TABLE test_notnull ALTER COLUMN device SET NOT NULL;
ERROR:  column "device" of relation "_hyper_46_237_chunk" contains null values
\set ON_ERROR_STOP 1
-- NULL in compressed part only
SELECT compress_chunk(show_chunks('test_notnull'));
              compress_chunk               
-------------------------------------------
 _timescaledb_internal._hyper_46_237_chunk

INSERT INTO test_notnull VALUES ('2025-01-01','d1',2);
\set ON_ERROR_STOP 0
ALTER TABLE test_notnull ALTER COLUMN device SET NOT NULL;
ERROR:  column "device" of relation "_hyper_46_237_chunk" contains null values
\set ON_ERROR_STOP 1
-- test added columns and defaults
ALTER TABLE test_notnull ADD COLUMN c1 int;
\set ON_ERROR_STOP 0
ALTER TABLE test_notnull ALTER COLUMN c1 SET NOT NULL;
ERROR:  column "c1" of relation "_hyper_46_237_chunk" contains null values
\set ON_ERROR_STOP 1
ALTER TABLE test_notnull ADD COLUMN c2 int DEFAULT 42;
ALTER TABLE test_notnull ALTER COLUMN c2 SET NOT NULL;
ALTER TABLE test_notnull ALTER COLUMN c2 DROP NOT NULL;
-- test column with default and explicit NULL
UPDATE test_notnull SET c2 = NULL;
\set ON_ERROR_STOP 0
ALTER TABLE test_notnull ALTER COLUMN c2 SET NOT NULL;
ERROR:  column "c2" of relation "_hyper_46_237_chunk" contains null values
\set ON_ERROR_STOP 1
SELECT compress_chunk(show_chunks('test_notnull'));
              compress_chunk               
-------------------------------------------
 _timescaledb_internal._hyper_46_237_chunk

\set ON_ERROR_STOP 0
ALTER TABLE test_notnull ALTER COLUMN c2 SET NOT NULL;
ERROR:  column "c2" of relation "_hyper_46_237_chunk" contains null values
\set ON_ERROR_STOP 1
-- test alias in parameter name
CREATE TABLE alias(time timestamptz NOT NULL);
SELECT create_hypertable('alias','time');
  create_hypertable  
---------------------
 (48,public,alias,t)

ALTER TABLE alias SET (tsdb.compress, tsdb.compress_orderby='time DESC',tsdb.compress_segmentby='');
INSERT INTO alias SELECT '2025-01-01';
SELECT count(compress_chunk(ch)) FROM show_chunks('alias') ch;
 count 
-------
     1

-- test mixing postgres and timescaledb options
CREATE TABLE mix_pg_ts(time timestamptz, device text) WITH (tsdb.hypertable,tsdb.partition_column='time',fillfactor=90);
SELECT reloptions FROM pg_class WHERE relname='mix_pg_ts';
   reloptions    
-----------------
 {fillfactor=90}

SELECT * FROM timescaledb_information.hypertable_compression_settings WHERE hypertable='mix_pg_ts'::regclass;
 hypertable | segmentby | orderby | compress_interval_length | index 
------------+-----------+---------+--------------------------+-------
 mix_pg_ts  |           |         |                          | 

ALTER TABLE mix_pg_ts SET (timescaledb.compress, fillfactor=70, tsdb.orderby='time', timescaledb.compress_segmentby='device', autovacuum_enabled=true);
SELECT reloptions FROM pg_class WHERE relname='mix_pg_ts';
               reloptions                
-----------------------------------------
 {fillfactor=70,autovacuum_enabled=true}

SELECT * FROM timescaledb_information.hypertable_compression_settings WHERE hypertable='mix_pg_ts'::regclass;
 hypertable | segmentby | orderby | compress_interval_length | index 
------------+-----------+---------+--------------------------+-------
 mix_pg_ts  | device    | "time"  |                          | 

-- test resetting options
ALTER TABLE mix_pg_ts RESET (fillfactor, tsdb.segmentby);
SELECT reloptions FROM pg_class WHERE relname='mix_pg_ts';
        reloptions         
---------------------------
 {autovacuum_enabled=true}

SELECT * FROM timescaledb_information.hypertable_compression_settings WHERE hypertable='mix_pg_ts'::regclass;
 hypertable | segmentby | orderby | compress_interval_length | index 
------------+-----------+---------+--------------------------+-------
 mix_pg_ts  |           | "time"  |                          | 
<|MERGE_RESOLUTION|>--- conflicted
+++ resolved
@@ -1765,19 +1765,10 @@
      3
 
 EXPLAIN (buffers off, costs off) SELECT * FROM test_partials ORDER BY time;
-<<<<<<< HEAD
-                          QUERY PLAN                           
----------------------------------------------------------------
+--- QUERY PLAN ---
  Sort
    Sort Key: test_partials."time"
    ->  Append
-=======
---- QUERY PLAN ---
- Custom Scan (ChunkAppend) on test_partials
-   Order: test_partials."time"
-   ->  Merge Append
-         Sort Key: test_partials."time"
->>>>>>> 64f5cb20
          ->  Custom Scan (ColumnarScan) on _hyper_33_120_chunk
                ->  Seq Scan on compress_hyper_34_123_chunk
          ->  Seq Scan on _hyper_33_120_chunk
@@ -1785,10 +1776,6 @@
                ->  Seq Scan on compress_hyper_34_124_chunk
          ->  Custom Scan (ColumnarScan) on _hyper_33_122_chunk
                ->  Seq Scan on compress_hyper_34_125_chunk
-<<<<<<< HEAD
-(10 rows)
-=======
->>>>>>> 64f5cb20
 
 -- verify correct results
 SELECT * FROM test_partials ORDER BY time;
@@ -1824,19 +1811,10 @@
      3
 
 EXPLAIN (buffers off, costs off) SELECT * FROM test_partials ORDER BY time;
-<<<<<<< HEAD
-                          QUERY PLAN                           
----------------------------------------------------------------
+--- QUERY PLAN ---
  Sort
    Sort Key: test_partials."time"
    ->  Append
-=======
---- QUERY PLAN ---
- Custom Scan (ChunkAppend) on test_partials
-   Order: test_partials."time"
-   ->  Merge Append
-         Sort Key: test_partials."time"
->>>>>>> 64f5cb20
          ->  Custom Scan (ColumnarScan) on _hyper_33_120_chunk
                ->  Seq Scan on compress_hyper_34_123_chunk
          ->  Seq Scan on _hyper_33_120_chunk
@@ -1845,10 +1823,6 @@
          ->  Seq Scan on _hyper_33_121_chunk
          ->  Custom Scan (ColumnarScan) on _hyper_33_122_chunk
                ->  Seq Scan on compress_hyper_34_125_chunk
-<<<<<<< HEAD
-(11 rows)
-=======
->>>>>>> 64f5cb20
 
 -- verify correct results
 SELECT * FROM test_partials ORDER BY time;
@@ -1888,19 +1862,10 @@
      2
 
 EXPLAIN (buffers off, costs off) SELECT * FROM test_partials ORDER BY time;
-<<<<<<< HEAD
-                          QUERY PLAN                           
----------------------------------------------------------------
+--- QUERY PLAN ---
  Sort
    Sort Key: test_partials."time"
    ->  Append
-=======
---- QUERY PLAN ---
- Custom Scan (ChunkAppend) on test_partials
-   Order: test_partials."time"
-   ->  Merge Append
-         Sort Key: test_partials."time"
->>>>>>> 64f5cb20
          ->  Custom Scan (ColumnarScan) on _hyper_33_120_chunk
                ->  Seq Scan on compress_hyper_34_123_chunk
          ->  Seq Scan on _hyper_33_120_chunk
@@ -1908,18 +1873,9 @@
                ->  Seq Scan on compress_hyper_34_124_chunk
          ->  Seq Scan on _hyper_33_121_chunk
          ->  Custom Scan (ColumnarScan) on _hyper_33_122_chunk
-<<<<<<< HEAD
                ->  Seq Scan on compress_hyper_34_125_chunk
          ->  Seq Scan on _hyper_33_122_chunk
          ->  Seq Scan on _hyper_33_126_chunk
-(13 rows)
-=======
-               ->  Sort
-                     Sort Key: compress_hyper_34_125_chunk._ts_meta_min_1
-                     ->  Seq Scan on compress_hyper_34_125_chunk
-         ->  Index Scan Backward using _hyper_33_122_chunk_test_partials_time_idx on _hyper_33_122_chunk
-   ->  Index Scan Backward using _hyper_33_126_chunk_test_partials_time_idx on _hyper_33_126_chunk
->>>>>>> 64f5cb20
 
 -- F, F, P, U
 -- recompress all chunks
@@ -1949,37 +1905,18 @@
      2
 
 EXPLAIN (BUFFERS OFF, COSTS OFF) SELECT * FROM test_partials ORDER BY time;
-<<<<<<< HEAD
-                          QUERY PLAN                           
----------------------------------------------------------------
+--- QUERY PLAN ---
  Sort
    Sort Key: test_partials."time"
    ->  Append
          ->  Custom Scan (ColumnarScan) on _hyper_33_120_chunk
-=======
---- QUERY PLAN ---
- Custom Scan (ChunkAppend) on test_partials
-   Order: test_partials."time"
-   ->  Custom Scan (ColumnarScan) on _hyper_33_120_chunk
-         ->  Sort
-               Sort Key: compress_hyper_34_127_chunk._ts_meta_min_1
->>>>>>> 64f5cb20
                ->  Seq Scan on compress_hyper_34_127_chunk
          ->  Custom Scan (ColumnarScan) on _hyper_33_121_chunk
                ->  Seq Scan on compress_hyper_34_128_chunk
          ->  Custom Scan (ColumnarScan) on _hyper_33_122_chunk
-<<<<<<< HEAD
                ->  Seq Scan on compress_hyper_34_129_chunk
          ->  Seq Scan on _hyper_33_122_chunk
          ->  Seq Scan on _hyper_33_126_chunk
-(11 rows)
-=======
-               ->  Sort
-                     Sort Key: compress_hyper_34_129_chunk._ts_meta_min_1
-                     ->  Seq Scan on compress_hyper_34_129_chunk
-         ->  Index Scan Backward using _hyper_33_122_chunk_test_partials_time_idx on _hyper_33_122_chunk
-   ->  Index Scan Backward using _hyper_33_126_chunk_test_partials_time_idx on _hyper_33_126_chunk
->>>>>>> 64f5cb20
 
 -- F, F, P, F, F
 INSERT INTO test_partials VALUES ('2024-01-01 00:02', 1, 2);
