--- conflicted
+++ resolved
@@ -1447,24 +1447,14 @@
    Group Key: _hyper_31_110_chunk.device_id
    ->  Sort
          Sort Key: _hyper_31_110_chunk.device_id
-<<<<<<< HEAD
          ->  Append
                ->  Custom Scan (VectorAgg)
-                     ->  Custom Scan (DecompressChunk) on _hyper_31_110_chunk
+                     ->  Custom Scan (ColumnarScan) on _hyper_31_110_chunk
                            ->  Index Scan using compress_hyper_32_111_chunk_device_id__ts_meta_min_1__ts_me_idx on compress_hyper_32_111_chunk
                ->  Partial GroupAggregate
                      Group Key: _hyper_31_110_chunk.device_id
                      ->  Index Only Scan using _hyper_31_110_chunk_compression_insert_device_id_time_idx on _hyper_31_110_chunk
 (11 rows)
-=======
-         ->  Custom Scan (VectorAgg)
-               ->  Custom Scan (ColumnarScan) on _hyper_31_110_chunk
-                     ->  Index Scan using compress_hyper_32_111_chunk_device_id__ts_meta_min_1__ts_me_idx on compress_hyper_32_111_chunk
-         ->  Partial GroupAggregate
-               Group Key: _hyper_31_110_chunk.device_id
-               ->  Index Only Scan using _hyper_31_110_chunk_compression_insert_device_id_time_idx on _hyper_31_110_chunk
-(10 rows)
->>>>>>> 11cfd275
 
 SELECT device_id, count(*)
 FROM compression_insert
@@ -1967,15 +1957,8 @@
                ->  Sort
                      Sort Key: compress_hyper_34_123_chunk._ts_meta_min_1
                      ->  Seq Scan on compress_hyper_34_123_chunk
-<<<<<<< HEAD
          ->  Index Scan Backward using _hyper_33_120_chunk_test_partials_time_idx on _hyper_33_120_chunk
-   ->  Custom Scan (DecompressChunk) on _hyper_33_121_chunk
-=======
-         ->  Sort
-               Sort Key: _hyper_33_120_chunk."time"
-               ->  Seq Scan on _hyper_33_120_chunk
    ->  Custom Scan (ColumnarScan) on _hyper_33_121_chunk
->>>>>>> 11cfd275
          ->  Sort
                Sort Key: compress_hyper_34_124_chunk._ts_meta_min_1
                ->  Seq Scan on compress_hyper_34_124_chunk
@@ -2038,15 +2021,8 @@
                ->  Sort
                      Sort Key: compress_hyper_34_124_chunk._ts_meta_min_1
                      ->  Seq Scan on compress_hyper_34_124_chunk
-<<<<<<< HEAD
          ->  Index Scan Backward using _hyper_33_121_chunk_test_partials_time_idx on _hyper_33_121_chunk
-   ->  Custom Scan (DecompressChunk) on _hyper_33_122_chunk
-=======
-         ->  Sort
-               Sort Key: _hyper_33_121_chunk."time"
-               ->  Seq Scan on _hyper_33_121_chunk
    ->  Custom Scan (ColumnarScan) on _hyper_33_122_chunk
->>>>>>> 11cfd275
          ->  Sort
                Sort Key: compress_hyper_34_125_chunk._ts_meta_min_1
                ->  Seq Scan on compress_hyper_34_125_chunk
@@ -2211,15 +2187,8 @@
                ->  Sort
                      Sort Key: compress_hyper_34_129_chunk._ts_meta_min_1
                      ->  Seq Scan on compress_hyper_34_129_chunk
-<<<<<<< HEAD
          ->  Index Scan Backward using _hyper_33_122_chunk_test_partials_time_idx on _hyper_33_122_chunk
-   ->  Custom Scan (DecompressChunk) on _hyper_33_126_chunk
-=======
-         ->  Sort
-               Sort Key: _hyper_33_122_chunk."time"
-               ->  Seq Scan on _hyper_33_122_chunk
    ->  Custom Scan (ColumnarScan) on _hyper_33_126_chunk
->>>>>>> 11cfd275
          ->  Sort
                Sort Key: compress_hyper_34_131_chunk._ts_meta_min_1
                ->  Seq Scan on compress_hyper_34_131_chunk
@@ -2326,15 +2295,8 @@
                ->  Sort
                      Sort Key: compress_hyper_36_135_chunk._ts_meta_min_1, compress_hyper_36_135_chunk._ts_meta_max_1
                      ->  Seq Scan on compress_hyper_36_135_chunk
-<<<<<<< HEAD
          ->  Index Scan Backward using _hyper_35_133_chunk_space_part_time_idx on _hyper_35_133_chunk
-   ->  Custom Scan (DecompressChunk) on _hyper_35_134_chunk
-=======
-         ->  Sort
-               Sort Key: _hyper_35_133_chunk."time"
-               ->  Seq Scan on _hyper_35_133_chunk
    ->  Custom Scan (ColumnarScan) on _hyper_35_134_chunk
->>>>>>> 11cfd275
          ->  Sort
                Sort Key: compress_hyper_36_136_chunk._ts_meta_min_1, compress_hyper_36_136_chunk._ts_meta_max_1
                ->  Seq Scan on compress_hyper_36_136_chunk
@@ -2360,15 +2322,8 @@
                ->  Sort
                      Sort Key: compress_hyper_36_135_chunk._ts_meta_min_1, compress_hyper_36_135_chunk._ts_meta_max_1
                      ->  Seq Scan on compress_hyper_36_135_chunk
-<<<<<<< HEAD
          ->  Index Scan Backward using _hyper_35_133_chunk_space_part_time_idx on _hyper_35_133_chunk
-   ->  Custom Scan (DecompressChunk) on _hyper_35_134_chunk
-=======
-         ->  Sort
-               Sort Key: _hyper_35_133_chunk."time"
-               ->  Seq Scan on _hyper_35_133_chunk
    ->  Custom Scan (ColumnarScan) on _hyper_35_134_chunk
->>>>>>> 11cfd275
          ->  Sort
                Sort Key: compress_hyper_36_136_chunk._ts_meta_min_1, compress_hyper_36_136_chunk._ts_meta_max_1
                ->  Seq Scan on compress_hyper_36_136_chunk
@@ -2470,15 +2425,8 @@
                ->  Sort
                      Sort Key: compress_hyper_36_139_chunk._ts_meta_min_1, compress_hyper_36_139_chunk._ts_meta_max_1
                      ->  Seq Scan on compress_hyper_36_139_chunk
-<<<<<<< HEAD
          ->  Index Scan Backward using _hyper_35_137_chunk_space_part_time_idx on _hyper_35_137_chunk
-         ->  Custom Scan (DecompressChunk) on _hyper_35_138_chunk
-=======
-         ->  Sort
-               Sort Key: _hyper_35_137_chunk."time"
-               ->  Seq Scan on _hyper_35_137_chunk
          ->  Custom Scan (ColumnarScan) on _hyper_35_138_chunk
->>>>>>> 11cfd275
                ->  Sort
                      Sort Key: compress_hyper_36_140_chunk._ts_meta_min_1, compress_hyper_36_140_chunk._ts_meta_max_1
                      ->  Seq Scan on compress_hyper_36_140_chunk
