--- conflicted
+++ resolved
@@ -1930,22 +1930,12 @@
      3
 (3 rows)
 
-<<<<<<< HEAD
-EXPLAIN (costs off) SELECT * FROM test_partials ORDER BY time;
+EXPLAIN (buffers off, costs off) SELECT * FROM test_partials ORDER BY time;
                           QUERY PLAN                           
 ---------------------------------------------------------------
  Sort
-   Sort Key: _hyper_33_120_chunk."time"
+   Sort Key: test_partials."time"
    ->  Append
-=======
-EXPLAIN (buffers off, costs off) SELECT * FROM test_partials ORDER BY time;
-                                               QUERY PLAN                                                
----------------------------------------------------------------------------------------------------------
- Custom Scan (ChunkAppend) on test_partials
-   Order: test_partials."time"
-   ->  Merge Append
-         Sort Key: test_partials."time"
->>>>>>> 8d9c80e6
          ->  Custom Scan (ColumnarScan) on _hyper_33_120_chunk
                ->  Seq Scan on compress_hyper_34_123_chunk
          ->  Seq Scan on _hyper_33_120_chunk
@@ -1990,32 +1980,15 @@
      3
 (3 rows)
 
-<<<<<<< HEAD
-EXPLAIN (costs off) SELECT * FROM test_partials ORDER BY time;
+EXPLAIN (buffers off, costs off) SELECT * FROM test_partials ORDER BY time;
                           QUERY PLAN                           
 ---------------------------------------------------------------
  Sort
-   Sort Key: _hyper_33_120_chunk."time"
+   Sort Key: test_partials."time"
    ->  Append
          ->  Custom Scan (ColumnarScan) on _hyper_33_120_chunk
                ->  Seq Scan on compress_hyper_34_123_chunk
          ->  Seq Scan on _hyper_33_120_chunk
-=======
-EXPLAIN (buffers off, costs off) SELECT * FROM test_partials ORDER BY time;
-                                               QUERY PLAN                                                
----------------------------------------------------------------------------------------------------------
- Custom Scan (ChunkAppend) on test_partials
-   Order: test_partials."time"
-   ->  Merge Append
-         Sort Key: test_partials."time"
-         ->  Custom Scan (ColumnarScan) on _hyper_33_120_chunk
-               ->  Sort
-                     Sort Key: compress_hyper_34_123_chunk._ts_meta_min_1
-                     ->  Seq Scan on compress_hyper_34_123_chunk
-         ->  Index Scan Backward using _hyper_33_120_chunk_test_partials_time_idx on _hyper_33_120_chunk
-   ->  Merge Append
-         Sort Key: test_partials."time"
->>>>>>> 8d9c80e6
          ->  Custom Scan (ColumnarScan) on _hyper_33_121_chunk
                ->  Seq Scan on compress_hyper_34_124_chunk
          ->  Seq Scan on _hyper_33_121_chunk
@@ -2062,12 +2035,11 @@
      2
 (4 rows)
 
-<<<<<<< HEAD
-EXPLAIN (costs off) SELECT * FROM test_partials ORDER BY time;
+EXPLAIN (buffers off, costs off) SELECT * FROM test_partials ORDER BY time;
                           QUERY PLAN                           
 ---------------------------------------------------------------
  Sort
-   Sort Key: _hyper_33_120_chunk."time"
+   Sort Key: test_partials."time"
    ->  Append
          ->  Custom Scan (ColumnarScan) on _hyper_33_120_chunk
                ->  Seq Scan on compress_hyper_34_123_chunk
@@ -2075,29 +2047,6 @@
          ->  Custom Scan (ColumnarScan) on _hyper_33_121_chunk
                ->  Seq Scan on compress_hyper_34_124_chunk
          ->  Seq Scan on _hyper_33_121_chunk
-=======
-EXPLAIN (buffers off, costs off) SELECT * FROM test_partials ORDER BY time;
-                                               QUERY PLAN                                                
----------------------------------------------------------------------------------------------------------
- Custom Scan (ChunkAppend) on test_partials
-   Order: test_partials."time"
-   ->  Merge Append
-         Sort Key: test_partials."time"
-         ->  Custom Scan (ColumnarScan) on _hyper_33_120_chunk
-               ->  Sort
-                     Sort Key: compress_hyper_34_123_chunk._ts_meta_min_1
-                     ->  Seq Scan on compress_hyper_34_123_chunk
-         ->  Index Scan Backward using _hyper_33_120_chunk_test_partials_time_idx on _hyper_33_120_chunk
-   ->  Merge Append
-         Sort Key: test_partials."time"
-         ->  Custom Scan (ColumnarScan) on _hyper_33_121_chunk
-               ->  Sort
-                     Sort Key: compress_hyper_34_124_chunk._ts_meta_min_1
-                     ->  Seq Scan on compress_hyper_34_124_chunk
-         ->  Index Scan Backward using _hyper_33_121_chunk_test_partials_time_idx on _hyper_33_121_chunk
-   ->  Merge Append
-         Sort Key: test_partials."time"
->>>>>>> 8d9c80e6
          ->  Custom Scan (ColumnarScan) on _hyper_33_122_chunk
                ->  Seq Scan on compress_hyper_34_125_chunk
          ->  Seq Scan on _hyper_33_122_chunk
@@ -2132,32 +2081,16 @@
      2
 (4 rows)
 
-<<<<<<< HEAD
-EXPLAIN (COSTS OFF) SELECT * FROM test_partials ORDER BY time;
+EXPLAIN (BUFFERS OFF, COSTS OFF) SELECT * FROM test_partials ORDER BY time;
                           QUERY PLAN                           
 ---------------------------------------------------------------
  Sort
-   Sort Key: _hyper_33_120_chunk."time"
+   Sort Key: test_partials."time"
    ->  Append
          ->  Custom Scan (ColumnarScan) on _hyper_33_120_chunk
-=======
-EXPLAIN (BUFFERS OFF, COSTS OFF) SELECT * FROM test_partials ORDER BY time;
-                                               QUERY PLAN                                                
----------------------------------------------------------------------------------------------------------
- Custom Scan (ChunkAppend) on test_partials
-   Order: test_partials."time"
-   ->  Custom Scan (ColumnarScan) on _hyper_33_120_chunk
-         ->  Sort
-               Sort Key: compress_hyper_34_127_chunk._ts_meta_min_1
->>>>>>> 8d9c80e6
                ->  Seq Scan on compress_hyper_34_127_chunk
          ->  Custom Scan (ColumnarScan) on _hyper_33_121_chunk
                ->  Seq Scan on compress_hyper_34_128_chunk
-<<<<<<< HEAD
-=======
-   ->  Merge Append
-         Sort Key: test_partials."time"
->>>>>>> 8d9c80e6
          ->  Custom Scan (ColumnarScan) on _hyper_33_122_chunk
                ->  Seq Scan on compress_hyper_34_129_chunk
          ->  Seq Scan on _hyper_33_122_chunk
@@ -2185,32 +2118,16 @@
      1
 (5 rows)
 
-<<<<<<< HEAD
-EXPLAIN (costs off) SELECT * FROM test_partials ORDER BY time;
+EXPLAIN (buffers off, costs off) SELECT * FROM test_partials ORDER BY time;
                           QUERY PLAN                           
 ---------------------------------------------------------------
  Sort
-   Sort Key: _hyper_33_120_chunk."time"
+   Sort Key: test_partials."time"
    ->  Append
          ->  Custom Scan (ColumnarScan) on _hyper_33_120_chunk
-=======
-EXPLAIN (buffers off, costs off) SELECT * FROM test_partials ORDER BY time;
-                                               QUERY PLAN                                                
----------------------------------------------------------------------------------------------------------
- Custom Scan (ChunkAppend) on test_partials
-   Order: test_partials."time"
-   ->  Custom Scan (ColumnarScan) on _hyper_33_120_chunk
-         ->  Sort
-               Sort Key: compress_hyper_34_127_chunk._ts_meta_min_1
->>>>>>> 8d9c80e6
                ->  Seq Scan on compress_hyper_34_127_chunk
          ->  Custom Scan (ColumnarScan) on _hyper_33_121_chunk
                ->  Seq Scan on compress_hyper_34_128_chunk
-<<<<<<< HEAD
-=======
-   ->  Merge Append
-         Sort Key: test_partials."time"
->>>>>>> 8d9c80e6
          ->  Custom Scan (ColumnarScan) on _hyper_33_122_chunk
                ->  Seq Scan on compress_hyper_34_129_chunk
          ->  Seq Scan on _hyper_33_122_chunk
@@ -2302,22 +2219,12 @@
 (1 row)
 
 -- plan is still the same
-<<<<<<< HEAD
-EXPLAIN (COSTS OFF) SELECT * FROM space_part ORDER BY time;
+EXPLAIN (BUFFERS OFF, COSTS OFF) SELECT * FROM space_part ORDER BY time;
                           QUERY PLAN                           
 ---------------------------------------------------------------
  Sort
-   Sort Key: _hyper_35_133_chunk."time"
+   Sort Key: space_part."time"
    ->  Append
-=======
-EXPLAIN (BUFFERS OFF, COSTS OFF) SELECT * FROM space_part ORDER BY time;
-                                                      QUERY PLAN                                                      
-----------------------------------------------------------------------------------------------------------------------
- Custom Scan (ChunkAppend) on space_part
-   Order: space_part."time"
-   ->  Merge Append
-         Sort Key: space_part."time"
->>>>>>> 8d9c80e6
          ->  Custom Scan (ColumnarScan) on _hyper_35_133_chunk
                ->  Seq Scan on compress_hyper_36_135_chunk
          ->  Seq Scan on _hyper_35_133_chunk
@@ -2334,38 +2241,20 @@
 ('2022-01-01 00:03', 2, 1, 1);
 VACUUM ANALYZE space_part;
 -- plan still ok
-<<<<<<< HEAD
-EXPLAIN (COSTS OFF) SELECT * FROM space_part ORDER BY time;
+EXPLAIN (BUFFERS OFF, COSTS OFF) SELECT * FROM space_part ORDER BY time;
                           QUERY PLAN                           
 ---------------------------------------------------------------
  Sort
-   Sort Key: _hyper_35_133_chunk."time"
+   Sort Key: space_part."time"
    ->  Append
-=======
-EXPLAIN (BUFFERS OFF, COSTS OFF) SELECT * FROM space_part ORDER BY time;
-                                                      QUERY PLAN                                                      
-----------------------------------------------------------------------------------------------------------------------
- Custom Scan (ChunkAppend) on space_part
-   Order: space_part."time"
-   ->  Merge Append
-         Sort Key: space_part."time"
->>>>>>> 8d9c80e6
          ->  Custom Scan (ColumnarScan) on _hyper_35_133_chunk
                ->  Seq Scan on compress_hyper_36_135_chunk
          ->  Seq Scan on _hyper_35_133_chunk
          ->  Custom Scan (ColumnarScan) on _hyper_35_134_chunk
                ->  Seq Scan on compress_hyper_36_136_chunk
-<<<<<<< HEAD
          ->  Seq Scan on _hyper_35_137_chunk
          ->  Seq Scan on _hyper_35_138_chunk
 (10 rows)
-=======
-   ->  Merge Append
-         Sort Key: space_part."time"
-         ->  Index Scan Backward using _hyper_35_137_chunk_space_part_time_idx on _hyper_35_137_chunk
-         ->  Index Scan Backward using _hyper_35_138_chunk_space_part_time_idx on _hyper_35_138_chunk
-(17 rows)
->>>>>>> 8d9c80e6
 
 -- compress them
 SELECT compress_chunk(c, if_not_compressed=>true) FROM show_chunks('space_part') c;
@@ -2380,32 +2269,16 @@
 
 VACUUM ANALYZE space_part;
 -- plan still ok
-<<<<<<< HEAD
-EXPLAIN (COSTS OFF) SELECT * FROM space_part ORDER BY time;
+EXPLAIN (BUFFERS OFF, COSTS OFF) SELECT * FROM space_part ORDER BY time;
                           QUERY PLAN                           
 ---------------------------------------------------------------
  Sort
-   Sort Key: _hyper_35_133_chunk."time"
+   Sort Key: space_part."time"
    ->  Append
          ->  Custom Scan (ColumnarScan) on _hyper_35_133_chunk
-=======
-EXPLAIN (BUFFERS OFF, COSTS OFF) SELECT * FROM space_part ORDER BY time;
-                                                      QUERY PLAN                                                      
-----------------------------------------------------------------------------------------------------------------------
- Custom Scan (ChunkAppend) on space_part
-   Order: space_part."time"
-   ->  Custom Scan (ColumnarScan) on _hyper_35_133_chunk
-         ->  Sort
-               Sort Key: compress_hyper_36_135_chunk._ts_meta_min_1, compress_hyper_36_135_chunk._ts_meta_max_1
->>>>>>> 8d9c80e6
                ->  Seq Scan on compress_hyper_36_135_chunk
          ->  Custom Scan (ColumnarScan) on _hyper_35_134_chunk
                ->  Seq Scan on compress_hyper_36_136_chunk
-<<<<<<< HEAD
-=======
-   ->  Merge Append
-         Sort Key: space_part."time"
->>>>>>> 8d9c80e6
          ->  Custom Scan (ColumnarScan) on _hyper_35_137_chunk
                ->  Seq Scan on compress_hyper_36_139_chunk
          ->  Custom Scan (ColumnarScan) on _hyper_35_138_chunk
@@ -2417,32 +2290,16 @@
 ('2022-01-01 00:02', 2, 1, 1),
 ('2022-01-01 00:02', 2, 1, 1);
 VACUUM ANALYZE space_part;
-<<<<<<< HEAD
-EXPLAIN (COSTS OFF) SELECT * FROM space_part ORDER BY time;
+EXPLAIN (BUFFERS OFF, COSTS OFF) SELECT * FROM space_part ORDER BY time;
                           QUERY PLAN                           
 ---------------------------------------------------------------
  Sort
-   Sort Key: _hyper_35_133_chunk."time"
+   Sort Key: space_part."time"
    ->  Append
          ->  Custom Scan (ColumnarScan) on _hyper_35_133_chunk
-=======
-EXPLAIN (BUFFERS OFF, COSTS OFF) SELECT * FROM space_part ORDER BY time;
-                                                      QUERY PLAN                                                      
-----------------------------------------------------------------------------------------------------------------------
- Custom Scan (ChunkAppend) on space_part
-   Order: space_part."time"
-   ->  Custom Scan (ColumnarScan) on _hyper_35_133_chunk
-         ->  Sort
-               Sort Key: compress_hyper_36_135_chunk._ts_meta_min_1, compress_hyper_36_135_chunk._ts_meta_max_1
->>>>>>> 8d9c80e6
                ->  Seq Scan on compress_hyper_36_135_chunk
          ->  Custom Scan (ColumnarScan) on _hyper_35_134_chunk
                ->  Seq Scan on compress_hyper_36_136_chunk
-<<<<<<< HEAD
-=======
-   ->  Merge Append
-         Sort Key: space_part."time"
->>>>>>> 8d9c80e6
          ->  Custom Scan (ColumnarScan) on _hyper_35_137_chunk
                ->  Seq Scan on compress_hyper_36_139_chunk
          ->  Custom Scan (ColumnarScan) on _hyper_35_138_chunk
@@ -2454,32 +2311,16 @@
 INSERT INTO space_part VALUES
 ('2022-01-01 00:02', 1, 1, 1);
 VACUUM ANALYZE space_part;
-<<<<<<< HEAD
-EXPLAIN (COSTS OFF) SELECT * FROM space_part ORDER BY time;
+EXPLAIN (BUFFERS OFF, COSTS OFF) SELECT * FROM space_part ORDER BY time;
                           QUERY PLAN                           
 ---------------------------------------------------------------
  Sort
-   Sort Key: _hyper_35_133_chunk."time"
+   Sort Key: space_part."time"
    ->  Append
          ->  Custom Scan (ColumnarScan) on _hyper_35_133_chunk
-=======
-EXPLAIN (BUFFERS OFF, COSTS OFF) SELECT * FROM space_part ORDER BY time;
-                                                      QUERY PLAN                                                      
-----------------------------------------------------------------------------------------------------------------------
- Custom Scan (ChunkAppend) on space_part
-   Order: space_part."time"
-   ->  Custom Scan (ColumnarScan) on _hyper_35_133_chunk
-         ->  Sort
-               Sort Key: compress_hyper_36_135_chunk._ts_meta_min_1, compress_hyper_36_135_chunk._ts_meta_max_1
->>>>>>> 8d9c80e6
                ->  Seq Scan on compress_hyper_36_135_chunk
          ->  Custom Scan (ColumnarScan) on _hyper_35_134_chunk
                ->  Seq Scan on compress_hyper_36_136_chunk
-<<<<<<< HEAD
-=======
-   ->  Merge Append
-         Sort Key: space_part."time"
->>>>>>> 8d9c80e6
          ->  Custom Scan (ColumnarScan) on _hyper_35_137_chunk
                ->  Seq Scan on compress_hyper_36_139_chunk
          ->  Seq Scan on _hyper_35_137_chunk
