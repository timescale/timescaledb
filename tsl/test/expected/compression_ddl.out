--- conflicted
+++ resolved
@@ -1525,27 +1525,6 @@
 FROM compression_insert
 GROUP BY device_id
 ORDER BY device_id;
-<<<<<<< HEAD
-                                                                          QUERY PLAN                                                                          
---------------------------------------------------------------------------------------------------------------------------------------------------------------
- Finalize GroupAggregate
-   Group Key: _hyper_31_112_chunk.device_id
-   ->  Gather Merge
-         Workers Planned: 2
-         ->  Sort
-               Sort Key: _hyper_31_112_chunk.device_id
-               ->  Parallel Append
-                     ->  Partial GroupAggregate
-                           Group Key: _hyper_31_112_chunk.device_id
-                           ->  Parallel Index Only Scan using _hyper_31_112_chunk_compression_insert_device_id_time_idx on _hyper_31_112_chunk
-                     ->  Custom Scan (VectorAgg)
-                           ->  Custom Scan (DecompressChunk) on _hyper_31_110_chunk
-                                 ->  Parallel Index Scan using compress_hyper_32_111_chunk_device_id__ts_meta_min_1__ts_me_idx on compress_hyper_32_111_chunk
-                     ->  Custom Scan (VectorAgg)
-                           ->  Custom Scan (DecompressChunk) on _hyper_31_112_chunk
-                                 ->  Parallel Index Scan using compress_hyper_32_113_chunk_device_id__ts_meta_min_1__ts_me_idx on compress_hyper_32_113_chunk
-(16 rows)
-=======
                                                                QUERY PLAN                                                                
 -----------------------------------------------------------------------------------------------------------------------------------------
  Finalize GroupAggregate
@@ -1562,7 +1541,6 @@
                Group Key: _hyper_31_112_chunk.device_id
                ->  Index Only Scan using _hyper_31_112_chunk_compression_insert_device_id_time_idx on _hyper_31_112_chunk
 (13 rows)
->>>>>>> 5aad93c4
 
 SELECT device_id, count(*)
 FROM compression_insert
@@ -1634,51 +1612,25 @@
 FROM compression_insert
 GROUP BY device_id
 ORDER BY device_id;
-<<<<<<< HEAD
-                                                                          QUERY PLAN                                                                          
---------------------------------------------------------------------------------------------------------------------------------------------------------------
- Finalize GroupAggregate
-   Group Key: _hyper_31_114_chunk.device_id
-   ->  Gather Merge
-         Workers Planned: 2
-         ->  Sort
-               Sort Key: _hyper_31_114_chunk.device_id
-               ->  Parallel Append
-                     ->  Partial GroupAggregate
-                           Group Key: _hyper_31_114_chunk.device_id
-                           ->  Parallel Index Only Scan using _hyper_31_114_chunk_compression_insert_device_id_time_idx on _hyper_31_114_chunk
-                     ->  Custom Scan (VectorAgg)
-                           ->  Custom Scan (DecompressChunk) on _hyper_31_110_chunk
-                                 ->  Parallel Index Scan using compress_hyper_32_111_chunk_device_id__ts_meta_min_1__ts_me_idx on compress_hyper_32_111_chunk
-                     ->  Custom Scan (VectorAgg)
-                           ->  Custom Scan (DecompressChunk) on _hyper_31_112_chunk
-                                 ->  Parallel Index Scan using compress_hyper_32_113_chunk_device_id__ts_meta_min_1__ts_me_idx on compress_hyper_32_113_chunk
-                     ->  Custom Scan (VectorAgg)
-                           ->  Custom Scan (DecompressChunk) on _hyper_31_114_chunk
-                                 ->  Parallel Index Scan using compress_hyper_32_115_chunk_device_id__ts_meta_min_1__ts_me_idx on compress_hyper_32_115_chunk
-(19 rows)
-=======
-                                                                  QUERY PLAN                                                                   
------------------------------------------------------------------------------------------------------------------------------------------------
+                                                               QUERY PLAN                                                                
+-----------------------------------------------------------------------------------------------------------------------------------------
  Finalize GroupAggregate
    Group Key: _hyper_31_110_chunk.device_id
-   ->  Sort
+   ->  Merge Append
          Sort Key: _hyper_31_110_chunk.device_id
-         ->  Append
-               ->  Custom Scan (VectorAgg)
-                     ->  Custom Scan (DecompressChunk) on _hyper_31_110_chunk
-                           ->  Index Scan using compress_hyper_32_111_chunk_device_id__ts_meta_min_1__ts_me_idx on compress_hyper_32_111_chunk
-               ->  Custom Scan (VectorAgg)
-                     ->  Custom Scan (DecompressChunk) on _hyper_31_112_chunk
-                           ->  Index Scan using compress_hyper_32_113_chunk_device_id__ts_meta_min_1__ts_me_idx on compress_hyper_32_113_chunk
-               ->  Custom Scan (VectorAgg)
-                     ->  Custom Scan (DecompressChunk) on _hyper_31_114_chunk
-                           ->  Index Scan using compress_hyper_32_115_chunk_device_id__ts_meta_min_1__ts_me_idx on compress_hyper_32_115_chunk
-               ->  Partial GroupAggregate
-                     Group Key: _hyper_31_114_chunk.device_id
-                     ->  Index Only Scan using _hyper_31_114_chunk_compression_insert_device_id_time_idx on _hyper_31_114_chunk
-(17 rows)
->>>>>>> 5aad93c4
+         ->  Custom Scan (VectorAgg)
+               ->  Custom Scan (DecompressChunk) on _hyper_31_110_chunk
+                     ->  Index Scan using compress_hyper_32_111_chunk_device_id__ts_meta_min_1__ts_me_idx on compress_hyper_32_111_chunk
+         ->  Custom Scan (VectorAgg)
+               ->  Custom Scan (DecompressChunk) on _hyper_31_112_chunk
+                     ->  Index Scan using compress_hyper_32_113_chunk_device_id__ts_meta_min_1__ts_me_idx on compress_hyper_32_113_chunk
+         ->  Custom Scan (VectorAgg)
+               ->  Custom Scan (DecompressChunk) on _hyper_31_114_chunk
+                     ->  Index Scan using compress_hyper_32_115_chunk_device_id__ts_meta_min_1__ts_me_idx on compress_hyper_32_115_chunk
+         ->  Partial GroupAggregate
+               Group Key: _hyper_31_114_chunk.device_id
+               ->  Index Only Scan using _hyper_31_114_chunk_compression_insert_device_id_time_idx on _hyper_31_114_chunk
+(16 rows)
 
 SELECT device_id, count(*)
 FROM compression_insert
@@ -1750,57 +1702,28 @@
 FROM compression_insert
 GROUP BY device_id
 ORDER BY device_id;
-<<<<<<< HEAD
-                                                                          QUERY PLAN                                                                          
---------------------------------------------------------------------------------------------------------------------------------------------------------------
- Finalize GroupAggregate
-   Group Key: _hyper_31_116_chunk.device_id
-   ->  Gather Merge
-         Workers Planned: 2
-         ->  Sort
-               Sort Key: _hyper_31_116_chunk.device_id
-               ->  Parallel Append
-                     ->  Partial GroupAggregate
-                           Group Key: _hyper_31_116_chunk.device_id
-                           ->  Parallel Index Only Scan using _hyper_31_116_chunk_compression_insert_device_id_time_idx on _hyper_31_116_chunk
-                     ->  Custom Scan (VectorAgg)
-                           ->  Custom Scan (DecompressChunk) on _hyper_31_110_chunk
-                                 ->  Parallel Index Scan using compress_hyper_32_111_chunk_device_id__ts_meta_min_1__ts_me_idx on compress_hyper_32_111_chunk
-                     ->  Custom Scan (VectorAgg)
-                           ->  Custom Scan (DecompressChunk) on _hyper_31_112_chunk
-                                 ->  Parallel Index Scan using compress_hyper_32_113_chunk_device_id__ts_meta_min_1__ts_me_idx on compress_hyper_32_113_chunk
-                     ->  Custom Scan (VectorAgg)
-                           ->  Custom Scan (DecompressChunk) on _hyper_31_114_chunk
-                                 ->  Parallel Index Scan using compress_hyper_32_115_chunk_device_id__ts_meta_min_1__ts_me_idx on compress_hyper_32_115_chunk
-                     ->  Custom Scan (VectorAgg)
-                           ->  Custom Scan (DecompressChunk) on _hyper_31_116_chunk
-                                 ->  Parallel Index Scan using compress_hyper_32_117_chunk_device_id__ts_meta_min_1__ts_me_idx on compress_hyper_32_117_chunk
-(22 rows)
-=======
-                                                                  QUERY PLAN                                                                   
------------------------------------------------------------------------------------------------------------------------------------------------
+                                                               QUERY PLAN                                                                
+-----------------------------------------------------------------------------------------------------------------------------------------
  Finalize GroupAggregate
    Group Key: _hyper_31_110_chunk.device_id
-   ->  Sort
+   ->  Merge Append
          Sort Key: _hyper_31_110_chunk.device_id
-         ->  Append
-               ->  Custom Scan (VectorAgg)
-                     ->  Custom Scan (DecompressChunk) on _hyper_31_110_chunk
-                           ->  Index Scan using compress_hyper_32_111_chunk_device_id__ts_meta_min_1__ts_me_idx on compress_hyper_32_111_chunk
-               ->  Custom Scan (VectorAgg)
-                     ->  Custom Scan (DecompressChunk) on _hyper_31_112_chunk
-                           ->  Index Scan using compress_hyper_32_113_chunk_device_id__ts_meta_min_1__ts_me_idx on compress_hyper_32_113_chunk
-               ->  Custom Scan (VectorAgg)
-                     ->  Custom Scan (DecompressChunk) on _hyper_31_114_chunk
-                           ->  Index Scan using compress_hyper_32_115_chunk_device_id__ts_meta_min_1__ts_me_idx on compress_hyper_32_115_chunk
-               ->  Custom Scan (VectorAgg)
-                     ->  Custom Scan (DecompressChunk) on _hyper_31_116_chunk
-                           ->  Index Scan using compress_hyper_32_117_chunk_device_id__ts_meta_min_1__ts_me_idx on compress_hyper_32_117_chunk
-               ->  Partial GroupAggregate
-                     Group Key: _hyper_31_116_chunk.device_id
-                     ->  Index Only Scan using _hyper_31_116_chunk_compression_insert_device_id_time_idx on _hyper_31_116_chunk
-(20 rows)
->>>>>>> 5aad93c4
+         ->  Custom Scan (VectorAgg)
+               ->  Custom Scan (DecompressChunk) on _hyper_31_110_chunk
+                     ->  Index Scan using compress_hyper_32_111_chunk_device_id__ts_meta_min_1__ts_me_idx on compress_hyper_32_111_chunk
+         ->  Custom Scan (VectorAgg)
+               ->  Custom Scan (DecompressChunk) on _hyper_31_112_chunk
+                     ->  Index Scan using compress_hyper_32_113_chunk_device_id__ts_meta_min_1__ts_me_idx on compress_hyper_32_113_chunk
+         ->  Custom Scan (VectorAgg)
+               ->  Custom Scan (DecompressChunk) on _hyper_31_114_chunk
+                     ->  Index Scan using compress_hyper_32_115_chunk_device_id__ts_meta_min_1__ts_me_idx on compress_hyper_32_115_chunk
+         ->  Custom Scan (VectorAgg)
+               ->  Custom Scan (DecompressChunk) on _hyper_31_116_chunk
+                     ->  Index Scan using compress_hyper_32_117_chunk_device_id__ts_meta_min_1__ts_me_idx on compress_hyper_32_117_chunk
+         ->  Partial GroupAggregate
+               Group Key: _hyper_31_116_chunk.device_id
+               ->  Index Only Scan using _hyper_31_116_chunk_compression_insert_device_id_time_idx on _hyper_31_116_chunk
+(19 rows)
 
 SELECT device_id, count(*)
 FROM compression_insert
@@ -1872,40 +1795,31 @@
 FROM compression_insert
 GROUP BY device_id
 ORDER BY device_id;
-                                                                          QUERY PLAN                                                                          
---------------------------------------------------------------------------------------------------------------------------------------------------------------
+                                                               QUERY PLAN                                                                
+-----------------------------------------------------------------------------------------------------------------------------------------
  Finalize GroupAggregate
-   Group Key: _hyper_31_118_chunk.device_id
-   ->  Gather Merge
-         Workers Planned: 2
-         ->  Sort
-               Sort Key: _hyper_31_118_chunk.device_id
-               ->  Parallel Append
-<<<<<<< HEAD
-                     ->  Partial GroupAggregate
-                           Group Key: _hyper_31_118_chunk.device_id
-                           ->  Parallel Index Only Scan using _hyper_31_118_chunk_compression_insert_device_id_time_idx on _hyper_31_118_chunk
-=======
-                     ->  Custom Scan (VectorAgg)
-                           ->  Custom Scan (DecompressChunk) on _hyper_31_118_chunk
-                                 ->  Parallel Index Scan using compress_hyper_32_119_chunk_device_id__ts_meta_min_1__ts_me_idx on compress_hyper_32_119_chunk
->>>>>>> 5aad93c4
-                     ->  Custom Scan (VectorAgg)
-                           ->  Custom Scan (DecompressChunk) on _hyper_31_110_chunk
-                                 ->  Parallel Index Scan using compress_hyper_32_111_chunk_device_id__ts_meta_min_1__ts_me_idx on compress_hyper_32_111_chunk
-                     ->  Custom Scan (VectorAgg)
-                           ->  Custom Scan (DecompressChunk) on _hyper_31_112_chunk
-                                 ->  Parallel Index Scan using compress_hyper_32_113_chunk_device_id__ts_meta_min_1__ts_me_idx on compress_hyper_32_113_chunk
-                     ->  Custom Scan (VectorAgg)
-                           ->  Custom Scan (DecompressChunk) on _hyper_31_114_chunk
-                                 ->  Parallel Index Scan using compress_hyper_32_115_chunk_device_id__ts_meta_min_1__ts_me_idx on compress_hyper_32_115_chunk
-                     ->  Custom Scan (VectorAgg)
-                           ->  Custom Scan (DecompressChunk) on _hyper_31_116_chunk
-                                 ->  Parallel Index Scan using compress_hyper_32_117_chunk_device_id__ts_meta_min_1__ts_me_idx on compress_hyper_32_117_chunk
-                     ->  Partial HashAggregate
-                           Group Key: _hyper_31_118_chunk.device_id
-                           ->  Parallel Index Only Scan using _hyper_31_118_chunk_compression_insert_device_id_time_idx on _hyper_31_118_chunk
-(25 rows)
+   Group Key: _hyper_31_110_chunk.device_id
+   ->  Merge Append
+         Sort Key: _hyper_31_110_chunk.device_id
+         ->  Custom Scan (VectorAgg)
+               ->  Custom Scan (DecompressChunk) on _hyper_31_110_chunk
+                     ->  Index Scan using compress_hyper_32_111_chunk_device_id__ts_meta_min_1__ts_me_idx on compress_hyper_32_111_chunk
+         ->  Custom Scan (VectorAgg)
+               ->  Custom Scan (DecompressChunk) on _hyper_31_112_chunk
+                     ->  Index Scan using compress_hyper_32_113_chunk_device_id__ts_meta_min_1__ts_me_idx on compress_hyper_32_113_chunk
+         ->  Custom Scan (VectorAgg)
+               ->  Custom Scan (DecompressChunk) on _hyper_31_114_chunk
+                     ->  Index Scan using compress_hyper_32_115_chunk_device_id__ts_meta_min_1__ts_me_idx on compress_hyper_32_115_chunk
+         ->  Custom Scan (VectorAgg)
+               ->  Custom Scan (DecompressChunk) on _hyper_31_116_chunk
+                     ->  Index Scan using compress_hyper_32_117_chunk_device_id__ts_meta_min_1__ts_me_idx on compress_hyper_32_117_chunk
+         ->  Custom Scan (VectorAgg)
+               ->  Custom Scan (DecompressChunk) on _hyper_31_118_chunk
+                     ->  Index Scan using compress_hyper_32_119_chunk_device_id__ts_meta_min_1__ts_me_idx on compress_hyper_32_119_chunk
+         ->  Partial GroupAggregate
+               Group Key: _hyper_31_118_chunk.device_id
+               ->  Index Only Scan using _hyper_31_118_chunk_compression_insert_device_id_time_idx on _hyper_31_118_chunk
+(22 rows)
 
 SELECT device_id, count(*)
 FROM compression_insert
