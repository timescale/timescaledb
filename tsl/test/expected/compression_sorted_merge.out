--- conflicted
+++ resolved
@@ -1214,14 +1214,6 @@
 generate_series(1, 100, 1) AS g2(segment_by),
 generate_series('2000-01-01 02:01:00-00', '2000-01-06 00:00:00+00', interval '1 hour') time
 ORDER BY time;
-<<<<<<< HEAD
-=======
-SELECT add_compression_policy('test_costs','1 minute'::INTERVAL);
- add_compression_policy 
-------------------------
-                   1001
-
->>>>>>> 64f5cb20
 SELECT compress_chunk(i) FROM show_chunks('test_costs') i;
              compress_chunk              
 -----------------------------------------
@@ -1237,14 +1229,8 @@
 -- Test query plan (should be optimized due to 100 different segments)
 :PREFIX
 SELECT time, segment_by, x1 FROM test_costs ORDER BY time DESC;
-<<<<<<< HEAD
-                                                                                                                                                                      QUERY PLAN                                                                                                                                                                      
-------------------------------------------------------------------------------------------------------------------------------------------------------------------------------------------------------------------------------------------------------------------------------------------------------------------------------------------------------
+--- QUERY PLAN ---
  Custom Scan (ColumnarScan) on _timescaledb_internal._hyper_9_20_chunk (actual rows=11800.00 loops=1)
-=======
---- QUERY PLAN ---
- Custom Scan (ColumnarScan) on _timescaledb_internal._hyper_9_20_chunk (actual rows=100.00 loops=1)
->>>>>>> 64f5cb20
    Output: _hyper_9_20_chunk."time", _hyper_9_20_chunk.segment_by, _hyper_9_20_chunk.x1
    Batch Sorted Merge: true
    Bulk Decompression: false
@@ -1288,14 +1274,8 @@
 set timescaledb.debug_require_batch_sorted_merge to 'forbid';
 :PREFIX
 SELECT time, segment_by, x1 FROM test_costs ORDER BY time DESC;
-<<<<<<< HEAD
-                                                                                                                                                                      QUERY PLAN                                                                                                                                                                      
-------------------------------------------------------------------------------------------------------------------------------------------------------------------------------------------------------------------------------------------------------------------------------------------------------------------------------------------------------
+--- QUERY PLAN ---
  Sort (actual rows=118118.00 loops=1)
-=======
---- QUERY PLAN ---
- Sort (actual rows=1001.00 loops=1)
->>>>>>> 64f5cb20
    Output: _hyper_9_20_chunk."time", _hyper_9_20_chunk.segment_by, _hyper_9_20_chunk.x1
    Sort Key: _hyper_9_20_chunk."time" DESC
    Sort Method: quicksort 
@@ -1309,14 +1289,8 @@
 set timescaledb.debug_require_batch_sorted_merge to 'require';
 :PREFIX
 SELECT time, segment_by, x1 FROM test_costs WHERE segment_by > 900 and segment_by < 999 ORDER BY time DESC;
-<<<<<<< HEAD
-                                                                                                                                                                      QUERY PLAN                                                                                                                                                                      
-------------------------------------------------------------------------------------------------------------------------------------------------------------------------------------------------------------------------------------------------------------------------------------------------------------------------------------------------------
+--- QUERY PLAN ---
  Custom Scan (ColumnarScan) on _timescaledb_internal._hyper_9_20_chunk (actual rows=11564.00 loops=1)
-=======
---- QUERY PLAN ---
- Custom Scan (ColumnarScan) on _timescaledb_internal._hyper_9_20_chunk (actual rows=98.00 loops=1)
->>>>>>> 64f5cb20
    Output: _hyper_9_20_chunk."time", _hyper_9_20_chunk.segment_by, _hyper_9_20_chunk.x1
    Batch Sorted Merge: true
    Bulk Decompression: false
