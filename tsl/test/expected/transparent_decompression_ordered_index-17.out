-- This file and its contents are licensed under the Timescale License.
-- Please see the included NOTICE for copyright information and
-- LICENSE-TIMESCALE for a copy of the license.
\set TEST_BASE_NAME transparent_decompression_ordered_index
SELECT format('include/%s_query.sql', :'TEST_BASE_NAME') AS "TEST_QUERY_NAME",
    format('%s/results/%s_results_uncompressed.out', :'TEST_OUTPUT_DIR', :'TEST_BASE_NAME') AS "TEST_RESULTS_UNCOMPRESSED",
    format('%s/results/%s_results_compressed.out', :'TEST_OUTPUT_DIR', :'TEST_BASE_NAME') AS "TEST_RESULTS_COMPRESSED" \gset
SELECT format('\! diff -u -- %s %s', :'TEST_RESULTS_UNCOMPRESSED', :'TEST_RESULTS_COMPRESSED') AS "DIFF_CMD" \gset
-- disable memoize node to avoid flaky results
SET enable_memoize TO 'off';
-- Testing Index Scan backwards ----
-- We want more than 1 segment in atleast 1 of the chunks
CREATE TABLE metrics_ordered_idx (
    time timestamptz NOT NULL,
    device_id int,
    device_id_peer int,
    v0 int
);
SELECT create_hypertable ('metrics_ordered_idx', 'time', chunk_time_interval => '2days'::interval);
        create_hypertable         
----------------------------------
 (1,public,metrics_ordered_idx,t)
(1 row)

ALTER TABLE metrics_ordered_idx SET (timescaledb.compress, timescaledb.compress_orderby = 'time ASC', timescaledb.compress_segmentby = 'device_id,device_id_peer');
INSERT INTO metrics_ordered_idx (time, device_id, device_id_peer, v0)
SELECT time,
    device_id,
    0,
    device_id
FROM generate_series('2000-01-13 0:00:00+0'::timestamptz, '2000-01-15 23:55:00+0', '15m') gtime (time),
    generate_series(1, 5, 1) gdevice (device_id);
INSERT INTO metrics_ordered_idx (time, device_id, device_id_peer, v0)
SELECT generate_series('2000-01-20 0:00:00+0'::timestamptz, '2000-01-20 11:55:00+0', '15m'),
    3,
    3,
    generate_series(1, 5, 1);
INSERT INTO metrics_ordered_idx (time, device_id, device_id_peer, v0)
SELECT generate_series('2018-01-20 0:00:00+0'::timestamptz, '2018-01-20 11:55:00+0', '15m'),
    4,
    5,
    generate_series(1, 5, 1);
INSERT INTO metrics_ordered_idx (time, device_id, device_id_peer, v0)
SELECT '2020-01-01 0:00:00+0',
    generate_series(4, 7, 1),
    5,
    generate_series(1, 5, 1);
-- misisng values device_id = 7
CREATE TABLE device_tbl (
    device_id int,
    descr text
);
INSERT INTO device_tbl
SELECT generate_series(1, 6, 1),
    'devicex';
INSERT INTO device_tbl
SELECT 8,
    'device8';
ANALYZE device_tbl;
-- table for joins ---
CREATE TABLE nodetime (
    node int,
    start_time timestamp,
    stop_time timestamp
);
INSERT INTO nodetime
    VALUES (4, '2018-01-06 00:00'::timestamp, '2018-12-02 12:00'::timestamp);
VACUUM FULL ANALYZE metrics_ordered_idx;
-- run queries on uncompressed hypertable and store result
\set PREFIX ''
\set PREFIX_VERBOSE ''
-- Unfortunately the ECHO cannot be redirected to the output file.
\set ECHO none
--compress all chunks for metrics_ordered_idx table --
SELECT count(compress_chunk(ch)) FROM show_chunks('metrics_ordered_idx') ch;
 count 
-------
     5
(1 row)

-- reindexing compressed hypertable to update statistics
DO
$$
DECLARE
  hyper_id int;
BEGIN
  SELECT h.compressed_hypertable_id
  INTO hyper_id
  FROM _timescaledb_catalog.hypertable h
  WHERE h.table_name = 'metrics_ordered_idx';
  EXECUTE format('REINDEX TABLE _timescaledb_internal._compressed_hypertable_%s',
    hyper_id);
END;
$$;
VACUUM FULL ANALYZE metrics_ordered_idx;
-- run queries on compressed hypertable and store result
\set PREFIX ''
\set PREFIX_VERBOSE ''
\set ECHO none
-- diff compressed and uncompressed results
:DIFF_CMD
-- This is to illustrate that we have some null device_id values. This fact
-- might influence the runtime chunk exclusion when doing joins on device_id.
select count(*) from metrics_ordered_idx
where extract(minute from time) = 0 and device_id is null
;
 count 
-------
     1
(1 row)

\set PREFIX 'EXPLAIN (analyze, buffers off, costs off, timing off, summary off)'
\set PREFIX_VERBOSE 'EXPLAIN (analyze, buffers off, costs off, timing off, summary off, verbose)'
-- we disable parallelism here otherwise EXPLAIN ANALYZE output
-- will be not stable and differ depending on worker assignment
SET max_parallel_workers_per_gather TO 0;
SET enable_seqscan = FALSE;
-- get explain for queries on hypertable with compression
\ir include/transparent_decompression_ordered_indexplan.sql
-- This file and its contents are licensed under the Timescale License.
-- Please see the included NOTICE for copyright information and
-- LICENSE-TIMESCALE for a copy of the license.
-- tests for explain plan only --
---check index backward scans instead of seq scans ------------
CREATE TABLE metrics_ordered_idx2(time timestamptz NOT NULL, device_id int, device_id_peer int, v0 int, v1 int);
SELECT create_hypertable('metrics_ordered_idx2','time', chunk_time_interval=>'2days'::interval);
         create_hypertable         
-----------------------------------
 (3,public,metrics_ordered_idx2,t)
(1 row)

ALTER TABLE metrics_ordered_idx2 SET (timescaledb.compress, timescaledb.compress_orderby='time ASC, v0 desc',timescaledb.compress_segmentby='device_id,device_id_peer');
INSERT INTO metrics_ordered_idx2(time,device_id,device_id_peer,v0, v1) SELECT generate_series('2000-01-20 0:00:00+0'::timestamptz,'2000-01-20 11:55:00+0','10s') , 3, 3, generate_series(1,5,1) , generate_series(555,559,1);
SELECT count(compress_chunk(ch)) FROM show_chunks('metrics_ordered_idx2') ch;
 count 
-------
     1
(1 row)

VACUUM ANALYZE metrics_ordered_idx2;
--all queries have only prefix of compress_orderby in ORDER BY clause
-- should have ordered DecompressChunk path because segmentby columns have equality constraints
:PREFIX SELECT * FROM metrics_ordered_idx2 WHERE device_id = 3 AND device_id_peer = 3 ORDER BY time DESC LIMIT 10;
                                                                       QUERY PLAN                                                                        
---------------------------------------------------------------------------------------------------------------------------------------------------------
 Limit (actual rows=10 loops=1)
   ->  Custom Scan (ColumnarScan) on _hyper_3_11_chunk (actual rows=10 loops=1)
         ->  Sort (actual rows=1 loops=1)
               Sort Key: compress_hyper_4_12_chunk._ts_meta_min_1 DESC, compress_hyper_4_12_chunk._ts_meta_max_1 DESC
               Sort Method: quicksort 
               ->  Index Scan using compress_hyper_4_12_chunk_device_id_device_id_peer__ts_meta_idx on compress_hyper_4_12_chunk (actual rows=5 loops=1)
                     Index Cond: ((device_id = 3) AND (device_id_peer = 3))
(7 rows)

:PREFIX SELECT * FROM metrics_ordered_idx2 WHERE device_id = 3 AND device_id_peer = 3 ORDER BY time DESC , v0 asc LIMIT 10;
                                                                                                QUERY PLAN                                                                                                
----------------------------------------------------------------------------------------------------------------------------------------------------------------------------------------------------------
 Limit (actual rows=10 loops=1)
   ->  Custom Scan (ColumnarScan) on _hyper_3_11_chunk (actual rows=10 loops=1)
         ->  Sort (actual rows=1 loops=1)
               Sort Key: compress_hyper_4_12_chunk._ts_meta_min_1 DESC, compress_hyper_4_12_chunk._ts_meta_max_1 DESC, compress_hyper_4_12_chunk._ts_meta_min_2, compress_hyper_4_12_chunk._ts_meta_max_2
               Sort Method: quicksort 
               ->  Index Scan using compress_hyper_4_12_chunk_device_id_device_id_peer__ts_meta_idx on compress_hyper_4_12_chunk (actual rows=5 loops=1)
                     Index Cond: ((device_id = 3) AND (device_id_peer = 3))
(7 rows)

:PREFIX SELECT * FROM metrics_ordered_idx2 WHERE device_id = 3 AND device_id_peer = 3 ORDER BY time DESC , v0 desc LIMIT 10;
                                                                       QUERY PLAN                                                                        
---------------------------------------------------------------------------------------------------------------------------------------------------------
 Limit (actual rows=10 loops=1)
   ->  Sort (actual rows=10 loops=1)
         Sort Key: _hyper_3_11_chunk."time" DESC, _hyper_3_11_chunk.v0 DESC
         Sort Method: top-N heapsort 
         ->  Custom Scan (ColumnarScan) on _hyper_3_11_chunk (actual rows=4291 loops=1)
               ->  Index Scan using compress_hyper_4_12_chunk_device_id_device_id_peer__ts_meta_idx on compress_hyper_4_12_chunk (actual rows=5 loops=1)
                     Index Cond: ((device_id = 3) AND (device_id_peer = 3))
(7 rows)

:PREFIX SELECT d.device_id, m.time,  m.time
 FROM metrics_ordered_idx2 d INNER JOIN LATERAL (SELECT * FROM metrics_ordered_idx2 m WHERE m.device_id=d.device_id AND m.device_id_peer = 3 ORDER BY time DESC LIMIT 1 ) m ON m.device_id_peer = d.device_id_peer;
                                                                                                    QUERY PLAN                                                                                                     
-------------------------------------------------------------------------------------------------------------------------------------------------------------------------------------------------------------------
 Nested Loop (actual rows=4291 loops=1)
   ->  Custom Scan (ColumnarScan) on _hyper_3_11_chunk d (actual rows=4291 loops=1)
         ->  Seq Scan on compress_hyper_4_12_chunk (actual rows=5 loops=1)
   ->  Subquery Scan on m (actual rows=1 loops=4291)
         Filter: (d.device_id_peer = m.device_id_peer)
         ->  Limit (actual rows=1 loops=4291)
               ->  Result (actual rows=1 loops=4291)
                     ->  Custom Scan (ChunkAppend) on metrics_ordered_idx2 m_1 (actual rows=1 loops=4291)
                           Order: m_1."time" DESC
                           Hypertables excluded during runtime: 0
                           ->  Custom Scan (ColumnarScan) on _hyper_3_11_chunk m_2 (actual rows=1 loops=4291)
                                 ->  Index Scan Backward using compress_hyper_4_12_chunk_device_id_device_id_peer__ts_meta_idx on compress_hyper_4_12_chunk compress_hyper_4_12_chunk_1 (actual rows=1 loops=4291)
                                       Index Cond: ((device_id = d.device_id) AND (device_id_peer = 3))
(13 rows)

SET enable_seqscan = FALSE;
\ir include/transparent_decompression_ordered_index.sql
-- This file and its contents are licensed under the Timescale License.
-- Please see the included NOTICE for copyright information and
-- LICENSE-TIMESCALE for a copy of the license.
SET work_mem TO '50MB';
---Lets test for index backward scans instead of seq scans ------------
-- for ordered append tests on compressed chunks we need a hypertable with time as compress_orderby column
-- should not have ordered DecompressChunk path because segmentby columns are not part of pathkeys
:PREFIX
SELECT *
FROM (
    SELECT *
    FROM metrics_ordered_idx
    ORDER BY time DESC
    LIMIT 10) AS q
ORDER BY 1,
    2,
    3,
    4;
                                                            QUERY PLAN                                                             
-----------------------------------------------------------------------------------------------------------------------------------
 Sort (actual rows=10 loops=1)
   Sort Key: metrics_ordered_idx."time", metrics_ordered_idx.device_id, metrics_ordered_idx.device_id_peer, metrics_ordered_idx.v0
   Sort Method: quicksort 
   ->  Limit (actual rows=10 loops=1)
         ->  Custom Scan (ChunkAppend) on metrics_ordered_idx (actual rows=10 loops=1)
               Order: metrics_ordered_idx."time" DESC
               ->  Custom Scan (ColumnarScan) on _hyper_1_5_chunk (actual rows=5 loops=1)
                     ->  Sort (actual rows=5 loops=1)
                           Sort Key: compress_hyper_2_10_chunk._ts_meta_max_1 DESC
                           Sort Method: quicksort 
                           ->  Seq Scan on compress_hyper_2_10_chunk (actual rows=5 loops=1)
               ->  Custom Scan (ColumnarScan) on _hyper_1_4_chunk (actual rows=5 loops=1)
                     ->  Sort (actual rows=1 loops=1)
                           Sort Key: compress_hyper_2_9_chunk._ts_meta_max_1 DESC
                           Sort Method: quicksort 
                           ->  Seq Scan on compress_hyper_2_9_chunk (actual rows=1 loops=1)
               ->  Custom Scan (ColumnarScan) on _hyper_1_3_chunk (never executed)
                     ->  Sort (never executed)
                           Sort Key: compress_hyper_2_8_chunk._ts_meta_max_1 DESC
                           ->  Seq Scan on compress_hyper_2_8_chunk (never executed)
               ->  Custom Scan (ColumnarScan) on _hyper_1_2_chunk (never executed)
                     ->  Sort (never executed)
                           Sort Key: compress_hyper_2_7_chunk._ts_meta_max_1 DESC
                           ->  Seq Scan on compress_hyper_2_7_chunk (never executed)
               ->  Custom Scan (ColumnarScan) on _hyper_1_1_chunk (never executed)
                     ->  Sort (never executed)
                           Sort Key: compress_hyper_2_6_chunk._ts_meta_max_1 DESC
                           ->  Seq Scan on compress_hyper_2_6_chunk (never executed)
(28 rows)

-- should have ordered DecompressChunk path because segmentby columns have equality constraints
:PREFIX
SELECT *
FROM (
    SELECT *
    FROM metrics_ordered_idx
    WHERE device_id = 3
        AND device_id_peer = 3
    ORDER BY time DESC
    LIMIT 10) AS q
ORDER BY 1,
    2,
    3,
    4;
                                                                             QUERY PLAN                                                                              
---------------------------------------------------------------------------------------------------------------------------------------------------------------------
 Sort (actual rows=10 loops=1)
   Sort Key: metrics_ordered_idx."time", metrics_ordered_idx.device_id, metrics_ordered_idx.device_id_peer, metrics_ordered_idx.v0
   Sort Method: quicksort 
   ->  Limit (actual rows=10 loops=1)
         ->  Custom Scan (ChunkAppend) on metrics_ordered_idx (actual rows=10 loops=1)
               Order: metrics_ordered_idx."time" DESC
               ->  Custom Scan (ColumnarScan) on _hyper_1_5_chunk (actual rows=0 loops=1)
                     ->  Sort (actual rows=0 loops=1)
                           Sort Key: compress_hyper_2_10_chunk._ts_meta_min_1 DESC, compress_hyper_2_10_chunk._ts_meta_max_1 DESC
                           Sort Method: quicksort 
                           ->  Index Scan using compress_hyper_2_10_chunk_device_id_device_id_peer__ts_meta_idx on compress_hyper_2_10_chunk (actual rows=0 loops=1)
                                 Index Cond: ((device_id = 3) AND (device_id_peer = 3))
               ->  Custom Scan (ColumnarScan) on _hyper_1_4_chunk (actual rows=0 loops=1)
                     ->  Sort (actual rows=0 loops=1)
                           Sort Key: compress_hyper_2_9_chunk._ts_meta_min_1 DESC, compress_hyper_2_9_chunk._ts_meta_max_1 DESC
                           Sort Method: quicksort 
                           ->  Index Scan using compress_hyper_2_9_chunk_device_id_device_id_peer__ts_meta__idx on compress_hyper_2_9_chunk (actual rows=0 loops=1)
                                 Index Cond: ((device_id = 3) AND (device_id_peer = 3))
               ->  Custom Scan (ColumnarScan) on _hyper_1_3_chunk (actual rows=10 loops=1)
                     ->  Sort (actual rows=1 loops=1)
                           Sort Key: compress_hyper_2_8_chunk._ts_meta_min_1 DESC, compress_hyper_2_8_chunk._ts_meta_max_1 DESC
                           Sort Method: quicksort 
                           ->  Index Scan using compress_hyper_2_8_chunk_device_id_device_id_peer__ts_meta__idx on compress_hyper_2_8_chunk (actual rows=1 loops=1)
                                 Index Cond: ((device_id = 3) AND (device_id_peer = 3))
               ->  Custom Scan (ColumnarScan) on _hyper_1_2_chunk (never executed)
                     ->  Sort (never executed)
                           Sort Key: compress_hyper_2_7_chunk._ts_meta_min_1 DESC, compress_hyper_2_7_chunk._ts_meta_max_1 DESC
                           ->  Index Scan using compress_hyper_2_7_chunk_device_id_device_id_peer__ts_meta__idx on compress_hyper_2_7_chunk (never executed)
                                 Index Cond: ((device_id = 3) AND (device_id_peer = 3))
               ->  Custom Scan (ColumnarScan) on _hyper_1_1_chunk (never executed)
                     ->  Sort (never executed)
                           Sort Key: compress_hyper_2_6_chunk._ts_meta_min_1 DESC, compress_hyper_2_6_chunk._ts_meta_max_1 DESC
                           ->  Index Scan using compress_hyper_2_6_chunk_device_id_device_id_peer__ts_meta__idx on compress_hyper_2_6_chunk (never executed)
                                 Index Cond: ((device_id = 3) AND (device_id_peer = 3))
(34 rows)

:PREFIX SELECT DISTINCT ON (d.device_id)
    *
FROM metrics_ordered_idx d
    INNER JOIN LATERAL (
        SELECT *
        FROM metrics_ordered_idx m
        WHERE m.device_id = d.device_id
            AND m.device_id_peer = 3
        ORDER BY time DESC
        LIMIT 1) m ON m.device_id_peer = d.device_id_peer
WHERE extract(minute FROM d.time) = 0;
                                                                                                       QUERY PLAN                                                                                                       
------------------------------------------------------------------------------------------------------------------------------------------------------------------------------------------------------------------------
 Unique (actual rows=1 loops=1)
   ->  Sort (actual rows=12 loops=1)
         Sort Key: d.device_id
         Sort Method: quicksort 
         ->  Nested Loop (actual rows=12 loops=1)
               ->  Custom Scan (ChunkAppend) on metrics_ordered_idx d (actual rows=389 loops=1)
                     Chunks excluded during startup: 0
                     ->  Custom Scan (ColumnarScan) on _hyper_1_1_chunk d_1 (actual rows=120 loops=1)
                           Filter: (EXTRACT(minute FROM "time") = '0'::numeric)
                           Rows Removed by Filter: 360
                           ->  Index Scan using compress_hyper_2_6_chunk_device_id_device_id_peer__ts_meta__idx on compress_hyper_2_6_chunk (actual rows=5 loops=1)
                     ->  Custom Scan (ColumnarScan) on _hyper_1_2_chunk d_2 (actual rows=240 loops=1)
                           Filter: (EXTRACT(minute FROM "time") = '0'::numeric)
                           Rows Removed by Filter: 720
                           ->  Index Scan using compress_hyper_2_7_chunk_device_id_device_id_peer__ts_meta__idx on compress_hyper_2_7_chunk (actual rows=5 loops=1)
                     ->  Custom Scan (ColumnarScan) on _hyper_1_3_chunk d_3 (actual rows=12 loops=1)
                           Filter: (EXTRACT(minute FROM "time") = '0'::numeric)
                           Rows Removed by Filter: 36
                           ->  Index Scan using compress_hyper_2_8_chunk_device_id_device_id_peer__ts_meta__idx on compress_hyper_2_8_chunk (actual rows=1 loops=1)
                     ->  Custom Scan (ColumnarScan) on _hyper_1_4_chunk d_4 (actual rows=12 loops=1)
                           Filter: (EXTRACT(minute FROM "time") = '0'::numeric)
                           Rows Removed by Filter: 36
                           ->  Index Scan using compress_hyper_2_9_chunk_device_id_device_id_peer__ts_meta__idx on compress_hyper_2_9_chunk (actual rows=1 loops=1)
                     ->  Custom Scan (ColumnarScan) on _hyper_1_5_chunk d_5 (actual rows=5 loops=1)
                           Filter: (EXTRACT(minute FROM "time") = '0'::numeric)
                           ->  Index Scan using compress_hyper_2_10_chunk_device_id_device_id_peer__ts_meta_idx on compress_hyper_2_10_chunk (actual rows=5 loops=1)
               ->  Subquery Scan on m (actual rows=0 loops=389)
                     Filter: (d.device_id_peer = m.device_id_peer)
                     Rows Removed by Filter: 0
                     ->  Limit (actual rows=0 loops=389)
                           ->  Custom Scan (ChunkAppend) on metrics_ordered_idx m_1 (actual rows=0 loops=389)
                                 Order: m_1."time" DESC
                                 Hypertables excluded during runtime: 0
                                 ->  Custom Scan (ColumnarScan) on _hyper_1_5_chunk m_2 (actual rows=0 loops=388)
                                       ->  Index Scan Backward using compress_hyper_2_10_chunk_device_id_device_id_peer__ts_meta_idx on compress_hyper_2_10_chunk compress_hyper_2_10_chunk_1 (actual rows=0 loops=388)
                                             Index Cond: ((device_id = d.device_id) AND (device_id_peer = 3))
                                 ->  Custom Scan (ColumnarScan) on _hyper_1_4_chunk m_3 (actual rows=0 loops=388)
                                       ->  Index Scan Backward using compress_hyper_2_9_chunk_device_id_device_id_peer__ts_meta__idx on compress_hyper_2_9_chunk compress_hyper_2_9_chunk_1 (actual rows=0 loops=388)
                                             Index Cond: ((device_id = d.device_id) AND (device_id_peer = 3))
                                 ->  Custom Scan (ColumnarScan) on _hyper_1_3_chunk m_4 (actual rows=0 loops=388)
                                       ->  Index Scan Backward using compress_hyper_2_8_chunk_device_id_device_id_peer__ts_meta__idx on compress_hyper_2_8_chunk compress_hyper_2_8_chunk_1 (actual rows=0 loops=388)
                                             Index Cond: ((device_id = d.device_id) AND (device_id_peer = 3))
                                 ->  Custom Scan (ColumnarScan) on _hyper_1_2_chunk m_5 (actual rows=0 loops=304)
                                       ->  Index Scan Backward using compress_hyper_2_7_chunk_device_id_device_id_peer__ts_meta__idx on compress_hyper_2_7_chunk compress_hyper_2_7_chunk_1 (actual rows=0 loops=304)
                                             Index Cond: ((device_id = d.device_id) AND (device_id_peer = 3))
                                 ->  Custom Scan (ColumnarScan) on _hyper_1_1_chunk m_6 (actual rows=0 loops=304)
                                       ->  Index Scan Backward using compress_hyper_2_6_chunk_device_id_device_id_peer__ts_meta__idx on compress_hyper_2_6_chunk compress_hyper_2_6_chunk_1 (actual rows=0 loops=304)
                                             Index Cond: ((device_id = d.device_id) AND (device_id_peer = 3))
(48 rows)

:PREFIX
SELECT d.device_id,
    m.time,
    m.time
FROM metrics_ordered_idx d
    INNER JOIN LATERAL (
        SELECT *
        FROM metrics_ordered_idx m
        WHERE m.device_id = d.device_id
            AND m.device_id_peer = 3
        ORDER BY time DESC
        LIMIT 1) m ON m.device_id_peer = d.device_id_peer
WHERE extract(minute FROM d.time) = 0;
                                                                                                    QUERY PLAN                                                                                                    
------------------------------------------------------------------------------------------------------------------------------------------------------------------------------------------------------------------
 Nested Loop (actual rows=12 loops=1)
   ->  Custom Scan (ChunkAppend) on metrics_ordered_idx d (actual rows=389 loops=1)
         Chunks excluded during startup: 0
         ->  Custom Scan (ColumnarScan) on _hyper_1_1_chunk d_1 (actual rows=120 loops=1)
               Filter: (EXTRACT(minute FROM "time") = '0'::numeric)
               Rows Removed by Filter: 360
               ->  Seq Scan on compress_hyper_2_6_chunk (actual rows=5 loops=1)
         ->  Custom Scan (ColumnarScan) on _hyper_1_2_chunk d_2 (actual rows=240 loops=1)
               Filter: (EXTRACT(minute FROM "time") = '0'::numeric)
               Rows Removed by Filter: 720
               ->  Seq Scan on compress_hyper_2_7_chunk (actual rows=5 loops=1)
         ->  Custom Scan (ColumnarScan) on _hyper_1_3_chunk d_3 (actual rows=12 loops=1)
               Filter: (EXTRACT(minute FROM "time") = '0'::numeric)
               Rows Removed by Filter: 36
               ->  Seq Scan on compress_hyper_2_8_chunk (actual rows=1 loops=1)
         ->  Custom Scan (ColumnarScan) on _hyper_1_4_chunk d_4 (actual rows=12 loops=1)
               Filter: (EXTRACT(minute FROM "time") = '0'::numeric)
               Rows Removed by Filter: 36
               ->  Seq Scan on compress_hyper_2_9_chunk (actual rows=1 loops=1)
         ->  Custom Scan (ColumnarScan) on _hyper_1_5_chunk d_5 (actual rows=5 loops=1)
               Filter: (EXTRACT(minute FROM "time") = '0'::numeric)
               ->  Seq Scan on compress_hyper_2_10_chunk (actual rows=5 loops=1)
   ->  Subquery Scan on m (actual rows=0 loops=389)
         Filter: (d.device_id_peer = m.device_id_peer)
         Rows Removed by Filter: 0
         ->  Limit (actual rows=0 loops=389)
               ->  Result (actual rows=0 loops=389)
                     ->  Custom Scan (ChunkAppend) on metrics_ordered_idx m_1 (actual rows=0 loops=389)
                           Order: m_1."time" DESC
                           Hypertables excluded during runtime: 0
                           ->  Custom Scan (ColumnarScan) on _hyper_1_5_chunk m_2 (actual rows=0 loops=388)
                                 ->  Index Scan Backward using compress_hyper_2_10_chunk_device_id_device_id_peer__ts_meta_idx on compress_hyper_2_10_chunk compress_hyper_2_10_chunk_1 (actual rows=0 loops=388)
                                       Index Cond: ((device_id = d.device_id) AND (device_id_peer = 3))
                           ->  Custom Scan (ColumnarScan) on _hyper_1_4_chunk m_3 (actual rows=0 loops=388)
                                 ->  Index Scan Backward using compress_hyper_2_9_chunk_device_id_device_id_peer__ts_meta__idx on compress_hyper_2_9_chunk compress_hyper_2_9_chunk_1 (actual rows=0 loops=388)
                                       Index Cond: ((device_id = d.device_id) AND (device_id_peer = 3))
                           ->  Custom Scan (ColumnarScan) on _hyper_1_3_chunk m_4 (actual rows=0 loops=388)
                                 ->  Index Scan Backward using compress_hyper_2_8_chunk_device_id_device_id_peer__ts_meta__idx on compress_hyper_2_8_chunk compress_hyper_2_8_chunk_1 (actual rows=0 loops=388)
                                       Index Cond: ((device_id = d.device_id) AND (device_id_peer = 3))
                           ->  Custom Scan (ColumnarScan) on _hyper_1_2_chunk m_5 (actual rows=0 loops=304)
                                 ->  Index Scan Backward using compress_hyper_2_7_chunk_device_id_device_id_peer__ts_meta__idx on compress_hyper_2_7_chunk compress_hyper_2_7_chunk_1 (actual rows=0 loops=304)
                                       Index Cond: ((device_id = d.device_id) AND (device_id_peer = 3))
                           ->  Custom Scan (ColumnarScan) on _hyper_1_1_chunk m_6 (actual rows=0 loops=304)
                                 ->  Index Scan Backward using compress_hyper_2_6_chunk_device_id_device_id_peer__ts_meta__idx on compress_hyper_2_6_chunk compress_hyper_2_6_chunk_1 (actual rows=0 loops=304)
                                       Index Cond: ((device_id = d.device_id) AND (device_id_peer = 3))
(45 rows)

--github issue 1558
SET enable_seqscan = FALSE;
SET enable_bitmapscan = FALSE;
SET max_parallel_workers_per_gather = 0;
SET enable_hashjoin = FALSE;
SET enable_mergejoin = FALSE;
:PREFIX
SELECT device_id,
    count(*)
FROM (
    SELECT *
    FROM metrics_ordered_idx mt,
        nodetime nd
    WHERE mt.time > nd.start_time
        AND mt.device_id = nd.node
        AND mt.time < nd.stop_time) AS subq
GROUP BY device_id;
                                                                          QUERY PLAN                                                                           
---------------------------------------------------------------------------------------------------------------------------------------------------------------
 GroupAggregate (actual rows=1 loops=1)
   Group Key: mt.device_id
   ->  Nested Loop (actual rows=48 loops=1)
         Join Filter: ((mt."time" > nd.start_time) AND (mt."time" < nd.stop_time) AND (nd.node = mt.device_id))
         Rows Removed by Join Filter: 1493
         ->  Merge Append (actual rows=1541 loops=1)
               Sort Key: mt.device_id
               ->  Custom Scan (ColumnarScan) on _hyper_1_1_chunk mt_1 (actual rows=480 loops=1)
                     ->  Index Scan using compress_hyper_2_6_chunk_device_id_device_id_peer__ts_meta__idx on compress_hyper_2_6_chunk (actual rows=5 loops=1)
               ->  Custom Scan (ColumnarScan) on _hyper_1_2_chunk mt_2 (actual rows=960 loops=1)
                     ->  Index Scan using compress_hyper_2_7_chunk_device_id_device_id_peer__ts_meta__idx on compress_hyper_2_7_chunk (actual rows=5 loops=1)
               ->  Custom Scan (ColumnarScan) on _hyper_1_3_chunk mt_3 (actual rows=48 loops=1)
                     ->  Index Scan using compress_hyper_2_8_chunk_device_id_device_id_peer__ts_meta__idx on compress_hyper_2_8_chunk (actual rows=1 loops=1)
               ->  Custom Scan (ColumnarScan) on _hyper_1_4_chunk mt_4 (actual rows=48 loops=1)
                     ->  Index Scan using compress_hyper_2_9_chunk_device_id_device_id_peer__ts_meta__idx on compress_hyper_2_9_chunk (actual rows=1 loops=1)
               ->  Custom Scan (ColumnarScan) on _hyper_1_5_chunk mt_5 (actual rows=5 loops=1)
                     ->  Index Scan using compress_hyper_2_10_chunk_device_id_device_id_peer__ts_meta_idx on compress_hyper_2_10_chunk (actual rows=5 loops=1)
         ->  Materialize (actual rows=1 loops=1541)
               ->  Seq Scan on nodetime nd (actual rows=1 loops=1)
(19 rows)

:PREFIX
SELECT nd.node,
    mt.*
FROM metrics_ordered_idx mt,
    nodetime nd
WHERE mt.time > nd.start_time
    AND mt.device_id = nd.node
    AND mt.time < nd.stop_time
ORDER BY time;
                                                                          QUERY PLAN                                                                           
---------------------------------------------------------------------------------------------------------------------------------------------------------------
 Nested Loop (actual rows=48 loops=1)
   Join Filter: ((mt."time" > nd.start_time) AND (mt."time" < nd.stop_time) AND (nd.node = mt.device_id))
   Rows Removed by Join Filter: 1493
   ->  Custom Scan (ChunkAppend) on metrics_ordered_idx mt (actual rows=1541 loops=1)
         Order: mt."time"
         ->  Custom Scan (ColumnarScan) on _hyper_1_1_chunk mt_1 (actual rows=480 loops=1)
               ->  Sort (actual rows=5 loops=1)
                     Sort Key: compress_hyper_2_6_chunk._ts_meta_min_1
                     Sort Method: quicksort 
                     ->  Index Scan using compress_hyper_2_6_chunk_device_id_device_id_peer__ts_meta__idx on compress_hyper_2_6_chunk (actual rows=5 loops=1)
         ->  Custom Scan (ColumnarScan) on _hyper_1_2_chunk mt_2 (actual rows=960 loops=1)
               ->  Sort (actual rows=5 loops=1)
                     Sort Key: compress_hyper_2_7_chunk._ts_meta_min_1
                     Sort Method: quicksort 
                     ->  Index Scan using compress_hyper_2_7_chunk_device_id_device_id_peer__ts_meta__idx on compress_hyper_2_7_chunk (actual rows=5 loops=1)
         ->  Custom Scan (ColumnarScan) on _hyper_1_3_chunk mt_3 (actual rows=48 loops=1)
               ->  Sort (actual rows=1 loops=1)
                     Sort Key: compress_hyper_2_8_chunk._ts_meta_min_1
                     Sort Method: quicksort 
                     ->  Index Scan using compress_hyper_2_8_chunk_device_id_device_id_peer__ts_meta__idx on compress_hyper_2_8_chunk (actual rows=1 loops=1)
         ->  Custom Scan (ColumnarScan) on _hyper_1_4_chunk mt_4 (actual rows=48 loops=1)
               ->  Sort (actual rows=1 loops=1)
                     Sort Key: compress_hyper_2_9_chunk._ts_meta_min_1
                     Sort Method: quicksort 
                     ->  Index Scan using compress_hyper_2_9_chunk_device_id_device_id_peer__ts_meta__idx on compress_hyper_2_9_chunk (actual rows=1 loops=1)
         ->  Custom Scan (ColumnarScan) on _hyper_1_5_chunk mt_5 (actual rows=5 loops=1)
               ->  Sort (actual rows=5 loops=1)
                     Sort Key: compress_hyper_2_10_chunk._ts_meta_min_1
                     Sort Method: quicksort 
                     ->  Index Scan using compress_hyper_2_10_chunk_device_id_device_id_peer__ts_meta_idx on compress_hyper_2_10_chunk (actual rows=5 loops=1)
   ->  Materialize (actual rows=1 loops=1541)
         ->  Seq Scan on nodetime nd (actual rows=1 loops=1)
(32 rows)

SET enable_seqscan = TRUE;
SET enable_bitmapscan = TRUE;
SET enable_seqscan = TRUE;
SET enable_bitmapscan = TRUE;
SET max_parallel_workers_per_gather = 0;
SET enable_mergejoin = TRUE;
SET enable_hashjoin = FALSE;
:PREFIX
SELECT nd.node,
    mt.*
FROM metrics_ordered_idx mt,
    nodetime nd
WHERE mt.time > nd.start_time
    AND mt.device_id = nd.node
    AND mt.time < nd.stop_time
ORDER BY time;
                                              QUERY PLAN                                               
-------------------------------------------------------------------------------------------------------
 Sort (actual rows=48 loops=1)
   Sort Key: mt."time"
   Sort Method: quicksort 
   ->  Merge Join (actual rows=48 loops=1)
<<<<<<< HEAD
         Merge Cond: (mt_1.device_id = nd.node)
         Join Filter: ((mt_1."time" > nd.start_time) AND (mt_1."time" < nd.stop_time))
=======
         Merge Cond: (nd.node = mt.device_id)
         Join Filter: ((mt."time" > nd.start_time) AND (mt."time" < nd.stop_time))
>>>>>>> 8d9c80e6
         Rows Removed by Join Filter: 289
         ->  Sort (actual rows=1250 loops=1)
               Sort Key: mt.device_id
               Sort Method: quicksort 
               ->  Append (actual rows=1541 loops=1)
                     ->  Custom Scan (ColumnarScan) on _hyper_1_1_chunk mt_1 (actual rows=480 loops=1)
                           ->  Seq Scan on compress_hyper_2_6_chunk (actual rows=5 loops=1)
                     ->  Custom Scan (ColumnarScan) on _hyper_1_2_chunk mt_2 (actual rows=960 loops=1)
                           ->  Seq Scan on compress_hyper_2_7_chunk (actual rows=5 loops=1)
                     ->  Custom Scan (ColumnarScan) on _hyper_1_3_chunk mt_3 (actual rows=48 loops=1)
                           ->  Seq Scan on compress_hyper_2_8_chunk (actual rows=1 loops=1)
                     ->  Custom Scan (ColumnarScan) on _hyper_1_4_chunk mt_4 (actual rows=48 loops=1)
                           ->  Seq Scan on compress_hyper_2_9_chunk (actual rows=1 loops=1)
                     ->  Custom Scan (ColumnarScan) on _hyper_1_5_chunk mt_5 (actual rows=5 loops=1)
                           ->  Seq Scan on compress_hyper_2_10_chunk (actual rows=5 loops=1)
         ->  Sort (actual rows=1 loops=1)
               Sort Key: nd.node
               Sort Method: quicksort 
               ->  Seq Scan on nodetime nd (actual rows=1 loops=1)
(25 rows)

SET enable_mergejoin = FALSE;
SET enable_hashjoin = TRUE;
:PREFIX
SELECT nd.node,
    mt.*
FROM metrics_ordered_idx mt,
    nodetime nd
WHERE mt.time > nd.start_time
    AND mt.device_id = nd.node
    AND mt.time < nd.stop_time
ORDER BY time;
                                           QUERY PLAN                                            
-------------------------------------------------------------------------------------------------
 Sort (actual rows=48 loops=1)
   Sort Key: mt."time"
   Sort Method: quicksort 
   ->  Hash Join (actual rows=48 loops=1)
         Hash Cond: (mt.device_id = nd.node)
         Join Filter: ((mt."time" > nd.start_time) AND (mt."time" < nd.stop_time))
         Rows Removed by Join Filter: 289
         ->  Append (actual rows=1541 loops=1)
               ->  Custom Scan (ColumnarScan) on _hyper_1_1_chunk mt_1 (actual rows=480 loops=1)
                     ->  Seq Scan on compress_hyper_2_6_chunk (actual rows=5 loops=1)
               ->  Custom Scan (ColumnarScan) on _hyper_1_2_chunk mt_2 (actual rows=960 loops=1)
                     ->  Seq Scan on compress_hyper_2_7_chunk (actual rows=5 loops=1)
               ->  Custom Scan (ColumnarScan) on _hyper_1_3_chunk mt_3 (actual rows=48 loops=1)
                     ->  Seq Scan on compress_hyper_2_8_chunk (actual rows=1 loops=1)
               ->  Custom Scan (ColumnarScan) on _hyper_1_4_chunk mt_4 (actual rows=48 loops=1)
                     ->  Seq Scan on compress_hyper_2_9_chunk (actual rows=1 loops=1)
               ->  Custom Scan (ColumnarScan) on _hyper_1_5_chunk mt_5 (actual rows=5 loops=1)
                     ->  Seq Scan on compress_hyper_2_10_chunk (actual rows=5 loops=1)
         ->  Hash (actual rows=1 loops=1)
               ->  Seq Scan on nodetime nd (actual rows=1 loops=1)
(21 rows)

--enable all joins after the tests
SET enable_mergejoin = TRUE;
SET enable_hashjoin = TRUE;
--end github issue 1558
-- github issue 2673
-- nested loop join with parameterized path
-- join condition has a segment by column and another column.
SET enable_hashjoin = false;
SET enable_mergejoin=false;
SET enable_material = false;
SET enable_seqscan = false;
-- restrict so that we select only 1 chunk.
:PREFIX
WITH lookup as ( SELECT * from (values( 3, 5) , (3, 4) ) as lu( did, version) )
SELECT met.*, lookup.*, 'query no. 9'
FROM metrics_ordered_idx met join lookup
ON met.device_id = lookup.did and met.v0 = lookup.version
WHERE met.time > '2000-01-19 19:00:00-05'
      and met.time < '2000-01-20 20:00:00-05'
ORDER BY v0;
                                                                                          QUERY PLAN                                                                                           
-----------------------------------------------------------------------------------------------------------------------------------------------------------------------------------------------
 Sort (actual rows=2 loops=1)
   Sort Key: met.v0
   Sort Method: quicksort 
   ->  Nested Loop (actual rows=2 loops=1)
         Join Filter: ((met.device_id = "*VALUES*".column1) AND ("*VALUES*".column2 = met.v0))
         Rows Removed by Join Filter: 92
         ->  Custom Scan (ColumnarScan) on _hyper_1_3_chunk met (actual rows=47 loops=1)
               Vectorized Filter: (("time" > 'Wed Jan 19 16:00:00 2000 PST'::timestamp with time zone) AND ("time" < 'Thu Jan 20 17:00:00 2000 PST'::timestamp with time zone))
               Rows Removed by Filter: 1
               ->  Index Scan using compress_hyper_2_8_chunk_device_id_device_id_peer__ts_meta__idx on compress_hyper_2_8_chunk (actual rows=1 loops=1)
                     Index Cond: ((_ts_meta_min_1 < 'Thu Jan 20 17:00:00 2000 PST'::timestamp with time zone) AND (_ts_meta_max_1 > 'Wed Jan 19 16:00:00 2000 PST'::timestamp with time zone))
         ->  Values Scan on "*VALUES*" (actual rows=2 loops=47)
(12 rows)

--add filter to segment by (device_id) and compressed attr column (v0)
:PREFIX
WITH lookup as ( SELECT * from (values( 3, 5) , (3, 4) ) as lu( did, version) )
SELECT met.*, lookup.*
FROM metrics_ordered_idx met join lookup
ON met.device_id = lookup.did and met.v0 = lookup.version
WHERE met.time > '2000-01-19 19:00:00-05'
      and met.time < '2000-01-20 20:00:00-05'
      and met.device_id = 3 and met.v0 = 5;
                                                                                                 QUERY PLAN                                                                                                  
-------------------------------------------------------------------------------------------------------------------------------------------------------------------------------------------------------------
 Nested Loop (actual rows=1 loops=1)
   ->  Custom Scan (ColumnarScan) on _hyper_1_3_chunk met (actual rows=1 loops=1)
         Vectorized Filter: (("time" > 'Wed Jan 19 16:00:00 2000 PST'::timestamp with time zone) AND ("time" < 'Thu Jan 20 17:00:00 2000 PST'::timestamp with time zone) AND (v0 = 5))
         Rows Removed by Filter: 47
         ->  Index Scan using compress_hyper_2_8_chunk_device_id_device_id_peer__ts_meta__idx on compress_hyper_2_8_chunk (actual rows=1 loops=1)
               Index Cond: ((device_id = 3) AND (_ts_meta_min_1 < 'Thu Jan 20 17:00:00 2000 PST'::timestamp with time zone) AND (_ts_meta_max_1 > 'Wed Jan 19 16:00:00 2000 PST'::timestamp with time zone))
   ->  Values Scan on "*VALUES*" (actual rows=1 loops=1)
         Filter: ((column1 = 3) AND (column2 = 5))
         Rows Removed by Filter: 1
(9 rows)

:PREFIX
WITH lookup as ( SELECT * from (values( 3, 5) , (3, 4) ) as lu( did, version) )
SELECT met.*, lookup.*
FROM metrics_ordered_idx met join lookup
ON met.device_id = lookup.did and met.v0 = lookup.version
WHERE met.time = '2000-01-19 19:00:00-05'
      and met.device_id = 3
      and met.device_id_peer = 3 and met.v0 = 5;
                                                                                                               QUERY PLAN                                                                                                               
----------------------------------------------------------------------------------------------------------------------------------------------------------------------------------------------------------------------------------------
 Nested Loop (actual rows=0 loops=1)
   ->  Custom Scan (ColumnarScan) on _hyper_1_3_chunk met (actual rows=0 loops=1)
         Vectorized Filter: ((v0 = 5) AND ("time" = 'Wed Jan 19 16:00:00 2000 PST'::timestamp with time zone))
         Rows Removed by Filter: 48
         ->  Index Scan using compress_hyper_2_8_chunk_device_id_device_id_peer__ts_meta__idx on compress_hyper_2_8_chunk (actual rows=1 loops=1)
               Index Cond: ((device_id = 3) AND (device_id_peer = 3) AND (_ts_meta_min_1 <= 'Wed Jan 19 16:00:00 2000 PST'::timestamp with time zone) AND (_ts_meta_max_1 >= 'Wed Jan 19 16:00:00 2000 PST'::timestamp with time zone))
   ->  Values Scan on "*VALUES*" (never executed)
         Filter: ((column1 = 3) AND (column2 = 5))
(8 rows)

-- lateral subquery
:PREFIX
WITH f1 as ( SELECT * from (values( 7, 5, 4) , (4, 5, 5) ) as lu( device_id, device_id_peer, v0) )
SELECT * FROM  metrics_ordered_idx met
JOIN LATERAL
  ( SELECT node, f1.* from nodetime , f1
    WHERE  node = f1.device_id) q
ON met.device_id = q.node and met.device_id_peer = q.device_id_peer
   and met.v0 = q.v0 and met.v0 > 2 and time = '2018-01-19 20:00:00-05';
                                                                                           QUERY PLAN                                                                                            
-------------------------------------------------------------------------------------------------------------------------------------------------------------------------------------------------
 Nested Loop (actual rows=1 loops=1)
   Join Filter: ((nodetime.node = "*VALUES*".column1) AND (met.device_id_peer = "*VALUES*".column2) AND ("*VALUES*".column3 = met.v0))
   Rows Removed by Join Filter: 1
   ->  Nested Loop (actual rows=1 loops=1)
         Join Filter: (met.device_id = nodetime.node)
         ->  Custom Scan (ColumnarScan) on _hyper_1_4_chunk met (actual rows=1 loops=1)
               Vectorized Filter: ((v0 > 2) AND ("time" = 'Fri Jan 19 17:00:00 2018 PST'::timestamp with time zone))
               Rows Removed by Filter: 47
               ->  Index Scan using compress_hyper_2_9_chunk_device_id_device_id_peer__ts_meta__idx on compress_hyper_2_9_chunk (actual rows=1 loops=1)
                     Index Cond: ((_ts_meta_min_1 <= 'Fri Jan 19 17:00:00 2018 PST'::timestamp with time zone) AND (_ts_meta_max_1 >= 'Fri Jan 19 17:00:00 2018 PST'::timestamp with time zone))
         ->  Seq Scan on nodetime (actual rows=1 loops=1)
   ->  Values Scan on "*VALUES*" (actual rows=2 loops=1)
(12 rows)

-- filter on compressed attr (v0) with seqscan enabled and indexscan
-- disabled. filters on compressed attr should be above the seq scan.
SET enable_seqscan = true;
SET enable_indexscan = false;
:PREFIX
WITH lookup as ( SELECT * from (values( 3, 5) , (3, 4) ) as lu( did, version) )
SELECT met.*, lookup.*
FROM metrics_ordered_idx met join lookup
ON met.device_id = lookup.did and met.v0 = lookup.version
   and met.device_id = 3
WHERE met.time > '2000-01-19 19:00:00-05'
      and met.time < '2000-01-20 20:00:00-05'
      and met.device_id = 3
      and met.device_id_peer = 3 and met.v0 = 5;
                                                                                                            QUERY PLAN                                                                                                            
----------------------------------------------------------------------------------------------------------------------------------------------------------------------------------------------------------------------------------
 Nested Loop (actual rows=1 loops=1)
   ->  Custom Scan (ColumnarScan) on _hyper_1_3_chunk met (actual rows=1 loops=1)
         Vectorized Filter: (("time" > 'Wed Jan 19 16:00:00 2000 PST'::timestamp with time zone) AND ("time" < 'Thu Jan 20 17:00:00 2000 PST'::timestamp with time zone) AND (v0 = 5))
         Rows Removed by Filter: 47
         ->  Seq Scan on compress_hyper_2_8_chunk (actual rows=1 loops=1)
               Filter: ((_ts_meta_max_1 > 'Wed Jan 19 16:00:00 2000 PST'::timestamp with time zone) AND (_ts_meta_min_1 < 'Thu Jan 20 17:00:00 2000 PST'::timestamp with time zone) AND (device_id = 3) AND (device_id_peer = 3))
   ->  Values Scan on "*VALUES*" (actual rows=1 loops=1)
         Filter: ((column1 = 3) AND (column2 = 5))
         Rows Removed by Filter: 1
(9 rows)

RESET enable_hashjoin  ;
RESET enable_mergejoin;
RESET enable_material ;
RESET enable_indexscan ;
--end github issue 2673
SET enable_seqscan = TRUE;
\ir include/transparent_decompression_constraintaware.sql
-- This file and its contents are licensed under the Timescale License.
-- Please see the included NOTICE for copyright information and
-- LICENSE-TIMESCALE for a copy of the license.
--- TEST for constraint aware append  ------------
--should select only newly added chunk --
SET timescaledb.enable_chunk_append TO FALSE;
:PREFIX
SELECT *
FROM (
    SELECT *
    FROM metrics_ordered_idx
    WHERE time > '2002-01-01'
        AND time < now()
    ORDER BY time DESC
    LIMIT 10) AS q
ORDER BY 1,
    2,
    3,
    4;
                                                                        QUERY PLAN                                                                        
----------------------------------------------------------------------------------------------------------------------------------------------------------
 Sort (actual rows=10 loops=1)
   Sort Key: metrics_ordered_idx."time", metrics_ordered_idx.device_id, metrics_ordered_idx.device_id_peer, metrics_ordered_idx.v0
   Sort Method: quicksort 
   ->  Limit (actual rows=10 loops=1)
<<<<<<< HEAD
         ->  Sort (actual rows=10 loops=1)
               Sort Key: metrics_ordered_idx."time" DESC
               Sort Method: top-N heapsort 
               ->  Custom Scan (ConstraintAwareAppend) (actual rows=53 loops=1)
                     Hypertable: metrics_ordered_idx
                     Chunks excluded during startup: 0
                     ->  Append (actual rows=53 loops=1)
                           ->  Custom Scan (ColumnarScan) on _hyper_1_4_chunk (actual rows=48 loops=1)
                                 Vectorized Filter: (("time" > 'Tue Jan 01 00:00:00 2002 PST'::timestamp with time zone) AND ("time" < now()))
=======
         ->  Custom Scan (ConstraintAwareAppend) (actual rows=10 loops=1)
               Hypertable: metrics_ordered_idx
               Chunks excluded during startup: 0
               ->  Merge Append (actual rows=10 loops=1)
                     Sort Key: metrics_ordered_idx."time" DESC
                     ->  Custom Scan (ColumnarScan) on _hyper_1_4_chunk (actual rows=5 loops=1)
                           Filter: (("time" > 'Tue Jan 01 00:00:00 2002 PST'::timestamp with time zone) AND ("time" < now()))
                           ->  Sort (actual rows=1 loops=1)
                                 Sort Key: compress_hyper_2_9_chunk._ts_meta_max_1 DESC
                                 Sort Method: quicksort 
>>>>>>> 8d9c80e6
                                 ->  Seq Scan on compress_hyper_2_9_chunk (actual rows=1 loops=1)
                                       Filter: ((_ts_meta_max_1 > 'Tue Jan 01 00:00:00 2002 PST'::timestamp with time zone) AND (_ts_meta_min_1 < now()))
                           ->  Custom Scan (ColumnarScan) on _hyper_1_5_chunk (actual rows=5 loops=1)
                                 Vectorized Filter: (("time" > 'Tue Jan 01 00:00:00 2002 PST'::timestamp with time zone) AND ("time" < now()))
                                 ->  Seq Scan on compress_hyper_2_10_chunk (actual rows=5 loops=1)
                                       Filter: ((_ts_meta_max_1 > 'Tue Jan 01 00:00:00 2002 PST'::timestamp with time zone) AND (_ts_meta_min_1 < now()))
(19 rows)

-- DecompressChunk path because segmentby columns have equality constraints
:PREFIX
SELECT *
FROM (
    SELECT *
    FROM metrics_ordered_idx
    WHERE device_id = 4
        AND device_id_peer = 5
        AND time > '2002-01-01'
        AND time < now()
    ORDER BY time DESC
    LIMIT 10) AS q
ORDER BY 1,
    2,
    3,
    4;
                                                                                              QUERY PLAN                                                                                               
-------------------------------------------------------------------------------------------------------------------------------------------------------------------------------------------------------
 Sort (actual rows=10 loops=1)
   Sort Key: metrics_ordered_idx."time", metrics_ordered_idx.device_id, metrics_ordered_idx.device_id_peer, metrics_ordered_idx.v0
   Sort Method: quicksort 
   ->  Limit (actual rows=10 loops=1)
<<<<<<< HEAD
         ->  Sort (actual rows=10 loops=1)
               Sort Key: metrics_ordered_idx."time" DESC
               Sort Method: top-N heapsort 
               ->  Custom Scan (ConstraintAwareAppend) (actual rows=49 loops=1)
                     Hypertable: metrics_ordered_idx
                     Chunks excluded during startup: 0
                     ->  Append (actual rows=49 loops=1)
                           ->  Custom Scan (ColumnarScan) on _hyper_1_4_chunk (actual rows=48 loops=1)
                                 Vectorized Filter: (("time" > 'Tue Jan 01 00:00:00 2002 PST'::timestamp with time zone) AND ("time" < now()))
=======
         ->  Custom Scan (ConstraintAwareAppend) (actual rows=10 loops=1)
               Hypertable: metrics_ordered_idx
               Chunks excluded during startup: 0
               ->  Merge Append (actual rows=10 loops=1)
                     Sort Key: metrics_ordered_idx."time" DESC
                     ->  Custom Scan (ColumnarScan) on _hyper_1_4_chunk (actual rows=9 loops=1)
                           Vectorized Filter: (("time" > 'Tue Jan 01 00:00:00 2002 PST'::timestamp with time zone) AND ("time" < now()))
                           ->  Sort (actual rows=1 loops=1)
                                 Sort Key: compress_hyper_2_9_chunk._ts_meta_min_1 DESC, compress_hyper_2_9_chunk._ts_meta_max_1 DESC
                                 Sort Method: quicksort 
>>>>>>> 8d9c80e6
                                 ->  Seq Scan on compress_hyper_2_9_chunk (actual rows=1 loops=1)
                                       Filter: ((_ts_meta_max_1 > 'Tue Jan 01 00:00:00 2002 PST'::timestamp with time zone) AND (device_id = 4) AND (device_id_peer = 5) AND (_ts_meta_min_1 < now()))
                           ->  Custom Scan (ColumnarScan) on _hyper_1_5_chunk (actual rows=1 loops=1)
                                 Vectorized Filter: (("time" > 'Tue Jan 01 00:00:00 2002 PST'::timestamp with time zone) AND ("time" < now()))
                                 ->  Seq Scan on compress_hyper_2_10_chunk (actual rows=1 loops=1)
                                       Filter: ((_ts_meta_max_1 > 'Tue Jan 01 00:00:00 2002 PST'::timestamp with time zone) AND (device_id = 4) AND (device_id_peer = 5) AND (_ts_meta_min_1 < now()))
                                       Rows Removed by Filter: 4
(20 rows)

:PREFIX
SELECT m.device_id,
    d.v0,
    count(*)
FROM metrics_ordered_idx d,
    metrics_ordered_idx m
WHERE m.device_id = d.device_id
    AND m.device_id_peer = 5
    AND m.time = d.time
    AND m.time > '2002-01-01'
    AND m.time < '2000-01-01 0:00:00+0'::text::timestamptz
    AND m.device_id_peer = d.device_id_peer
GROUP BY m.device_id,
    d.v0
ORDER BY 1,
    2,
    3;
                                        QUERY PLAN                                        
------------------------------------------------------------------------------------------
 Incremental Sort (actual rows=0 loops=1)
   Sort Key: m.device_id, d.v0, (count(*))
   Presorted Key: m.device_id, d.v0
   Full-sort Groups: 1  Sort Method: quicksort 
   ->  GroupAggregate (actual rows=0 loops=1)
         Group Key: m.device_id, d.v0
         ->  Sort (actual rows=0 loops=1)
               Sort Key: m.device_id, d.v0
               Sort Method: quicksort 
               ->  Nested Loop (actual rows=0 loops=1)
                     Join Filter: ((m.device_id = d.device_id) AND (d."time" = m."time"))
                     ->  Custom Scan (ConstraintAwareAppend) (actual rows=0 loops=1)
                           Hypertable: metrics_ordered_idx
                           Chunks excluded during startup: 2
                     ->  Custom Scan (ConstraintAwareAppend) (never executed)
                           Hypertable: metrics_ordered_idx
                           Chunks excluded during startup: 2
(17 rows)

--query with no results --
:PREFIX
SELECT m.device_id,
    d.v0,
    count(*)
FROM metrics_ordered_idx d,
    metrics_ordered_idx m
WHERE m.time = d.time
    AND m.time > '2000-01-01 0:00:00+0'::text::timestamptz
GROUP BY m.device_id,
    d.v0
ORDER BY 1,
    2,
    3;
                                                             QUERY PLAN                                                              
-------------------------------------------------------------------------------------------------------------------------------------
 Sort (actual rows=42 loops=1)
   Sort Key: m.device_id, d.v0, (count(*))
   Sort Method: quicksort 
   ->  HashAggregate (actual rows=42 loops=1)
         Group Key: m.device_id, d.v0
         ->  Hash Join (actual rows=7321 loops=1)
               Hash Cond: (d."time" = m."time")
               ->  Custom Scan (ConstraintAwareAppend) (actual rows=1541 loops=1)
                     Hypertable: metrics_ordered_idx
                     Chunks excluded during startup: 0
                     ->  Append (actual rows=1541 loops=1)
                           ->  Custom Scan (ColumnarScan) on _hyper_1_1_chunk d_1 (actual rows=480 loops=1)
                                 Vectorized Filter: ("time" > ('2000-01-01 0:00:00+0'::cstring)::timestamp with time zone)
                                 ->  Seq Scan on compress_hyper_2_6_chunk (actual rows=5 loops=1)
                                       Filter: (_ts_meta_max_1 > ('2000-01-01 0:00:00+0'::cstring)::timestamp with time zone)
                           ->  Custom Scan (ColumnarScan) on _hyper_1_2_chunk d_2 (actual rows=960 loops=1)
                                 Vectorized Filter: ("time" > ('2000-01-01 0:00:00+0'::cstring)::timestamp with time zone)
                                 ->  Seq Scan on compress_hyper_2_7_chunk (actual rows=5 loops=1)
                                       Filter: (_ts_meta_max_1 > ('2000-01-01 0:00:00+0'::cstring)::timestamp with time zone)
                           ->  Custom Scan (ColumnarScan) on _hyper_1_3_chunk d_3 (actual rows=48 loops=1)
                                 Vectorized Filter: ("time" > ('2000-01-01 0:00:00+0'::cstring)::timestamp with time zone)
                                 ->  Seq Scan on compress_hyper_2_8_chunk (actual rows=1 loops=1)
                                       Filter: (_ts_meta_max_1 > ('2000-01-01 0:00:00+0'::cstring)::timestamp with time zone)
                           ->  Custom Scan (ColumnarScan) on _hyper_1_4_chunk d_4 (actual rows=48 loops=1)
                                 Vectorized Filter: ("time" > ('2000-01-01 0:00:00+0'::cstring)::timestamp with time zone)
                                 ->  Seq Scan on compress_hyper_2_9_chunk (actual rows=1 loops=1)
                                       Filter: (_ts_meta_max_1 > ('2000-01-01 0:00:00+0'::cstring)::timestamp with time zone)
                           ->  Custom Scan (ColumnarScan) on _hyper_1_5_chunk d_5 (actual rows=5 loops=1)
                                 Vectorized Filter: ("time" > ('2000-01-01 0:00:00+0'::cstring)::timestamp with time zone)
                                 ->  Seq Scan on compress_hyper_2_10_chunk (actual rows=5 loops=1)
                                       Filter: (_ts_meta_max_1 > ('2000-01-01 0:00:00+0'::cstring)::timestamp with time zone)
               ->  Hash (actual rows=1541 loops=1)
                     ->  Custom Scan (ConstraintAwareAppend) (actual rows=1541 loops=1)
                           Hypertable: metrics_ordered_idx
                           Chunks excluded during startup: 0
                           ->  Append (actual rows=1541 loops=1)
                                 ->  Custom Scan (ColumnarScan) on _hyper_1_1_chunk m_1 (actual rows=480 loops=1)
                                       Vectorized Filter: ("time" > ('2000-01-01 0:00:00+0'::cstring)::timestamp with time zone)
                                       ->  Seq Scan on compress_hyper_2_6_chunk compress_hyper_2_6_chunk_1 (actual rows=5 loops=1)
                                             Filter: (_ts_meta_max_1 > ('2000-01-01 0:00:00+0'::cstring)::timestamp with time zone)
                                 ->  Custom Scan (ColumnarScan) on _hyper_1_2_chunk m_2 (actual rows=960 loops=1)
                                       Vectorized Filter: ("time" > ('2000-01-01 0:00:00+0'::cstring)::timestamp with time zone)
                                       ->  Seq Scan on compress_hyper_2_7_chunk compress_hyper_2_7_chunk_1 (actual rows=5 loops=1)
                                             Filter: (_ts_meta_max_1 > ('2000-01-01 0:00:00+0'::cstring)::timestamp with time zone)
                                 ->  Custom Scan (ColumnarScan) on _hyper_1_3_chunk m_3 (actual rows=48 loops=1)
                                       Vectorized Filter: ("time" > ('2000-01-01 0:00:00+0'::cstring)::timestamp with time zone)
                                       ->  Seq Scan on compress_hyper_2_8_chunk compress_hyper_2_8_chunk_1 (actual rows=1 loops=1)
                                             Filter: (_ts_meta_max_1 > ('2000-01-01 0:00:00+0'::cstring)::timestamp with time zone)
                                 ->  Custom Scan (ColumnarScan) on _hyper_1_4_chunk m_4 (actual rows=48 loops=1)
                                       Vectorized Filter: ("time" > ('2000-01-01 0:00:00+0'::cstring)::timestamp with time zone)
                                       ->  Seq Scan on compress_hyper_2_9_chunk compress_hyper_2_9_chunk_1 (actual rows=1 loops=1)
                                             Filter: (_ts_meta_max_1 > ('2000-01-01 0:00:00+0'::cstring)::timestamp with time zone)
                                 ->  Custom Scan (ColumnarScan) on _hyper_1_5_chunk m_5 (actual rows=5 loops=1)
                                       Vectorized Filter: ("time" > ('2000-01-01 0:00:00+0'::cstring)::timestamp with time zone)
                                       ->  Seq Scan on compress_hyper_2_10_chunk compress_hyper_2_10_chunk_1 (actual rows=5 loops=1)
                                             Filter: (_ts_meta_max_1 > ('2000-01-01 0:00:00+0'::cstring)::timestamp with time zone)
(58 rows)

--query with all chunks but 1 excluded at plan time --
:PREFIX
SELECT d.*,
    m.*
FROM device_tbl d,
    metrics_ordered_idx m
WHERE m.device_id = d.device_id
    AND m.time > '2019-01-01'
    AND m.time < '2000-01-01 0:00:00+0'::text::timestamptz
ORDER BY m.v0;
                                                                                             QUERY PLAN                                                                                             
----------------------------------------------------------------------------------------------------------------------------------------------------------------------------------------------------
 Sort (actual rows=0 loops=1)
   Sort Key: m.v0
   Sort Method: quicksort 
   ->  Hash Join (actual rows=0 loops=1)
         Hash Cond: (d.device_id = m.device_id)
         ->  Seq Scan on device_tbl d (actual rows=1 loops=1)
         ->  Hash (actual rows=0 loops=1)
               ->  Custom Scan (ColumnarScan) on _hyper_1_5_chunk m (actual rows=0 loops=1)
                     Vectorized Filter: (("time" > 'Tue Jan 01 00:00:00 2019 PST'::timestamp with time zone) AND ("time" < ('2000-01-01 0:00:00+0'::cstring)::timestamp with time zone))
                     ->  Seq Scan on compress_hyper_2_10_chunk (actual rows=0 loops=1)
                           Filter: ((_ts_meta_max_1 > 'Tue Jan 01 00:00:00 2019 PST'::timestamp with time zone) AND (_ts_meta_min_1 < ('2000-01-01 0:00:00+0'::cstring)::timestamp with time zone))
                           Rows Removed by Filter: 5
(13 rows)

-- no matches in metrics_ordered_idx but one row in device_tbl
:PREFIX
SELECT d.*,
    m.*
FROM device_tbl d
    LEFT OUTER JOIN metrics_ordered_idx m ON m.device_id = d.device_id
    AND m.time > '2019-01-01'
    AND m.time < '2000-01-01 0:00:00+0'::text::timestamptz
WHERE d.device_id = 8
ORDER BY m.v0;
                                                                                                    QUERY PLAN                                                                                                    
------------------------------------------------------------------------------------------------------------------------------------------------------------------------------------------------------------------
 Sort (actual rows=1 loops=1)
   Sort Key: m.v0
   Sort Method: quicksort 
   ->  Nested Loop Left Join (actual rows=1 loops=1)
         ->  Seq Scan on device_tbl d (actual rows=1 loops=1)
               Filter: (device_id = 8)
               Rows Removed by Filter: 6
         ->  Custom Scan (ColumnarScan) on _hyper_1_5_chunk m (actual rows=0 loops=1)
               Vectorized Filter: (("time" > 'Tue Jan 01 00:00:00 2019 PST'::timestamp with time zone) AND ("time" < ('2000-01-01 0:00:00+0'::cstring)::timestamp with time zone))
               ->  Seq Scan on compress_hyper_2_10_chunk (actual rows=0 loops=1)
                     Filter: ((_ts_meta_max_1 > 'Tue Jan 01 00:00:00 2019 PST'::timestamp with time zone) AND (device_id = 8) AND (_ts_meta_min_1 < ('2000-01-01 0:00:00+0'::cstring)::timestamp with time zone))
                     Rows Removed by Filter: 5
(12 rows)

-- no matches in device_tbl but 1 row in metrics_ordered_idx
:PREFIX
SELECT d.*,
    m.*
FROM device_tbl d
    FULL OUTER JOIN metrics_ordered_idx m ON m.device_id = d.device_id
    AND m.time > '2019-01-01'
    AND m.time < '2000-01-01 0:00:00+0'::text::timestamptz
WHERE m.device_id = 7
ORDER BY m.v0;
<<<<<<< HEAD
                                                                                  QUERY PLAN                                                                                   
-------------------------------------------------------------------------------------------------------------------------------------------------------------------------------
 Sort (actual rows=1 loops=1)
   Sort Key: m_1.v0
   Sort Method: quicksort 
   ->  Nested Loop Left Join (actual rows=1 loops=1)
         Join Filter: ((m_1."time" > 'Tue Jan 01 00:00:00 2019 PST'::timestamp with time zone) AND (m_1."time" < ('2000-01-01 0:00:00+0'::cstring)::timestamp with time zone))
         ->  Append (actual rows=1 loops=1)
=======
                                                                             QUERY PLAN                                                                              
---------------------------------------------------------------------------------------------------------------------------------------------------------------------
 Nested Loop Left Join (actual rows=1 loops=1)
   Join Filter: ((m."time" > 'Tue Jan 01 00:00:00 2019 PST'::timestamp with time zone) AND (m."time" < ('2000-01-01 0:00:00+0'::cstring)::timestamp with time zone))
   ->  Merge Append (actual rows=1 loops=1)
         Sort Key: m.v0
         ->  Sort (actual rows=0 loops=1)
               Sort Key: m_1.v0
               Sort Method: quicksort 
>>>>>>> 8d9c80e6
               ->  Custom Scan (ColumnarScan) on _hyper_1_1_chunk m_1 (actual rows=0 loops=1)
                     ->  Seq Scan on compress_hyper_2_6_chunk (actual rows=0 loops=1)
                           Filter: (device_id = 7)
                           Rows Removed by Filter: 5
               ->  Custom Scan (ColumnarScan) on _hyper_1_2_chunk m_2 (actual rows=0 loops=1)
                     ->  Seq Scan on compress_hyper_2_7_chunk (actual rows=0 loops=1)
                           Filter: (device_id = 7)
                           Rows Removed by Filter: 5
               ->  Custom Scan (ColumnarScan) on _hyper_1_3_chunk m_3 (actual rows=0 loops=1)
                     ->  Seq Scan on compress_hyper_2_8_chunk (actual rows=0 loops=1)
                           Filter: (device_id = 7)
                           Rows Removed by Filter: 1
               ->  Custom Scan (ColumnarScan) on _hyper_1_4_chunk m_4 (actual rows=0 loops=1)
                     ->  Seq Scan on compress_hyper_2_9_chunk (actual rows=0 loops=1)
                           Filter: (device_id = 7)
                           Rows Removed by Filter: 1
               ->  Custom Scan (ColumnarScan) on _hyper_1_5_chunk m_5 (actual rows=1 loops=1)
                     ->  Seq Scan on compress_hyper_2_10_chunk (actual rows=1 loops=1)
                           Filter: (device_id = 7)
                           Rows Removed by Filter: 4
         ->  Materialize (actual rows=0 loops=1)
               ->  Seq Scan on device_tbl d (actual rows=0 loops=1)
                     Filter: (device_id = 7)
                     Rows Removed by Filter: 7
(30 rows)

SET timescaledb.enable_chunk_append TO TRUE;
-- github bug 2917 with UNION ALL that references compressed ht
CREATE TABLE entity
(
  oid bigint PRIMARY KEY,
  type text,
  name text
);
INSERT INTO entity values(10, 'VMEM', 'cpu');
CREATE TABLE entity_m2
(
 timec         timestamp with time zone  NOT NULL,
 entity_oid    bigint                    ,
 entity_hash   bigint                    ,
 type          text               ,
 current       double precision,
 capacity      double precision,
 utilization   double precision,
 peak          double precision
);
SELECT create_hypertable('entity_m2', 'timec', chunk_time_interval=>'30 days'::interval);
   create_hypertable    
------------------------
 (5,public,entity_m2,t)
(1 row)

INSERT INTO entity_m2 values (
 '2020-12-21 15:47:58.778-05' , 10 , -7792214420424674003 , 'VMEM' , 0,  2097152 ,           0 ,  100);
INSERT INTO entity_m2 values (
 '2020-12-21 16:47:58.778-05' , 10 , -7792214420424674003 , 'VMEM' , 0,  2097152 ,           0 ,  100);
ALTER TABLE entity_m2 SET (timescaledb.compress,
timescaledb.compress_segmentby = 'entity_oid',
timescaledb.compress_orderby = 'type, timec');
SELECT compress_chunk(c) FROM show_chunks('entity_m2') c;
             compress_chunk              
-----------------------------------------
 _timescaledb_internal._hyper_5_13_chunk
(1 row)

VACUUM FULL ANALYZE entity_m2;
CREATE TABLE entity_m1
(
timec         timestamp with time zone  ,
 entity_oid    bigint                    ,
 entity_hash   bigint                    ,
 type          text               ,
 current       double precision,
 capacity      double precision,
 utilization   double precision
);
SELECT create_hypertable('entity_m1', 'timec', chunk_time_interval=>'30 days'::interval);
   create_hypertable    
------------------------
 (7,public,entity_m1,t)
(1 row)

INSERT INTO entity_m1 values (
 '2020-12-21 16:47:58.778-05' , 10 , -7792214420424674003 , 'VMEM' , 0,  100 ,           0 );
create view metric_view as
 SELECT m2.timec,
    m2.entity_oid,
    m2.entity_hash,
    m2.type,
    m2.current,
    m2.capacity,
    m2.utilization,
    m2.peak
   FROM entity_m2 m2
UNION ALL
 SELECT m1.timec,
    m1.entity_oid,
    m1.entity_hash,
    m1.type,
    m1.current,
    m1.capacity,
    m1.utilization,
    NULL::double precision AS peak
   FROM entity_m1 m1;
VACUUM FULL ANALYZE entity_m1;
SET enable_bitmapscan = false;
SET enable_hashjoin = false;
SET enable_mergejoin = false;
SELECT m.timec, avg(m.utilization) AS avg_util
   FROM  metric_view m, entity e
   WHERE m.type = 'VMEM'
   AND m.timec BETWEEN '2020-12-21T00:00:00'::timestamptz - interval '7 day' AND date_trunc('day', '2020-12-22T00:00:00'::timestamptz)
   AND m.entity_oid = e.oid
   GROUP BY 1 ORDER BY 1;
              timec               | avg_util 
----------------------------------+----------
 Mon Dec 21 12:47:58.778 2020 PST |        0
 Mon Dec 21 13:47:58.778 2020 PST |        0
(2 rows)

--now compress the other table too and rerun the query --
ALTER TABLE entity_m1 SET (timescaledb.compress,
timescaledb.compress_segmentby = 'entity_oid',
timescaledb.compress_orderby = 'type, timec');
SELECT compress_chunk(c) FROM show_chunks('entity_m1') c;
             compress_chunk              
-----------------------------------------
 _timescaledb_internal._hyper_7_15_chunk
(1 row)

VACUUM FULL ANALYZE entity_m1;
SELECT m.timec, avg(m.utilization) AS avg_util
   FROM  metric_view m, entity e
   WHERE m.type = 'VMEM'
   AND m.timec BETWEEN '2020-12-21T00:00:00'::timestamptz - interval '7 day' AND date_trunc('day', '2020-12-22T00:00:00'::timestamptz)
   AND m.entity_oid = e.oid
   GROUP BY 1 ORDER BY 1;
              timec               | avg_util 
----------------------------------+----------
 Mon Dec 21 12:47:58.778 2020 PST |        0
 Mon Dec 21 13:47:58.778 2020 PST |        0
(2 rows)

RESET enable_bitmapscan ;
RESET enable_hashjoin ;
RESET enable_mergejoin;
-- end github bug 2917<|MERGE_RESOLUTION|>--- conflicted
+++ resolved
@@ -531,13 +531,8 @@
    Sort Key: mt."time"
    Sort Method: quicksort 
    ->  Merge Join (actual rows=48 loops=1)
-<<<<<<< HEAD
-         Merge Cond: (mt_1.device_id = nd.node)
-         Join Filter: ((mt_1."time" > nd.start_time) AND (mt_1."time" < nd.stop_time))
-=======
-         Merge Cond: (nd.node = mt.device_id)
+         Merge Cond: (mt.device_id = nd.node)
          Join Filter: ((mt."time" > nd.start_time) AND (mt."time" < nd.stop_time))
->>>>>>> 8d9c80e6
          Rows Removed by Join Filter: 289
          ->  Sort (actual rows=1250 loops=1)
                Sort Key: mt.device_id
@@ -756,7 +751,6 @@
    Sort Key: metrics_ordered_idx."time", metrics_ordered_idx.device_id, metrics_ordered_idx.device_id_peer, metrics_ordered_idx.v0
    Sort Method: quicksort 
    ->  Limit (actual rows=10 loops=1)
-<<<<<<< HEAD
          ->  Sort (actual rows=10 loops=1)
                Sort Key: metrics_ordered_idx."time" DESC
                Sort Method: top-N heapsort 
@@ -766,18 +760,6 @@
                      ->  Append (actual rows=53 loops=1)
                            ->  Custom Scan (ColumnarScan) on _hyper_1_4_chunk (actual rows=48 loops=1)
                                  Vectorized Filter: (("time" > 'Tue Jan 01 00:00:00 2002 PST'::timestamp with time zone) AND ("time" < now()))
-=======
-         ->  Custom Scan (ConstraintAwareAppend) (actual rows=10 loops=1)
-               Hypertable: metrics_ordered_idx
-               Chunks excluded during startup: 0
-               ->  Merge Append (actual rows=10 loops=1)
-                     Sort Key: metrics_ordered_idx."time" DESC
-                     ->  Custom Scan (ColumnarScan) on _hyper_1_4_chunk (actual rows=5 loops=1)
-                           Filter: (("time" > 'Tue Jan 01 00:00:00 2002 PST'::timestamp with time zone) AND ("time" < now()))
-                           ->  Sort (actual rows=1 loops=1)
-                                 Sort Key: compress_hyper_2_9_chunk._ts_meta_max_1 DESC
-                                 Sort Method: quicksort 
->>>>>>> 8d9c80e6
                                  ->  Seq Scan on compress_hyper_2_9_chunk (actual rows=1 loops=1)
                                        Filter: ((_ts_meta_max_1 > 'Tue Jan 01 00:00:00 2002 PST'::timestamp with time zone) AND (_ts_meta_min_1 < now()))
                            ->  Custom Scan (ColumnarScan) on _hyper_1_5_chunk (actual rows=5 loops=1)
@@ -808,7 +790,6 @@
    Sort Key: metrics_ordered_idx."time", metrics_ordered_idx.device_id, metrics_ordered_idx.device_id_peer, metrics_ordered_idx.v0
    Sort Method: quicksort 
    ->  Limit (actual rows=10 loops=1)
-<<<<<<< HEAD
          ->  Sort (actual rows=10 loops=1)
                Sort Key: metrics_ordered_idx."time" DESC
                Sort Method: top-N heapsort 
@@ -818,18 +799,6 @@
                      ->  Append (actual rows=49 loops=1)
                            ->  Custom Scan (ColumnarScan) on _hyper_1_4_chunk (actual rows=48 loops=1)
                                  Vectorized Filter: (("time" > 'Tue Jan 01 00:00:00 2002 PST'::timestamp with time zone) AND ("time" < now()))
-=======
-         ->  Custom Scan (ConstraintAwareAppend) (actual rows=10 loops=1)
-               Hypertable: metrics_ordered_idx
-               Chunks excluded during startup: 0
-               ->  Merge Append (actual rows=10 loops=1)
-                     Sort Key: metrics_ordered_idx."time" DESC
-                     ->  Custom Scan (ColumnarScan) on _hyper_1_4_chunk (actual rows=9 loops=1)
-                           Vectorized Filter: (("time" > 'Tue Jan 01 00:00:00 2002 PST'::timestamp with time zone) AND ("time" < now()))
-                           ->  Sort (actual rows=1 loops=1)
-                                 Sort Key: compress_hyper_2_9_chunk._ts_meta_min_1 DESC, compress_hyper_2_9_chunk._ts_meta_max_1 DESC
-                                 Sort Method: quicksort 
->>>>>>> 8d9c80e6
                                  ->  Seq Scan on compress_hyper_2_9_chunk (actual rows=1 loops=1)
                                        Filter: ((_ts_meta_max_1 > 'Tue Jan 01 00:00:00 2002 PST'::timestamp with time zone) AND (device_id = 4) AND (device_id_peer = 5) AND (_ts_meta_min_1 < now()))
                            ->  Custom Scan (ColumnarScan) on _hyper_1_5_chunk (actual rows=1 loops=1)
@@ -1013,26 +982,14 @@
     AND m.time < '2000-01-01 0:00:00+0'::text::timestamptz
 WHERE m.device_id = 7
 ORDER BY m.v0;
-<<<<<<< HEAD
-                                                                                  QUERY PLAN                                                                                   
--------------------------------------------------------------------------------------------------------------------------------------------------------------------------------
+                                                                                QUERY PLAN                                                                                 
+---------------------------------------------------------------------------------------------------------------------------------------------------------------------------
  Sort (actual rows=1 loops=1)
-   Sort Key: m_1.v0
+   Sort Key: m.v0
    Sort Method: quicksort 
    ->  Nested Loop Left Join (actual rows=1 loops=1)
-         Join Filter: ((m_1."time" > 'Tue Jan 01 00:00:00 2019 PST'::timestamp with time zone) AND (m_1."time" < ('2000-01-01 0:00:00+0'::cstring)::timestamp with time zone))
+         Join Filter: ((m."time" > 'Tue Jan 01 00:00:00 2019 PST'::timestamp with time zone) AND (m."time" < ('2000-01-01 0:00:00+0'::cstring)::timestamp with time zone))
          ->  Append (actual rows=1 loops=1)
-=======
-                                                                             QUERY PLAN                                                                              
----------------------------------------------------------------------------------------------------------------------------------------------------------------------
- Nested Loop Left Join (actual rows=1 loops=1)
-   Join Filter: ((m."time" > 'Tue Jan 01 00:00:00 2019 PST'::timestamp with time zone) AND (m."time" < ('2000-01-01 0:00:00+0'::cstring)::timestamp with time zone))
-   ->  Merge Append (actual rows=1 loops=1)
-         Sort Key: m.v0
-         ->  Sort (actual rows=0 loops=1)
-               Sort Key: m_1.v0
-               Sort Method: quicksort 
->>>>>>> 8d9c80e6
                ->  Custom Scan (ColumnarScan) on _hyper_1_1_chunk m_1 (actual rows=0 loops=1)
                      ->  Seq Scan on compress_hyper_2_6_chunk (actual rows=0 loops=1)
                            Filter: (device_id = 7)
