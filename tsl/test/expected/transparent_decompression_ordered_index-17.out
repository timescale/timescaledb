-- This file and its contents are licensed under the Timescale License.
-- Please see the included NOTICE for copyright information and
-- LICENSE-TIMESCALE for a copy of the license.
\set TEST_BASE_NAME transparent_decompression_ordered_index
SELECT format('include/%s_query.sql', :'TEST_BASE_NAME') AS "TEST_QUERY_NAME",
    format('%s/results/%s_results_uncompressed.out', :'TEST_OUTPUT_DIR', :'TEST_BASE_NAME') AS "TEST_RESULTS_UNCOMPRESSED",
    format('%s/results/%s_results_compressed.out', :'TEST_OUTPUT_DIR', :'TEST_BASE_NAME') AS "TEST_RESULTS_COMPRESSED" \gset
SELECT format('\! diff %s %s', :'TEST_RESULTS_UNCOMPRESSED', :'TEST_RESULTS_COMPRESSED') AS "DIFF_CMD" \gset
-- disable memoize node to avoid flaky results
SET enable_memoize TO 'off';
-- Testing Index Scan backwards ----
-- We want more than 1 segment in atleast 1 of the chunks
CREATE TABLE metrics_ordered_idx (
    time timestamptz NOT NULL,
    device_id int,
    device_id_peer int,
    v0 int
);
SELECT create_hypertable ('metrics_ordered_idx', 'time', chunk_time_interval => '2days'::interval);
        create_hypertable         
----------------------------------
 (1,public,metrics_ordered_idx,t)
(1 row)

ALTER TABLE metrics_ordered_idx SET (timescaledb.compress, timescaledb.compress_orderby = 'time ASC', timescaledb.compress_segmentby = 'device_id,device_id_peer');
INSERT INTO metrics_ordered_idx (time, device_id, device_id_peer, v0)
SELECT time,
    device_id,
    0,
    device_id
FROM generate_series('2000-01-13 0:00:00+0'::timestamptz, '2000-01-15 23:55:00+0', '15m') gtime (time),
    generate_series(1, 5, 1) gdevice (device_id);
INSERT INTO metrics_ordered_idx (time, device_id, device_id_peer, v0)
SELECT generate_series('2000-01-20 0:00:00+0'::timestamptz, '2000-01-20 11:55:00+0', '15m'),
    3,
    3,
    generate_series(1, 5, 1);
INSERT INTO metrics_ordered_idx (time, device_id, device_id_peer, v0)
SELECT generate_series('2018-01-20 0:00:00+0'::timestamptz, '2018-01-20 11:55:00+0', '15m'),
    4,
    5,
    generate_series(1, 5, 1);
INSERT INTO metrics_ordered_idx (time, device_id, device_id_peer, v0)
SELECT '2020-01-01 0:00:00+0',
    generate_series(4, 7, 1),
    5,
    generate_series(1, 5, 1);
-- misisng values device_id = 7
CREATE TABLE device_tbl (
    device_id int,
    descr text
);
INSERT INTO device_tbl
SELECT generate_series(1, 6, 1),
    'devicex';
INSERT INTO device_tbl
SELECT 8,
    'device8';
ANALYZE device_tbl;
-- table for joins ---
CREATE TABLE nodetime (
    node int,
    start_time timestamp,
    stop_time timestamp
);
INSERT INTO nodetime
    VALUES (4, '2018-01-06 00:00'::timestamp, '2018-12-02 12:00'::timestamp);
VACUUM FULL ANALYZE metrics_ordered_idx;
-- run queries on uncompressed hypertable and store result
\set PREFIX ''
\set PREFIX_VERBOSE ''
\set ECHO none
--compress all chunks for metrics_ordered_idx table --
SELECT count(compress_chunk(ch)) FROM show_chunks('metrics_ordered_idx') ch;
 count 
-------
     5
(1 row)

-- reindexing compressed hypertable to update statistics
DO
$$
DECLARE
  hyper_id int;
BEGIN
  SELECT h.compressed_hypertable_id
  INTO hyper_id
  FROM _timescaledb_catalog.hypertable h
  WHERE h.table_name = 'metrics_ordered_idx';
  EXECUTE format('REINDEX TABLE _timescaledb_internal._compressed_hypertable_%s',
    hyper_id);
END;
$$;
VACUUM FULL ANALYZE metrics_ordered_idx;
-- run queries on compressed hypertable and store result
\set PREFIX ''
\set PREFIX_VERBOSE ''
\set ECHO none
-- diff compressed and uncompressed results
:DIFF_CMD
-- This is to illustrate that we have some null device_id values. This fact
-- might influence the runtime chunk exclusion when doing joins on device_id.
select count(*) from metrics_ordered_idx
where extract(minute from time) = 0 and device_id is null
;
 count 
-------
     1
(1 row)

\set PREFIX 'EXPLAIN (analyze, costs off, timing off, summary off)'
\set PREFIX_VERBOSE 'EXPLAIN (analyze, costs off, timing off, summary off, verbose)'
-- we disable parallelism here otherwise EXPLAIN ANALYZE output
-- will be not stable and differ depending on worker assignment
SET max_parallel_workers_per_gather TO 0;
SET enable_seqscan = FALSE;
-- get explain for queries on hypertable with compression
\ir include/transparent_decompression_ordered_indexplan.sql
-- This file and its contents are licensed under the Timescale License.
-- Please see the included NOTICE for copyright information and
-- LICENSE-TIMESCALE for a copy of the license.
-- tests for explain plan only --
---check index backward scans instead of seq scans ------------
CREATE TABLE metrics_ordered_idx2(time timestamptz NOT NULL, device_id int, device_id_peer int, v0 int, v1 int);
SELECT create_hypertable('metrics_ordered_idx2','time', chunk_time_interval=>'2days'::interval);
         create_hypertable         
-----------------------------------
 (3,public,metrics_ordered_idx2,t)
(1 row)

ALTER TABLE metrics_ordered_idx2 SET (timescaledb.compress, timescaledb.compress_orderby='time ASC, v0 desc',timescaledb.compress_segmentby='device_id,device_id_peer');
INSERT INTO metrics_ordered_idx2(time,device_id,device_id_peer,v0, v1) SELECT generate_series('2000-01-20 0:00:00+0'::timestamptz,'2000-01-20 11:55:00+0','10s') , 3, 3, generate_series(1,5,1) , generate_series(555,559,1);
SELECT count(compress_chunk(ch)) FROM show_chunks('metrics_ordered_idx2') ch;
 count 
-------
     1
(1 row)

VACUUM ANALYZE metrics_ordered_idx2;
--all queries have only prefix of compress_orderby in ORDER BY clause
-- should have ordered DecompressChunk path because segmentby columns have equality constraints
:PREFIX SELECT * FROM metrics_ordered_idx2 WHERE device_id = 3 AND device_id_peer = 3 ORDER BY time DESC LIMIT 10;
                                                                       QUERY PLAN                                                                        
---------------------------------------------------------------------------------------------------------------------------------------------------------
 Limit (actual rows=10 loops=1)
   ->  Custom Scan (ColumnarScan) on _hyper_3_11_chunk (actual rows=10 loops=1)
         ->  Sort (actual rows=1 loops=1)
               Sort Key: compress_hyper_4_12_chunk._ts_meta_min_1 DESC, compress_hyper_4_12_chunk._ts_meta_max_1 DESC
               Sort Method: quicksort 
               ->  Index Scan using compress_hyper_4_12_chunk_device_id_device_id_peer__ts_meta_idx on compress_hyper_4_12_chunk (actual rows=5 loops=1)
                     Index Cond: ((device_id = 3) AND (device_id_peer = 3))
(7 rows)

:PREFIX SELECT * FROM metrics_ordered_idx2 WHERE device_id = 3 AND device_id_peer = 3 ORDER BY time DESC , v0 asc LIMIT 10;
                                                                                                QUERY PLAN                                                                                                
----------------------------------------------------------------------------------------------------------------------------------------------------------------------------------------------------------
 Limit (actual rows=10 loops=1)
   ->  Custom Scan (ColumnarScan) on _hyper_3_11_chunk (actual rows=10 loops=1)
         ->  Sort (actual rows=1 loops=1)
               Sort Key: compress_hyper_4_12_chunk._ts_meta_min_1 DESC, compress_hyper_4_12_chunk._ts_meta_max_1 DESC, compress_hyper_4_12_chunk._ts_meta_min_2, compress_hyper_4_12_chunk._ts_meta_max_2
               Sort Method: quicksort 
               ->  Index Scan using compress_hyper_4_12_chunk_device_id_device_id_peer__ts_meta_idx on compress_hyper_4_12_chunk (actual rows=5 loops=1)
                     Index Cond: ((device_id = 3) AND (device_id_peer = 3))
(7 rows)

:PREFIX SELECT * FROM metrics_ordered_idx2 WHERE device_id = 3 AND device_id_peer = 3 ORDER BY time DESC , v0 desc LIMIT 10;
                                                                       QUERY PLAN                                                                        
---------------------------------------------------------------------------------------------------------------------------------------------------------
 Limit (actual rows=10 loops=1)
   ->  Sort (actual rows=10 loops=1)
         Sort Key: _hyper_3_11_chunk."time" DESC, _hyper_3_11_chunk.v0 DESC
         Sort Method: top-N heapsort 
         ->  Custom Scan (ColumnarScan) on _hyper_3_11_chunk (actual rows=4291 loops=1)
               ->  Index Scan using compress_hyper_4_12_chunk_device_id_device_id_peer__ts_meta_idx on compress_hyper_4_12_chunk (actual rows=5 loops=1)
                     Index Cond: ((device_id = 3) AND (device_id_peer = 3))
(7 rows)

:PREFIX SELECT d.device_id, m.time,  m.time
 FROM metrics_ordered_idx2 d INNER JOIN LATERAL (SELECT * FROM metrics_ordered_idx2 m WHERE m.device_id=d.device_id AND m.device_id_peer = 3 ORDER BY time DESC LIMIT 1 ) m ON m.device_id_peer = d.device_id_peer;
                                                                                                    QUERY PLAN                                                                                                     
-------------------------------------------------------------------------------------------------------------------------------------------------------------------------------------------------------------------
 Nested Loop (actual rows=4291 loops=1)
   ->  Custom Scan (ColumnarScan) on _hyper_3_11_chunk d (actual rows=4291 loops=1)
         ->  Seq Scan on compress_hyper_4_12_chunk (actual rows=5 loops=1)
   ->  Subquery Scan on m (actual rows=1 loops=4291)
         Filter: (d.device_id_peer = m.device_id_peer)
         ->  Limit (actual rows=1 loops=4291)
               ->  Result (actual rows=1 loops=4291)
                     ->  Custom Scan (ChunkAppend) on metrics_ordered_idx2 m_1 (actual rows=1 loops=4291)
                           Order: m_1."time" DESC
                           Hypertables excluded during runtime: 0
                           ->  Custom Scan (ColumnarScan) on _hyper_3_11_chunk m_2 (actual rows=1 loops=4291)
                                 ->  Index Scan Backward using compress_hyper_4_12_chunk_device_id_device_id_peer__ts_meta_idx on compress_hyper_4_12_chunk compress_hyper_4_12_chunk_1 (actual rows=1 loops=4291)
                                       Index Cond: ((device_id = d.device_id) AND (device_id_peer = 3))
(13 rows)

SET enable_seqscan = FALSE;
\ir include/transparent_decompression_ordered_index.sql
-- This file and its contents are licensed under the Timescale License.
-- Please see the included NOTICE for copyright information and
-- LICENSE-TIMESCALE for a copy of the license.
SET work_mem TO '50MB';
---Lets test for index backward scans instead of seq scans ------------
-- for ordered append tests on compressed chunks we need a hypertable with time as compress_orderby column
-- should not have ordered DecompressChunk path because segmentby columns are not part of pathkeys
:PREFIX
SELECT *
FROM (
    SELECT *
    FROM metrics_ordered_idx
    ORDER BY time DESC
    LIMIT 10) AS q
ORDER BY 1,
    2,
    3,
    4;
                                                            QUERY PLAN                                                             
-----------------------------------------------------------------------------------------------------------------------------------
 Sort (actual rows=10 loops=1)
   Sort Key: metrics_ordered_idx."time", metrics_ordered_idx.device_id, metrics_ordered_idx.device_id_peer, metrics_ordered_idx.v0
   Sort Method: quicksort 
   ->  Limit (actual rows=10 loops=1)
         ->  Custom Scan (ChunkAppend) on metrics_ordered_idx (actual rows=10 loops=1)
               Order: metrics_ordered_idx."time" DESC
               ->  Custom Scan (ColumnarScan) on _hyper_1_5_chunk (actual rows=5 loops=1)
                     ->  Sort (actual rows=5 loops=1)
                           Sort Key: compress_hyper_2_10_chunk._ts_meta_max_1 DESC
                           Sort Method: quicksort 
                           ->  Seq Scan on compress_hyper_2_10_chunk (actual rows=5 loops=1)
               ->  Custom Scan (ColumnarScan) on _hyper_1_4_chunk (actual rows=5 loops=1)
                     ->  Sort (actual rows=1 loops=1)
                           Sort Key: compress_hyper_2_9_chunk._ts_meta_max_1 DESC
                           Sort Method: quicksort 
                           ->  Seq Scan on compress_hyper_2_9_chunk (actual rows=1 loops=1)
               ->  Custom Scan (ColumnarScan) on _hyper_1_3_chunk (never executed)
                     ->  Sort (never executed)
                           Sort Key: compress_hyper_2_8_chunk._ts_meta_max_1 DESC
                           ->  Seq Scan on compress_hyper_2_8_chunk (never executed)
               ->  Custom Scan (ColumnarScan) on _hyper_1_2_chunk (never executed)
                     ->  Sort (never executed)
                           Sort Key: compress_hyper_2_7_chunk._ts_meta_max_1 DESC
                           ->  Seq Scan on compress_hyper_2_7_chunk (never executed)
               ->  Custom Scan (ColumnarScan) on _hyper_1_1_chunk (never executed)
                     ->  Sort (never executed)
                           Sort Key: compress_hyper_2_6_chunk._ts_meta_max_1 DESC
                           ->  Seq Scan on compress_hyper_2_6_chunk (never executed)
(28 rows)

-- should have ordered DecompressChunk path because segmentby columns have equality constraints
:PREFIX
SELECT *
FROM (
    SELECT *
    FROM metrics_ordered_idx
    WHERE device_id = 3
        AND device_id_peer = 3
    ORDER BY time DESC
    LIMIT 10) AS q
ORDER BY 1,
    2,
    3,
    4;
                                                                             QUERY PLAN                                                                              
---------------------------------------------------------------------------------------------------------------------------------------------------------------------
 Sort (actual rows=10 loops=1)
   Sort Key: metrics_ordered_idx."time", metrics_ordered_idx.device_id, metrics_ordered_idx.device_id_peer, metrics_ordered_idx.v0
   Sort Method: quicksort 
   ->  Limit (actual rows=10 loops=1)
         ->  Custom Scan (ChunkAppend) on metrics_ordered_idx (actual rows=10 loops=1)
               Order: metrics_ordered_idx."time" DESC
               ->  Custom Scan (ColumnarScan) on _hyper_1_5_chunk (actual rows=0 loops=1)
                     ->  Sort (actual rows=0 loops=1)
                           Sort Key: compress_hyper_2_10_chunk._ts_meta_min_1 DESC, compress_hyper_2_10_chunk._ts_meta_max_1 DESC
                           Sort Method: quicksort 
                           ->  Index Scan using compress_hyper_2_10_chunk_device_id_device_id_peer__ts_meta_idx on compress_hyper_2_10_chunk (actual rows=0 loops=1)
                                 Index Cond: ((device_id = 3) AND (device_id_peer = 3))
               ->  Custom Scan (ColumnarScan) on _hyper_1_4_chunk (actual rows=0 loops=1)
                     ->  Sort (actual rows=0 loops=1)
                           Sort Key: compress_hyper_2_9_chunk._ts_meta_min_1 DESC, compress_hyper_2_9_chunk._ts_meta_max_1 DESC
                           Sort Method: quicksort 
                           ->  Index Scan using compress_hyper_2_9_chunk_device_id_device_id_peer__ts_meta__idx on compress_hyper_2_9_chunk (actual rows=0 loops=1)
                                 Index Cond: ((device_id = 3) AND (device_id_peer = 3))
               ->  Custom Scan (ColumnarScan) on _hyper_1_3_chunk (actual rows=10 loops=1)
                     ->  Sort (actual rows=1 loops=1)
                           Sort Key: compress_hyper_2_8_chunk._ts_meta_min_1 DESC, compress_hyper_2_8_chunk._ts_meta_max_1 DESC
                           Sort Method: quicksort 
                           ->  Index Scan using compress_hyper_2_8_chunk_device_id_device_id_peer__ts_meta__idx on compress_hyper_2_8_chunk (actual rows=1 loops=1)
                                 Index Cond: ((device_id = 3) AND (device_id_peer = 3))
               ->  Custom Scan (ColumnarScan) on _hyper_1_2_chunk (never executed)
                     ->  Sort (never executed)
                           Sort Key: compress_hyper_2_7_chunk._ts_meta_min_1 DESC, compress_hyper_2_7_chunk._ts_meta_max_1 DESC
                           ->  Index Scan using compress_hyper_2_7_chunk_device_id_device_id_peer__ts_meta__idx on compress_hyper_2_7_chunk (never executed)
                                 Index Cond: ((device_id = 3) AND (device_id_peer = 3))
               ->  Custom Scan (ColumnarScan) on _hyper_1_1_chunk (never executed)
                     ->  Sort (never executed)
                           Sort Key: compress_hyper_2_6_chunk._ts_meta_min_1 DESC, compress_hyper_2_6_chunk._ts_meta_max_1 DESC
                           ->  Index Scan using compress_hyper_2_6_chunk_device_id_device_id_peer__ts_meta__idx on compress_hyper_2_6_chunk (never executed)
                                 Index Cond: ((device_id = 3) AND (device_id_peer = 3))
(34 rows)

:PREFIX SELECT DISTINCT ON (d.device_id)
    *
FROM metrics_ordered_idx d
    INNER JOIN LATERAL (
        SELECT *
        FROM metrics_ordered_idx m
        WHERE m.device_id = d.device_id
            AND m.device_id_peer = 3
        ORDER BY time DESC
        LIMIT 1) m ON m.device_id_peer = d.device_id_peer
WHERE extract(minute FROM d.time) = 0;
                                                                                                       QUERY PLAN                                                                                                       
------------------------------------------------------------------------------------------------------------------------------------------------------------------------------------------------------------------------
 Unique (actual rows=1 loops=1)
   ->  Sort (actual rows=12 loops=1)
         Sort Key: d.device_id
         Sort Method: quicksort 
         ->  Nested Loop (actual rows=12 loops=1)
               ->  Custom Scan (ChunkAppend) on metrics_ordered_idx d (actual rows=389 loops=1)
                     Chunks excluded during startup: 0
                     ->  Custom Scan (ColumnarScan) on _hyper_1_1_chunk d_1 (actual rows=120 loops=1)
                           Filter: (EXTRACT(minute FROM "time") = '0'::numeric)
                           Rows Removed by Filter: 360
                           ->  Index Scan using compress_hyper_2_6_chunk_device_id_device_id_peer__ts_meta__idx on compress_hyper_2_6_chunk (actual rows=5 loops=1)
                     ->  Custom Scan (ColumnarScan) on _hyper_1_2_chunk d_2 (actual rows=240 loops=1)
                           Filter: (EXTRACT(minute FROM "time") = '0'::numeric)
                           Rows Removed by Filter: 720
                           ->  Index Scan using compress_hyper_2_7_chunk_device_id_device_id_peer__ts_meta__idx on compress_hyper_2_7_chunk (actual rows=5 loops=1)
                     ->  Custom Scan (ColumnarScan) on _hyper_1_3_chunk d_3 (actual rows=12 loops=1)
                           Filter: (EXTRACT(minute FROM "time") = '0'::numeric)
                           Rows Removed by Filter: 36
                           ->  Index Scan using compress_hyper_2_8_chunk_device_id_device_id_peer__ts_meta__idx on compress_hyper_2_8_chunk (actual rows=1 loops=1)
                     ->  Custom Scan (ColumnarScan) on _hyper_1_4_chunk d_4 (actual rows=12 loops=1)
                           Filter: (EXTRACT(minute FROM "time") = '0'::numeric)
                           Rows Removed by Filter: 36
                           ->  Index Scan using compress_hyper_2_9_chunk_device_id_device_id_peer__ts_meta__idx on compress_hyper_2_9_chunk (actual rows=1 loops=1)
                     ->  Custom Scan (ColumnarScan) on _hyper_1_5_chunk d_5 (actual rows=5 loops=1)
                           Filter: (EXTRACT(minute FROM "time") = '0'::numeric)
                           ->  Index Scan using compress_hyper_2_10_chunk_device_id_device_id_peer__ts_meta_idx on compress_hyper_2_10_chunk (actual rows=5 loops=1)
               ->  Subquery Scan on m (actual rows=0 loops=389)
                     Filter: (d.device_id_peer = m.device_id_peer)
                     Rows Removed by Filter: 0
                     ->  Limit (actual rows=0 loops=389)
                           ->  Custom Scan (ChunkAppend) on metrics_ordered_idx m_1 (actual rows=0 loops=389)
                                 Order: m_1."time" DESC
                                 Hypertables excluded during runtime: 0
                                 ->  Custom Scan (ColumnarScan) on _hyper_1_5_chunk m_2 (actual rows=0 loops=388)
                                       ->  Index Scan Backward using compress_hyper_2_10_chunk_device_id_device_id_peer__ts_meta_idx on compress_hyper_2_10_chunk compress_hyper_2_10_chunk_1 (actual rows=0 loops=388)
                                             Index Cond: ((device_id = d.device_id) AND (device_id_peer = 3))
                                 ->  Custom Scan (ColumnarScan) on _hyper_1_4_chunk m_3 (actual rows=0 loops=388)
                                       ->  Index Scan Backward using compress_hyper_2_9_chunk_device_id_device_id_peer__ts_meta__idx on compress_hyper_2_9_chunk compress_hyper_2_9_chunk_1 (actual rows=0 loops=388)
                                             Index Cond: ((device_id = d.device_id) AND (device_id_peer = 3))
                                 ->  Custom Scan (ColumnarScan) on _hyper_1_3_chunk m_4 (actual rows=0 loops=388)
                                       ->  Index Scan Backward using compress_hyper_2_8_chunk_device_id_device_id_peer__ts_meta__idx on compress_hyper_2_8_chunk compress_hyper_2_8_chunk_1 (actual rows=0 loops=388)
                                             Index Cond: ((device_id = d.device_id) AND (device_id_peer = 3))
                                 ->  Custom Scan (ColumnarScan) on _hyper_1_2_chunk m_5 (actual rows=0 loops=304)
                                       ->  Index Scan Backward using compress_hyper_2_7_chunk_device_id_device_id_peer__ts_meta__idx on compress_hyper_2_7_chunk compress_hyper_2_7_chunk_1 (actual rows=0 loops=304)
                                             Index Cond: ((device_id = d.device_id) AND (device_id_peer = 3))
                                 ->  Custom Scan (ColumnarScan) on _hyper_1_1_chunk m_6 (actual rows=0 loops=304)
                                       ->  Index Scan Backward using compress_hyper_2_6_chunk_device_id_device_id_peer__ts_meta__idx on compress_hyper_2_6_chunk compress_hyper_2_6_chunk_1 (actual rows=0 loops=304)
                                             Index Cond: ((device_id = d.device_id) AND (device_id_peer = 3))
(48 rows)

:PREFIX
SELECT d.device_id,
    m.time,
    m.time
FROM metrics_ordered_idx d
    INNER JOIN LATERAL (
        SELECT *
        FROM metrics_ordered_idx m
        WHERE m.device_id = d.device_id
            AND m.device_id_peer = 3
        ORDER BY time DESC
        LIMIT 1) m ON m.device_id_peer = d.device_id_peer
WHERE extract(minute FROM d.time) = 0;
                                                                                                    QUERY PLAN                                                                                                    
------------------------------------------------------------------------------------------------------------------------------------------------------------------------------------------------------------------
 Nested Loop (actual rows=12 loops=1)
   ->  Custom Scan (ChunkAppend) on metrics_ordered_idx d (actual rows=389 loops=1)
         Chunks excluded during startup: 0
         ->  Custom Scan (ColumnarScan) on _hyper_1_1_chunk d_1 (actual rows=120 loops=1)
               Filter: (EXTRACT(minute FROM "time") = '0'::numeric)
               Rows Removed by Filter: 360
               ->  Seq Scan on compress_hyper_2_6_chunk (actual rows=5 loops=1)
         ->  Custom Scan (ColumnarScan) on _hyper_1_2_chunk d_2 (actual rows=240 loops=1)
               Filter: (EXTRACT(minute FROM "time") = '0'::numeric)
               Rows Removed by Filter: 720
               ->  Seq Scan on compress_hyper_2_7_chunk (actual rows=5 loops=1)
         ->  Custom Scan (ColumnarScan) on _hyper_1_3_chunk d_3 (actual rows=12 loops=1)
               Filter: (EXTRACT(minute FROM "time") = '0'::numeric)
               Rows Removed by Filter: 36
               ->  Seq Scan on compress_hyper_2_8_chunk (actual rows=1 loops=1)
         ->  Custom Scan (ColumnarScan) on _hyper_1_4_chunk d_4 (actual rows=12 loops=1)
               Filter: (EXTRACT(minute FROM "time") = '0'::numeric)
               Rows Removed by Filter: 36
               ->  Seq Scan on compress_hyper_2_9_chunk (actual rows=1 loops=1)
         ->  Custom Scan (ColumnarScan) on _hyper_1_5_chunk d_5 (actual rows=5 loops=1)
               Filter: (EXTRACT(minute FROM "time") = '0'::numeric)
               ->  Seq Scan on compress_hyper_2_10_chunk (actual rows=5 loops=1)
   ->  Subquery Scan on m (actual rows=0 loops=389)
         Filter: (d.device_id_peer = m.device_id_peer)
         Rows Removed by Filter: 0
         ->  Limit (actual rows=0 loops=389)
               ->  Result (actual rows=0 loops=389)
                     ->  Custom Scan (ChunkAppend) on metrics_ordered_idx m_1 (actual rows=0 loops=389)
                           Order: m_1."time" DESC
                           Hypertables excluded during runtime: 0
                           ->  Custom Scan (ColumnarScan) on _hyper_1_5_chunk m_2 (actual rows=0 loops=388)
                                 ->  Index Scan Backward using compress_hyper_2_10_chunk_device_id_device_id_peer__ts_meta_idx on compress_hyper_2_10_chunk compress_hyper_2_10_chunk_1 (actual rows=0 loops=388)
                                       Index Cond: ((device_id = d.device_id) AND (device_id_peer = 3))
                           ->  Custom Scan (ColumnarScan) on _hyper_1_4_chunk m_3 (actual rows=0 loops=388)
                                 ->  Index Scan Backward using compress_hyper_2_9_chunk_device_id_device_id_peer__ts_meta__idx on compress_hyper_2_9_chunk compress_hyper_2_9_chunk_1 (actual rows=0 loops=388)
                                       Index Cond: ((device_id = d.device_id) AND (device_id_peer = 3))
                           ->  Custom Scan (ColumnarScan) on _hyper_1_3_chunk m_4 (actual rows=0 loops=388)
                                 ->  Index Scan Backward using compress_hyper_2_8_chunk_device_id_device_id_peer__ts_meta__idx on compress_hyper_2_8_chunk compress_hyper_2_8_chunk_1 (actual rows=0 loops=388)
                                       Index Cond: ((device_id = d.device_id) AND (device_id_peer = 3))
                           ->  Custom Scan (ColumnarScan) on _hyper_1_2_chunk m_5 (actual rows=0 loops=304)
                                 ->  Index Scan Backward using compress_hyper_2_7_chunk_device_id_device_id_peer__ts_meta__idx on compress_hyper_2_7_chunk compress_hyper_2_7_chunk_1 (actual rows=0 loops=304)
                                       Index Cond: ((device_id = d.device_id) AND (device_id_peer = 3))
                           ->  Custom Scan (ColumnarScan) on _hyper_1_1_chunk m_6 (actual rows=0 loops=304)
                                 ->  Index Scan Backward using compress_hyper_2_6_chunk_device_id_device_id_peer__ts_meta__idx on compress_hyper_2_6_chunk compress_hyper_2_6_chunk_1 (actual rows=0 loops=304)
                                       Index Cond: ((device_id = d.device_id) AND (device_id_peer = 3))
(45 rows)

--github issue 1558
SET enable_seqscan = FALSE;
SET enable_bitmapscan = FALSE;
SET max_parallel_workers_per_gather = 0;
SET enable_hashjoin = FALSE;
SET enable_mergejoin = FALSE;
:PREFIX
SELECT device_id,
    count(*)
FROM (
    SELECT *
    FROM metrics_ordered_idx mt,
        nodetime nd
    WHERE mt.time > nd.start_time
        AND mt.device_id = nd.node
        AND mt.time < nd.stop_time) AS subq
GROUP BY device_id;
                                                                          QUERY PLAN                                                                           
---------------------------------------------------------------------------------------------------------------------------------------------------------------
 GroupAggregate (actual rows=1 loops=1)
   Group Key: mt_1.device_id
   ->  Nested Loop (actual rows=48 loops=1)
         Join Filter: ((mt_1."time" > nd.start_time) AND (mt_1."time" < nd.stop_time) AND (nd.node = mt_1.device_id))
         Rows Removed by Join Filter: 1493
         ->  Merge Append (actual rows=1541 loops=1)
               Sort Key: mt_1.device_id
               ->  Custom Scan (ColumnarScan) on _hyper_1_1_chunk mt_1 (actual rows=480 loops=1)
                     ->  Index Scan using compress_hyper_2_6_chunk_device_id_device_id_peer__ts_meta__idx on compress_hyper_2_6_chunk (actual rows=5 loops=1)
               ->  Custom Scan (ColumnarScan) on _hyper_1_2_chunk mt_2 (actual rows=960 loops=1)
                     ->  Index Scan using compress_hyper_2_7_chunk_device_id_device_id_peer__ts_meta__idx on compress_hyper_2_7_chunk (actual rows=5 loops=1)
               ->  Custom Scan (ColumnarScan) on _hyper_1_3_chunk mt_3 (actual rows=48 loops=1)
                     ->  Index Scan using compress_hyper_2_8_chunk_device_id_device_id_peer__ts_meta__idx on compress_hyper_2_8_chunk (actual rows=1 loops=1)
               ->  Custom Scan (ColumnarScan) on _hyper_1_4_chunk mt_4 (actual rows=48 loops=1)
                     ->  Index Scan using compress_hyper_2_9_chunk_device_id_device_id_peer__ts_meta__idx on compress_hyper_2_9_chunk (actual rows=1 loops=1)
               ->  Custom Scan (ColumnarScan) on _hyper_1_5_chunk mt_5 (actual rows=5 loops=1)
                     ->  Index Scan using compress_hyper_2_10_chunk_device_id_device_id_peer__ts_meta_idx on compress_hyper_2_10_chunk (actual rows=5 loops=1)
         ->  Materialize (actual rows=1 loops=1541)
               ->  Seq Scan on nodetime nd (actual rows=1 loops=1)
(19 rows)

:PREFIX
SELECT nd.node,
    mt.*
FROM metrics_ordered_idx mt,
    nodetime nd
WHERE mt.time > nd.start_time
    AND mt.device_id = nd.node
    AND mt.time < nd.stop_time
ORDER BY time;
                                                                          QUERY PLAN                                                                           
---------------------------------------------------------------------------------------------------------------------------------------------------------------
 Nested Loop (actual rows=48 loops=1)
   Join Filter: ((mt."time" > nd.start_time) AND (mt."time" < nd.stop_time) AND (nd.node = mt.device_id))
   Rows Removed by Join Filter: 1493
   ->  Custom Scan (ChunkAppend) on metrics_ordered_idx mt (actual rows=1541 loops=1)
         Order: mt."time"
         ->  Custom Scan (ColumnarScan) on _hyper_1_1_chunk mt_1 (actual rows=480 loops=1)
               ->  Sort (actual rows=5 loops=1)
                     Sort Key: compress_hyper_2_6_chunk._ts_meta_min_1
                     Sort Method: quicksort 
                     ->  Index Scan using compress_hyper_2_6_chunk_device_id_device_id_peer__ts_meta__idx on compress_hyper_2_6_chunk (actual rows=5 loops=1)
         ->  Custom Scan (ColumnarScan) on _hyper_1_2_chunk mt_2 (actual rows=960 loops=1)
               ->  Sort (actual rows=5 loops=1)
                     Sort Key: compress_hyper_2_7_chunk._ts_meta_min_1
                     Sort Method: quicksort 
                     ->  Index Scan using compress_hyper_2_7_chunk_device_id_device_id_peer__ts_meta__idx on compress_hyper_2_7_chunk (actual rows=5 loops=1)
         ->  Custom Scan (ColumnarScan) on _hyper_1_3_chunk mt_3 (actual rows=48 loops=1)
               ->  Sort (actual rows=1 loops=1)
                     Sort Key: compress_hyper_2_8_chunk._ts_meta_min_1
                     Sort Method: quicksort 
                     ->  Index Scan using compress_hyper_2_8_chunk_device_id_device_id_peer__ts_meta__idx on compress_hyper_2_8_chunk (actual rows=1 loops=1)
         ->  Custom Scan (ColumnarScan) on _hyper_1_4_chunk mt_4 (actual rows=48 loops=1)
               ->  Sort (actual rows=1 loops=1)
                     Sort Key: compress_hyper_2_9_chunk._ts_meta_min_1
                     Sort Method: quicksort 
                     ->  Index Scan using compress_hyper_2_9_chunk_device_id_device_id_peer__ts_meta__idx on compress_hyper_2_9_chunk (actual rows=1 loops=1)
         ->  Custom Scan (ColumnarScan) on _hyper_1_5_chunk mt_5 (actual rows=5 loops=1)
               ->  Sort (actual rows=5 loops=1)
                     Sort Key: compress_hyper_2_10_chunk._ts_meta_min_1
                     Sort Method: quicksort 
                     ->  Index Scan using compress_hyper_2_10_chunk_device_id_device_id_peer__ts_meta_idx on compress_hyper_2_10_chunk (actual rows=5 loops=1)
   ->  Materialize (actual rows=1 loops=1541)
         ->  Seq Scan on nodetime nd (actual rows=1 loops=1)
(32 rows)

SET enable_seqscan = TRUE;
SET enable_bitmapscan = TRUE;
SET enable_seqscan = TRUE;
SET enable_bitmapscan = TRUE;
SET max_parallel_workers_per_gather = 0;
SET enable_mergejoin = TRUE;
SET enable_hashjoin = FALSE;
:PREFIX
SELECT nd.node,
    mt.*
FROM metrics_ordered_idx mt,
    nodetime nd
WHERE mt.time > nd.start_time
    AND mt.device_id = nd.node
    AND mt.time < nd.stop_time
ORDER BY time;
                                              QUERY PLAN                                               
-------------------------------------------------------------------------------------------------------
 Sort (actual rows=48 loops=1)
   Sort Key: mt_1."time"
   Sort Method: quicksort 
   ->  Merge Join (actual rows=48 loops=1)
         Merge Cond: (nd.node = mt_1.device_id)
         Join Filter: ((mt_1."time" > nd.start_time) AND (mt_1."time" < nd.stop_time))
         Rows Removed by Join Filter: 289
         ->  Sort (actual rows=1 loops=1)
               Sort Key: nd.node
               Sort Method: quicksort 
               ->  Seq Scan on nodetime nd (actual rows=1 loops=1)
         ->  Sort (actual rows=1250 loops=1)
               Sort Key: mt_1.device_id
               Sort Method: quicksort 
               ->  Append (actual rows=1541 loops=1)
                     ->  Custom Scan (ColumnarScan) on _hyper_1_1_chunk mt_1 (actual rows=480 loops=1)
                           ->  Seq Scan on compress_hyper_2_6_chunk (actual rows=5 loops=1)
                     ->  Custom Scan (ColumnarScan) on _hyper_1_2_chunk mt_2 (actual rows=960 loops=1)
                           ->  Seq Scan on compress_hyper_2_7_chunk (actual rows=5 loops=1)
                     ->  Custom Scan (ColumnarScan) on _hyper_1_3_chunk mt_3 (actual rows=48 loops=1)
                           ->  Seq Scan on compress_hyper_2_8_chunk (actual rows=1 loops=1)
                     ->  Custom Scan (ColumnarScan) on _hyper_1_4_chunk mt_4 (actual rows=48 loops=1)
                           ->  Seq Scan on compress_hyper_2_9_chunk (actual rows=1 loops=1)
                     ->  Custom Scan (ColumnarScan) on _hyper_1_5_chunk mt_5 (actual rows=5 loops=1)
                           ->  Seq Scan on compress_hyper_2_10_chunk (actual rows=5 loops=1)
(25 rows)

SET enable_mergejoin = FALSE;
SET enable_hashjoin = TRUE;
:PREFIX
SELECT nd.node,
    mt.*
FROM metrics_ordered_idx mt,
    nodetime nd
WHERE mt.time > nd.start_time
    AND mt.device_id = nd.node
    AND mt.time < nd.stop_time
ORDER BY time;
                                           QUERY PLAN                                            
-------------------------------------------------------------------------------------------------
 Sort (actual rows=48 loops=1)
   Sort Key: mt_1."time"
   Sort Method: quicksort 
   ->  Hash Join (actual rows=48 loops=1)
         Hash Cond: (mt_1.device_id = nd.node)
         Join Filter: ((mt_1."time" > nd.start_time) AND (mt_1."time" < nd.stop_time))
         Rows Removed by Join Filter: 289
<<<<<<< HEAD
         ->  Append (actual rows=1541 loops=1)
               ->  Custom Scan (ColumnarScan) on _hyper_1_1_chunk mt_1 (actual rows=480 loops=1)
                     ->  Seq Scan on compress_hyper_2_6_chunk (actual rows=5 loops=1)
               ->  Custom Scan (ColumnarScan) on _hyper_1_2_chunk mt_2 (actual rows=960 loops=1)
                     ->  Seq Scan on compress_hyper_2_7_chunk (actual rows=5 loops=1)
               ->  Custom Scan (ColumnarScan) on _hyper_1_3_chunk mt_3 (actual rows=48 loops=1)
                     ->  Seq Scan on compress_hyper_2_8_chunk (actual rows=1 loops=1)
               ->  Custom Scan (ColumnarScan) on _hyper_1_4_chunk mt_4 (actual rows=48 loops=1)
                     ->  Seq Scan on compress_hyper_2_9_chunk (actual rows=1 loops=1)
               ->  Custom Scan (ColumnarScan) on _hyper_1_5_chunk mt_5 (actual rows=5 loops=1)
                     ->  Seq Scan on compress_hyper_2_10_chunk (actual rows=5 loops=1)
         ->  Hash (actual rows=1 loops=1)
               Buckets: 2048  Batches: 1 
               ->  Seq Scan on nodetime nd (actual rows=1 loops=1)
=======
         ->  Seq Scan on nodetime nd (actual rows=1 loops=1)
         ->  Hash (actual rows=1540 loops=1)
               ->  Append (actual rows=1541 loops=1)
                     ->  Custom Scan (ColumnarScan) on _hyper_1_1_chunk mt_1 (actual rows=480 loops=1)
                           ->  Seq Scan on compress_hyper_2_6_chunk (actual rows=5 loops=1)
                     ->  Custom Scan (ColumnarScan) on _hyper_1_2_chunk mt_2 (actual rows=960 loops=1)
                           ->  Seq Scan on compress_hyper_2_7_chunk (actual rows=5 loops=1)
                     ->  Custom Scan (ColumnarScan) on _hyper_1_3_chunk mt_3 (actual rows=48 loops=1)
                           ->  Seq Scan on compress_hyper_2_8_chunk (actual rows=1 loops=1)
                     ->  Custom Scan (ColumnarScan) on _hyper_1_4_chunk mt_4 (actual rows=48 loops=1)
                           ->  Seq Scan on compress_hyper_2_9_chunk (actual rows=1 loops=1)
                     ->  Custom Scan (ColumnarScan) on _hyper_1_5_chunk mt_5 (actual rows=5 loops=1)
                           ->  Seq Scan on compress_hyper_2_10_chunk (actual rows=5 loops=1)
>>>>>>> 0d000da9
(21 rows)

--enable all joins after the tests
SET enable_mergejoin = TRUE;
SET enable_hashjoin = TRUE;
--end github issue 1558
-- github issue 2673
-- nested loop join with parameterized path
-- join condition has a segment by column and another column.
SET enable_hashjoin = false;
SET enable_mergejoin=false;
SET enable_material = false;
SET enable_seqscan = false;
-- restrict so that we select only 1 chunk.
:PREFIX
WITH lookup as ( SELECT * from (values( 3, 5) , (3, 4) ) as lu( did, version) )
SELECT met.*, lookup.*
FROM metrics_ordered_idx met join lookup
ON met.device_id = lookup.did and met.v0 = lookup.version
WHERE met.time > '2000-01-19 19:00:00-05'
      and met.time < '2000-01-20 20:00:00-05';
                                                                                                          QUERY PLAN                                                                                                          
------------------------------------------------------------------------------------------------------------------------------------------------------------------------------------------------------------------------------
 Nested Loop (actual rows=2 loops=1)
   ->  Values Scan on "*VALUES*" (actual rows=2 loops=1)
   ->  Custom Scan (ColumnarScan) on _hyper_1_3_chunk met (actual rows=1 loops=2)
         Filter: ("*VALUES*".column2 = v0)
         Rows Removed by Filter: 47
         Vectorized Filter: (("time" > 'Wed Jan 19 16:00:00 2000 PST'::timestamp with time zone) AND ("time" < 'Thu Jan 20 17:00:00 2000 PST'::timestamp with time zone))
         ->  Index Scan using compress_hyper_2_8_chunk_device_id_device_id_peer__ts_meta__idx on compress_hyper_2_8_chunk (actual rows=1 loops=2)
               Index Cond: ((device_id = "*VALUES*".column1) AND (_ts_meta_min_1 < 'Thu Jan 20 17:00:00 2000 PST'::timestamp with time zone) AND (_ts_meta_max_1 > 'Wed Jan 19 16:00:00 2000 PST'::timestamp with time zone))
(8 rows)

--add filter to segment by (device_id) and compressed attr column (v0)
:PREFIX
WITH lookup as ( SELECT * from (values( 3, 5) , (3, 4) ) as lu( did, version) )
SELECT met.*, lookup.*
FROM metrics_ordered_idx met join lookup
ON met.device_id = lookup.did and met.v0 = lookup.version
WHERE met.time > '2000-01-19 19:00:00-05'
      and met.time < '2000-01-20 20:00:00-05'
      and met.device_id = 3 and met.v0 = 5;
                                                                                                 QUERY PLAN                                                                                                  
-------------------------------------------------------------------------------------------------------------------------------------------------------------------------------------------------------------
 Nested Loop (actual rows=1 loops=1)
   ->  Values Scan on "*VALUES*" (actual rows=1 loops=1)
         Filter: ((column1 = 3) AND (column2 = 5))
         Rows Removed by Filter: 1
   ->  Custom Scan (ColumnarScan) on _hyper_1_3_chunk met (actual rows=1 loops=1)
         Vectorized Filter: (("time" > 'Wed Jan 19 16:00:00 2000 PST'::timestamp with time zone) AND ("time" < 'Thu Jan 20 17:00:00 2000 PST'::timestamp with time zone) AND (v0 = 5))
         Rows Removed by Filter: 47
         ->  Index Scan using compress_hyper_2_8_chunk_device_id_device_id_peer__ts_meta__idx on compress_hyper_2_8_chunk (actual rows=1 loops=1)
               Index Cond: ((device_id = 3) AND (_ts_meta_min_1 < 'Thu Jan 20 17:00:00 2000 PST'::timestamp with time zone) AND (_ts_meta_max_1 > 'Wed Jan 19 16:00:00 2000 PST'::timestamp with time zone))
(9 rows)

:PREFIX
WITH lookup as ( SELECT * from (values( 3, 5) , (3, 4) ) as lu( did, version) )
SELECT met.*, lookup.*
FROM metrics_ordered_idx met join lookup
ON met.device_id = lookup.did and met.v0 = lookup.version
WHERE met.time = '2000-01-19 19:00:00-05'
      and met.device_id = 3
      and met.device_id_peer = 3 and met.v0 = 5;
                                                                                                               QUERY PLAN                                                                                                               
----------------------------------------------------------------------------------------------------------------------------------------------------------------------------------------------------------------------------------------
 Nested Loop (actual rows=0 loops=1)
   ->  Values Scan on "*VALUES*" (actual rows=1 loops=1)
         Filter: ((column1 = 3) AND (column2 = 5))
         Rows Removed by Filter: 1
   ->  Custom Scan (ColumnarScan) on _hyper_1_3_chunk met (actual rows=0 loops=1)
         Vectorized Filter: ((v0 = 5) AND ("time" = 'Wed Jan 19 16:00:00 2000 PST'::timestamp with time zone))
         Rows Removed by Filter: 48
         ->  Index Scan using compress_hyper_2_8_chunk_device_id_device_id_peer__ts_meta__idx on compress_hyper_2_8_chunk (actual rows=1 loops=1)
               Index Cond: ((device_id = 3) AND (device_id_peer = 3) AND (_ts_meta_min_1 <= 'Wed Jan 19 16:00:00 2000 PST'::timestamp with time zone) AND (_ts_meta_max_1 >= 'Wed Jan 19 16:00:00 2000 PST'::timestamp with time zone))
(9 rows)

-- lateral subquery
:PREFIX
WITH f1 as ( SELECT * from (values( 7, 5, 4) , (4, 5, 5) ) as lu( device_id, device_id_peer, v0) )
SELECT * FROM  metrics_ordered_idx met
JOIN LATERAL
  ( SELECT node, f1.* from nodetime , f1
    WHERE  node = f1.device_id) q
ON met.device_id = q.node and met.device_id_peer = q.device_id_peer
   and met.v0 = q.v0 and met.v0 > 2 and time = '2018-01-19 20:00:00-05';
                                                                                                                                QUERY PLAN                                                                                                                                
--------------------------------------------------------------------------------------------------------------------------------------------------------------------------------------------------------------------------------------------------------------------------
 Nested Loop (actual rows=1 loops=1)
   Join Filter: (met.device_id = nodetime.node)
   ->  Nested Loop (actual rows=1 loops=1)
         Join Filter: (nodetime.node = "*VALUES*".column1)
         Rows Removed by Join Filter: 1
         ->  Seq Scan on nodetime (actual rows=1 loops=1)
         ->  Values Scan on "*VALUES*" (actual rows=2 loops=1)
   ->  Custom Scan (ColumnarScan) on _hyper_1_4_chunk met (actual rows=1 loops=1)
         Filter: ("*VALUES*".column3 = v0)
         Rows Removed by Filter: 47
         Vectorized Filter: ((v0 > 2) AND ("time" = 'Fri Jan 19 17:00:00 2018 PST'::timestamp with time zone))
         ->  Index Scan using compress_hyper_2_9_chunk_device_id_device_id_peer__ts_meta__idx on compress_hyper_2_9_chunk (actual rows=1 loops=1)
               Index Cond: ((device_id = "*VALUES*".column1) AND (device_id_peer = "*VALUES*".column2) AND (_ts_meta_min_1 <= 'Fri Jan 19 17:00:00 2018 PST'::timestamp with time zone) AND (_ts_meta_max_1 >= 'Fri Jan 19 17:00:00 2018 PST'::timestamp with time zone))
(13 rows)

-- filter on compressed attr (v0) with seqscan enabled and indexscan
-- disabled. filters on compressed attr should be above the seq scan.
SET enable_seqscan = true;
SET enable_indexscan = false;
:PREFIX
WITH lookup as ( SELECT * from (values( 3, 5) , (3, 4) ) as lu( did, version) )
SELECT met.*, lookup.*
FROM metrics_ordered_idx met join lookup
ON met.device_id = lookup.did and met.v0 = lookup.version
   and met.device_id = 3
WHERE met.time > '2000-01-19 19:00:00-05'
      and met.time < '2000-01-20 20:00:00-05'
      and met.device_id = 3
      and met.device_id_peer = 3 and met.v0 = 5;
                                                                                                            QUERY PLAN                                                                                                            
----------------------------------------------------------------------------------------------------------------------------------------------------------------------------------------------------------------------------------
 Nested Loop (actual rows=1 loops=1)
   ->  Values Scan on "*VALUES*" (actual rows=1 loops=1)
         Filter: ((column1 = 3) AND (column2 = 5))
         Rows Removed by Filter: 1
   ->  Custom Scan (ColumnarScan) on _hyper_1_3_chunk met (actual rows=1 loops=1)
         Vectorized Filter: (("time" > 'Wed Jan 19 16:00:00 2000 PST'::timestamp with time zone) AND ("time" < 'Thu Jan 20 17:00:00 2000 PST'::timestamp with time zone) AND (v0 = 5))
         Rows Removed by Filter: 47
         ->  Seq Scan on compress_hyper_2_8_chunk (actual rows=1 loops=1)
               Filter: ((_ts_meta_max_1 > 'Wed Jan 19 16:00:00 2000 PST'::timestamp with time zone) AND (_ts_meta_min_1 < 'Thu Jan 20 17:00:00 2000 PST'::timestamp with time zone) AND (device_id = 3) AND (device_id_peer = 3))
(9 rows)

RESET enable_hashjoin  ;
RESET enable_mergejoin;
RESET enable_material ;
RESET enable_indexscan ;
--end github issue 2673
SET enable_seqscan = TRUE;
\ir include/transparent_decompression_constraintaware.sql
-- This file and its contents are licensed under the Timescale License.
-- Please see the included NOTICE for copyright information and
-- LICENSE-TIMESCALE for a copy of the license.
--- TEST for constraint aware append  ------------
--should select only newly added chunk --
SET timescaledb.enable_chunk_append TO FALSE;
:PREFIX
SELECT *
FROM (
    SELECT *
    FROM metrics_ordered_idx
    WHERE time > '2002-01-01'
        AND time < now()
    ORDER BY time DESC
    LIMIT 10) AS q
ORDER BY 1,
    2,
    3,
    4;
                                                                        QUERY PLAN                                                                        
----------------------------------------------------------------------------------------------------------------------------------------------------------
 Sort (actual rows=10 loops=1)
   Sort Key: metrics_ordered_idx."time", metrics_ordered_idx.device_id, metrics_ordered_idx.device_id_peer, metrics_ordered_idx.v0
   Sort Method: quicksort 
   ->  Limit (actual rows=10 loops=1)
         ->  Custom Scan (ConstraintAwareAppend) (actual rows=10 loops=1)
               Hypertable: metrics_ordered_idx
               Chunks excluded during startup: 0
               ->  Merge Append (actual rows=10 loops=1)
                     Sort Key: _hyper_1_4_chunk."time" DESC
                     ->  Custom Scan (ColumnarScan) on _hyper_1_4_chunk (actual rows=5 loops=1)
                           Filter: (("time" > 'Tue Jan 01 00:00:00 2002 PST'::timestamp with time zone) AND ("time" < now()))
                           ->  Sort (actual rows=1 loops=1)
                                 Sort Key: compress_hyper_2_9_chunk._ts_meta_max_1 DESC
                                 Sort Method: quicksort 
                                 ->  Seq Scan on compress_hyper_2_9_chunk (actual rows=1 loops=1)
                                       Filter: ((_ts_meta_max_1 > 'Tue Jan 01 00:00:00 2002 PST'::timestamp with time zone) AND (_ts_meta_min_1 < now()))
                     ->  Custom Scan (ColumnarScan) on _hyper_1_5_chunk (actual rows=5 loops=1)
                           Filter: (("time" > 'Tue Jan 01 00:00:00 2002 PST'::timestamp with time zone) AND ("time" < now()))
                           ->  Sort (actual rows=5 loops=1)
                                 Sort Key: compress_hyper_2_10_chunk._ts_meta_max_1 DESC
                                 Sort Method: quicksort 
                                 ->  Seq Scan on compress_hyper_2_10_chunk (actual rows=5 loops=1)
                                       Filter: ((_ts_meta_max_1 > 'Tue Jan 01 00:00:00 2002 PST'::timestamp with time zone) AND (_ts_meta_min_1 < now()))
(23 rows)

-- DecompressChunk path because segmentby columns have equality constraints
:PREFIX
SELECT *
FROM (
    SELECT *
    FROM metrics_ordered_idx
    WHERE device_id = 4
        AND device_id_peer = 5
        AND time > '2002-01-01'
        AND time < now()
    ORDER BY time DESC
    LIMIT 10) AS q
ORDER BY 1,
    2,
    3,
    4;
                                                                                              QUERY PLAN                                                                                               
-------------------------------------------------------------------------------------------------------------------------------------------------------------------------------------------------------
 Sort (actual rows=10 loops=1)
   Sort Key: metrics_ordered_idx."time", metrics_ordered_idx.device_id, metrics_ordered_idx.device_id_peer, metrics_ordered_idx.v0
   Sort Method: quicksort 
   ->  Limit (actual rows=10 loops=1)
         ->  Custom Scan (ConstraintAwareAppend) (actual rows=10 loops=1)
               Hypertable: metrics_ordered_idx
               Chunks excluded during startup: 0
               ->  Merge Append (actual rows=10 loops=1)
                     Sort Key: _hyper_1_4_chunk."time" DESC
                     ->  Custom Scan (ColumnarScan) on _hyper_1_4_chunk (actual rows=9 loops=1)
                           Vectorized Filter: (("time" > 'Tue Jan 01 00:00:00 2002 PST'::timestamp with time zone) AND ("time" < now()))
                           ->  Sort (actual rows=1 loops=1)
                                 Sort Key: compress_hyper_2_9_chunk._ts_meta_min_1 DESC, compress_hyper_2_9_chunk._ts_meta_max_1 DESC
                                 Sort Method: quicksort 
                                 ->  Seq Scan on compress_hyper_2_9_chunk (actual rows=1 loops=1)
                                       Filter: ((_ts_meta_max_1 > 'Tue Jan 01 00:00:00 2002 PST'::timestamp with time zone) AND (device_id = 4) AND (device_id_peer = 5) AND (_ts_meta_min_1 < now()))
                     ->  Custom Scan (ColumnarScan) on _hyper_1_5_chunk (actual rows=1 loops=1)
                           Vectorized Filter: (("time" > 'Tue Jan 01 00:00:00 2002 PST'::timestamp with time zone) AND ("time" < now()))
                           ->  Sort (actual rows=1 loops=1)
                                 Sort Key: compress_hyper_2_10_chunk._ts_meta_min_1 DESC, compress_hyper_2_10_chunk._ts_meta_max_1 DESC
                                 Sort Method: quicksort 
                                 ->  Seq Scan on compress_hyper_2_10_chunk (actual rows=1 loops=1)
                                       Filter: ((_ts_meta_max_1 > 'Tue Jan 01 00:00:00 2002 PST'::timestamp with time zone) AND (device_id = 4) AND (device_id_peer = 5) AND (_ts_meta_min_1 < now()))
                                       Rows Removed by Filter: 4
(24 rows)

:PREFIX
SELECT m.device_id,
    d.v0,
    count(*)
FROM metrics_ordered_idx d,
    metrics_ordered_idx m
WHERE m.device_id = d.device_id
    AND m.device_id_peer = 5
    AND m.time = d.time
    AND m.time > '2002-01-01'
    AND m.time < '2000-01-01 0:00:00+0'::text::timestamptz
    AND m.device_id_peer = d.device_id_peer
GROUP BY m.device_id,
    d.v0
ORDER BY 1,
    2,
    3;
                                    QUERY PLAN                                    
----------------------------------------------------------------------------------
 Sort (actual rows=0 loops=1)
   Sort Key: m.device_id, d.v0, (count(*))
   Sort Method: quicksort 
   ->  HashAggregate (actual rows=0 loops=1)
         Group Key: m.device_id, d.v0
         ->  Hash Join (actual rows=0 loops=1)
               Hash Cond: ((d.device_id = m.device_id) AND (d."time" = m."time"))
               ->  Custom Scan (ConstraintAwareAppend) (actual rows=0 loops=1)
                     Hypertable: metrics_ordered_idx
                     Chunks excluded during startup: 2
               ->  Hash (never executed)
                     ->  Custom Scan (ConstraintAwareAppend) (never executed)
                           Hypertable: metrics_ordered_idx
                           Chunks excluded during startup: 2
(15 rows)

--query with no results --
:PREFIX
SELECT m.device_id,
    d.v0,
    count(*)
FROM metrics_ordered_idx d,
    metrics_ordered_idx m
WHERE m.time = d.time
    AND m.time > '2000-01-01 0:00:00+0'::text::timestamptz
GROUP BY m.device_id,
    d.v0
ORDER BY 1,
    2,
    3;
                                                             QUERY PLAN                                                              
-------------------------------------------------------------------------------------------------------------------------------------
 Sort (actual rows=42 loops=1)
   Sort Key: m.device_id, d.v0, (count(*))
   Sort Method: quicksort 
   ->  HashAggregate (actual rows=42 loops=1)
         Group Key: m.device_id, d.v0
         ->  Hash Join (actual rows=7321 loops=1)
               Hash Cond: (d."time" = m."time")
               ->  Custom Scan (ConstraintAwareAppend) (actual rows=1541 loops=1)
                     Hypertable: metrics_ordered_idx
                     Chunks excluded during startup: 0
                     ->  Append (actual rows=1541 loops=1)
                           ->  Custom Scan (ColumnarScan) on _hyper_1_1_chunk d_1 (actual rows=480 loops=1)
                                 Vectorized Filter: ("time" > ('2000-01-01 0:00:00+0'::cstring)::timestamp with time zone)
                                 ->  Seq Scan on compress_hyper_2_6_chunk (actual rows=5 loops=1)
                                       Filter: (_ts_meta_max_1 > ('2000-01-01 0:00:00+0'::cstring)::timestamp with time zone)
                           ->  Custom Scan (ColumnarScan) on _hyper_1_2_chunk d_2 (actual rows=960 loops=1)
                                 Vectorized Filter: ("time" > ('2000-01-01 0:00:00+0'::cstring)::timestamp with time zone)
                                 ->  Seq Scan on compress_hyper_2_7_chunk (actual rows=5 loops=1)
                                       Filter: (_ts_meta_max_1 > ('2000-01-01 0:00:00+0'::cstring)::timestamp with time zone)
                           ->  Custom Scan (ColumnarScan) on _hyper_1_3_chunk d_3 (actual rows=48 loops=1)
                                 Vectorized Filter: ("time" > ('2000-01-01 0:00:00+0'::cstring)::timestamp with time zone)
                                 ->  Seq Scan on compress_hyper_2_8_chunk (actual rows=1 loops=1)
                                       Filter: (_ts_meta_max_1 > ('2000-01-01 0:00:00+0'::cstring)::timestamp with time zone)
                           ->  Custom Scan (ColumnarScan) on _hyper_1_4_chunk d_4 (actual rows=48 loops=1)
                                 Vectorized Filter: ("time" > ('2000-01-01 0:00:00+0'::cstring)::timestamp with time zone)
                                 ->  Seq Scan on compress_hyper_2_9_chunk (actual rows=1 loops=1)
                                       Filter: (_ts_meta_max_1 > ('2000-01-01 0:00:00+0'::cstring)::timestamp with time zone)
                           ->  Custom Scan (ColumnarScan) on _hyper_1_5_chunk d_5 (actual rows=5 loops=1)
                                 Vectorized Filter: ("time" > ('2000-01-01 0:00:00+0'::cstring)::timestamp with time zone)
                                 ->  Seq Scan on compress_hyper_2_10_chunk (actual rows=5 loops=1)
                                       Filter: (_ts_meta_max_1 > ('2000-01-01 0:00:00+0'::cstring)::timestamp with time zone)
               ->  Hash (actual rows=1541 loops=1)
                     ->  Custom Scan (ConstraintAwareAppend) (actual rows=1541 loops=1)
                           Hypertable: metrics_ordered_idx
                           Chunks excluded during startup: 0
                           ->  Append (actual rows=1541 loops=1)
                                 ->  Custom Scan (ColumnarScan) on _hyper_1_1_chunk m_1 (actual rows=480 loops=1)
                                       Vectorized Filter: ("time" > ('2000-01-01 0:00:00+0'::cstring)::timestamp with time zone)
                                       ->  Seq Scan on compress_hyper_2_6_chunk compress_hyper_2_6_chunk_1 (actual rows=5 loops=1)
                                             Filter: (_ts_meta_max_1 > ('2000-01-01 0:00:00+0'::cstring)::timestamp with time zone)
                                 ->  Custom Scan (ColumnarScan) on _hyper_1_2_chunk m_2 (actual rows=960 loops=1)
                                       Vectorized Filter: ("time" > ('2000-01-01 0:00:00+0'::cstring)::timestamp with time zone)
                                       ->  Seq Scan on compress_hyper_2_7_chunk compress_hyper_2_7_chunk_1 (actual rows=5 loops=1)
                                             Filter: (_ts_meta_max_1 > ('2000-01-01 0:00:00+0'::cstring)::timestamp with time zone)
                                 ->  Custom Scan (ColumnarScan) on _hyper_1_3_chunk m_3 (actual rows=48 loops=1)
                                       Vectorized Filter: ("time" > ('2000-01-01 0:00:00+0'::cstring)::timestamp with time zone)
                                       ->  Seq Scan on compress_hyper_2_8_chunk compress_hyper_2_8_chunk_1 (actual rows=1 loops=1)
                                             Filter: (_ts_meta_max_1 > ('2000-01-01 0:00:00+0'::cstring)::timestamp with time zone)
                                 ->  Custom Scan (ColumnarScan) on _hyper_1_4_chunk m_4 (actual rows=48 loops=1)
                                       Vectorized Filter: ("time" > ('2000-01-01 0:00:00+0'::cstring)::timestamp with time zone)
                                       ->  Seq Scan on compress_hyper_2_9_chunk compress_hyper_2_9_chunk_1 (actual rows=1 loops=1)
                                             Filter: (_ts_meta_max_1 > ('2000-01-01 0:00:00+0'::cstring)::timestamp with time zone)
                                 ->  Custom Scan (ColumnarScan) on _hyper_1_5_chunk m_5 (actual rows=5 loops=1)
                                       Vectorized Filter: ("time" > ('2000-01-01 0:00:00+0'::cstring)::timestamp with time zone)
                                       ->  Seq Scan on compress_hyper_2_10_chunk compress_hyper_2_10_chunk_1 (actual rows=5 loops=1)
                                             Filter: (_ts_meta_max_1 > ('2000-01-01 0:00:00+0'::cstring)::timestamp with time zone)
(58 rows)

--query with all chunks but 1 excluded at plan time --
:PREFIX
SELECT d.*,
    m.*
FROM device_tbl d,
    metrics_ordered_idx m
WHERE m.device_id = d.device_id
    AND m.time > '2019-01-01'
    AND m.time < '2000-01-01 0:00:00+0'::text::timestamptz
ORDER BY m.v0;
                                                                                          QUERY PLAN                                                                                          
----------------------------------------------------------------------------------------------------------------------------------------------------------------------------------------------
 Sort (actual rows=0 loops=1)
   Sort Key: m.v0
   Sort Method: quicksort 
   ->  Hash Join (actual rows=0 loops=1)
         Hash Cond: (m.device_id = d.device_id)
         ->  Custom Scan (ColumnarScan) on _hyper_1_5_chunk m (actual rows=0 loops=1)
               Vectorized Filter: (("time" > 'Tue Jan 01 00:00:00 2019 PST'::timestamp with time zone) AND ("time" < ('2000-01-01 0:00:00+0'::cstring)::timestamp with time zone))
               ->  Seq Scan on compress_hyper_2_10_chunk (actual rows=0 loops=1)
                     Filter: ((_ts_meta_max_1 > 'Tue Jan 01 00:00:00 2019 PST'::timestamp with time zone) AND (_ts_meta_min_1 < ('2000-01-01 0:00:00+0'::cstring)::timestamp with time zone))
                     Rows Removed by Filter: 5
         ->  Hash (actual rows=7 loops=1)
               ->  Seq Scan on device_tbl d (actual rows=7 loops=1)
(13 rows)

-- no matches in metrics_ordered_idx but one row in device_tbl
:PREFIX
SELECT d.*,
    m.*
FROM device_tbl d
    LEFT OUTER JOIN metrics_ordered_idx m ON m.device_id = d.device_id
    AND m.time > '2019-01-01'
    AND m.time < '2000-01-01 0:00:00+0'::text::timestamptz
WHERE d.device_id = 8
ORDER BY m.v0;
                                                                                                    QUERY PLAN                                                                                                    
------------------------------------------------------------------------------------------------------------------------------------------------------------------------------------------------------------------
 Sort (actual rows=1 loops=1)
   Sort Key: m.v0
   Sort Method: quicksort 
   ->  Nested Loop Left Join (actual rows=1 loops=1)
         ->  Seq Scan on device_tbl d (actual rows=1 loops=1)
               Filter: (device_id = 8)
               Rows Removed by Filter: 6
         ->  Custom Scan (ColumnarScan) on _hyper_1_5_chunk m (actual rows=0 loops=1)
               Vectorized Filter: (("time" > 'Tue Jan 01 00:00:00 2019 PST'::timestamp with time zone) AND ("time" < ('2000-01-01 0:00:00+0'::cstring)::timestamp with time zone))
               ->  Seq Scan on compress_hyper_2_10_chunk (actual rows=0 loops=1)
                     Filter: ((_ts_meta_max_1 > 'Tue Jan 01 00:00:00 2019 PST'::timestamp with time zone) AND (device_id = 8) AND (_ts_meta_min_1 < ('2000-01-01 0:00:00+0'::cstring)::timestamp with time zone))
                     Rows Removed by Filter: 5
(12 rows)

-- no matches in device_tbl but 1 row in metrics_ordered_idx
:PREFIX
SELECT d.*,
    m.*
FROM device_tbl d
    FULL OUTER JOIN metrics_ordered_idx m ON m.device_id = d.device_id
    AND m.time > '2019-01-01'
    AND m.time < '2000-01-01 0:00:00+0'::text::timestamptz
WHERE m.device_id = 7
ORDER BY m.v0;
                                                                               QUERY PLAN                                                                                
-------------------------------------------------------------------------------------------------------------------------------------------------------------------------
 Nested Loop Left Join (actual rows=1 loops=1)
   Join Filter: ((m_1."time" > 'Tue Jan 01 00:00:00 2019 PST'::timestamp with time zone) AND (m_1."time" < ('2000-01-01 0:00:00+0'::cstring)::timestamp with time zone))
   ->  Merge Append (actual rows=1 loops=1)
         Sort Key: m_1.v0
         ->  Sort (actual rows=0 loops=1)
               Sort Key: m_1.v0
               Sort Method: quicksort 
               ->  Custom Scan (ColumnarScan) on _hyper_1_1_chunk m_1 (actual rows=0 loops=1)
                     ->  Seq Scan on compress_hyper_2_6_chunk (actual rows=0 loops=1)
                           Filter: (device_id = 7)
                           Rows Removed by Filter: 5
         ->  Sort (actual rows=0 loops=1)
               Sort Key: m_2.v0
               Sort Method: quicksort 
               ->  Custom Scan (ColumnarScan) on _hyper_1_2_chunk m_2 (actual rows=0 loops=1)
                     ->  Seq Scan on compress_hyper_2_7_chunk (actual rows=0 loops=1)
                           Filter: (device_id = 7)
                           Rows Removed by Filter: 5
         ->  Sort (actual rows=0 loops=1)
               Sort Key: m_3.v0
               Sort Method: quicksort 
               ->  Custom Scan (ColumnarScan) on _hyper_1_3_chunk m_3 (actual rows=0 loops=1)
                     ->  Seq Scan on compress_hyper_2_8_chunk (actual rows=0 loops=1)
                           Filter: (device_id = 7)
                           Rows Removed by Filter: 1
         ->  Sort (actual rows=0 loops=1)
               Sort Key: m_4.v0
               Sort Method: quicksort 
               ->  Custom Scan (ColumnarScan) on _hyper_1_4_chunk m_4 (actual rows=0 loops=1)
                     ->  Seq Scan on compress_hyper_2_9_chunk (actual rows=0 loops=1)
                           Filter: (device_id = 7)
                           Rows Removed by Filter: 1
         ->  Sort (actual rows=1 loops=1)
               Sort Key: m_5.v0
               Sort Method: quicksort 
               ->  Custom Scan (ColumnarScan) on _hyper_1_5_chunk m_5 (actual rows=1 loops=1)
                     ->  Seq Scan on compress_hyper_2_10_chunk (actual rows=1 loops=1)
                           Filter: (device_id = 7)
                           Rows Removed by Filter: 4
   ->  Materialize (actual rows=0 loops=1)
         ->  Seq Scan on device_tbl d (actual rows=0 loops=1)
               Filter: (device_id = 7)
               Rows Removed by Filter: 7
(43 rows)

SET timescaledb.enable_chunk_append TO TRUE;
-- github bug 2917 with UNION ALL that references compressed ht
CREATE TABLE entity
(
  oid bigint PRIMARY KEY,
  type text,
  name text
);
INSERT INTO entity values(10, 'VMEM', 'cpu');
CREATE TABLE entity_m2
(
 timec         timestamp with time zone  NOT NULL,
 entity_oid    bigint                    ,
 entity_hash   bigint                    ,
 type          text               ,
 current       double precision,
 capacity      double precision,
 utilization   double precision,
 peak          double precision
);
SELECT create_hypertable('entity_m2', 'timec', chunk_time_interval=>'30 days'::interval);
   create_hypertable    
------------------------
 (5,public,entity_m2,t)
(1 row)

INSERT INTO entity_m2 values (
 '2020-12-21 15:47:58.778-05' , 10 , -7792214420424674003 , 'VMEM' , 0,  2097152 ,           0 ,  100);
INSERT INTO entity_m2 values (
 '2020-12-21 16:47:58.778-05' , 10 , -7792214420424674003 , 'VMEM' , 0,  2097152 ,           0 ,  100);
ALTER TABLE entity_m2 SET (timescaledb.compress,
timescaledb.compress_segmentby = 'entity_oid',
timescaledb.compress_orderby = 'type, timec');
SELECT compress_chunk(c) FROM show_chunks('entity_m2') c;
             compress_chunk              
-----------------------------------------
 _timescaledb_internal._hyper_5_13_chunk
(1 row)

VACUUM FULL ANALYZE entity_m2;
CREATE TABLE entity_m1
(
timec         timestamp with time zone  ,
 entity_oid    bigint                    ,
 entity_hash   bigint                    ,
 type          text               ,
 current       double precision,
 capacity      double precision,
 utilization   double precision
);
SELECT create_hypertable('entity_m1', 'timec', chunk_time_interval=>'30 days'::interval);
NOTICE:  adding not-null constraint to column "timec"
   create_hypertable    
------------------------
 (7,public,entity_m1,t)
(1 row)

INSERT INTO entity_m1 values (
 '2020-12-21 16:47:58.778-05' , 10 , -7792214420424674003 , 'VMEM' , 0,  100 ,           0 );
create view metric_view as
 SELECT m2.timec,
    m2.entity_oid,
    m2.entity_hash,
    m2.type,
    m2.current,
    m2.capacity,
    m2.utilization,
    m2.peak
   FROM entity_m2 m2
UNION ALL
 SELECT m1.timec,
    m1.entity_oid,
    m1.entity_hash,
    m1.type,
    m1.current,
    m1.capacity,
    m1.utilization,
    NULL::double precision AS peak
   FROM entity_m1 m1;
VACUUM FULL ANALYZE entity_m1;
SET enable_bitmapscan = false;
SET enable_hashjoin = false;
SET enable_mergejoin = false;
SELECT m.timec, avg(m.utilization) AS avg_util
   FROM  metric_view m, entity e
   WHERE m.type = 'VMEM'
   AND m.timec BETWEEN '2020-12-21T00:00:00'::timestamptz - interval '7 day' AND date_trunc('day', '2020-12-22T00:00:00'::timestamptz)
   AND m.entity_oid = e.oid
   GROUP BY 1 ORDER BY 1;
              timec               | avg_util 
----------------------------------+----------
 Mon Dec 21 12:47:58.778 2020 PST |        0
 Mon Dec 21 13:47:58.778 2020 PST |        0
(2 rows)

--now compress the other table too and rerun the query --
ALTER TABLE entity_m1 SET (timescaledb.compress,
timescaledb.compress_segmentby = 'entity_oid',
timescaledb.compress_orderby = 'type, timec');
SELECT compress_chunk(c) FROM show_chunks('entity_m1') c;
             compress_chunk              
-----------------------------------------
 _timescaledb_internal._hyper_7_15_chunk
(1 row)

VACUUM FULL ANALYZE entity_m1;
SELECT m.timec, avg(m.utilization) AS avg_util
   FROM  metric_view m, entity e
   WHERE m.type = 'VMEM'
   AND m.timec BETWEEN '2020-12-21T00:00:00'::timestamptz - interval '7 day' AND date_trunc('day', '2020-12-22T00:00:00'::timestamptz)
   AND m.entity_oid = e.oid
   GROUP BY 1 ORDER BY 1;
              timec               | avg_util 
----------------------------------+----------
 Mon Dec 21 12:47:58.778 2020 PST |        0
 Mon Dec 21 13:47:58.778 2020 PST |        0
(2 rows)

RESET enable_bitmapscan ;
RESET enable_hashjoin ;
RESET enable_mergejoin;
-- end github bug 2917<|MERGE_RESOLUTION|>--- conflicted
+++ resolved
@@ -573,7 +573,6 @@
          Hash Cond: (mt_1.device_id = nd.node)
          Join Filter: ((mt_1."time" > nd.start_time) AND (mt_1."time" < nd.stop_time))
          Rows Removed by Join Filter: 289
-<<<<<<< HEAD
          ->  Append (actual rows=1541 loops=1)
                ->  Custom Scan (ColumnarScan) on _hyper_1_1_chunk mt_1 (actual rows=480 loops=1)
                      ->  Seq Scan on compress_hyper_2_6_chunk (actual rows=5 loops=1)
@@ -588,21 +587,6 @@
          ->  Hash (actual rows=1 loops=1)
                Buckets: 2048  Batches: 1 
                ->  Seq Scan on nodetime nd (actual rows=1 loops=1)
-=======
-         ->  Seq Scan on nodetime nd (actual rows=1 loops=1)
-         ->  Hash (actual rows=1540 loops=1)
-               ->  Append (actual rows=1541 loops=1)
-                     ->  Custom Scan (ColumnarScan) on _hyper_1_1_chunk mt_1 (actual rows=480 loops=1)
-                           ->  Seq Scan on compress_hyper_2_6_chunk (actual rows=5 loops=1)
-                     ->  Custom Scan (ColumnarScan) on _hyper_1_2_chunk mt_2 (actual rows=960 loops=1)
-                           ->  Seq Scan on compress_hyper_2_7_chunk (actual rows=5 loops=1)
-                     ->  Custom Scan (ColumnarScan) on _hyper_1_3_chunk mt_3 (actual rows=48 loops=1)
-                           ->  Seq Scan on compress_hyper_2_8_chunk (actual rows=1 loops=1)
-                     ->  Custom Scan (ColumnarScan) on _hyper_1_4_chunk mt_4 (actual rows=48 loops=1)
-                           ->  Seq Scan on compress_hyper_2_9_chunk (actual rows=1 loops=1)
-                     ->  Custom Scan (ColumnarScan) on _hyper_1_5_chunk mt_5 (actual rows=5 loops=1)
-                           ->  Seq Scan on compress_hyper_2_10_chunk (actual rows=5 loops=1)
->>>>>>> 0d000da9
 (21 rows)
 
 --enable all joins after the tests
