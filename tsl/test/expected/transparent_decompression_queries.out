-- This file and its contents are licensed under the Timescale License.
-- Please see the included NOTICE for copyright information and
-- LICENSE-TIMESCALE for a copy of the license.
--TEST github issue 1650 character segment by column
CREATE TABLE test_chartab ( job_run_id INTEGER NOT NULL, mac_id CHAR(16) NOT NULL, rtt INTEGER NOT NULL, ts TIMESTAMP(3) NOT NULL );
SELECT create_hypertable('test_chartab', 'ts', chunk_time_interval => interval '1 day', migrate_data => true);
WARNING:  column type "timestamp without time zone" used for "ts" does not follow best practices
     create_hypertable     
---------------------------
 (1,public,test_chartab,t)
(1 row)

insert into test_chartab
values(8864, '0014070000006190' , 392 , '2019-12-14 02:52:05.863');
insert into test_chartab
values( 8864 , '0014070000011039' , 150 , '2019-12-14 02:52:05.863');
insert into test_chartab
values( 8864 , '001407000001DD2E' , 228 , '2019-12-14 02:52:05.863');
insert into test_chartab
values( 8890 , '001407000001DD2E' , 228 , '2019-12-20 02:52:05.863');
ALTER TABLE test_chartab SET (timescaledb.compress, timescaledb.compress_segmentby = 'mac_id', timescaledb.compress_orderby = 'ts DESC');
select * from test_chartab order by mac_id , ts limit 2;
 job_run_id |      mac_id      | rtt |              ts              
------------+------------------+-----+------------------------------
       8864 | 0014070000006190 | 392 | Sat Dec 14 02:52:05.863 2019
       8864 | 0014070000011039 | 150 | Sat Dec 14 02:52:05.863 2019
(2 rows)

--compress the data and check --
SELECT compress_chunk('_timescaledb_internal._hyper_1_1_chunk');
             compress_chunk             
----------------------------------------
 _timescaledb_internal._hyper_1_1_chunk
(1 row)

select * from test_chartab order by mac_id , ts limit 2;
 job_run_id |      mac_id      | rtt |              ts              
------------+------------------+-----+------------------------------
       8864 | 0014070000006190 | 392 | Sat Dec 14 02:52:05.863 2019
       8864 | 0014070000011039 | 150 | Sat Dec 14 02:52:05.863 2019
(2 rows)

SELECT compress_chunk('_timescaledb_internal._hyper_1_2_chunk');
             compress_chunk             
----------------------------------------
 _timescaledb_internal._hyper_1_2_chunk
(1 row)

select * from test_chartab order by mac_id , ts limit 2;
 job_run_id |      mac_id      | rtt |              ts              
------------+------------------+-----+------------------------------
       8864 | 0014070000006190 | 392 | Sat Dec 14 02:52:05.863 2019
       8864 | 0014070000011039 | 150 | Sat Dec 14 02:52:05.863 2019
(2 rows)

VACUUM ANALYZE test_chartab;
-- test constraintawareappend sort node handling
SET enable_hashagg TO false;
SET timescaledb.enable_chunkwise_aggregation TO false;
SET max_parallel_workers_per_gather = 0;
CREATE TABLE public.merge_sort (time timestamp NOT NULL, measure_id integer NOT NULL, device_id integer NOT NULL, value float);
SELECT create_hypertable('merge_sort', 'time');
WARNING:  column type "timestamp without time zone" used for "time" does not follow best practices
    create_hypertable    
-------------------------
 (3,public,merge_sort,t)
(1 row)

ALTER TABLE merge_sort SET (timescaledb.compress = true, timescaledb.compress_orderby = 'time', timescaledb.compress_segmentby = 'device_id, measure_id');
INSERT INTO merge_sort SELECT time, 1, 1, extract(epoch from time) * 0.001 FROM generate_series('2000-01-01'::timestamp,'2000-02-01'::timestamp,'10 sec'::interval) g1(time);
--compress first chunk
SELECT compress_chunk(ch) FROM show_chunks('merge_sort') ch LIMIT 1;
             compress_chunk             
----------------------------------------
 _timescaledb_internal._hyper_3_5_chunk
(1 row)

VACUUM ANALYZE merge_sort;
-- this should have a MergeAppend with children wrapped in Sort nodes
EXPLAIN (analyze,costs off,timing off,summary off) SELECT
  last(time, time) as time,
  device_id,
  measure_id,
  last(value, time) AS value
FROM merge_sort
WHERE time < now()
GROUP BY 2, 3;
                                                                           QUERY PLAN                                                                           
----------------------------------------------------------------------------------------------------------------------------------------------------------------
 GroupAggregate (actual rows=1 loops=1)
   Group Key: merge_sort.device_id, merge_sort.measure_id
   ->  Custom Scan (ConstraintAwareAppend) (actual rows=267841 loops=1)
         Hypertable: merge_sort
         Chunks excluded during startup: 0
         ->  Merge Append (actual rows=267841 loops=1)
               Sort Key: _hyper_3_5_chunk.device_id, _hyper_3_5_chunk.measure_id
<<<<<<< HEAD
               ->  Custom Scan (DecompressChunk) on _hyper_3_5_chunk (actual rows=43200 loops=1)
=======
               ->  Custom Scan (ColumnarScan) on _hyper_3_5_chunk (actual rows=120 loops=1)
>>>>>>> 423b8baa
                     Vectorized Filter: ("time" < "timestamp"(now()))
                     ->  Index Scan using compress_hyper_4_10_chunk_device_id_measure_id__ts_meta_min_idx on compress_hyper_4_10_chunk (actual rows=44 loops=1)
                           Index Cond: (_ts_meta_min_1 < now())
               ->  Sort (actual rows=60480 loops=1)
                     Sort Key: _hyper_3_6_chunk.device_id, _hyper_3_6_chunk.measure_id
                     Sort Method: quicksort 
                     ->  Seq Scan on _hyper_3_6_chunk (actual rows=60480 loops=1)
                           Filter: ("time" < now())
               ->  Sort (actual rows=60480 loops=1)
                     Sort Key: _hyper_3_7_chunk.device_id, _hyper_3_7_chunk.measure_id
                     Sort Method: quicksort 
                     ->  Seq Scan on _hyper_3_7_chunk (actual rows=60480 loops=1)
                           Filter: ("time" < now())
               ->  Sort (actual rows=60480 loops=1)
                     Sort Key: _hyper_3_8_chunk.device_id, _hyper_3_8_chunk.measure_id
                     Sort Method: quicksort 
                     ->  Seq Scan on _hyper_3_8_chunk (actual rows=60480 loops=1)
                           Filter: ("time" < now())
               ->  Sort (actual rows=43201 loops=1)
                     Sort Key: _hyper_3_9_chunk.device_id, _hyper_3_9_chunk.measure_id
                     Sort Method: quicksort 
                     ->  Seq Scan on _hyper_3_9_chunk (actual rows=43201 loops=1)
                           Filter: ("time" < now())
(31 rows)

-- this should exclude the decompressed chunk
EXPLAIN (analyze,costs off,timing off,summary off) SELECT
  last(time, time) as time,
  device_id,
  measure_id,
  last(value, time) AS value
FROM merge_sort
WHERE time > '2000-01-10'::text::timestamp
GROUP BY 2, 3;
                                                          QUERY PLAN                                                           
-------------------------------------------------------------------------------------------------------------------------------
 GroupAggregate (actual rows=1 loops=1)
   Group Key: merge_sort.device_id, merge_sort.measure_id
   ->  Custom Scan (ConstraintAwareAppend) (actual rows=190080 loops=1)
         Hypertable: merge_sort
         Chunks excluded during startup: 1
         ->  Merge Append (actual rows=190080 loops=1)
               Sort Key: _hyper_3_6_chunk.device_id, _hyper_3_6_chunk.measure_id
               ->  Sort (actual rows=25919 loops=1)
                     Sort Key: _hyper_3_6_chunk.device_id, _hyper_3_6_chunk.measure_id
                     Sort Method: quicksort 
                     ->  Index Scan using _hyper_3_6_chunk_merge_sort_time_idx on _hyper_3_6_chunk (actual rows=25919 loops=1)
                           Index Cond: ("time" > ('2000-01-10'::cstring)::timestamp without time zone)
               ->  Sort (actual rows=60480 loops=1)
                     Sort Key: _hyper_3_7_chunk.device_id, _hyper_3_7_chunk.measure_id
                     Sort Method: quicksort 
                     ->  Seq Scan on _hyper_3_7_chunk (actual rows=60480 loops=1)
                           Filter: ("time" > ('2000-01-10'::cstring)::timestamp without time zone)
               ->  Sort (actual rows=60480 loops=1)
                     Sort Key: _hyper_3_8_chunk.device_id, _hyper_3_8_chunk.measure_id
                     Sort Method: quicksort 
                     ->  Seq Scan on _hyper_3_8_chunk (actual rows=60480 loops=1)
                           Filter: ("time" > ('2000-01-10'::cstring)::timestamp without time zone)
               ->  Sort (actual rows=43201 loops=1)
                     Sort Key: _hyper_3_9_chunk.device_id, _hyper_3_9_chunk.measure_id
                     Sort Method: quicksort 
                     ->  Seq Scan on _hyper_3_9_chunk (actual rows=43201 loops=1)
                           Filter: ("time" > ('2000-01-10'::cstring)::timestamp without time zone)
(27 rows)

RESET enable_hashagg;
RESET timescaledb.enable_chunkwise_aggregation;
RESET max_parallel_workers_per_gather;
-- test if volatile function quals are applied to compressed chunks
CREATE FUNCTION check_equal_228( intval INTEGER) RETURNS BOOL
LANGUAGE PLPGSQL AS
$BODY$
DECLARE
    retval BOOL;
BEGIN
   IF intval = 228 THEN RETURN TRUE;
   ELSE RETURN FALSE;
   END IF;
END;
$BODY$;
-- the function cannot be pushed down to compressed chunk
-- but should be applied as a filter on decompresschunk
SELECT * from test_chartab
WHERE check_equal_228(rtt) ORDER BY ts;
 job_run_id |      mac_id      | rtt |              ts              
------------+------------------+-----+------------------------------
       8864 | 001407000001DD2E | 228 | Sat Dec 14 02:52:05.863 2019
       8890 | 001407000001DD2E | 228 | Fri Dec 20 02:52:05.863 2019
(2 rows)

EXPLAIN (analyze,costs off,timing off,summary off)
SELECT * from test_chartab
WHERE check_equal_228(rtt) and ts < '2019-12-15 00:00:00' order by ts;
<<<<<<< HEAD
                                               QUERY PLAN                                               
--------------------------------------------------------------------------------------------------------
 Sort (actual rows=1 loops=1)
   Sort Key: test_chartab.ts
   Sort Method: quicksort 
   ->  Custom Scan (ChunkAppend) on test_chartab (actual rows=1 loops=1)
         Chunks excluded during startup: 0
         ->  Custom Scan (DecompressChunk) on _hyper_1_1_chunk (actual rows=1 loops=1)
               Filter: check_equal_228(rtt)
               Rows Removed by Filter: 2
               Vectorized Filter: (ts < 'Sun Dec 15 00:00:00 2019'::timestamp without time zone)
=======
                                                QUERY PLAN                                                 
-----------------------------------------------------------------------------------------------------------
 Custom Scan (ChunkAppend) on test_chartab (actual rows=1 loops=1)
   Order: test_chartab.ts
   Chunks excluded during startup: 0
   ->  Custom Scan (ColumnarScan) on _hyper_1_1_chunk (actual rows=1 loops=1)
         Filter: ((ts < 'Sun Dec 15 00:00:00 2019'::timestamp without time zone) AND check_equal_228(rtt))
         Rows Removed by Filter: 2
         ->  Sort (actual rows=3 loops=1)
               Sort Key: compress_hyper_2_3_chunk._ts_meta_min_1
               Sort Method: quicksort 
>>>>>>> 423b8baa
               ->  Seq Scan on compress_hyper_2_3_chunk (actual rows=3 loops=1)
                     Filter: (_ts_meta_min_1 < 'Sun Dec 15 00:00:00 2019'::timestamp without time zone)
(11 rows)

-- test pseudoconstant qual #3241
CREATE TABLE pseudo(time timestamptz NOT NULL);
SELECT create_hypertable('pseudo','time');
  create_hypertable  
---------------------
 (5,public,pseudo,t)
(1 row)

ALTER TABLE pseudo SET (timescaledb.compress);
WARNING:  there was some uncertainty picking the default segment by for the hypertable: You do not have any indexes on columns that can be used for segment_by and thus we are not using segment_by for converting to columnstore. Please make sure you are not missing any indexes
NOTICE:  default segment by for hypertable "pseudo" is set to ""
NOTICE:  default order by for hypertable "pseudo" is set to ""time" DESC"
INSERT INTO pseudo SELECT '2000-01-01';
SELECT compress_chunk(show_chunks('pseudo'));
             compress_chunk              
-----------------------------------------
 _timescaledb_internal._hyper_5_11_chunk
(1 row)

SELECT * FROM pseudo WHERE now() IS NOT NULL;
             time             
------------------------------
 Sat Jan 01 00:00:00 2000 PST
(1 row)

-- ensure needed decompression paths underneath a sort node
-- are not recycled by PostgreSQL
SET random_page_cost = 4.0;
DROP TABLE IF EXISTS options_data;
NOTICE:  table "options_data" does not exist, skipping
CREATE TABLE IF NOT EXISTS options_data (
    date            date NOT NULL,
    contract_code   text NOT NULL,
    expiry_code     text NOT NULL,
    option_type     character(1) NOT NULL,
    strike          real NOT NULL,
    price           double precision,
    source          text NOT NULL,
    meta            text
);
SELECT create_hypertable('options_data', 'date', chunk_time_interval => interval '1 day');
     create_hypertable     
---------------------------
 (7,public,options_data,t)
(1 row)

INSERT INTO options_data (date, contract_code, expiry_code, option_type, strike, price, source, meta)
SELECT
    date_series,
    'CONTRACT' || date_series::text,
    'EXPIRY' || date_series::text,
    CASE WHEN random() < 0.5 THEN 'C' ELSE 'P' END, -- Randomly choose 'C' or 'P' for option_type
   random() * 100, -- Random strike value between 0 and 100
   random() * 100, -- Random price value between 0 and 100
   'SOURCE' || date_series::text,
   'META' || date_series::text
FROM generate_series(
    '2023-12-01 00:00:00',
    '2023-12-05 00:00:00',
    INTERVAL '10 minute'
) AS date_series;
ALTER TABLE options_data SET (timescaledb.compress,
    timescaledb.compress_segmentby = 'contract_code, expiry_code, option_type, strike, source',
    timescaledb.compress_orderby = 'date DESC');
SELECT compress_chunk(ch) FROM show_chunks('options_data', older_than=> '2023-12-05') ch;
             compress_chunk              
-----------------------------------------
 _timescaledb_internal._hyper_7_13_chunk
 _timescaledb_internal._hyper_7_14_chunk
 _timescaledb_internal._hyper_7_15_chunk
 _timescaledb_internal._hyper_7_16_chunk
(4 rows)

VACUUM ANALYZE options_data;
SELECT max(date) AS date FROM options_data WHERE contract_code='CONTRACT2023-12-03 04:00:00+01';
 date 
------
 
(1 row)

RESET random_page_cost;<|MERGE_RESOLUTION|>--- conflicted
+++ resolved
@@ -94,11 +94,7 @@
          Chunks excluded during startup: 0
          ->  Merge Append (actual rows=267841 loops=1)
                Sort Key: _hyper_3_5_chunk.device_id, _hyper_3_5_chunk.measure_id
-<<<<<<< HEAD
-               ->  Custom Scan (DecompressChunk) on _hyper_3_5_chunk (actual rows=43200 loops=1)
-=======
-               ->  Custom Scan (ColumnarScan) on _hyper_3_5_chunk (actual rows=120 loops=1)
->>>>>>> 423b8baa
+               ->  Custom Scan (ColumnarScan) on _hyper_3_5_chunk (actual rows=43200 loops=1)
                      Vectorized Filter: ("time" < "timestamp"(now()))
                      ->  Index Scan using compress_hyper_4_10_chunk_device_id_measure_id__ts_meta_min_idx on compress_hyper_4_10_chunk (actual rows=44 loops=1)
                            Index Cond: (_ts_meta_min_1 < now())
@@ -192,7 +188,6 @@
 EXPLAIN (analyze,costs off,timing off,summary off)
 SELECT * from test_chartab
 WHERE check_equal_228(rtt) and ts < '2019-12-15 00:00:00' order by ts;
-<<<<<<< HEAD
                                                QUERY PLAN                                               
 --------------------------------------------------------------------------------------------------------
  Sort (actual rows=1 loops=1)
@@ -200,23 +195,10 @@
    Sort Method: quicksort 
    ->  Custom Scan (ChunkAppend) on test_chartab (actual rows=1 loops=1)
          Chunks excluded during startup: 0
-         ->  Custom Scan (DecompressChunk) on _hyper_1_1_chunk (actual rows=1 loops=1)
+         ->  Custom Scan (ColumnarScan) on _hyper_1_1_chunk (actual rows=1 loops=1)
                Filter: check_equal_228(rtt)
                Rows Removed by Filter: 2
                Vectorized Filter: (ts < 'Sun Dec 15 00:00:00 2019'::timestamp without time zone)
-=======
-                                                QUERY PLAN                                                 
------------------------------------------------------------------------------------------------------------
- Custom Scan (ChunkAppend) on test_chartab (actual rows=1 loops=1)
-   Order: test_chartab.ts
-   Chunks excluded during startup: 0
-   ->  Custom Scan (ColumnarScan) on _hyper_1_1_chunk (actual rows=1 loops=1)
-         Filter: ((ts < 'Sun Dec 15 00:00:00 2019'::timestamp without time zone) AND check_equal_228(rtt))
-         Rows Removed by Filter: 2
-         ->  Sort (actual rows=3 loops=1)
-               Sort Key: compress_hyper_2_3_chunk._ts_meta_min_1
-               Sort Method: quicksort 
->>>>>>> 423b8baa
                ->  Seq Scan on compress_hyper_2_3_chunk (actual rows=3 loops=1)
                      Filter: (_ts_meta_min_1 < 'Sun Dec 15 00:00:00 2019'::timestamp without time zone)
 (11 rows)
