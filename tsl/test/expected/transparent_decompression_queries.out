-- This file and its contents are licensed under the Timescale License.
-- Please see the included NOTICE for copyright information and
-- LICENSE-TIMESCALE for a copy of the license.
--TEST github issue 1650 character segment by column
CREATE TABLE test_chartab ( job_run_id INTEGER NOT NULL, mac_id CHAR(16) NOT NULL, rtt INTEGER NOT NULL, ts TIMESTAMP(3) NOT NULL );
SELECT create_hypertable('test_chartab', 'ts', chunk_time_interval => interval '1 day', migrate_data => true);
WARNING:  column type "timestamp without time zone" used for "ts" does not follow best practices
     create_hypertable     
---------------------------
 (1,public,test_chartab,t)
(1 row)

insert into test_chartab
values(8864, '0014070000006190' , 392 , '2019-12-14 02:52:05.863');
insert into test_chartab
values( 8864 , '0014070000011039' , 150 , '2019-12-14 02:52:05.863');
insert into test_chartab
values( 8864 , '001407000001DD2E' , 228 , '2019-12-14 02:52:05.863');
insert into test_chartab
values( 8890 , '001407000001DD2E' , 228 , '2019-12-20 02:52:05.863');
ALTER TABLE test_chartab SET (timescaledb.compress, timescaledb.compress_segmentby = 'mac_id', timescaledb.compress_orderby = 'ts DESC');
select * from test_chartab order by mac_id , ts limit 2;
 job_run_id |      mac_id      | rtt |              ts              
------------+------------------+-----+------------------------------
       8864 | 0014070000006190 | 392 | Sat Dec 14 02:52:05.863 2019
       8864 | 0014070000011039 | 150 | Sat Dec 14 02:52:05.863 2019
(2 rows)

--compress the data and check --
SELECT compress_chunk('_timescaledb_internal._hyper_1_1_chunk');
             compress_chunk             
----------------------------------------
 _timescaledb_internal._hyper_1_1_chunk
(1 row)

select * from test_chartab order by mac_id , ts limit 2;
 job_run_id |      mac_id      | rtt |              ts              
------------+------------------+-----+------------------------------
       8864 | 0014070000006190 | 392 | Sat Dec 14 02:52:05.863 2019
       8864 | 0014070000011039 | 150 | Sat Dec 14 02:52:05.863 2019
(2 rows)

SELECT compress_chunk('_timescaledb_internal._hyper_1_2_chunk');
             compress_chunk             
----------------------------------------
 _timescaledb_internal._hyper_1_2_chunk
(1 row)

select * from test_chartab order by mac_id , ts limit 2;
 job_run_id |      mac_id      | rtt |              ts              
------------+------------------+-----+------------------------------
       8864 | 0014070000006190 | 392 | Sat Dec 14 02:52:05.863 2019
       8864 | 0014070000011039 | 150 | Sat Dec 14 02:52:05.863 2019
(2 rows)

VACUUM ANALYZE test_chartab;
-- test constraintawareappend sort node handling
SET work_mem to '16MB';
SET enable_hashagg TO false;
SET timescaledb.enable_chunkwise_aggregation TO false;
SET max_parallel_workers_per_gather = 0;
CREATE TABLE public.merge_sort (time timestamp NOT NULL, measure_id integer NOT NULL, device_id integer NOT NULL, value float);
SELECT create_hypertable('merge_sort', 'time');
WARNING:  column type "timestamp without time zone" used for "time" does not follow best practices
    create_hypertable    
-------------------------
 (3,public,merge_sort,t)
(1 row)

ALTER TABLE merge_sort SET (timescaledb.compress = true, timescaledb.compress_orderby = 'time', timescaledb.compress_segmentby = 'device_id, measure_id');
<<<<<<< HEAD
INSERT INTO merge_sort SELECT time, 1, 1, extract(epoch from time) * 0.001 FROM generate_series('2000-01-01'::timestamp,'2000-02-01'::timestamp,'10 sec'::interval) g1(time);
=======
INSERT INTO merge_sort SELECT time, 1, 1, extract(epoch from time) * 0.001 FROM generate_series('2000-01-01'::timestamp,'2000-02-01'::timestamp,'5 sec'::interval) g1(time);
>>>>>>> c3032d58
--compress first chunk
SELECT compress_chunk(ch) FROM show_chunks('merge_sort') ch LIMIT 1;
             compress_chunk             
----------------------------------------
 _timescaledb_internal._hyper_3_5_chunk
(1 row)

VACUUM ANALYZE merge_sort;
-- this should have a MergeAppend with children wrapped in Sort nodes
EXPLAIN (analyze,costs off,timing off,summary off) SELECT
  last(time, time) as time,
  device_id,
  measure_id,
  last(value, time) AS value
FROM merge_sort
WHERE time < now()
GROUP BY 2, 3;
                                                                           QUERY PLAN                                                                           
----------------------------------------------------------------------------------------------------------------------------------------------------------------
 GroupAggregate (actual rows=1 loops=1)
   Group Key: merge_sort.device_id, merge_sort.measure_id
<<<<<<< HEAD
   ->  Custom Scan (ConstraintAwareAppend) (actual rows=267841 loops=1)
         Hypertable: merge_sort
         Chunks excluded during startup: 0
         ->  Merge Append (actual rows=267841 loops=1)
               Sort Key: _hyper_3_5_chunk.device_id, _hyper_3_5_chunk.measure_id
               ->  Custom Scan (ColumnarScan) on _hyper_3_5_chunk (actual rows=43200 loops=1)
                     Vectorized Filter: ("time" < "timestamp"(now()))
                     ->  Index Scan using compress_hyper_4_10_chunk_device_id_measure_id__ts_meta_min_idx on compress_hyper_4_10_chunk (actual rows=44 loops=1)
                           Index Cond: (_ts_meta_min_1 < now())
               ->  Sort (actual rows=60480 loops=1)
                     Sort Key: _hyper_3_6_chunk.device_id, _hyper_3_6_chunk.measure_id
                     Sort Method: quicksort 
                     ->  Seq Scan on _hyper_3_6_chunk (actual rows=60480 loops=1)
                           Filter: ("time" < now())
               ->  Sort (actual rows=60480 loops=1)
                     Sort Key: _hyper_3_7_chunk.device_id, _hyper_3_7_chunk.measure_id
                     Sort Method: quicksort 
                     ->  Seq Scan on _hyper_3_7_chunk (actual rows=60480 loops=1)
                           Filter: ("time" < now())
               ->  Sort (actual rows=60480 loops=1)
                     Sort Key: _hyper_3_8_chunk.device_id, _hyper_3_8_chunk.measure_id
                     Sort Method: quicksort 
                     ->  Seq Scan on _hyper_3_8_chunk (actual rows=60480 loops=1)
                           Filter: ("time" < now())
               ->  Sort (actual rows=43201 loops=1)
                     Sort Key: _hyper_3_9_chunk.device_id, _hyper_3_9_chunk.measure_id
                     Sort Method: quicksort 
                     ->  Seq Scan on _hyper_3_9_chunk (actual rows=43201 loops=1)
=======
   ->  Custom Scan (ConstraintAwareAppend) (actual rows=535681 loops=1)
         Hypertable: merge_sort
         Chunks excluded during startup: 0
         ->  Merge Append (actual rows=535681 loops=1)
               Sort Key: _hyper_3_5_chunk.device_id, _hyper_3_5_chunk.measure_id
               ->  Custom Scan (ColumnarScan) on _hyper_3_5_chunk (actual rows=86400 loops=1)
                     Vectorized Filter: ("time" < "timestamp"(now()))
                     ->  Index Scan using compress_hyper_4_10_chunk_device_id_measure_id__ts_meta_min_idx on compress_hyper_4_10_chunk (actual rows=87 loops=1)
                           Index Cond: (_ts_meta_min_1 < now())
               ->  Sort (actual rows=120960 loops=1)
                     Sort Key: _hyper_3_6_chunk.device_id, _hyper_3_6_chunk.measure_id
                     Sort Method: quicksort 
                     ->  Seq Scan on _hyper_3_6_chunk (actual rows=120960 loops=1)
                           Filter: ("time" < now())
               ->  Sort (actual rows=120960 loops=1)
                     Sort Key: _hyper_3_7_chunk.device_id, _hyper_3_7_chunk.measure_id
                     Sort Method: quicksort 
                     ->  Seq Scan on _hyper_3_7_chunk (actual rows=120960 loops=1)
                           Filter: ("time" < now())
               ->  Sort (actual rows=120960 loops=1)
                     Sort Key: _hyper_3_8_chunk.device_id, _hyper_3_8_chunk.measure_id
                     Sort Method: quicksort 
                     ->  Seq Scan on _hyper_3_8_chunk (actual rows=120960 loops=1)
                           Filter: ("time" < now())
               ->  Sort (actual rows=86401 loops=1)
                     Sort Key: _hyper_3_9_chunk.device_id, _hyper_3_9_chunk.measure_id
                     Sort Method: quicksort 
                     ->  Seq Scan on _hyper_3_9_chunk (actual rows=86401 loops=1)
>>>>>>> c3032d58
                           Filter: ("time" < now())
(31 rows)

-- this should exclude the decompressed chunk
EXPLAIN (analyze,costs off,timing off,summary off) SELECT
  last(time, time) as time,
  device_id,
  measure_id,
  last(value, time) AS value
FROM merge_sort
WHERE time > '2000-01-10'::text::timestamp
GROUP BY 2, 3;
                                                          QUERY PLAN                                                           
-------------------------------------------------------------------------------------------------------------------------------
 GroupAggregate (actual rows=1 loops=1)
   Group Key: merge_sort.device_id, merge_sort.measure_id
<<<<<<< HEAD
   ->  Custom Scan (ConstraintAwareAppend) (actual rows=190080 loops=1)
         Hypertable: merge_sort
         Chunks excluded during startup: 1
         ->  Merge Append (actual rows=190080 loops=1)
               Sort Key: _hyper_3_6_chunk.device_id, _hyper_3_6_chunk.measure_id
               ->  Sort (actual rows=25919 loops=1)
                     Sort Key: _hyper_3_6_chunk.device_id, _hyper_3_6_chunk.measure_id
                     Sort Method: quicksort 
                     ->  Index Scan using _hyper_3_6_chunk_merge_sort_time_idx on _hyper_3_6_chunk (actual rows=25919 loops=1)
                           Index Cond: ("time" > ('2000-01-10'::cstring)::timestamp without time zone)
               ->  Sort (actual rows=60480 loops=1)
                     Sort Key: _hyper_3_7_chunk.device_id, _hyper_3_7_chunk.measure_id
                     Sort Method: quicksort 
                     ->  Seq Scan on _hyper_3_7_chunk (actual rows=60480 loops=1)
                           Filter: ("time" > ('2000-01-10'::cstring)::timestamp without time zone)
               ->  Sort (actual rows=60480 loops=1)
                     Sort Key: _hyper_3_8_chunk.device_id, _hyper_3_8_chunk.measure_id
                     Sort Method: quicksort 
                     ->  Seq Scan on _hyper_3_8_chunk (actual rows=60480 loops=1)
                           Filter: ("time" > ('2000-01-10'::cstring)::timestamp without time zone)
               ->  Sort (actual rows=43201 loops=1)
                     Sort Key: _hyper_3_9_chunk.device_id, _hyper_3_9_chunk.measure_id
                     Sort Method: quicksort 
                     ->  Seq Scan on _hyper_3_9_chunk (actual rows=43201 loops=1)
=======
   ->  Custom Scan (ConstraintAwareAppend) (actual rows=380160 loops=1)
         Hypertable: merge_sort
         Chunks excluded during startup: 1
         ->  Merge Append (actual rows=380160 loops=1)
               Sort Key: _hyper_3_6_chunk.device_id, _hyper_3_6_chunk.measure_id
               ->  Sort (actual rows=51839 loops=1)
                     Sort Key: _hyper_3_6_chunk.device_id, _hyper_3_6_chunk.measure_id
                     Sort Method: quicksort 
                     ->  Index Scan using _hyper_3_6_chunk_merge_sort_time_idx on _hyper_3_6_chunk (actual rows=51839 loops=1)
                           Index Cond: ("time" > ('2000-01-10'::cstring)::timestamp without time zone)
               ->  Sort (actual rows=120960 loops=1)
                     Sort Key: _hyper_3_7_chunk.device_id, _hyper_3_7_chunk.measure_id
                     Sort Method: quicksort 
                     ->  Seq Scan on _hyper_3_7_chunk (actual rows=120960 loops=1)
                           Filter: ("time" > ('2000-01-10'::cstring)::timestamp without time zone)
               ->  Sort (actual rows=120960 loops=1)
                     Sort Key: _hyper_3_8_chunk.device_id, _hyper_3_8_chunk.measure_id
                     Sort Method: quicksort 
                     ->  Seq Scan on _hyper_3_8_chunk (actual rows=120960 loops=1)
                           Filter: ("time" > ('2000-01-10'::cstring)::timestamp without time zone)
               ->  Sort (actual rows=86401 loops=1)
                     Sort Key: _hyper_3_9_chunk.device_id, _hyper_3_9_chunk.measure_id
                     Sort Method: quicksort 
                     ->  Seq Scan on _hyper_3_9_chunk (actual rows=86401 loops=1)
>>>>>>> c3032d58
                           Filter: ("time" > ('2000-01-10'::cstring)::timestamp without time zone)
(27 rows)

RESET enable_hashagg;
RESET timescaledb.enable_chunkwise_aggregation;
RESET max_parallel_workers_per_gather;
RESET work_mem;
-- test if volatile function quals are applied to compressed chunks
CREATE FUNCTION check_equal_228( intval INTEGER) RETURNS BOOL
LANGUAGE PLPGSQL AS
$BODY$
DECLARE
    retval BOOL;
BEGIN
   IF intval = 228 THEN RETURN TRUE;
   ELSE RETURN FALSE;
   END IF;
END;
$BODY$;
-- the function cannot be pushed down to compressed chunk
-- but should be applied as a filter on decompresschunk
SELECT * from test_chartab
WHERE check_equal_228(rtt) ORDER BY ts;
 job_run_id |      mac_id      | rtt |              ts              
------------+------------------+-----+------------------------------
       8864 | 001407000001DD2E | 228 | Sat Dec 14 02:52:05.863 2019
       8890 | 001407000001DD2E | 228 | Fri Dec 20 02:52:05.863 2019
(2 rows)

EXPLAIN (analyze,costs off,timing off,summary off)
SELECT * from test_chartab
WHERE check_equal_228(rtt) and ts < '2019-12-15 00:00:00' order by ts;
                                               QUERY PLAN                                               
--------------------------------------------------------------------------------------------------------
 Sort (actual rows=1 loops=1)
   Sort Key: test_chartab.ts
   Sort Method: quicksort 
   ->  Custom Scan (ChunkAppend) on test_chartab (actual rows=1 loops=1)
         Chunks excluded during startup: 0
         ->  Custom Scan (ColumnarScan) on _hyper_1_1_chunk (actual rows=1 loops=1)
               Filter: check_equal_228(rtt)
               Rows Removed by Filter: 2
               Vectorized Filter: (ts < 'Sun Dec 15 00:00:00 2019'::timestamp without time zone)
               ->  Seq Scan on compress_hyper_2_3_chunk (actual rows=3 loops=1)
                     Filter: (_ts_meta_min_1 < 'Sun Dec 15 00:00:00 2019'::timestamp without time zone)
(11 rows)

-- test pseudoconstant qual #3241
CREATE TABLE pseudo(time timestamptz NOT NULL);
SELECT create_hypertable('pseudo','time');
  create_hypertable  
---------------------
 (5,public,pseudo,t)
(1 row)

ALTER TABLE pseudo SET (timescaledb.compress);
WARNING:  there was some uncertainty picking the default segment by for the hypertable: You do not have any indexes on columns that can be used for segment_by and thus we are not using segment_by for converting to columnstore. Please make sure you are not missing any indexes
NOTICE:  default segment by for hypertable "pseudo" is set to ""
NOTICE:  default order by for hypertable "pseudo" is set to ""time" DESC"
INSERT INTO pseudo SELECT '2000-01-01';
SELECT compress_chunk(show_chunks('pseudo'));
             compress_chunk              
-----------------------------------------
 _timescaledb_internal._hyper_5_11_chunk
(1 row)

SELECT * FROM pseudo WHERE now() IS NOT NULL;
             time             
------------------------------
 Sat Jan 01 00:00:00 2000 PST
(1 row)

-- ensure needed decompression paths underneath a sort node
-- are not recycled by PostgreSQL
SET random_page_cost = 4.0;
DROP TABLE IF EXISTS options_data;
NOTICE:  table "options_data" does not exist, skipping
CREATE TABLE IF NOT EXISTS options_data (
    date            date NOT NULL,
    contract_code   text NOT NULL,
    expiry_code     text NOT NULL,
    option_type     character(1) NOT NULL,
    strike          real NOT NULL,
    price           double precision,
    source          text NOT NULL,
    meta            text
);
SELECT create_hypertable('options_data', 'date', chunk_time_interval => interval '1 day');
     create_hypertable     
---------------------------
 (7,public,options_data,t)
(1 row)

INSERT INTO options_data (date, contract_code, expiry_code, option_type, strike, price, source, meta)
SELECT
    date_series,
    'CONTRACT' || date_series::text,
    'EXPIRY' || date_series::text,
    CASE WHEN random() < 0.5 THEN 'C' ELSE 'P' END, -- Randomly choose 'C' or 'P' for option_type
   random() * 100, -- Random strike value between 0 and 100
   random() * 100, -- Random price value between 0 and 100
   'SOURCE' || date_series::text,
   'META' || date_series::text
FROM generate_series(
    '2023-12-01 00:00:00',
    '2023-12-05 00:00:00',
    INTERVAL '10 minute'
) AS date_series;
ALTER TABLE options_data SET (timescaledb.compress,
    timescaledb.compress_segmentby = 'contract_code, expiry_code, option_type, strike, source',
    timescaledb.compress_orderby = 'date DESC');
SELECT compress_chunk(ch) FROM show_chunks('options_data', older_than=> '2023-12-05') ch;
             compress_chunk              
-----------------------------------------
 _timescaledb_internal._hyper_7_13_chunk
 _timescaledb_internal._hyper_7_14_chunk
 _timescaledb_internal._hyper_7_15_chunk
 _timescaledb_internal._hyper_7_16_chunk
(4 rows)

VACUUM ANALYZE options_data;
SELECT max(date) AS date FROM options_data WHERE contract_code='CONTRACT2023-12-03 04:00:00+01';
 date 
------
 
(1 row)

RESET random_page_cost;<|MERGE_RESOLUTION|>--- conflicted
+++ resolved
@@ -68,11 +68,7 @@
 (1 row)
 
 ALTER TABLE merge_sort SET (timescaledb.compress = true, timescaledb.compress_orderby = 'time', timescaledb.compress_segmentby = 'device_id, measure_id');
-<<<<<<< HEAD
-INSERT INTO merge_sort SELECT time, 1, 1, extract(epoch from time) * 0.001 FROM generate_series('2000-01-01'::timestamp,'2000-02-01'::timestamp,'10 sec'::interval) g1(time);
-=======
 INSERT INTO merge_sort SELECT time, 1, 1, extract(epoch from time) * 0.001 FROM generate_series('2000-01-01'::timestamp,'2000-02-01'::timestamp,'5 sec'::interval) g1(time);
->>>>>>> c3032d58
 --compress first chunk
 SELECT compress_chunk(ch) FROM show_chunks('merge_sort') ch LIMIT 1;
              compress_chunk             
@@ -94,36 +90,6 @@
 ----------------------------------------------------------------------------------------------------------------------------------------------------------------
  GroupAggregate (actual rows=1 loops=1)
    Group Key: merge_sort.device_id, merge_sort.measure_id
-<<<<<<< HEAD
-   ->  Custom Scan (ConstraintAwareAppend) (actual rows=267841 loops=1)
-         Hypertable: merge_sort
-         Chunks excluded during startup: 0
-         ->  Merge Append (actual rows=267841 loops=1)
-               Sort Key: _hyper_3_5_chunk.device_id, _hyper_3_5_chunk.measure_id
-               ->  Custom Scan (ColumnarScan) on _hyper_3_5_chunk (actual rows=43200 loops=1)
-                     Vectorized Filter: ("time" < "timestamp"(now()))
-                     ->  Index Scan using compress_hyper_4_10_chunk_device_id_measure_id__ts_meta_min_idx on compress_hyper_4_10_chunk (actual rows=44 loops=1)
-                           Index Cond: (_ts_meta_min_1 < now())
-               ->  Sort (actual rows=60480 loops=1)
-                     Sort Key: _hyper_3_6_chunk.device_id, _hyper_3_6_chunk.measure_id
-                     Sort Method: quicksort 
-                     ->  Seq Scan on _hyper_3_6_chunk (actual rows=60480 loops=1)
-                           Filter: ("time" < now())
-               ->  Sort (actual rows=60480 loops=1)
-                     Sort Key: _hyper_3_7_chunk.device_id, _hyper_3_7_chunk.measure_id
-                     Sort Method: quicksort 
-                     ->  Seq Scan on _hyper_3_7_chunk (actual rows=60480 loops=1)
-                           Filter: ("time" < now())
-               ->  Sort (actual rows=60480 loops=1)
-                     Sort Key: _hyper_3_8_chunk.device_id, _hyper_3_8_chunk.measure_id
-                     Sort Method: quicksort 
-                     ->  Seq Scan on _hyper_3_8_chunk (actual rows=60480 loops=1)
-                           Filter: ("time" < now())
-               ->  Sort (actual rows=43201 loops=1)
-                     Sort Key: _hyper_3_9_chunk.device_id, _hyper_3_9_chunk.measure_id
-                     Sort Method: quicksort 
-                     ->  Seq Scan on _hyper_3_9_chunk (actual rows=43201 loops=1)
-=======
    ->  Custom Scan (ConstraintAwareAppend) (actual rows=535681 loops=1)
          Hypertable: merge_sort
          Chunks excluded during startup: 0
@@ -152,7 +118,6 @@
                      Sort Key: _hyper_3_9_chunk.device_id, _hyper_3_9_chunk.measure_id
                      Sort Method: quicksort 
                      ->  Seq Scan on _hyper_3_9_chunk (actual rows=86401 loops=1)
->>>>>>> c3032d58
                            Filter: ("time" < now())
 (31 rows)
 
@@ -169,32 +134,6 @@
 -------------------------------------------------------------------------------------------------------------------------------
  GroupAggregate (actual rows=1 loops=1)
    Group Key: merge_sort.device_id, merge_sort.measure_id
-<<<<<<< HEAD
-   ->  Custom Scan (ConstraintAwareAppend) (actual rows=190080 loops=1)
-         Hypertable: merge_sort
-         Chunks excluded during startup: 1
-         ->  Merge Append (actual rows=190080 loops=1)
-               Sort Key: _hyper_3_6_chunk.device_id, _hyper_3_6_chunk.measure_id
-               ->  Sort (actual rows=25919 loops=1)
-                     Sort Key: _hyper_3_6_chunk.device_id, _hyper_3_6_chunk.measure_id
-                     Sort Method: quicksort 
-                     ->  Index Scan using _hyper_3_6_chunk_merge_sort_time_idx on _hyper_3_6_chunk (actual rows=25919 loops=1)
-                           Index Cond: ("time" > ('2000-01-10'::cstring)::timestamp without time zone)
-               ->  Sort (actual rows=60480 loops=1)
-                     Sort Key: _hyper_3_7_chunk.device_id, _hyper_3_7_chunk.measure_id
-                     Sort Method: quicksort 
-                     ->  Seq Scan on _hyper_3_7_chunk (actual rows=60480 loops=1)
-                           Filter: ("time" > ('2000-01-10'::cstring)::timestamp without time zone)
-               ->  Sort (actual rows=60480 loops=1)
-                     Sort Key: _hyper_3_8_chunk.device_id, _hyper_3_8_chunk.measure_id
-                     Sort Method: quicksort 
-                     ->  Seq Scan on _hyper_3_8_chunk (actual rows=60480 loops=1)
-                           Filter: ("time" > ('2000-01-10'::cstring)::timestamp without time zone)
-               ->  Sort (actual rows=43201 loops=1)
-                     Sort Key: _hyper_3_9_chunk.device_id, _hyper_3_9_chunk.measure_id
-                     Sort Method: quicksort 
-                     ->  Seq Scan on _hyper_3_9_chunk (actual rows=43201 loops=1)
-=======
    ->  Custom Scan (ConstraintAwareAppend) (actual rows=380160 loops=1)
          Hypertable: merge_sort
          Chunks excluded during startup: 1
@@ -219,7 +158,6 @@
                      Sort Key: _hyper_3_9_chunk.device_id, _hyper_3_9_chunk.measure_id
                      Sort Method: quicksort 
                      ->  Seq Scan on _hyper_3_9_chunk (actual rows=86401 loops=1)
->>>>>>> c3032d58
                            Filter: ("time" > ('2000-01-10'::cstring)::timestamp without time zone)
 (27 rows)
 
