-- This file and its contents are licensed under the Timescale License.
-- Please see the included NOTICE for copyright information and
-- LICENSE-TIMESCALE for a copy of the license.
-- qual pushdown tests for decompresschunk ---
-- Test qual pushdown with ints
CREATE TABLE meta (device_id INT PRIMARY KEY);
CREATE TABLE hyper(
    time INT NOT NULL,
    device_id INT REFERENCES meta(device_id) ON DELETE CASCADE ON UPDATE CASCADE,
    val INT);
SELECT * FROM create_hypertable('hyper', 'time', chunk_time_interval => 10);
 hypertable_id | schema_name | table_name | created 
---------------+-------------+------------+---------
             1 | public      | hyper      | t
(1 row)

ALTER TABLE hyper SET (
    timescaledb.compress,
    timescaledb.compress_orderby = 'time',
    timescaledb.compress_segmentby = 'device_id');
INSERT INTO meta VALUES (1), (2), (3), (4), (5);
INSERT INTO hyper VALUES (1, 1, 1), (2, 2, 1), (3, 3, 1), (10, 3, 2), (11, 4, 2), (11, 5, 2);
SELECT ch1.table_name AS "CHUNK_NAME", ch1.schema_name|| '.' || ch1.table_name AS "CHUNK_FULL_NAME"
FROM _timescaledb_catalog.chunk ch1, _timescaledb_catalog.hypertable ht
WHERE ch1.hypertable_id = ht.id AND ht.table_name LIKE 'hyper'
ORDER BY ch1.id LIMIT 1 \gset
SELECT compress_chunk(:'CHUNK_FULL_NAME');
             compress_chunk             
----------------------------------------
 _timescaledb_internal._hyper_1_1_chunk
(1 row)

-- test for qual pushdown
explain (costs off, verbose)
SELECT
FROM hyper
WHERE time > 2::bigint and time < 4;
                                                                                                                                          QUERY PLAN                                                                                                                                          
----------------------------------------------------------------------------------------------------------------------------------------------------------------------------------------------------------------------------------------------------------------------------------------------
 Custom Scan (DecompressChunk) on _timescaledb_internal._hyper_1_1_chunk
   Vectorized Filter: ((_hyper_1_1_chunk."time" > '2'::bigint) AND (_hyper_1_1_chunk."time" < 4))
   ->  Seq Scan on _timescaledb_internal.compress_hyper_2_3_chunk
         Output: compress_hyper_2_3_chunk."time", compress_hyper_2_3_chunk.device_id, compress_hyper_2_3_chunk.val, compress_hyper_2_3_chunk._ts_meta_count, compress_hyper_2_3_chunk._ts_meta_sequence_num, compress_hyper_2_3_chunk._ts_meta_min_1, compress_hyper_2_3_chunk._ts_meta_max_1
         Filter: ((compress_hyper_2_3_chunk._ts_meta_max_1 > '2'::bigint) AND (compress_hyper_2_3_chunk._ts_meta_min_1 < 4))
(5 rows)

explain (costs off, verbose)
SELECT
FROM hyper
WHERE time = 3::bigint;
                                                                                                                                          QUERY PLAN                                                                                                                                          
----------------------------------------------------------------------------------------------------------------------------------------------------------------------------------------------------------------------------------------------------------------------------------------------
 Custom Scan (DecompressChunk) on _timescaledb_internal._hyper_1_1_chunk
   Vectorized Filter: (_hyper_1_1_chunk."time" = '3'::bigint)
   ->  Seq Scan on _timescaledb_internal.compress_hyper_2_3_chunk
         Output: compress_hyper_2_3_chunk."time", compress_hyper_2_3_chunk.device_id, compress_hyper_2_3_chunk.val, compress_hyper_2_3_chunk._ts_meta_count, compress_hyper_2_3_chunk._ts_meta_sequence_num, compress_hyper_2_3_chunk._ts_meta_min_1, compress_hyper_2_3_chunk._ts_meta_max_1
         Filter: ((compress_hyper_2_3_chunk._ts_meta_min_1 <= '3'::bigint) AND (compress_hyper_2_3_chunk._ts_meta_max_1 >= '3'::bigint))
(5 rows)

SELECT *
FROM hyper
WHERE time > 2::bigint and time < 4;
 time | device_id | val 
------+-----------+-----
    3 |         3 |   1
(1 row)

SELECT *
FROM hyper
WHERE time = 3::bigint;
 time | device_id | val 
------+-----------+-----
    3 |         3 |   1
(1 row)

--- github issue 1855
--- TESTs for meta column pushdown filters on exprs with casts.
CREATE TABLE metaseg_tab (
fmid smallint,
factorid smallint,
start_dt timestamp without time zone,
end_dt timestamp without time zone,
interval_number smallint,
logret double precision,
knowledge_date date NOT NULL
);
SELECT create_hypertable('metaseg_tab', 'end_dt', chunk_time_interval=>interval '1 month', create_default_indexes=>false);
WARNING:  column type "timestamp without time zone" used for "start_dt" does not follow best practices
WARNING:  column type "timestamp without time zone" used for "end_dt" does not follow best practices
NOTICE:  adding not-null constraint to column "end_dt"
    create_hypertable     
--------------------------
 (3,public,metaseg_tab,t)
(1 row)

SELECT add_dimension('metaseg_tab', 'fmid', chunk_time_interval => 1);
NOTICE:  adding not-null constraint to column "fmid"
         add_dimension         
-------------------------------
 (3,public,metaseg_tab,fmid,t)
(1 row)

ALTER TABLE metaseg_tab SET (timescaledb.compress, timescaledb.compress_orderby= 'end_dt');
INSERT INTO metaseg_tab values (56,0,'2012-12-10 09:45:00','2012-12-10 09:50:00',1,0.1,'2012-12-10');
SELECT compress_chunk(i) from show_chunks('metaseg_tab') i;
             compress_chunk             
----------------------------------------
 _timescaledb_internal._hyper_3_4_chunk
(1 row)

select factorid, end_dt, logret
from metaseg_tab
where fmid = 56
and end_dt between '2012-12-10'::date and '2012-12-11'::date
order by factorid, end_dt;
 factorid |          end_dt          | logret 
----------+--------------------------+--------
        0 | Mon Dec 10 09:50:00 2012 |    0.1
(1 row)

explain (costs off, verbose)
select factorid, end_dt, logret
from metaseg_tab
where fmid = 56
and end_dt between '2012-12-10'::date and '2012-12-11'::date
order by factorid, end_dt;
                                                                                                                                                                                                                        QUERY PLAN                                                                                                                                                                                                                         
-----------------------------------------------------------------------------------------------------------------------------------------------------------------------------------------------------------------------------------------------------------------------------------------------------------------------------------------------------------------------------------------------------------------------------------------------------------
 Sort
   Output: _hyper_3_4_chunk.factorid, _hyper_3_4_chunk.end_dt, _hyper_3_4_chunk.logret
   Sort Key: _hyper_3_4_chunk.factorid, _hyper_3_4_chunk.end_dt
   ->  Custom Scan (DecompressChunk) on _timescaledb_internal._hyper_3_4_chunk
         Output: _hyper_3_4_chunk.factorid, _hyper_3_4_chunk.end_dt, _hyper_3_4_chunk.logret
         Filter: ((_hyper_3_4_chunk.end_dt >= '12-10-2012'::date) AND (_hyper_3_4_chunk.end_dt <= '12-11-2012'::date))
         Vectorized Filter: (_hyper_3_4_chunk.fmid = 56)
         ->  Seq Scan on _timescaledb_internal.compress_hyper_4_5_chunk
               Output: compress_hyper_4_5_chunk.fmid, compress_hyper_4_5_chunk.factorid, compress_hyper_4_5_chunk.start_dt, compress_hyper_4_5_chunk.end_dt, compress_hyper_4_5_chunk.interval_number, compress_hyper_4_5_chunk.logret, compress_hyper_4_5_chunk.knowledge_date, compress_hyper_4_5_chunk._ts_meta_count, compress_hyper_4_5_chunk._ts_meta_sequence_num, compress_hyper_4_5_chunk._ts_meta_min_1, compress_hyper_4_5_chunk._ts_meta_max_1
               Filter: ((compress_hyper_4_5_chunk._ts_meta_max_1 >= '12-10-2012'::date) AND (compress_hyper_4_5_chunk._ts_meta_min_1 <= '12-11-2012'::date))
(10 rows)

--no pushdown here
select factorid, end_dt, logret
from metaseg_tab
where fmid = 56
and end_dt::date between '2012-12-10'::timestamp and '2012-12-11'::date
order by factorid, end_dt;
 factorid |          end_dt          | logret 
----------+--------------------------+--------
        0 | Mon Dec 10 09:50:00 2012 |    0.1
(1 row)

explain (costs off, verbose)
select factorid, end_dt, logret
from metaseg_tab
where fmid = 56
and end_dt::date between '2012-12-10'::timestamp and '2012-12-11'::date
order by factorid, end_dt;
                                                                                                                                                                                                                        QUERY PLAN                                                                                                                                                                                                                         
-----------------------------------------------------------------------------------------------------------------------------------------------------------------------------------------------------------------------------------------------------------------------------------------------------------------------------------------------------------------------------------------------------------------------------------------------------------
 Sort
   Output: _hyper_3_4_chunk.factorid, _hyper_3_4_chunk.end_dt, _hyper_3_4_chunk.logret
   Sort Key: _hyper_3_4_chunk.factorid, _hyper_3_4_chunk.end_dt
   ->  Custom Scan (DecompressChunk) on _timescaledb_internal._hyper_3_4_chunk
         Output: _hyper_3_4_chunk.factorid, _hyper_3_4_chunk.end_dt, _hyper_3_4_chunk.logret
         Filter: (((_hyper_3_4_chunk.end_dt)::date >= 'Mon Dec 10 00:00:00 2012'::timestamp without time zone) AND ((_hyper_3_4_chunk.end_dt)::date <= '12-11-2012'::date))
         Vectorized Filter: (_hyper_3_4_chunk.fmid = 56)
         ->  Seq Scan on _timescaledb_internal.compress_hyper_4_5_chunk
               Output: compress_hyper_4_5_chunk.fmid, compress_hyper_4_5_chunk.factorid, compress_hyper_4_5_chunk.start_dt, compress_hyper_4_5_chunk.end_dt, compress_hyper_4_5_chunk.interval_number, compress_hyper_4_5_chunk.logret, compress_hyper_4_5_chunk.knowledge_date, compress_hyper_4_5_chunk._ts_meta_count, compress_hyper_4_5_chunk._ts_meta_sequence_num, compress_hyper_4_5_chunk._ts_meta_min_1, compress_hyper_4_5_chunk._ts_meta_max_1
(9 rows)

--should fail
\set ON_ERROR_STOP 0
select factorid, end_dt, logret
from metaseg_tab
where fmid = 56
and end_dt::date = 10;
ERROR:  operator does not exist: date = integer at character 83
select factorid, end_dt, logret
from metaseg_tab
where fmid = 56
and end_dt::date = 'dec 2010'::date;
ERROR:  invalid input syntax for type date: "dec 2010" at character 85
-- test casts between different char types are pushed down
CREATE TABLE pushdown_relabel(time timestamptz NOT NULL, dev_vc varchar(10), dev_c char(10));
SELECT table_name FROM create_hypertable('pushdown_relabel', 'time');
WARNING:  column type "character varying" used for "dev_vc" does not follow best practices
    table_name    
------------------
 pushdown_relabel
(1 row)

ALTER TABLE pushdown_relabel SET (timescaledb.compress, timescaledb.compress_segmentby='dev_vc,dev_c');
INSERT INTO pushdown_relabel SELECT '2000-01-01','varchar','char';
SELECT compress_chunk(i) from show_chunks('pushdown_relabel') i;
             compress_chunk             
----------------------------------------
 _timescaledb_internal._hyper_5_6_chunk
(1 row)

ANALYZE pushdown_relabel;
EXPLAIN (costs off) SELECT * FROM pushdown_relabel WHERE dev_vc = 'varchar';
                     QUERY PLAN                     
----------------------------------------------------
 Custom Scan (DecompressChunk) on _hyper_5_6_chunk
   ->  Seq Scan on compress_hyper_6_7_chunk
         Filter: ((dev_vc)::text = 'varchar'::text)
(3 rows)

EXPLAIN (costs off) SELECT * FROM pushdown_relabel WHERE dev_c = 'char';
                    QUERY PLAN                     
---------------------------------------------------
 Custom Scan (DecompressChunk) on _hyper_5_6_chunk
   ->  Seq Scan on compress_hyper_6_7_chunk
         Filter: (dev_c = 'char'::bpchar)
(3 rows)

EXPLAIN (costs off) SELECT * FROM pushdown_relabel WHERE dev_vc = 'varchar' AND dev_c = 'char';
                                    QUERY PLAN                                     
-----------------------------------------------------------------------------------
 Custom Scan (DecompressChunk) on _hyper_5_6_chunk
   ->  Seq Scan on compress_hyper_6_7_chunk
         Filter: (((dev_vc)::text = 'varchar'::text) AND (dev_c = 'char'::bpchar))
(3 rows)

EXPLAIN (costs off) SELECT * FROM pushdown_relabel WHERE dev_vc = 'varchar'::char(10) AND dev_c = 'char'::varchar;
                                           QUERY PLAN                                            
-------------------------------------------------------------------------------------------------
 Custom Scan (DecompressChunk) on _hyper_5_6_chunk
   ->  Seq Scan on compress_hyper_6_7_chunk
         Filter: (((dev_vc)::bpchar = 'varchar   '::character(10)) AND (dev_c = 'char'::bpchar))
(3 rows)

-- test again with index scans
SET enable_seqscan TO false;
EXPLAIN (costs off) SELECT * FROM pushdown_relabel WHERE dev_vc = 'varchar';
                                                     QUERY PLAN                                                     
--------------------------------------------------------------------------------------------------------------------
 Custom Scan (DecompressChunk) on _hyper_5_6_chunk
   ->  Index Scan using compress_hyper_6_7_chunk__compressed_hypertable_6_dev_vc_dev_c_ on compress_hyper_6_7_chunk
         Index Cond: ((dev_vc)::text = 'varchar'::text)
(3 rows)

EXPLAIN (costs off) SELECT * FROM pushdown_relabel WHERE dev_c = 'char';
                                                     QUERY PLAN                                                     
--------------------------------------------------------------------------------------------------------------------
 Custom Scan (DecompressChunk) on _hyper_5_6_chunk
   ->  Index Scan using compress_hyper_6_7_chunk__compressed_hypertable_6_dev_vc_dev_c_ on compress_hyper_6_7_chunk
         Index Cond: (dev_c = 'char'::bpchar)
(3 rows)

EXPLAIN (costs off) SELECT * FROM pushdown_relabel WHERE dev_vc = 'varchar' AND dev_c = 'char';
                                                     QUERY PLAN                                                     
--------------------------------------------------------------------------------------------------------------------
 Custom Scan (DecompressChunk) on _hyper_5_6_chunk
   ->  Index Scan using compress_hyper_6_7_chunk__compressed_hypertable_6_dev_vc_dev_c_ on compress_hyper_6_7_chunk
         Index Cond: (((dev_vc)::text = 'varchar'::text) AND (dev_c = 'char'::bpchar))
(3 rows)

EXPLAIN (costs off) SELECT * FROM pushdown_relabel WHERE dev_vc = 'varchar'::char(10) AND dev_c = 'char'::varchar;
                                                     QUERY PLAN                                                     
--------------------------------------------------------------------------------------------------------------------
 Custom Scan (DecompressChunk) on _hyper_5_6_chunk
   ->  Index Scan using compress_hyper_6_7_chunk__compressed_hypertable_6_dev_vc_dev_c_ on compress_hyper_6_7_chunk
         Index Cond: (dev_c = 'char'::bpchar)
         Filter: ((dev_vc)::bpchar = 'varchar   '::character(10))
(4 rows)

-- github issue #5286
CREATE TABLE deleteme AS
    SELECT generate_series AS timestamp, 1 AS segment, 0 AS data
        FROM generate_series('2008-03-01 00:00'::timestamp with time zone,
                             '2008-03-04 12:00', '1 second');
SELECT create_hypertable('deleteme', 'timestamp', migrate_data => true);
NOTICE:  adding not-null constraint to column "timestamp"
NOTICE:  migrating data to chunks
   create_hypertable   
-----------------------
 (7,public,deleteme,t)
(1 row)

ALTER TABLE deleteme SET (
  timescaledb.compress,
  timescaledb.compress_segmentby = 'segment'
);
SELECT compress_chunk(i) FROM show_chunks('deleteme') i;
             compress_chunk             
----------------------------------------
 _timescaledb_internal._hyper_7_8_chunk
(1 row)

EXPLAIN (costs off) SELECT sum(data) FROM deleteme WHERE segment::text like '%4%';
<<<<<<< HEAD
                                 QUERY PLAN                                  
-----------------------------------------------------------------------------
 Finalize Aggregate
   ->  Gather
         Workers Planned: 1
         ->  Parallel Append
               ->  Partial Aggregate
                     ->  Custom Scan (DecompressChunk) on _hyper_7_8_chunk
                           ->  Parallel Seq Scan on compress_hyper_8_9_chunk
                                 Filter: ((segment)::text ~~ '%4%'::text)
(8 rows)

EXPLAIN (costs off) SELECT sum(data) FROM deleteme WHERE '4' = segment::text;
                                 QUERY PLAN                                  
-----------------------------------------------------------------------------
 Finalize Aggregate
   ->  Gather
         Workers Planned: 1
         ->  Parallel Append
               ->  Partial Aggregate
                     ->  Custom Scan (DecompressChunk) on _hyper_7_8_chunk
                           ->  Parallel Seq Scan on compress_hyper_8_9_chunk
                                 Filter: ('4'::text = (segment)::text)
(8 rows)
=======
                       QUERY PLAN                        
---------------------------------------------------------
 Aggregate
   ->  Custom Scan (DecompressChunk) on _hyper_7_8_chunk
         ->  Seq Scan on compress_hyper_8_9_chunk
               Filter: ((segment)::text ~~ '%4%'::text)
(4 rows)

EXPLAIN (costs off) SELECT sum(data) FROM deleteme WHERE '4' = segment::text;
                       QUERY PLAN                        
---------------------------------------------------------
 Aggregate
   ->  Custom Scan (DecompressChunk) on _hyper_7_8_chunk
         ->  Seq Scan on compress_hyper_8_9_chunk
               Filter: ('4'::text = (segment)::text)
(4 rows)
>>>>>>> 9a4eb12e

CREATE TABLE deleteme_with_bytea(time bigint NOT NULL, bdata bytea);
SELECT create_hypertable('deleteme_with_bytea', 'time', chunk_time_interval => 1000000);
        create_hypertable         
----------------------------------
 (9,public,deleteme_with_bytea,t)
(1 row)

INSERT INTO deleteme_with_bytea(time, bdata) VALUES (1001, E'\\x');
INSERT INTO deleteme_with_bytea(time, bdata) VALUES (1001, NULL);
ALTER TABLE deleteme_with_bytea SET (
  timescaledb.compress,
  timescaledb.compress_segmentby = 'bdata'
);
SELECT compress_chunk(i) FROM show_chunks('deleteme_with_bytea') i;
             compress_chunk              
-----------------------------------------
 _timescaledb_internal._hyper_9_10_chunk
(1 row)

EXPLAIN (costs off) SELECT '1' FROM deleteme_with_bytea WHERE bdata = E'\\x';
                                                         QUERY PLAN                                                         
----------------------------------------------------------------------------------------------------------------------------
 Result
   ->  Custom Scan (DecompressChunk) on _hyper_9_10_chunk
         ->  Index Scan using compress_hyper_10_11_chunk__compressed_hypertable_10_bdata__ts_ on compress_hyper_10_11_chunk
               Index Cond: (bdata = '\x'::bytea)
(4 rows)

EXPLAIN (costs off) SELECT '1' FROM deleteme_with_bytea WHERE bdata::text = '123';
                        QUERY PLAN                        
----------------------------------------------------------
 Result
   ->  Custom Scan (DecompressChunk) on _hyper_9_10_chunk
         ->  Seq Scan on compress_hyper_10_11_chunk
               Filter: ((bdata)::text = '123'::text)
(4 rows)

DROP table deleteme;
DROP table deleteme_with_bytea;<|MERGE_RESOLUTION|>--- conflicted
+++ resolved
@@ -289,32 +289,6 @@
 (1 row)
 
 EXPLAIN (costs off) SELECT sum(data) FROM deleteme WHERE segment::text like '%4%';
-<<<<<<< HEAD
-                                 QUERY PLAN                                  
------------------------------------------------------------------------------
- Finalize Aggregate
-   ->  Gather
-         Workers Planned: 1
-         ->  Parallel Append
-               ->  Partial Aggregate
-                     ->  Custom Scan (DecompressChunk) on _hyper_7_8_chunk
-                           ->  Parallel Seq Scan on compress_hyper_8_9_chunk
-                                 Filter: ((segment)::text ~~ '%4%'::text)
-(8 rows)
-
-EXPLAIN (costs off) SELECT sum(data) FROM deleteme WHERE '4' = segment::text;
-                                 QUERY PLAN                                  
------------------------------------------------------------------------------
- Finalize Aggregate
-   ->  Gather
-         Workers Planned: 1
-         ->  Parallel Append
-               ->  Partial Aggregate
-                     ->  Custom Scan (DecompressChunk) on _hyper_7_8_chunk
-                           ->  Parallel Seq Scan on compress_hyper_8_9_chunk
-                                 Filter: ('4'::text = (segment)::text)
-(8 rows)
-=======
                        QUERY PLAN                        
 ---------------------------------------------------------
  Aggregate
@@ -331,7 +305,6 @@
          ->  Seq Scan on compress_hyper_8_9_chunk
                Filter: ('4'::text = (segment)::text)
 (4 rows)
->>>>>>> 9a4eb12e
 
 CREATE TABLE deleteme_with_bytea(time bigint NOT NULL, bdata bytea);
 SELECT create_hypertable('deleteme_with_bytea', 'time', chunk_time_interval => 1000000);
