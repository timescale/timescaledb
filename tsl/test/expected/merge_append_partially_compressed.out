-- This file and its contents are licensed under the Timescale License.
-- Please see the included NOTICE for copyright information and
-- LICENSE-TIMESCALE for a copy of the license.
-- this test checks the validity of the produced plans for partially compressed chunks
-- when injecting query_pathkeys on top of the append
-- path that combines the uncompressed and compressed parts of a chunk.
-- We're testing the MergeAppend here which is not compatible with parallel plans.
set max_parallel_workers_per_gather = 0;
set timescaledb.enable_decompression_sorted_merge = off;
\set PREFIX 'EXPLAIN (analyze, costs off, timing off, summary off)'
CREATE TABLE ht_metrics_compressed(time timestamptz, device int, value float);
SELECT create_hypertable('ht_metrics_compressed','time');
NOTICE:  adding not-null constraint to column "time"
         create_hypertable          
------------------------------------
 (1,public,ht_metrics_compressed,t)
(1 row)

ALTER TABLE ht_metrics_compressed SET (timescaledb.compress, timescaledb.compress_segmentby='device', timescaledb.compress_orderby='time');
INSERT INTO ht_metrics_compressed
SELECT time, device, device * 0.1
FROM generate_series('2020-01-02 00:00:00+00'::timestamptz,'2020-01-18 00:00:00+00'::timestamptz,'6 hour') time,
generate_series(1,3) device;
SELECT compress_chunk(c) FROM show_chunks('ht_metrics_compressed') c;
             compress_chunk             
----------------------------------------
 _timescaledb_internal._hyper_1_1_chunk
 _timescaledb_internal._hyper_1_2_chunk
 _timescaledb_internal._hyper_1_3_chunk
(3 rows)

-- make them partially compressed
INSERT INTO ht_metrics_compressed
SELECT time, device, device * 0.1
FROM generate_series('2020-01-02 00:00:00+00'::timestamptz,'2020-01-18 00:00:00+00'::timestamptz,'9 hour') time,
generate_series(1,3) device;
VACUUM ANALYZE ht_metrics_compressed;
SELECT tableoid::regclass, min(time), max(time) from ht_metrics_compressed group by 1 order by 2;
                tableoid                |             min              |             max              
----------------------------------------+------------------------------+------------------------------
 _timescaledb_internal._hyper_1_1_chunk | Wed Jan 01 16:00:00 2020 PST | Wed Jan 08 10:00:00 2020 PST
 _timescaledb_internal._hyper_1_2_chunk | Wed Jan 08 16:00:00 2020 PST | Wed Jan 15 13:00:00 2020 PST
 _timescaledb_internal._hyper_1_3_chunk | Wed Jan 15 16:00:00 2020 PST | Fri Jan 17 16:00:00 2020 PST
(3 rows)

-- chunkAppend eligible queries (from tsbench)
-- sort is not pushed down
:PREFIX SELECT * FROM ht_metrics_compressed ORDER BY time DESC, device LIMIT 1;
                                           QUERY PLAN                                            
-------------------------------------------------------------------------------------------------
 Limit (actual rows=1 loops=1)
   ->  Custom Scan (ChunkAppend) on ht_metrics_compressed (actual rows=1 loops=1)
         Order: ht_metrics_compressed."time" DESC, ht_metrics_compressed.device
         ->  Merge Append (actual rows=1 loops=1)
               Sort Key: _hyper_1_3_chunk."time" DESC, _hyper_1_3_chunk.device
               ->  Sort (actual rows=1 loops=1)
                     Sort Key: _hyper_1_3_chunk."time" DESC, _hyper_1_3_chunk.device
                     Sort Method: top-N heapsort 
                     ->  Custom Scan (ColumnarScan) on _hyper_1_3_chunk (actual rows=27 loops=1)
                           ->  Seq Scan on compress_hyper_2_6_chunk (actual rows=3 loops=1)
               ->  Sort (actual rows=1 loops=1)
                     Sort Key: _hyper_1_3_chunk."time" DESC, _hyper_1_3_chunk.device
                     Sort Method: top-N heapsort 
                     ->  Seq Scan on _hyper_1_3_chunk (actual rows=15 loops=1)
         ->  Merge Append (never executed)
               Sort Key: _hyper_1_2_chunk."time" DESC, _hyper_1_2_chunk.device
               ->  Sort (never executed)
                     Sort Key: _hyper_1_2_chunk."time" DESC, _hyper_1_2_chunk.device
                     ->  Custom Scan (ColumnarScan) on _hyper_1_2_chunk (never executed)
                           ->  Seq Scan on compress_hyper_2_5_chunk (never executed)
               ->  Sort (never executed)
                     Sort Key: _hyper_1_2_chunk."time" DESC, _hyper_1_2_chunk.device
                     ->  Seq Scan on _hyper_1_2_chunk (never executed)
         ->  Merge Append (never executed)
               Sort Key: _hyper_1_1_chunk."time" DESC, _hyper_1_1_chunk.device
               ->  Sort (never executed)
                     Sort Key: _hyper_1_1_chunk."time" DESC, _hyper_1_1_chunk.device
                     ->  Custom Scan (ColumnarScan) on _hyper_1_1_chunk (never executed)
                           ->  Seq Scan on compress_hyper_2_4_chunk (never executed)
               ->  Sort (never executed)
                     Sort Key: _hyper_1_1_chunk."time" DESC, _hyper_1_1_chunk.device
                     ->  Seq Scan on _hyper_1_1_chunk (never executed)
(32 rows)

explain (analyze, timing off, summary off)
SELECT * FROM ht_metrics_compressed ORDER BY time_bucket('1d', time) DESC, device LIMIT 1;
                                                               QUERY PLAN                                                               
----------------------------------------------------------------------------------------------------------------------------------------
 Limit  (cost=255.60..255.64 rows=1 width=28) (actual rows=1 loops=1)
   ->  Merge Append  (cost=255.60..556.17 rows=9129 width=28) (actual rows=1 loops=1)
         Sort Key: (time_bucket('@ 1 day'::interval, _hyper_1_1_chunk."time")) DESC, _hyper_1_1_chunk.device
         ->  Sort  (cost=83.53..91.03 rows=3000 width=20) (actual rows=1 loops=1)
               Sort Key: (time_bucket('@ 1 day'::interval, _hyper_1_1_chunk."time")) DESC, _hyper_1_1_chunk.device
               Sort Method: top-N heapsort 
               ->  Result  (cost=0.34..68.53 rows=3000 width=20) (actual rows=84 loops=1)
                     ->  Custom Scan (ColumnarScan) on _hyper_1_1_chunk  (cost=0.34..68.53 rows=3000 width=20) (actual rows=84 loops=1)
                           ->  Seq Scan on compress_hyper_2_4_chunk  (cost=0.00..1.03 rows=3 width=88) (actual rows=3 loops=1)
         ->  Sort  (cost=1.86..2.00 rows=57 width=20) (actual rows=1 loops=1)
               Sort Key: (time_bucket('@ 1 day'::interval, _hyper_1_1_chunk."time")) DESC, _hyper_1_1_chunk.device
               Sort Method: top-N heapsort 
               ->  Seq Scan on _hyper_1_1_chunk  (cost=0.00..1.57 rows=57 width=20) (actual rows=57 loops=1)
         ->  Sort  (cost=83.53..91.03 rows=3000 width=20) (actual rows=1 loops=1)
               Sort Key: (time_bucket('@ 1 day'::interval, _hyper_1_2_chunk."time")) DESC, _hyper_1_2_chunk.device
               Sort Method: top-N heapsort 
               ->  Result  (cost=0.34..68.53 rows=3000 width=20) (actual rows=84 loops=1)
                     ->  Custom Scan (ColumnarScan) on _hyper_1_2_chunk  (cost=0.34..68.53 rows=3000 width=20) (actual rows=84 loops=1)
                           ->  Seq Scan on compress_hyper_2_5_chunk  (cost=0.00..1.03 rows=3 width=88) (actual rows=3 loops=1)
         ->  Sort  (cost=1.86..2.00 rows=57 width=20) (actual rows=1 loops=1)
               Sort Key: (time_bucket('@ 1 day'::interval, _hyper_1_2_chunk."time")) DESC, _hyper_1_2_chunk.device
               Sort Method: top-N heapsort 
               ->  Seq Scan on _hyper_1_2_chunk  (cost=0.00..1.57 rows=57 width=20) (actual rows=57 loops=1)
         ->  Sort  (cost=83.53..91.03 rows=3000 width=20) (actual rows=1 loops=1)
               Sort Key: (time_bucket('@ 1 day'::interval, _hyper_1_3_chunk."time")) DESC, _hyper_1_3_chunk.device
               Sort Method: top-N heapsort 
               ->  Result  (cost=0.34..68.53 rows=3000 width=20) (actual rows=27 loops=1)
                     ->  Custom Scan (ColumnarScan) on _hyper_1_3_chunk  (cost=0.34..68.53 rows=3000 width=20) (actual rows=27 loops=1)
                           ->  Seq Scan on compress_hyper_2_6_chunk  (cost=0.00..1.03 rows=3 width=88) (actual rows=3 loops=1)
         ->  Sort  (cost=1.22..1.26 rows=15 width=20) (actual rows=1 loops=1)
               Sort Key: (time_bucket('@ 1 day'::interval, _hyper_1_3_chunk."time")) DESC, _hyper_1_3_chunk.device
               Sort Method: top-N heapsort 
               ->  Seq Scan on _hyper_1_3_chunk  (cost=0.00..1.15 rows=15 width=20) (actual rows=15 loops=1)
(33 rows)

:PREFIX SELECT * FROM ht_metrics_compressed ORDER BY time desc limit 10;
                                                           QUERY PLAN                                                           
--------------------------------------------------------------------------------------------------------------------------------
 Limit (actual rows=10 loops=1)
   ->  Custom Scan (ChunkAppend) on ht_metrics_compressed (actual rows=10 loops=1)
         Order: ht_metrics_compressed."time" DESC
         ->  Merge Append (actual rows=10 loops=1)
               Sort Key: _hyper_1_3_chunk."time" DESC
               ->  Sort (actual rows=7 loops=1)
                     Sort Key: _hyper_1_3_chunk."time" DESC
                     Sort Method: top-N heapsort 
                     ->  Custom Scan (ColumnarScan) on _hyper_1_3_chunk (actual rows=27 loops=1)
                           ->  Seq Scan on compress_hyper_2_6_chunk (actual rows=3 loops=1)
               ->  Index Scan using _hyper_1_3_chunk_ht_metrics_compressed_time_idx on _hyper_1_3_chunk (actual rows=4 loops=1)
         ->  Merge Append (never executed)
               Sort Key: _hyper_1_2_chunk."time" DESC
               ->  Sort (never executed)
                     Sort Key: _hyper_1_2_chunk."time" DESC
                     ->  Custom Scan (ColumnarScan) on _hyper_1_2_chunk (never executed)
                           ->  Seq Scan on compress_hyper_2_5_chunk (never executed)
               ->  Index Scan using _hyper_1_2_chunk_ht_metrics_compressed_time_idx on _hyper_1_2_chunk (never executed)
         ->  Merge Append (never executed)
               Sort Key: _hyper_1_1_chunk."time" DESC
               ->  Sort (never executed)
                     Sort Key: _hyper_1_1_chunk."time" DESC
                     ->  Custom Scan (ColumnarScan) on _hyper_1_1_chunk (never executed)
                           ->  Seq Scan on compress_hyper_2_4_chunk (never executed)
               ->  Index Scan using _hyper_1_1_chunk_ht_metrics_compressed_time_idx on _hyper_1_1_chunk (never executed)
(25 rows)

:PREFIX SELECT * FROM ht_metrics_compressed ORDER BY time_bucket('2d',time) DESC LIMIT 1;
                                                           QUERY PLAN                                                           
--------------------------------------------------------------------------------------------------------------------------------
 Limit (actual rows=1 loops=1)
   ->  Custom Scan (ChunkAppend) on ht_metrics_compressed (actual rows=1 loops=1)
         Order: time_bucket('@ 2 days'::interval, ht_metrics_compressed."time") DESC
         ->  Merge Append (actual rows=1 loops=1)
               Sort Key: (time_bucket('@ 2 days'::interval, _hyper_1_3_chunk."time")) DESC
               ->  Sort (actual rows=1 loops=1)
                     Sort Key: (time_bucket('@ 2 days'::interval, _hyper_1_3_chunk."time")) DESC
                     Sort Method: top-N heapsort 
                     ->  Result (actual rows=27 loops=1)
                           ->  Custom Scan (ColumnarScan) on _hyper_1_3_chunk (actual rows=27 loops=1)
                                 ->  Seq Scan on compress_hyper_2_6_chunk (actual rows=3 loops=1)
               ->  Index Scan using _hyper_1_3_chunk_ht_metrics_compressed_time_idx on _hyper_1_3_chunk (actual rows=1 loops=1)
         ->  Merge Append (never executed)
               Sort Key: (time_bucket('@ 2 days'::interval, _hyper_1_2_chunk."time")) DESC
               ->  Sort (never executed)
                     Sort Key: (time_bucket('@ 2 days'::interval, _hyper_1_2_chunk."time")) DESC
                     ->  Result (never executed)
                           ->  Custom Scan (ColumnarScan) on _hyper_1_2_chunk (never executed)
                                 ->  Seq Scan on compress_hyper_2_5_chunk (never executed)
               ->  Index Scan using _hyper_1_2_chunk_ht_metrics_compressed_time_idx on _hyper_1_2_chunk (never executed)
         ->  Merge Append (never executed)
               Sort Key: (time_bucket('@ 2 days'::interval, _hyper_1_1_chunk."time")) DESC
               ->  Sort (never executed)
                     Sort Key: (time_bucket('@ 2 days'::interval, _hyper_1_1_chunk."time")) DESC
                     ->  Result (never executed)
                           ->  Custom Scan (ColumnarScan) on _hyper_1_1_chunk (never executed)
                                 ->  Seq Scan on compress_hyper_2_4_chunk (never executed)
               ->  Index Scan using _hyper_1_1_chunk_ht_metrics_compressed_time_idx on _hyper_1_1_chunk (never executed)
(28 rows)

:PREFIX SELECT * FROM ht_metrics_compressed WHERE device IN (1,2,3) ORDER BY time DESC LIMIT 1;
                                                           QUERY PLAN                                                           
--------------------------------------------------------------------------------------------------------------------------------
 Limit (actual rows=1 loops=1)
   ->  Custom Scan (ChunkAppend) on ht_metrics_compressed (actual rows=1 loops=1)
         Order: ht_metrics_compressed."time" DESC
         ->  Merge Append (actual rows=1 loops=1)
               Sort Key: _hyper_1_3_chunk."time" DESC
               ->  Sort (actual rows=1 loops=1)
                     Sort Key: _hyper_1_3_chunk."time" DESC
                     Sort Method: top-N heapsort 
                     ->  Custom Scan (ColumnarScan) on _hyper_1_3_chunk (actual rows=27 loops=1)
                           Filter: (device = ANY ('{1,2,3}'::integer[]))
                           ->  Seq Scan on compress_hyper_2_6_chunk (actual rows=3 loops=1)
                                 Filter: (device = ANY ('{1,2,3}'::integer[]))
               ->  Index Scan using _hyper_1_3_chunk_ht_metrics_compressed_time_idx on _hyper_1_3_chunk (actual rows=1 loops=1)
                     Filter: (device = ANY ('{1,2,3}'::integer[]))
         ->  Merge Append (never executed)
               Sort Key: _hyper_1_2_chunk."time" DESC
               ->  Sort (never executed)
                     Sort Key: _hyper_1_2_chunk."time" DESC
                     ->  Custom Scan (ColumnarScan) on _hyper_1_2_chunk (never executed)
                           Filter: (device = ANY ('{1,2,3}'::integer[]))
                           ->  Seq Scan on compress_hyper_2_5_chunk (never executed)
                                 Filter: (device = ANY ('{1,2,3}'::integer[]))
               ->  Index Scan using _hyper_1_2_chunk_ht_metrics_compressed_time_idx on _hyper_1_2_chunk (never executed)
                     Filter: (device = ANY ('{1,2,3}'::integer[]))
         ->  Merge Append (never executed)
               Sort Key: _hyper_1_1_chunk."time" DESC
               ->  Sort (never executed)
                     Sort Key: _hyper_1_1_chunk."time" DESC
                     ->  Custom Scan (ColumnarScan) on _hyper_1_1_chunk (never executed)
                           Filter: (device = ANY ('{1,2,3}'::integer[]))
                           ->  Seq Scan on compress_hyper_2_4_chunk (never executed)
                                 Filter: (device = ANY ('{1,2,3}'::integer[]))
               ->  Index Scan using _hyper_1_1_chunk_ht_metrics_compressed_time_idx on _hyper_1_1_chunk (never executed)
                     Filter: (device = ANY ('{1,2,3}'::integer[]))
(34 rows)

:PREFIX SELECT * FROM ht_metrics_compressed WHERE device IN (1,2,3) ORDER BY time, device DESC LIMIT 1;
                                           QUERY PLAN                                            
-------------------------------------------------------------------------------------------------
 Limit (actual rows=1 loops=1)
   ->  Custom Scan (ChunkAppend) on ht_metrics_compressed (actual rows=1 loops=1)
         Order: ht_metrics_compressed."time", ht_metrics_compressed.device DESC
         ->  Merge Append (actual rows=1 loops=1)
               Sort Key: _hyper_1_1_chunk."time", _hyper_1_1_chunk.device DESC
               ->  Sort (actual rows=1 loops=1)
                     Sort Key: _hyper_1_1_chunk."time", _hyper_1_1_chunk.device DESC
                     Sort Method: top-N heapsort 
                     ->  Custom Scan (ColumnarScan) on _hyper_1_1_chunk (actual rows=84 loops=1)
                           Filter: (device = ANY ('{1,2,3}'::integer[]))
                           ->  Seq Scan on compress_hyper_2_4_chunk (actual rows=3 loops=1)
                                 Filter: (device = ANY ('{1,2,3}'::integer[]))
               ->  Sort (actual rows=1 loops=1)
                     Sort Key: _hyper_1_1_chunk."time", _hyper_1_1_chunk.device DESC
                     Sort Method: top-N heapsort 
                     ->  Seq Scan on _hyper_1_1_chunk (actual rows=57 loops=1)
                           Filter: (device = ANY ('{1,2,3}'::integer[]))
         ->  Merge Append (never executed)
               Sort Key: _hyper_1_2_chunk."time", _hyper_1_2_chunk.device DESC
               ->  Sort (never executed)
                     Sort Key: _hyper_1_2_chunk."time", _hyper_1_2_chunk.device DESC
                     ->  Custom Scan (ColumnarScan) on _hyper_1_2_chunk (never executed)
                           Filter: (device = ANY ('{1,2,3}'::integer[]))
                           ->  Seq Scan on compress_hyper_2_5_chunk (never executed)
                                 Filter: (device = ANY ('{1,2,3}'::integer[]))
               ->  Sort (never executed)
                     Sort Key: _hyper_1_2_chunk."time", _hyper_1_2_chunk.device DESC
                     ->  Seq Scan on _hyper_1_2_chunk (never executed)
                           Filter: (device = ANY ('{1,2,3}'::integer[]))
         ->  Merge Append (never executed)
               Sort Key: _hyper_1_3_chunk."time", _hyper_1_3_chunk.device DESC
               ->  Sort (never executed)
                     Sort Key: _hyper_1_3_chunk."time", _hyper_1_3_chunk.device DESC
                     ->  Custom Scan (ColumnarScan) on _hyper_1_3_chunk (never executed)
                           Filter: (device = ANY ('{1,2,3}'::integer[]))
                           ->  Seq Scan on compress_hyper_2_6_chunk (never executed)
                                 Filter: (device = ANY ('{1,2,3}'::integer[]))
               ->  Sort (never executed)
                     Sort Key: _hyper_1_3_chunk."time", _hyper_1_3_chunk.device DESC
                     ->  Seq Scan on _hyper_1_3_chunk (never executed)
                           Filter: (device = ANY ('{1,2,3}'::integer[]))
(41 rows)

-- index scan, no sort on top
:PREFIX SELECT * FROM ht_metrics_compressed WHERE device = 3 ORDER BY time DESC LIMIT 1; -- index scan, no resorting required
                                                           QUERY PLAN                                                           
--------------------------------------------------------------------------------------------------------------------------------
 Limit (actual rows=1 loops=1)
   ->  Custom Scan (ChunkAppend) on ht_metrics_compressed (actual rows=1 loops=1)
         Order: ht_metrics_compressed."time" DESC
         ->  Merge Append (actual rows=1 loops=1)
               Sort Key: _hyper_1_3_chunk."time" DESC
               ->  Custom Scan (ColumnarScan) on _hyper_1_3_chunk (actual rows=1 loops=1)
                     Filter: (device = 3)
                     ->  Sort (actual rows=1 loops=1)
                           Sort Key: compress_hyper_2_6_chunk._ts_meta_min_1 DESC, compress_hyper_2_6_chunk._ts_meta_max_1 DESC
                           Sort Method: quicksort 
                           ->  Seq Scan on compress_hyper_2_6_chunk (actual rows=1 loops=1)
                                 Filter: (device = 3)
                                 Rows Removed by Filter: 2
               ->  Index Scan using _hyper_1_3_chunk_ht_metrics_compressed_time_idx on _hyper_1_3_chunk (actual rows=1 loops=1)
                     Filter: (device = 3)
                     Rows Removed by Filter: 2
         ->  Merge Append (never executed)
               Sort Key: _hyper_1_2_chunk."time" DESC
               ->  Custom Scan (ColumnarScan) on _hyper_1_2_chunk (never executed)
                     Filter: (device = 3)
                     ->  Sort (never executed)
                           Sort Key: compress_hyper_2_5_chunk._ts_meta_min_1 DESC, compress_hyper_2_5_chunk._ts_meta_max_1 DESC
                           ->  Seq Scan on compress_hyper_2_5_chunk (never executed)
                                 Filter: (device = 3)
               ->  Index Scan using _hyper_1_2_chunk_ht_metrics_compressed_time_idx on _hyper_1_2_chunk (never executed)
                     Filter: (device = 3)
         ->  Merge Append (never executed)
               Sort Key: _hyper_1_1_chunk."time" DESC
               ->  Custom Scan (ColumnarScan) on _hyper_1_1_chunk (never executed)
                     Filter: (device = 3)
                     ->  Sort (never executed)
                           Sort Key: compress_hyper_2_4_chunk._ts_meta_min_1 DESC, compress_hyper_2_4_chunk._ts_meta_max_1 DESC
                           ->  Seq Scan on compress_hyper_2_4_chunk (never executed)
                                 Filter: (device = 3)
               ->  Index Scan using _hyper_1_1_chunk_ht_metrics_compressed_time_idx on _hyper_1_1_chunk (never executed)
                     Filter: (device = 3)
(36 rows)

SELECT * FROM ht_metrics_compressed WHERE device = 3 ORDER BY time DESC LIMIT 1;
             time             | device | value 
------------------------------+--------+-------
 Fri Jan 17 16:00:00 2020 PST |      3 |   0.3
(1 row)

:PREFIX SELECT * FROM ht_metrics_compressed WHERE device = 3 ORDER BY device, time DESC LIMIT 1; -- this uses the index and does not do sort on top
                                                        QUERY PLAN                                                        
--------------------------------------------------------------------------------------------------------------------------
 Limit (actual rows=1 loops=1)
   ->  Merge Append (actual rows=1 loops=1)
         Sort Key: _hyper_1_1_chunk."time" DESC
         ->  Custom Scan (ColumnarScan) on _hyper_1_1_chunk (actual rows=1 loops=1)
               Filter: (device = 3)
               ->  Sort (actual rows=1 loops=1)
                     Sort Key: compress_hyper_2_4_chunk._ts_meta_min_1 DESC, compress_hyper_2_4_chunk._ts_meta_max_1 DESC
                     Sort Method: quicksort 
                     ->  Seq Scan on compress_hyper_2_4_chunk (actual rows=1 loops=1)
                           Filter: (device = 3)
                           Rows Removed by Filter: 2
         ->  Index Scan using _hyper_1_1_chunk_ht_metrics_compressed_time_idx on _hyper_1_1_chunk (actual rows=1 loops=1)
               Filter: (device = 3)
               Rows Removed by Filter: 2
         ->  Custom Scan (ColumnarScan) on _hyper_1_2_chunk (actual rows=1 loops=1)
               Filter: (device = 3)
               ->  Sort (actual rows=1 loops=1)
                     Sort Key: compress_hyper_2_5_chunk._ts_meta_min_1 DESC, compress_hyper_2_5_chunk._ts_meta_max_1 DESC
                     Sort Method: quicksort 
                     ->  Seq Scan on compress_hyper_2_5_chunk (actual rows=1 loops=1)
                           Filter: (device = 3)
                           Rows Removed by Filter: 2
         ->  Index Scan using _hyper_1_2_chunk_ht_metrics_compressed_time_idx on _hyper_1_2_chunk (actual rows=1 loops=1)
               Filter: (device = 3)
               Rows Removed by Filter: 2
         ->  Custom Scan (ColumnarScan) on _hyper_1_3_chunk (actual rows=1 loops=1)
               Filter: (device = 3)
               ->  Sort (actual rows=1 loops=1)
                     Sort Key: compress_hyper_2_6_chunk._ts_meta_min_1 DESC, compress_hyper_2_6_chunk._ts_meta_max_1 DESC
                     Sort Method: quicksort 
                     ->  Seq Scan on compress_hyper_2_6_chunk (actual rows=1 loops=1)
                           Filter: (device = 3)
                           Rows Removed by Filter: 2
         ->  Index Scan using _hyper_1_3_chunk_ht_metrics_compressed_time_idx on _hyper_1_3_chunk (actual rows=1 loops=1)
               Filter: (device = 3)
               Rows Removed by Filter: 2
(36 rows)

SELECT * FROM ht_metrics_compressed WHERE device = 3 ORDER BY device, time DESC LIMIT 1;
             time             | device | value 
------------------------------+--------+-------
 Fri Jan 17 16:00:00 2020 PST |      3 |   0.3
(1 row)

:PREFIX SELECT * FROM ht_metrics_compressed WHERE device = 3 ORDER BY time, device DESC LIMIT 1; -- this also uses the index and does not do sort on top
                                                               QUERY PLAN                                                                
-----------------------------------------------------------------------------------------------------------------------------------------
 Limit (actual rows=1 loops=1)
   ->  Custom Scan (ChunkAppend) on ht_metrics_compressed (actual rows=1 loops=1)
         Order: ht_metrics_compressed."time"
         ->  Merge Append (actual rows=1 loops=1)
               Sort Key: _hyper_1_1_chunk."time"
               ->  Custom Scan (ColumnarScan) on _hyper_1_1_chunk (actual rows=1 loops=1)
                     Filter: (device = 3)
                     ->  Sort (actual rows=1 loops=1)
                           Sort Key: compress_hyper_2_4_chunk._ts_meta_min_1, compress_hyper_2_4_chunk._ts_meta_max_1
                           Sort Method: quicksort 
                           ->  Seq Scan on compress_hyper_2_4_chunk (actual rows=1 loops=1)
                                 Filter: (device = 3)
                                 Rows Removed by Filter: 2
               ->  Index Scan Backward using _hyper_1_1_chunk_ht_metrics_compressed_time_idx on _hyper_1_1_chunk (actual rows=1 loops=1)
                     Filter: (device = 3)
         ->  Merge Append (never executed)
               Sort Key: _hyper_1_2_chunk."time"
               ->  Custom Scan (ColumnarScan) on _hyper_1_2_chunk (never executed)
                     Filter: (device = 3)
                     ->  Sort (never executed)
                           Sort Key: compress_hyper_2_5_chunk._ts_meta_min_1, compress_hyper_2_5_chunk._ts_meta_max_1
                           ->  Seq Scan on compress_hyper_2_5_chunk (never executed)
                                 Filter: (device = 3)
               ->  Index Scan Backward using _hyper_1_2_chunk_ht_metrics_compressed_time_idx on _hyper_1_2_chunk (never executed)
                     Filter: (device = 3)
         ->  Merge Append (never executed)
               Sort Key: _hyper_1_3_chunk."time"
               ->  Custom Scan (ColumnarScan) on _hyper_1_3_chunk (never executed)
                     Filter: (device = 3)
                     ->  Sort (never executed)
                           Sort Key: compress_hyper_2_6_chunk._ts_meta_min_1, compress_hyper_2_6_chunk._ts_meta_max_1
                           ->  Seq Scan on compress_hyper_2_6_chunk (never executed)
                                 Filter: (device = 3)
               ->  Index Scan Backward using _hyper_1_3_chunk_ht_metrics_compressed_time_idx on _hyper_1_3_chunk (never executed)
                     Filter: (device = 3)
(35 rows)

SELECT * FROM ht_metrics_compressed WHERE device = 3 ORDER BY time, device DESC LIMIT 1;
             time             | device | value 
------------------------------+--------+-------
 Wed Jan 01 16:00:00 2020 PST |      3 |   0.3
(1 row)

-- not eligible for chunkAppend, but eligible for sort pushdown
:PREFIX SELECT * FROM ht_metrics_compressed ORDER BY device, time DESC LIMIT 1; -- with pushdown
                                                                        QUERY PLAN                                                                         
-----------------------------------------------------------------------------------------------------------------------------------------------------------
 Limit (actual rows=1 loops=1)
   ->  Merge Append (actual rows=1 loops=1)
         Sort Key: _hyper_1_1_chunk.device, _hyper_1_1_chunk."time" DESC
         ->  Custom Scan (ColumnarScan) on _hyper_1_1_chunk (actual rows=1 loops=1)
               ->  Sort (actual rows=1 loops=1)
                     Sort Key: compress_hyper_2_4_chunk.device, compress_hyper_2_4_chunk._ts_meta_min_1 DESC, compress_hyper_2_4_chunk._ts_meta_max_1 DESC
                     Sort Method: quicksort 
                     ->  Seq Scan on compress_hyper_2_4_chunk (actual rows=3 loops=1)
         ->  Sort (actual rows=1 loops=1)
               Sort Key: _hyper_1_1_chunk.device, _hyper_1_1_chunk."time" DESC
               Sort Method: top-N heapsort 
               ->  Seq Scan on _hyper_1_1_chunk (actual rows=57 loops=1)
         ->  Custom Scan (ColumnarScan) on _hyper_1_2_chunk (actual rows=1 loops=1)
               ->  Sort (actual rows=1 loops=1)
                     Sort Key: compress_hyper_2_5_chunk.device, compress_hyper_2_5_chunk._ts_meta_min_1 DESC, compress_hyper_2_5_chunk._ts_meta_max_1 DESC
                     Sort Method: quicksort 
                     ->  Seq Scan on compress_hyper_2_5_chunk (actual rows=3 loops=1)
         ->  Sort (actual rows=1 loops=1)
               Sort Key: _hyper_1_2_chunk.device, _hyper_1_2_chunk."time" DESC
               Sort Method: top-N heapsort 
               ->  Seq Scan on _hyper_1_2_chunk (actual rows=57 loops=1)
         ->  Custom Scan (ColumnarScan) on _hyper_1_3_chunk (actual rows=1 loops=1)
               ->  Sort (actual rows=1 loops=1)
                     Sort Key: compress_hyper_2_6_chunk.device, compress_hyper_2_6_chunk._ts_meta_min_1 DESC, compress_hyper_2_6_chunk._ts_meta_max_1 DESC
                     Sort Method: quicksort 
                     ->  Seq Scan on compress_hyper_2_6_chunk (actual rows=3 loops=1)
         ->  Sort (actual rows=1 loops=1)
               Sort Key: _hyper_1_3_chunk.device, _hyper_1_3_chunk."time" DESC
               Sort Method: top-N heapsort 
               ->  Seq Scan on _hyper_1_3_chunk (actual rows=15 loops=1)
(30 rows)

:PREFIX SELECT * FROM ht_metrics_compressed WHERE device IN (1,2,3) ORDER BY device, time DESC LIMIT 1; -- with pushdown
                                                                        QUERY PLAN                                                                         
-----------------------------------------------------------------------------------------------------------------------------------------------------------
 Limit (actual rows=1 loops=1)
   ->  Merge Append (actual rows=1 loops=1)
         Sort Key: _hyper_1_1_chunk.device, _hyper_1_1_chunk."time" DESC
         ->  Custom Scan (ColumnarScan) on _hyper_1_1_chunk (actual rows=1 loops=1)
               Filter: (device = ANY ('{1,2,3}'::integer[]))
               ->  Sort (actual rows=1 loops=1)
                     Sort Key: compress_hyper_2_4_chunk.device, compress_hyper_2_4_chunk._ts_meta_min_1 DESC, compress_hyper_2_4_chunk._ts_meta_max_1 DESC
                     Sort Method: quicksort 
                     ->  Seq Scan on compress_hyper_2_4_chunk (actual rows=3 loops=1)
                           Filter: (device = ANY ('{1,2,3}'::integer[]))
         ->  Sort (actual rows=1 loops=1)
               Sort Key: _hyper_1_1_chunk.device, _hyper_1_1_chunk."time" DESC
               Sort Method: top-N heapsort 
               ->  Seq Scan on _hyper_1_1_chunk (actual rows=57 loops=1)
                     Filter: (device = ANY ('{1,2,3}'::integer[]))
         ->  Custom Scan (ColumnarScan) on _hyper_1_2_chunk (actual rows=1 loops=1)
               Filter: (device = ANY ('{1,2,3}'::integer[]))
               ->  Sort (actual rows=1 loops=1)
                     Sort Key: compress_hyper_2_5_chunk.device, compress_hyper_2_5_chunk._ts_meta_min_1 DESC, compress_hyper_2_5_chunk._ts_meta_max_1 DESC
                     Sort Method: quicksort 
                     ->  Seq Scan on compress_hyper_2_5_chunk (actual rows=3 loops=1)
                           Filter: (device = ANY ('{1,2,3}'::integer[]))
         ->  Sort (actual rows=1 loops=1)
               Sort Key: _hyper_1_2_chunk.device, _hyper_1_2_chunk."time" DESC
               Sort Method: top-N heapsort 
               ->  Seq Scan on _hyper_1_2_chunk (actual rows=57 loops=1)
                     Filter: (device = ANY ('{1,2,3}'::integer[]))
         ->  Custom Scan (ColumnarScan) on _hyper_1_3_chunk (actual rows=1 loops=1)
               Filter: (device = ANY ('{1,2,3}'::integer[]))
               ->  Sort (actual rows=1 loops=1)
                     Sort Key: compress_hyper_2_6_chunk.device, compress_hyper_2_6_chunk._ts_meta_min_1 DESC, compress_hyper_2_6_chunk._ts_meta_max_1 DESC
                     Sort Method: quicksort 
                     ->  Seq Scan on compress_hyper_2_6_chunk (actual rows=3 loops=1)
                           Filter: (device = ANY ('{1,2,3}'::integer[]))
         ->  Sort (actual rows=1 loops=1)
               Sort Key: _hyper_1_3_chunk.device, _hyper_1_3_chunk."time" DESC
               Sort Method: top-N heapsort 
               ->  Seq Scan on _hyper_1_3_chunk (actual rows=15 loops=1)
                     Filter: (device = ANY ('{1,2,3}'::integer[]))
(39 rows)

-- Test direct ordered select from a single partially compressed chunk
select * from show_chunks('ht_metrics_compressed') chunk order by chunk limit 1 \gset
:PREFIX
SELECT * FROM :chunk ORDER BY device, time LIMIT 5;
                                                                   QUERY PLAN                                                                    
-------------------------------------------------------------------------------------------------------------------------------------------------
 Limit (actual rows=5 loops=1)
   ->  Merge Append (actual rows=5 loops=1)
         Sort Key: _hyper_1_1_chunk.device, _hyper_1_1_chunk."time"
         ->  Custom Scan (ColumnarScan) on _hyper_1_1_chunk (actual rows=3 loops=1)
               ->  Sort (actual rows=1 loops=1)
                     Sort Key: compress_hyper_2_4_chunk.device, compress_hyper_2_4_chunk._ts_meta_min_1, compress_hyper_2_4_chunk._ts_meta_max_1
                     Sort Method: quicksort 
                     ->  Seq Scan on compress_hyper_2_4_chunk (actual rows=3 loops=1)
         ->  Sort (actual rows=3 loops=1)
               Sort Key: _hyper_1_1_chunk.device, _hyper_1_1_chunk."time"
               Sort Method: top-N heapsort 
               ->  Seq Scan on _hyper_1_1_chunk (actual rows=57 loops=1)
(12 rows)

SELECT * FROM :chunk ORDER BY device, time LIMIT 5;
             time             | device | value 
------------------------------+--------+-------
 Wed Jan 01 16:00:00 2020 PST |      1 |   0.1
 Wed Jan 01 16:00:00 2020 PST |      1 |   0.1
 Wed Jan 01 22:00:00 2020 PST |      1 |   0.1
 Thu Jan 02 01:00:00 2020 PST |      1 |   0.1
 Thu Jan 02 04:00:00 2020 PST |      1 |   0.1
(5 rows)

:PREFIX
SELECT * FROM :chunk ORDER BY device DESC, time DESC LIMIT 5;
                                                                           QUERY PLAN                                                                           
----------------------------------------------------------------------------------------------------------------------------------------------------------------
 Limit (actual rows=5 loops=1)
   ->  Merge Append (actual rows=5 loops=1)
         Sort Key: _hyper_1_1_chunk.device DESC, _hyper_1_1_chunk."time" DESC
         ->  Custom Scan (ColumnarScan) on _hyper_1_1_chunk (actual rows=3 loops=1)
               ->  Sort (actual rows=1 loops=1)
                     Sort Key: compress_hyper_2_4_chunk.device DESC, compress_hyper_2_4_chunk._ts_meta_min_1 DESC, compress_hyper_2_4_chunk._ts_meta_max_1 DESC
                     Sort Method: quicksort 
                     ->  Seq Scan on compress_hyper_2_4_chunk (actual rows=3 loops=1)
         ->  Sort (actual rows=3 loops=1)
               Sort Key: _hyper_1_1_chunk.device DESC, _hyper_1_1_chunk."time" DESC
               Sort Method: top-N heapsort 
               ->  Seq Scan on _hyper_1_1_chunk (actual rows=57 loops=1)
(12 rows)

SELECT * FROM :chunk ORDER BY device DESC, time DESC LIMIT 5;
             time             | device | value 
------------------------------+--------+-------
 Wed Jan 08 10:00:00 2020 PST |      3 |   0.3
 Wed Jan 08 10:00:00 2020 PST |      3 |   0.3
 Wed Jan 08 04:00:00 2020 PST |      3 |   0.3
 Wed Jan 08 01:00:00 2020 PST |      3 |   0.3
 Tue Jan 07 22:00:00 2020 PST |      3 |   0.3
(5 rows)

CREATE TABLE test1 (
time timestamptz NOT NULL,
    x1 integer,
    x2 integer,
    x3 integer,
    x4 integer,
    x5 integer);
SELECT FROM create_hypertable('test1', 'time');
--
(1 row)

ALTER TABLE test1 SET (timescaledb.compress, timescaledb.compress_segmentby='x1, x2, x5', timescaledb.compress_orderby = 'time DESC, x3 ASC, x4 ASC');
INSERT INTO test1 (time, x1, x2, x3, x4, x5) values('2000-01-01 00:00:00-00', 1, 2, 1, 1, 0);
INSERT INTO test1 (time, x1, x2, x3, x4, x5) values('2000-01-01 01:00:00-00', 1, 3, 2, 2, 0);
INSERT INTO test1 (time, x1, x2, x3, x4, x5) values('2000-01-01 02:00:00-00', 2, 1, 3, 3, 0);
INSERT INTO test1 (time, x1, x2, x3, x4, x5) values('2000-01-01 03:00:00-00', 1, 2, 4, 4, 0);
-- Insert some dummy rows to inflate the cost estimates to get it to actually
-- use the MergeAppend. We will filter them out using the "x4 % 11 != 0" which
-- thwarts the normal selectivity estimation.
INSERT INTO test1 select '2000-01-01 04:00:00-00', /* x1 = */ 0, /* x2 = */ 0,
    /* x3 = */ 0, /* x4 = */ 11 * (11 + x), 0 from generate_series(1, 10000) x;
SELECT compress_chunk(i) FROM show_chunks('test1') i;
             compress_chunk             
----------------------------------------
 _timescaledb_internal._hyper_3_7_chunk
(1 row)

-- make all the chunks partially compressed
INSERT INTO test1 (time, x1, x2, x3, x4, x5) values('2000-01-01 02:01:00-00', 10, 20, 30, 40 ,50);
ANALYZE test1;
-- tests that require resorting (pushdown below decompressChunk node cannot happen)
-- requires resorting, no pushdown can happen
<<<<<<< HEAD
explain (analyze, timing off, summary off)
SELECT * FROM test1 ORDER BY time DESC LIMIT 10;
                                                           QUERY PLAN                                                            
---------------------------------------------------------------------------------------------------------------------------------
 Limit  (cost=111.90..111.92 rows=10 width=28) (actual rows=5 loops=1)
   ->  Sort  (cost=111.90..119.40 rows=3001 width=28) (actual rows=5 loops=1)
         Sort Key: _hyper_3_7_chunk."time" DESC
         Sort Method: quicksort 
         ->  Append  (cost=0.34..47.05 rows=3001 width=28) (actual rows=5 loops=1)
               ->  Custom Scan (ColumnarScan) on _hyper_3_7_chunk  (cost=0.34..31.03 rows=3000 width=28) (actual rows=4 loops=1)
                     ->  Seq Scan on compress_hyper_4_8_chunk  (cost=0.00..1.03 rows=3 width=144) (actual rows=3 loops=1)
               ->  Seq Scan on _hyper_3_7_chunk  (cost=0.00..1.01 rows=1 width=28) (actual rows=1 loops=1)
(8 rows)

-- requires resorting
explain (analyze, timing off, summary off)
SELECT * FROM test1 ORDER BY time DESC NULLS FIRST, x3 ASC NULLS LAST LIMIT 10;
                                                           QUERY PLAN                                                            
---------------------------------------------------------------------------------------------------------------------------------
 Limit  (cost=111.90..111.92 rows=10 width=28) (actual rows=5 loops=1)
   ->  Sort  (cost=111.90..119.40 rows=3001 width=28) (actual rows=5 loops=1)
         Sort Key: _hyper_3_7_chunk."time" DESC, _hyper_3_7_chunk.x3
         Sort Method: quicksort 
         ->  Append  (cost=0.34..47.05 rows=3001 width=28) (actual rows=5 loops=1)
               ->  Custom Scan (ColumnarScan) on _hyper_3_7_chunk  (cost=0.34..31.03 rows=3000 width=28) (actual rows=4 loops=1)
                     ->  Seq Scan on compress_hyper_4_8_chunk  (cost=0.00..1.03 rows=3 width=144) (actual rows=3 loops=1)
               ->  Seq Scan on _hyper_3_7_chunk  (cost=0.00..1.01 rows=1 width=28) (actual rows=1 loops=1)
(8 rows)

-- all these require resorting, no pushdown can happen
:PREFIX
SELECT * FROM test1 ORDER BY time DESC NULLS FIRST, x3 ASC NULLS LAST, x4 ASC NULLS LAST LIMIT 10;
                                        QUERY PLAN                                        
------------------------------------------------------------------------------------------
 Limit (actual rows=5 loops=1)
   ->  Sort (actual rows=5 loops=1)
         Sort Key: _hyper_3_7_chunk."time" DESC, _hyper_3_7_chunk.x3, _hyper_3_7_chunk.x4
         Sort Method: quicksort 
         ->  Append (actual rows=5 loops=1)
               ->  Custom Scan (ColumnarScan) on _hyper_3_7_chunk (actual rows=4 loops=1)
                     ->  Seq Scan on compress_hyper_4_8_chunk (actual rows=3 loops=1)
               ->  Seq Scan on _hyper_3_7_chunk (actual rows=1 loops=1)
(8 rows)

:PREFIX
SELECT * FROM test1 ORDER BY time DESC NULLS FIRST, x3 ASC NULLS LAST, x4 DESC NULLS FIRST LIMIT 10;
                                          QUERY PLAN                                           
-----------------------------------------------------------------------------------------------
 Limit (actual rows=5 loops=1)
   ->  Sort (actual rows=5 loops=1)
         Sort Key: _hyper_3_7_chunk."time" DESC, _hyper_3_7_chunk.x3, _hyper_3_7_chunk.x4 DESC
         Sort Method: quicksort 
         ->  Append (actual rows=5 loops=1)
               ->  Custom Scan (ColumnarScan) on _hyper_3_7_chunk (actual rows=4 loops=1)
                     ->  Seq Scan on compress_hyper_4_8_chunk (actual rows=3 loops=1)
               ->  Seq Scan on _hyper_3_7_chunk (actual rows=1 loops=1)
(8 rows)

:PREFIX
SELECT * FROM test1 ORDER BY time ASC NULLS LAST LIMIT 10;
                                        QUERY PLAN                                        
------------------------------------------------------------------------------------------
 Limit (actual rows=5 loops=1)
   ->  Sort (actual rows=5 loops=1)
         Sort Key: _hyper_3_7_chunk."time"
         Sort Method: quicksort 
         ->  Append (actual rows=5 loops=1)
               ->  Custom Scan (ColumnarScan) on _hyper_3_7_chunk (actual rows=4 loops=1)
                     ->  Seq Scan on compress_hyper_4_8_chunk (actual rows=3 loops=1)
               ->  Seq Scan on _hyper_3_7_chunk (actual rows=1 loops=1)
(8 rows)

:PREFIX
SELECT * FROM test1 ORDER BY time ASC NULLS LAST, x3 DESC NULLS FIRST LIMIT 10;
                                        QUERY PLAN                                        
------------------------------------------------------------------------------------------
 Limit (actual rows=5 loops=1)
   ->  Sort (actual rows=5 loops=1)
         Sort Key: _hyper_3_7_chunk."time", _hyper_3_7_chunk.x3 DESC
         Sort Method: quicksort 
         ->  Append (actual rows=5 loops=1)
               ->  Custom Scan (ColumnarScan) on _hyper_3_7_chunk (actual rows=4 loops=1)
                     ->  Seq Scan on compress_hyper_4_8_chunk (actual rows=3 loops=1)
               ->  Seq Scan on _hyper_3_7_chunk (actual rows=1 loops=1)
(8 rows)

:PREFIX
SELECT * FROM test1 ORDER BY time ASC NULLS LAST, x3 DESC NULLS FIRST, x4 DESC NULLS FIRST LIMIT 10;
                                          QUERY PLAN                                           
-----------------------------------------------------------------------------------------------
 Limit (actual rows=5 loops=1)
   ->  Sort (actual rows=5 loops=1)
         Sort Key: _hyper_3_7_chunk."time", _hyper_3_7_chunk.x3 DESC, _hyper_3_7_chunk.x4 DESC
         Sort Method: quicksort 
         ->  Append (actual rows=5 loops=1)
               ->  Custom Scan (ColumnarScan) on _hyper_3_7_chunk (actual rows=4 loops=1)
                     ->  Seq Scan on compress_hyper_4_8_chunk (actual rows=3 loops=1)
               ->  Seq Scan on _hyper_3_7_chunk (actual rows=1 loops=1)
(8 rows)

:PREFIX
SELECT * FROM test1 ORDER BY time ASC NULLS FIRST, x3 DESC NULLS LAST, x4 ASC LIMIT 10;
                                                   QUERY PLAN                                                    
-----------------------------------------------------------------------------------------------------------------
 Limit (actual rows=5 loops=1)
   ->  Sort (actual rows=5 loops=1)
         Sort Key: _hyper_3_7_chunk."time" NULLS FIRST, _hyper_3_7_chunk.x3 DESC NULLS LAST, _hyper_3_7_chunk.x4
         Sort Method: quicksort 
         ->  Append (actual rows=5 loops=1)
               ->  Custom Scan (ColumnarScan) on _hyper_3_7_chunk (actual rows=4 loops=1)
                     ->  Seq Scan on compress_hyper_4_8_chunk (actual rows=3 loops=1)
               ->  Seq Scan on _hyper_3_7_chunk (actual rows=1 loops=1)
(8 rows)
=======
:PREFIX
SELECT * FROM test1 WHERE x4 % 11 != 0 ORDER BY time DESC LIMIT 10;
                                           QUERY PLAN                                           
------------------------------------------------------------------------------------------------
 Limit (actual rows=5 loops=1)
   ->  Custom Scan (ChunkAppend) on test1 (actual rows=5 loops=1)
         Order: test1."time" DESC
         ->  Merge Append (actual rows=5 loops=1)
               Sort Key: _hyper_3_7_chunk."time" DESC
               ->  Sort (actual rows=4 loops=1)
                     Sort Key: _hyper_3_7_chunk."time" DESC
                     Sort Method: quicksort 
                     ->  Custom Scan (ColumnarScan) on _hyper_3_7_chunk (actual rows=4 loops=1)
                           Filter: ((x4 % 11) <> 0)
                           Rows Removed by Filter: 10000
                           ->  Seq Scan on compress_hyper_4_8_chunk (actual rows=13 loops=1)
               ->  Sort (actual rows=1 loops=1)
                     Sort Key: _hyper_3_7_chunk."time" DESC
                     Sort Method: quicksort 
                     ->  Seq Scan on _hyper_3_7_chunk (actual rows=1 loops=1)
                           Filter: ((x4 % 11) <> 0)
(17 rows)

-- requires resorting
:PREFIX
SELECT * FROM test1 WHERE x4 % 11 != 0 ORDER BY time DESC NULLS FIRST, x3 ASC NULLS LAST LIMIT 10;
                                           QUERY PLAN                                           
------------------------------------------------------------------------------------------------
 Limit (actual rows=5 loops=1)
   ->  Custom Scan (ChunkAppend) on test1 (actual rows=5 loops=1)
         Order: test1."time" DESC, test1.x3
         ->  Merge Append (actual rows=5 loops=1)
               Sort Key: _hyper_3_7_chunk."time" DESC, _hyper_3_7_chunk.x3
               ->  Sort (actual rows=4 loops=1)
                     Sort Key: _hyper_3_7_chunk."time" DESC, _hyper_3_7_chunk.x3
                     Sort Method: quicksort 
                     ->  Custom Scan (ColumnarScan) on _hyper_3_7_chunk (actual rows=4 loops=1)
                           Filter: ((x4 % 11) <> 0)
                           Rows Removed by Filter: 10000
                           ->  Seq Scan on compress_hyper_4_8_chunk (actual rows=13 loops=1)
               ->  Sort (actual rows=1 loops=1)
                     Sort Key: _hyper_3_7_chunk."time" DESC, _hyper_3_7_chunk.x3
                     Sort Method: quicksort 
                     ->  Seq Scan on _hyper_3_7_chunk (actual rows=1 loops=1)
                           Filter: ((x4 % 11) <> 0)
(17 rows)

-- all these require resorting, no pushdown can happen
:PREFIX
SELECT * FROM test1 WHERE x4 % 11 != 0 ORDER BY time DESC NULLS FIRST, x3 ASC NULLS LAST, x4 ASC NULLS LAST LIMIT 10;
                                              QUERY PLAN                                              
------------------------------------------------------------------------------------------------------
 Limit (actual rows=5 loops=1)
   ->  Custom Scan (ChunkAppend) on test1 (actual rows=5 loops=1)
         Order: test1."time" DESC, test1.x3, test1.x4
         ->  Merge Append (actual rows=5 loops=1)
               Sort Key: _hyper_3_7_chunk."time" DESC, _hyper_3_7_chunk.x3, _hyper_3_7_chunk.x4
               ->  Sort (actual rows=4 loops=1)
                     Sort Key: _hyper_3_7_chunk."time" DESC, _hyper_3_7_chunk.x3, _hyper_3_7_chunk.x4
                     Sort Method: quicksort 
                     ->  Custom Scan (ColumnarScan) on _hyper_3_7_chunk (actual rows=4 loops=1)
                           Filter: ((x4 % 11) <> 0)
                           Rows Removed by Filter: 10000
                           ->  Seq Scan on compress_hyper_4_8_chunk (actual rows=13 loops=1)
               ->  Sort (actual rows=1 loops=1)
                     Sort Key: _hyper_3_7_chunk."time" DESC, _hyper_3_7_chunk.x3, _hyper_3_7_chunk.x4
                     Sort Method: quicksort 
                     ->  Seq Scan on _hyper_3_7_chunk (actual rows=1 loops=1)
                           Filter: ((x4 % 11) <> 0)
(17 rows)

:PREFIX
SELECT * FROM test1 WHERE x4 % 11 != 0 ORDER BY time DESC NULLS FIRST, x3 ASC NULLS LAST, x4 DESC NULLS FIRST LIMIT 10;
                                                QUERY PLAN                                                 
-----------------------------------------------------------------------------------------------------------
 Limit (actual rows=5 loops=1)
   ->  Custom Scan (ChunkAppend) on test1 (actual rows=5 loops=1)
         Order: test1."time" DESC, test1.x3, test1.x4 DESC
         ->  Merge Append (actual rows=5 loops=1)
               Sort Key: _hyper_3_7_chunk."time" DESC, _hyper_3_7_chunk.x3, _hyper_3_7_chunk.x4 DESC
               ->  Sort (actual rows=4 loops=1)
                     Sort Key: _hyper_3_7_chunk."time" DESC, _hyper_3_7_chunk.x3, _hyper_3_7_chunk.x4 DESC
                     Sort Method: quicksort 
                     ->  Custom Scan (ColumnarScan) on _hyper_3_7_chunk (actual rows=4 loops=1)
                           Filter: ((x4 % 11) <> 0)
                           Rows Removed by Filter: 10000
                           ->  Seq Scan on compress_hyper_4_8_chunk (actual rows=13 loops=1)
               ->  Sort (actual rows=1 loops=1)
                     Sort Key: _hyper_3_7_chunk."time" DESC, _hyper_3_7_chunk.x3, _hyper_3_7_chunk.x4 DESC
                     Sort Method: quicksort 
                     ->  Seq Scan on _hyper_3_7_chunk (actual rows=1 loops=1)
                           Filter: ((x4 % 11) <> 0)
(17 rows)

:PREFIX
SELECT * FROM test1 WHERE x4 % 11 != 0 ORDER BY time ASC NULLS LAST LIMIT 10;
                                           QUERY PLAN                                           
------------------------------------------------------------------------------------------------
 Limit (actual rows=5 loops=1)
   ->  Custom Scan (ChunkAppend) on test1 (actual rows=5 loops=1)
         Order: test1."time"
         ->  Merge Append (actual rows=5 loops=1)
               Sort Key: _hyper_3_7_chunk."time"
               ->  Sort (actual rows=4 loops=1)
                     Sort Key: _hyper_3_7_chunk."time"
                     Sort Method: quicksort 
                     ->  Custom Scan (ColumnarScan) on _hyper_3_7_chunk (actual rows=4 loops=1)
                           Filter: ((x4 % 11) <> 0)
                           Rows Removed by Filter: 10000
                           ->  Seq Scan on compress_hyper_4_8_chunk (actual rows=13 loops=1)
               ->  Sort (actual rows=1 loops=1)
                     Sort Key: _hyper_3_7_chunk."time"
                     Sort Method: quicksort 
                     ->  Seq Scan on _hyper_3_7_chunk (actual rows=1 loops=1)
                           Filter: ((x4 % 11) <> 0)
(17 rows)

:PREFIX
SELECT * FROM test1 WHERE x4 % 11 != 0 ORDER BY time ASC NULLS LAST, x3 DESC NULLS FIRST LIMIT 10;
                                           QUERY PLAN                                           
------------------------------------------------------------------------------------------------
 Limit (actual rows=5 loops=1)
   ->  Custom Scan (ChunkAppend) on test1 (actual rows=5 loops=1)
         Order: test1."time", test1.x3 DESC
         ->  Merge Append (actual rows=5 loops=1)
               Sort Key: _hyper_3_7_chunk."time", _hyper_3_7_chunk.x3 DESC
               ->  Sort (actual rows=4 loops=1)
                     Sort Key: _hyper_3_7_chunk."time", _hyper_3_7_chunk.x3 DESC
                     Sort Method: quicksort 
                     ->  Custom Scan (ColumnarScan) on _hyper_3_7_chunk (actual rows=4 loops=1)
                           Filter: ((x4 % 11) <> 0)
                           Rows Removed by Filter: 10000
                           ->  Seq Scan on compress_hyper_4_8_chunk (actual rows=13 loops=1)
               ->  Sort (actual rows=1 loops=1)
                     Sort Key: _hyper_3_7_chunk."time", _hyper_3_7_chunk.x3 DESC
                     Sort Method: quicksort 
                     ->  Seq Scan on _hyper_3_7_chunk (actual rows=1 loops=1)
                           Filter: ((x4 % 11) <> 0)
(17 rows)

:PREFIX
SELECT * FROM test1 WHERE x4 % 11 != 0 ORDER BY time ASC NULLS LAST, x3 DESC NULLS FIRST, x4 DESC NULLS FIRST LIMIT 10;
                                                QUERY PLAN                                                 
-----------------------------------------------------------------------------------------------------------
 Limit (actual rows=5 loops=1)
   ->  Custom Scan (ChunkAppend) on test1 (actual rows=5 loops=1)
         Order: test1."time", test1.x3 DESC, test1.x4 DESC
         ->  Merge Append (actual rows=5 loops=1)
               Sort Key: _hyper_3_7_chunk."time", _hyper_3_7_chunk.x3 DESC, _hyper_3_7_chunk.x4 DESC
               ->  Sort (actual rows=4 loops=1)
                     Sort Key: _hyper_3_7_chunk."time", _hyper_3_7_chunk.x3 DESC, _hyper_3_7_chunk.x4 DESC
                     Sort Method: quicksort 
                     ->  Custom Scan (ColumnarScan) on _hyper_3_7_chunk (actual rows=4 loops=1)
                           Filter: ((x4 % 11) <> 0)
                           Rows Removed by Filter: 10000
                           ->  Seq Scan on compress_hyper_4_8_chunk (actual rows=13 loops=1)
               ->  Sort (actual rows=1 loops=1)
                     Sort Key: _hyper_3_7_chunk."time", _hyper_3_7_chunk.x3 DESC, _hyper_3_7_chunk.x4 DESC
                     Sort Method: quicksort 
                     ->  Seq Scan on _hyper_3_7_chunk (actual rows=1 loops=1)
                           Filter: ((x4 % 11) <> 0)
(17 rows)

:PREFIX
SELECT * FROM test1 WHERE x4 % 11 != 0 ORDER BY time ASC NULLS FIRST, x3 DESC NULLS LAST, x4 ASC LIMIT 10;
                                                         QUERY PLAN                                                          
-----------------------------------------------------------------------------------------------------------------------------
 Limit (actual rows=5 loops=1)
   ->  Custom Scan (ChunkAppend) on test1 (actual rows=5 loops=1)
         Order: test1."time" NULLS FIRST, test1.x3 DESC NULLS LAST, test1.x4
         ->  Merge Append (actual rows=5 loops=1)
               Sort Key: _hyper_3_7_chunk."time" NULLS FIRST, _hyper_3_7_chunk.x3 DESC NULLS LAST, _hyper_3_7_chunk.x4
               ->  Sort (actual rows=4 loops=1)
                     Sort Key: _hyper_3_7_chunk."time" NULLS FIRST, _hyper_3_7_chunk.x3 DESC NULLS LAST, _hyper_3_7_chunk.x4
                     Sort Method: quicksort 
                     ->  Custom Scan (ColumnarScan) on _hyper_3_7_chunk (actual rows=4 loops=1)
                           Filter: ((x4 % 11) <> 0)
                           Rows Removed by Filter: 10000
                           ->  Seq Scan on compress_hyper_4_8_chunk (actual rows=13 loops=1)
               ->  Sort (actual rows=1 loops=1)
                     Sort Key: _hyper_3_7_chunk."time" NULLS FIRST, _hyper_3_7_chunk.x3 DESC NULLS LAST, _hyper_3_7_chunk.x4
                     Sort Method: quicksort 
                     ->  Seq Scan on _hyper_3_7_chunk (actual rows=1 loops=1)
                           Filter: ((x4 % 11) <> 0)
(17 rows)
>>>>>>> 7c253496

set enable_hashagg to off; -- different on PG13
:PREFIX
SELECT x1, x2, max(time) FROM (SELECT * FROM test1 WHERE x4 % 11 != 0 ORDER BY time, x1, x2 LIMIT 10) t
GROUP BY x1, x2, time ORDER BY time limit 10;
                                                    QUERY PLAN                                                     
-------------------------------------------------------------------------------------------------------------------
 Limit (actual rows=5 loops=1)
   ->  GroupAggregate (actual rows=5 loops=1)
         Group Key: test1."time", test1.x1, test1.x2
         ->  Limit (actual rows=5 loops=1)
               ->  Result (actual rows=5 loops=1)
                     ->  Custom Scan (ChunkAppend) on test1 (actual rows=5 loops=1)
                           Order: test1."time", test1.x1, test1.x2
                           ->  Merge Append (actual rows=5 loops=1)
                                 Sort Key: _hyper_3_7_chunk."time", _hyper_3_7_chunk.x1, _hyper_3_7_chunk.x2
                                 ->  Sort (actual rows=4 loops=1)
                                       Sort Key: _hyper_3_7_chunk."time", _hyper_3_7_chunk.x1, _hyper_3_7_chunk.x2
                                       Sort Method: quicksort 
                                       ->  Custom Scan (ColumnarScan) on _hyper_3_7_chunk (actual rows=4 loops=1)
                                             Filter: ((x4 % 11) <> 0)
                                             Rows Removed by Filter: 10000
                                             ->  Seq Scan on compress_hyper_4_8_chunk (actual rows=13 loops=1)
                                 ->  Sort (actual rows=1 loops=1)
                                       Sort Key: _hyper_3_7_chunk."time", _hyper_3_7_chunk.x1, _hyper_3_7_chunk.x2
                                       Sort Method: quicksort 
                                       ->  Seq Scan on _hyper_3_7_chunk (actual rows=1 loops=1)
                                             Filter: ((x4 % 11) <> 0)
(21 rows)

reset enable_hashagg;
:PREFIX
<<<<<<< HEAD
SELECT * FROM test1 ORDER BY x1, x2, x5, x4, time LIMIT 10;
                                                          QUERY PLAN                                                           
-------------------------------------------------------------------------------------------------------------------------------
=======
SELECT * FROM test1 WHERE x4 % 11 != 0 ORDER BY x1, x2, x5, x4, time LIMIT 10;
                                                             QUERY PLAN                                                              
-------------------------------------------------------------------------------------------------------------------------------------
>>>>>>> 7c253496
 Limit (actual rows=5 loops=1)
   ->  Sort (actual rows=5 loops=1)
         Sort Key: _hyper_3_7_chunk.x1, _hyper_3_7_chunk.x2, _hyper_3_7_chunk.x5, _hyper_3_7_chunk.x4, _hyper_3_7_chunk."time"
         Sort Method: quicksort 
         ->  Append (actual rows=5 loops=1)
               ->  Custom Scan (ColumnarScan) on _hyper_3_7_chunk (actual rows=4 loops=1)
<<<<<<< HEAD
                     ->  Seq Scan on compress_hyper_4_8_chunk (actual rows=3 loops=1)
               ->  Seq Scan on _hyper_3_7_chunk (actual rows=1 loops=1)
(8 rows)

:PREFIX
SELECT * FROM test1 ORDER BY x1, x2, x5, time, x4 LIMIT 10;
                                                          QUERY PLAN                                                           
-------------------------------------------------------------------------------------------------------------------------------
=======
                     Filter: ((x4 % 11) <> 0)
                     Rows Removed by Filter: 10000
                     ->  Seq Scan on compress_hyper_4_8_chunk (actual rows=13 loops=1)
         ->  Sort (actual rows=1 loops=1)
               Sort Key: _hyper_3_7_chunk.x1, _hyper_3_7_chunk.x2, _hyper_3_7_chunk.x5, _hyper_3_7_chunk.x4, _hyper_3_7_chunk."time"
               Sort Method: quicksort 
               ->  Seq Scan on _hyper_3_7_chunk (actual rows=1 loops=1)
                     Filter: ((x4 % 11) <> 0)
(15 rows)

:PREFIX
SELECT * FROM test1 WHERE x4 % 11 != 0 ORDER BY x1, x2, x5, time, x4 LIMIT 10;
                                                             QUERY PLAN                                                              
-------------------------------------------------------------------------------------------------------------------------------------
>>>>>>> 7c253496
 Limit (actual rows=5 loops=1)
   ->  Sort (actual rows=5 loops=1)
         Sort Key: _hyper_3_7_chunk.x1, _hyper_3_7_chunk.x2, _hyper_3_7_chunk.x5, _hyper_3_7_chunk."time", _hyper_3_7_chunk.x4
         Sort Method: quicksort 
         ->  Append (actual rows=5 loops=1)
               ->  Custom Scan (ColumnarScan) on _hyper_3_7_chunk (actual rows=4 loops=1)
<<<<<<< HEAD
                     ->  Seq Scan on compress_hyper_4_8_chunk (actual rows=3 loops=1)
               ->  Seq Scan on _hyper_3_7_chunk (actual rows=1 loops=1)
(8 rows)

:PREFIX
SELECT * FROM test1 ORDER BY x1, x2, x5, time, x3 LIMIT 10;
                                                          QUERY PLAN                                                           
-------------------------------------------------------------------------------------------------------------------------------
=======
                     Filter: ((x4 % 11) <> 0)
                     Rows Removed by Filter: 10000
                     ->  Seq Scan on compress_hyper_4_8_chunk (actual rows=13 loops=1)
         ->  Sort (actual rows=1 loops=1)
               Sort Key: _hyper_3_7_chunk.x1, _hyper_3_7_chunk.x2, _hyper_3_7_chunk.x5, _hyper_3_7_chunk."time", _hyper_3_7_chunk.x4
               Sort Method: quicksort 
               ->  Seq Scan on _hyper_3_7_chunk (actual rows=1 loops=1)
                     Filter: ((x4 % 11) <> 0)
(15 rows)

:PREFIX
SELECT * FROM test1 WHERE x4 % 11 != 0 ORDER BY x1, x2, x5, time, x3 LIMIT 10;
                                                             QUERY PLAN                                                              
-------------------------------------------------------------------------------------------------------------------------------------
>>>>>>> 7c253496
 Limit (actual rows=5 loops=1)
   ->  Sort (actual rows=5 loops=1)
         Sort Key: _hyper_3_7_chunk.x1, _hyper_3_7_chunk.x2, _hyper_3_7_chunk.x5, _hyper_3_7_chunk."time", _hyper_3_7_chunk.x3
         Sort Method: quicksort 
         ->  Append (actual rows=5 loops=1)
               ->  Custom Scan (ColumnarScan) on _hyper_3_7_chunk (actual rows=4 loops=1)
<<<<<<< HEAD
                     ->  Seq Scan on compress_hyper_4_8_chunk (actual rows=3 loops=1)
               ->  Seq Scan on _hyper_3_7_chunk (actual rows=1 loops=1)
(8 rows)

:PREFIX
SELECT * FROM test1 ORDER BY x1, x2, x5, time, x3, x4 LIMIT 10;
                                                                     QUERY PLAN                                                                     
----------------------------------------------------------------------------------------------------------------------------------------------------
=======
                     Filter: ((x4 % 11) <> 0)
                     Rows Removed by Filter: 10000
                     ->  Seq Scan on compress_hyper_4_8_chunk (actual rows=13 loops=1)
         ->  Sort (actual rows=1 loops=1)
               Sort Key: _hyper_3_7_chunk.x1, _hyper_3_7_chunk.x2, _hyper_3_7_chunk.x5, _hyper_3_7_chunk."time", _hyper_3_7_chunk.x3
               Sort Method: quicksort 
               ->  Seq Scan on _hyper_3_7_chunk (actual rows=1 loops=1)
                     Filter: ((x4 % 11) <> 0)
(15 rows)

:PREFIX
SELECT * FROM test1 WHERE x4 % 11 != 0 ORDER BY x1, x2, x5, time, x3, x4 LIMIT 10;
                                                                        QUERY PLAN                                                                        
----------------------------------------------------------------------------------------------------------------------------------------------------------
>>>>>>> 7c253496
 Limit (actual rows=5 loops=1)
   ->  Sort (actual rows=5 loops=1)
         Sort Key: _hyper_3_7_chunk.x1, _hyper_3_7_chunk.x2, _hyper_3_7_chunk.x5, _hyper_3_7_chunk."time", _hyper_3_7_chunk.x3, _hyper_3_7_chunk.x4
         Sort Method: quicksort 
         ->  Append (actual rows=5 loops=1)
               ->  Custom Scan (ColumnarScan) on _hyper_3_7_chunk (actual rows=4 loops=1)
<<<<<<< HEAD
                     ->  Seq Scan on compress_hyper_4_8_chunk (actual rows=3 loops=1)
               ->  Seq Scan on _hyper_3_7_chunk (actual rows=1 loops=1)
(8 rows)

:PREFIX
SELECT * FROM test1 ORDER BY x1, x2, x5, time, x4 DESC LIMIT 10; -- no pushdown because orderby does not match
                                                             QUERY PLAN                                                             
------------------------------------------------------------------------------------------------------------------------------------
=======
                     Filter: ((x4 % 11) <> 0)
                     Rows Removed by Filter: 10000
                     ->  Seq Scan on compress_hyper_4_8_chunk (actual rows=13 loops=1)
         ->  Sort (actual rows=1 loops=1)
               Sort Key: _hyper_3_7_chunk.x1, _hyper_3_7_chunk.x2, _hyper_3_7_chunk.x5, _hyper_3_7_chunk."time", _hyper_3_7_chunk.x3, _hyper_3_7_chunk.x4
               Sort Method: quicksort 
               ->  Seq Scan on _hyper_3_7_chunk (actual rows=1 loops=1)
                     Filter: ((x4 % 11) <> 0)
(15 rows)

:PREFIX
SELECT * FROM test1 WHERE x4 % 11 != 0 ORDER BY x1, x2, x5, time, x4 DESC LIMIT 10; -- no pushdown because orderby does not match
                                                                QUERY PLAN                                                                
------------------------------------------------------------------------------------------------------------------------------------------
>>>>>>> 7c253496
 Limit (actual rows=5 loops=1)
   ->  Sort (actual rows=5 loops=1)
         Sort Key: _hyper_3_7_chunk.x1, _hyper_3_7_chunk.x2, _hyper_3_7_chunk.x5, _hyper_3_7_chunk."time", _hyper_3_7_chunk.x4 DESC
         Sort Method: quicksort 
         ->  Append (actual rows=5 loops=1)
               ->  Custom Scan (ColumnarScan) on _hyper_3_7_chunk (actual rows=4 loops=1)
<<<<<<< HEAD
                     ->  Seq Scan on compress_hyper_4_8_chunk (actual rows=3 loops=1)
               ->  Seq Scan on _hyper_3_7_chunk (actual rows=1 loops=1)
(8 rows)
=======
                     Filter: ((x4 % 11) <> 0)
                     Rows Removed by Filter: 10000
                     ->  Seq Scan on compress_hyper_4_8_chunk (actual rows=13 loops=1)
         ->  Sort (actual rows=1 loops=1)
               Sort Key: _hyper_3_7_chunk.x1, _hyper_3_7_chunk.x2, _hyper_3_7_chunk.x5, _hyper_3_7_chunk."time", _hyper_3_7_chunk.x4 DESC
               Sort Method: quicksort 
               ->  Seq Scan on _hyper_3_7_chunk (actual rows=1 loops=1)
                     Filter: ((x4 % 11) <> 0)
(15 rows)
>>>>>>> 7c253496

-- queries with pushdown
:PREFIX
SELECT * FROM test1 WHERE x4 % 11 != 0 ORDER BY x1, x2, x5, time LIMIT 10;
                                                                                              QUERY PLAN                                                                                               
-------------------------------------------------------------------------------------------------------------------------------------------------------------------------------------------------------
 Limit (actual rows=5 loops=1)
   ->  Merge Append (actual rows=5 loops=1)
         Sort Key: _hyper_3_7_chunk.x1, _hyper_3_7_chunk.x2, _hyper_3_7_chunk.x5, _hyper_3_7_chunk."time"
         ->  Custom Scan (ColumnarScan) on _hyper_3_7_chunk (actual rows=4 loops=1)
               Filter: ((x4 % 11) <> 0)
               Rows Removed by Filter: 10000
               ->  Sort (actual rows=13 loops=1)
                     Sort Key: compress_hyper_4_8_chunk.x1, compress_hyper_4_8_chunk.x2, compress_hyper_4_8_chunk.x5, compress_hyper_4_8_chunk._ts_meta_min_1, compress_hyper_4_8_chunk._ts_meta_max_1
                     Sort Method: quicksort 
                     ->  Seq Scan on compress_hyper_4_8_chunk (actual rows=13 loops=1)
         ->  Sort (actual rows=1 loops=1)
               Sort Key: _hyper_3_7_chunk.x1, _hyper_3_7_chunk.x2, _hyper_3_7_chunk.x5, _hyper_3_7_chunk."time"
               Sort Method: quicksort 
               ->  Seq Scan on _hyper_3_7_chunk (actual rows=1 loops=1)
                     Filter: ((x4 % 11) <> 0)
(15 rows)

:PREFIX
SELECT * FROM test1 WHERE x4 % 11 != 0 ORDER BY x1, x2, x5, time DESC, x3 ASC, x4 ASC LIMIT 10; -- pushdown
                                                                          QUERY PLAN                                                                           
---------------------------------------------------------------------------------------------------------------------------------------------------------------
 Limit (actual rows=5 loops=1)
   ->  Merge Append (actual rows=5 loops=1)
         Sort Key: _hyper_3_7_chunk.x1, _hyper_3_7_chunk.x2, _hyper_3_7_chunk.x5, _hyper_3_7_chunk."time" DESC, _hyper_3_7_chunk.x3, _hyper_3_7_chunk.x4
         ->  Custom Scan (ColumnarScan) on _hyper_3_7_chunk (actual rows=4 loops=1)
               Filter: ((x4 % 11) <> 0)
               Rows Removed by Filter: 10000
               ->  Index Scan using compress_hyper_4_8_chunk_x1_x2_x5__ts_meta_min_1__ts_meta_m_idx on compress_hyper_4_8_chunk (actual rows=13 loops=1)
         ->  Sort (actual rows=1 loops=1)
               Sort Key: _hyper_3_7_chunk.x1, _hyper_3_7_chunk.x2, _hyper_3_7_chunk.x5, _hyper_3_7_chunk."time" DESC, _hyper_3_7_chunk.x3, _hyper_3_7_chunk.x4
               Sort Method: quicksort 
               ->  Seq Scan on _hyper_3_7_chunk (actual rows=1 loops=1)
                     Filter: ((x4 % 11) <> 0)
(12 rows)

:PREFIX
SELECT * FROM test1 WHERE x4 % 11 != 0 ORDER BY x1, x2, x5, time ASC, x3 DESC, x4 DESC LIMIT 10; -- pushdown
                                                                                                                                                                                          QUERY PLAN                                                                                                                                                                                           
-----------------------------------------------------------------------------------------------------------------------------------------------------------------------------------------------------------------------------------------------------------------------------------------------------------------------------------------------------------------------------------------------
 Limit (actual rows=5 loops=1)
   ->  Merge Append (actual rows=5 loops=1)
         Sort Key: _hyper_3_7_chunk.x1, _hyper_3_7_chunk.x2, _hyper_3_7_chunk.x5, _hyper_3_7_chunk."time", _hyper_3_7_chunk.x3 DESC, _hyper_3_7_chunk.x4 DESC
         ->  Custom Scan (ColumnarScan) on _hyper_3_7_chunk (actual rows=4 loops=1)
               Filter: ((x4 % 11) <> 0)
               Rows Removed by Filter: 10000
               ->  Sort (actual rows=13 loops=1)
                     Sort Key: compress_hyper_4_8_chunk.x1, compress_hyper_4_8_chunk.x2, compress_hyper_4_8_chunk.x5, compress_hyper_4_8_chunk._ts_meta_min_1, compress_hyper_4_8_chunk._ts_meta_max_1, compress_hyper_4_8_chunk._ts_meta_min_2 DESC, compress_hyper_4_8_chunk._ts_meta_max_2 DESC, compress_hyper_4_8_chunk._ts_meta_min_3 DESC, compress_hyper_4_8_chunk._ts_meta_max_3 DESC
                     Sort Method: quicksort 
                     ->  Seq Scan on compress_hyper_4_8_chunk (actual rows=13 loops=1)
         ->  Sort (actual rows=1 loops=1)
               Sort Key: _hyper_3_7_chunk.x1, _hyper_3_7_chunk.x2, _hyper_3_7_chunk.x5, _hyper_3_7_chunk."time", _hyper_3_7_chunk.x3 DESC, _hyper_3_7_chunk.x4 DESC
               Sort Method: quicksort 
               ->  Seq Scan on _hyper_3_7_chunk (actual rows=1 loops=1)
                     Filter: ((x4 % 11) <> 0)
(15 rows)

:PREFIX
SELECT * FROM test1 WHERE x4 % 11 != 0 ORDER BY x1, x2, x5, time, x3 DESC LIMIT 10;
                                                                                                                                            QUERY PLAN                                                                                                                                             
---------------------------------------------------------------------------------------------------------------------------------------------------------------------------------------------------------------------------------------------------------------------------------------------------
 Limit (actual rows=5 loops=1)
   ->  Merge Append (actual rows=5 loops=1)
         Sort Key: _hyper_3_7_chunk.x1, _hyper_3_7_chunk.x2, _hyper_3_7_chunk.x5, _hyper_3_7_chunk."time", _hyper_3_7_chunk.x3 DESC
         ->  Custom Scan (ColumnarScan) on _hyper_3_7_chunk (actual rows=4 loops=1)
               Filter: ((x4 % 11) <> 0)
               Rows Removed by Filter: 10000
               ->  Sort (actual rows=13 loops=1)
                     Sort Key: compress_hyper_4_8_chunk.x1, compress_hyper_4_8_chunk.x2, compress_hyper_4_8_chunk.x5, compress_hyper_4_8_chunk._ts_meta_min_1, compress_hyper_4_8_chunk._ts_meta_max_1, compress_hyper_4_8_chunk._ts_meta_min_2 DESC, compress_hyper_4_8_chunk._ts_meta_max_2 DESC
                     Sort Method: quicksort 
                     ->  Seq Scan on compress_hyper_4_8_chunk (actual rows=13 loops=1)
         ->  Sort (actual rows=1 loops=1)
               Sort Key: _hyper_3_7_chunk.x1, _hyper_3_7_chunk.x2, _hyper_3_7_chunk.x5, _hyper_3_7_chunk."time", _hyper_3_7_chunk.x3 DESC
               Sort Method: quicksort 
               ->  Seq Scan on _hyper_3_7_chunk (actual rows=1 loops=1)
                     Filter: ((x4 % 11) <> 0)
(15 rows)

-- test append with join column in orderby
-- #6975
CREATE TABLE join_table (
	x1 integer,
	y1 float);
INSERT INTO join_table VALUES (1, 1.0), (2,2.0);
:PREFIX
SELECT * FROM test1 t1 JOIN join_table jt ON t1.x1 = jt.x1
ORDER BY t1.x1, jt.y1;
                                               QUERY PLAN                                                
---------------------------------------------------------------------------------------------------------
 Sort (actual rows=4 loops=1)
   Sort Key: t1_1.x1, jt.y1
   Sort Method: quicksort 
   ->  Hash Join (actual rows=4 loops=1)
         Hash Cond: (jt.x1 = t1_1.x1)
         ->  Seq Scan on join_table jt (actual rows=2 loops=1)
         ->  Hash (actual rows=10005 loops=1)
               Buckets: 16384  Batches: 1 
               ->  Append (actual rows=10005 loops=1)
                     ->  Custom Scan (ColumnarScan) on _hyper_3_7_chunk t1_1 (actual rows=10004 loops=1)
                           ->  Seq Scan on compress_hyper_4_8_chunk (actual rows=13 loops=1)
                     ->  Seq Scan on _hyper_3_7_chunk t1_1 (actual rows=1 loops=1)
(12 rows)

---------------------------------------------------------------------------
-- test queries without ordered append, but still eligible for sort pushdown
---------------------------------------------------------------------------
CREATE TABLE test2 (
time timestamptz NOT NULL,
    x1 integer,
    x2 integer,
    x3 integer,
    x4 integer,
    x5 integer);
SELECT FROM create_hypertable('test2', 'time');
--
(1 row)

ALTER TABLE test2 SET (timescaledb.compress, timescaledb.compress_segmentby='x1, x2, x5', timescaledb.compress_orderby = 'x3 ASC, x4 ASC');
INSERT INTO test2 (time, x1, x2, x3, x4, x5) values('2000-01-01 00:00:00-00', 1, 2, 1, 1, 0);
INSERT INTO test2 (time, x1, x2, x3, x4, x5) values('2000-01-01 01:00:00-00', 1, 3, 2, 2, 0);
INSERT INTO test2 (time, x1, x2, x3, x4, x5) values('2000-01-01 02:00:00-00', 2, 1, 3, 3, 0);
INSERT INTO test2 (time, x1, x2, x3, x4, x5) values('2000-01-01 03:00:00-00', 1, 2, 4, 4, 0);
-- chunk 2
INSERT INTO test2 (time, x1, x2, x3, x4, x5) values('2000-01-10 00:00:00-00', 1, 2, 5, 5, 0);
INSERT INTO test2 (time, x1, x2, x3, x4, x5) values('2000-01-10 01:00:00-00', 1, 3, 6, 6, 0);
INSERT INTO test2 (time, x1, x2, x3, x4, x5) values('2000-01-10 02:00:00-00', 2, 1, 7, 7, 0);
INSERT INTO test2 (time, x1, x2, x3, x4, x5) values('2000-01-10 03:00:00-00', 1, 2, 8, 8, 0);
-- Insert some dummy rows to inflate the cost estimates to get it to actually
-- use the MergeAppend. We will filter them out using the "x4 % 11 != 0" which
-- thwarts the normal selectivity estimation.
INSERT INTO test2 select unnest(array['2000-01-01 04:00:00-00', '2000-01-10 04:00:00-00']::timestamptz[]),
    /* x1 = */ 0, /* x2 = */ 0,
    /* x3 = */ 0, /* x4 = */ 11 * (11 + x), 0 from generate_series(1, 10000) x;
SELECT compress_chunk(i) FROM show_chunks('test2') i;
             compress_chunk              
-----------------------------------------
 _timescaledb_internal._hyper_5_9_chunk
 _timescaledb_internal._hyper_5_10_chunk
(2 rows)

-- make them partially compressed
INSERT INTO test2 (time, x1, x2, x3, x4, x5) values('2000-01-01 00:02:01-00', 1, 2,  9,  9, 0);
INSERT INTO test2 (time, x1, x2, x3, x4, x5) values('2000-01-10 00:02:01-00', 1, 2, 10, 10, 0);
ANALYZE test2;
set enable_indexscan = off;
-- queries where sort is pushed down
:PREFIX SELECT * FROM test2 WHERE x4 % 11 != 0 ORDER BY x1, x2, x5, x3 LIMIT 10;
                                                                                                 QUERY PLAN                                                                                                 
------------------------------------------------------------------------------------------------------------------------------------------------------------------------------------------------------------
 Limit (actual rows=10 loops=1)
   ->  Merge Append (actual rows=10 loops=1)
         Sort Key: _hyper_5_9_chunk.x1, _hyper_5_9_chunk.x2, _hyper_5_9_chunk.x5, _hyper_5_9_chunk.x3
         ->  Custom Scan (ColumnarScan) on _hyper_5_9_chunk (actual rows=4 loops=1)
               Filter: ((x4 % 11) <> 0)
               Rows Removed by Filter: 10000
               ->  Sort (actual rows=13 loops=1)
                     Sort Key: compress_hyper_6_11_chunk.x1, compress_hyper_6_11_chunk.x2, compress_hyper_6_11_chunk.x5, compress_hyper_6_11_chunk._ts_meta_min_1, compress_hyper_6_11_chunk._ts_meta_max_1
                     Sort Method: quicksort 
                     ->  Seq Scan on compress_hyper_6_11_chunk (actual rows=13 loops=1)
         ->  Sort (actual rows=1 loops=1)
               Sort Key: _hyper_5_9_chunk.x1, _hyper_5_9_chunk.x2, _hyper_5_9_chunk.x5, _hyper_5_9_chunk.x3
               Sort Method: quicksort 
               ->  Seq Scan on _hyper_5_9_chunk (actual rows=1 loops=1)
                     Filter: ((x4 % 11) <> 0)
         ->  Custom Scan (ColumnarScan) on _hyper_5_10_chunk (actual rows=4 loops=1)
               Filter: ((x4 % 11) <> 0)
               Rows Removed by Filter: 10000
               ->  Sort (actual rows=13 loops=1)
                     Sort Key: compress_hyper_6_12_chunk.x1, compress_hyper_6_12_chunk.x2, compress_hyper_6_12_chunk.x5, compress_hyper_6_12_chunk._ts_meta_min_1, compress_hyper_6_12_chunk._ts_meta_max_1
                     Sort Method: quicksort 
                     ->  Seq Scan on compress_hyper_6_12_chunk (actual rows=13 loops=1)
         ->  Sort (actual rows=1 loops=1)
               Sort Key: _hyper_5_10_chunk.x1, _hyper_5_10_chunk.x2, _hyper_5_10_chunk.x5, _hyper_5_10_chunk.x3
               Sort Method: quicksort 
               ->  Seq Scan on _hyper_5_10_chunk (actual rows=1 loops=1)
                     Filter: ((x4 % 11) <> 0)
(27 rows)

SELECT * FROM test2 WHERE x4 % 11 != 0 ORDER BY x1, x2, x5, x3 LIMIT 10;
             time             | x1 | x2 | x3 | x4 | x5 
------------------------------+----+----+----+----+----
 Fri Dec 31 16:00:00 1999 PST |  1 |  2 |  1 |  1 |  0
 Fri Dec 31 19:00:00 1999 PST |  1 |  2 |  4 |  4 |  0
 Sun Jan 09 16:00:00 2000 PST |  1 |  2 |  5 |  5 |  0
 Sun Jan 09 19:00:00 2000 PST |  1 |  2 |  8 |  8 |  0
 Fri Dec 31 16:02:01 1999 PST |  1 |  2 |  9 |  9 |  0
 Sun Jan 09 16:02:01 2000 PST |  1 |  2 | 10 | 10 |  0
 Fri Dec 31 17:00:00 1999 PST |  1 |  3 |  2 |  2 |  0
 Sun Jan 09 17:00:00 2000 PST |  1 |  3 |  6 |  6 |  0
 Fri Dec 31 18:00:00 1999 PST |  2 |  1 |  3 |  3 |  0
 Sun Jan 09 18:00:00 2000 PST |  2 |  1 |  7 |  7 |  0
(10 rows)

:PREFIX SELECT * FROM test2 WHERE x4 % 11 != 0 ORDER BY x1, x2, x5, x3, x4 LIMIT 10;
                                                                                                                                           QUERY PLAN                                                                                                                                           
------------------------------------------------------------------------------------------------------------------------------------------------------------------------------------------------------------------------------------------------------------------------------------------------
 Limit (actual rows=10 loops=1)
   ->  Merge Append (actual rows=10 loops=1)
         Sort Key: _hyper_5_9_chunk.x1, _hyper_5_9_chunk.x2, _hyper_5_9_chunk.x5, _hyper_5_9_chunk.x3, _hyper_5_9_chunk.x4
         ->  Custom Scan (ColumnarScan) on _hyper_5_9_chunk (actual rows=4 loops=1)
               Filter: ((x4 % 11) <> 0)
               Rows Removed by Filter: 10000
               ->  Sort (actual rows=13 loops=1)
                     Sort Key: compress_hyper_6_11_chunk.x1, compress_hyper_6_11_chunk.x2, compress_hyper_6_11_chunk.x5, compress_hyper_6_11_chunk._ts_meta_min_1, compress_hyper_6_11_chunk._ts_meta_max_1, compress_hyper_6_11_chunk._ts_meta_min_2, compress_hyper_6_11_chunk._ts_meta_max_2
                     Sort Method: quicksort 
                     ->  Seq Scan on compress_hyper_6_11_chunk (actual rows=13 loops=1)
         ->  Sort (actual rows=1 loops=1)
               Sort Key: _hyper_5_9_chunk.x1, _hyper_5_9_chunk.x2, _hyper_5_9_chunk.x5, _hyper_5_9_chunk.x3, _hyper_5_9_chunk.x4
               Sort Method: quicksort 
               ->  Seq Scan on _hyper_5_9_chunk (actual rows=1 loops=1)
                     Filter: ((x4 % 11) <> 0)
         ->  Custom Scan (ColumnarScan) on _hyper_5_10_chunk (actual rows=4 loops=1)
               Filter: ((x4 % 11) <> 0)
               Rows Removed by Filter: 10000
               ->  Sort (actual rows=13 loops=1)
                     Sort Key: compress_hyper_6_12_chunk.x1, compress_hyper_6_12_chunk.x2, compress_hyper_6_12_chunk.x5, compress_hyper_6_12_chunk._ts_meta_min_1, compress_hyper_6_12_chunk._ts_meta_max_1, compress_hyper_6_12_chunk._ts_meta_min_2, compress_hyper_6_12_chunk._ts_meta_max_2
                     Sort Method: quicksort 
                     ->  Seq Scan on compress_hyper_6_12_chunk (actual rows=13 loops=1)
         ->  Sort (actual rows=1 loops=1)
               Sort Key: _hyper_5_10_chunk.x1, _hyper_5_10_chunk.x2, _hyper_5_10_chunk.x5, _hyper_5_10_chunk.x3, _hyper_5_10_chunk.x4
               Sort Method: quicksort 
               ->  Seq Scan on _hyper_5_10_chunk (actual rows=1 loops=1)
                     Filter: ((x4 % 11) <> 0)
(27 rows)

SELECT * FROM test2 WHERE x4 % 11 != 0 ORDER BY x1, x2, x5, x3, x4 LIMIT 10;
             time             | x1 | x2 | x3 | x4 | x5 
------------------------------+----+----+----+----+----
 Fri Dec 31 16:00:00 1999 PST |  1 |  2 |  1 |  1 |  0
 Fri Dec 31 19:00:00 1999 PST |  1 |  2 |  4 |  4 |  0
 Sun Jan 09 16:00:00 2000 PST |  1 |  2 |  5 |  5 |  0
 Sun Jan 09 19:00:00 2000 PST |  1 |  2 |  8 |  8 |  0
 Fri Dec 31 16:02:01 1999 PST |  1 |  2 |  9 |  9 |  0
 Sun Jan 09 16:02:01 2000 PST |  1 |  2 | 10 | 10 |  0
 Fri Dec 31 17:00:00 1999 PST |  1 |  3 |  2 |  2 |  0
 Sun Jan 09 17:00:00 2000 PST |  1 |  3 |  6 |  6 |  0
 Fri Dec 31 18:00:00 1999 PST |  2 |  1 |  3 |  3 |  0
 Sun Jan 09 18:00:00 2000 PST |  2 |  1 |  7 |  7 |  0
(10 rows)

-- queries where sort is not pushed down
:PREFIX SELECT * FROM test2 WHERE x4 % 11 != 0 ORDER BY x1, x2, x3 LIMIT 10;
                                        QUERY PLAN                                         
-------------------------------------------------------------------------------------------
 Limit (actual rows=10 loops=1)
   ->  Sort (actual rows=10 loops=1)
         Sort Key: _hyper_5_9_chunk.x1, _hyper_5_9_chunk.x2, _hyper_5_9_chunk.x3
         Sort Method: quicksort 
         ->  Append (actual rows=10 loops=1)
               ->  Custom Scan (ColumnarScan) on _hyper_5_9_chunk (actual rows=4 loops=1)
<<<<<<< HEAD
                     ->  Seq Scan on compress_hyper_6_11_chunk (actual rows=3 loops=1)
               ->  Seq Scan on _hyper_5_9_chunk (actual rows=1 loops=1)
               ->  Custom Scan (ColumnarScan) on _hyper_5_10_chunk (actual rows=4 loops=1)
                     ->  Seq Scan on compress_hyper_6_12_chunk (actual rows=3 loops=1)
               ->  Seq Scan on _hyper_5_10_chunk (actual rows=1 loops=1)
(11 rows)
=======
                     Filter: ((x4 % 11) <> 0)
                     Rows Removed by Filter: 10000
                     ->  Seq Scan on compress_hyper_6_11_chunk (actual rows=13 loops=1)
         ->  Sort (actual rows=1 loops=1)
               Sort Key: _hyper_5_9_chunk.x1, _hyper_5_9_chunk.x2, _hyper_5_9_chunk.x3
               Sort Method: quicksort 
               ->  Seq Scan on _hyper_5_9_chunk (actual rows=1 loops=1)
                     Filter: ((x4 % 11) <> 0)
         ->  Sort (actual rows=4 loops=1)
               Sort Key: _hyper_5_10_chunk.x1, _hyper_5_10_chunk.x2, _hyper_5_10_chunk.x3
               Sort Method: quicksort 
               ->  Custom Scan (ColumnarScan) on _hyper_5_10_chunk (actual rows=4 loops=1)
                     Filter: ((x4 % 11) <> 0)
                     Rows Removed by Filter: 10000
                     ->  Seq Scan on compress_hyper_6_12_chunk (actual rows=13 loops=1)
         ->  Sort (actual rows=1 loops=1)
               Sort Key: _hyper_5_10_chunk.x1, _hyper_5_10_chunk.x2, _hyper_5_10_chunk.x3
               Sort Method: quicksort 
               ->  Seq Scan on _hyper_5_10_chunk (actual rows=1 loops=1)
                     Filter: ((x4 % 11) <> 0)
(27 rows)
>>>>>>> 7c253496

SELECT * FROM test2 WHERE x4 % 11 != 0 ORDER BY x1, x2, x3 LIMIT 10;
             time             | x1 | x2 | x3 | x4 | x5 
------------------------------+----+----+----+----+----
 Fri Dec 31 16:00:00 1999 PST |  1 |  2 |  1 |  1 |  0
 Fri Dec 31 19:00:00 1999 PST |  1 |  2 |  4 |  4 |  0
 Sun Jan 09 16:00:00 2000 PST |  1 |  2 |  5 |  5 |  0
 Sun Jan 09 19:00:00 2000 PST |  1 |  2 |  8 |  8 |  0
 Fri Dec 31 16:02:01 1999 PST |  1 |  2 |  9 |  9 |  0
 Sun Jan 09 16:02:01 2000 PST |  1 |  2 | 10 | 10 |  0
 Fri Dec 31 17:00:00 1999 PST |  1 |  3 |  2 |  2 |  0
 Sun Jan 09 17:00:00 2000 PST |  1 |  3 |  6 |  6 |  0
 Fri Dec 31 18:00:00 1999 PST |  2 |  1 |  3 |  3 |  0
 Sun Jan 09 18:00:00 2000 PST |  2 |  1 |  7 |  7 |  0
(10 rows)

<<<<<<< HEAD
:PREFIX SELECT * FROM test2 ORDER BY x1, x2, x5, x4 LIMIT 10;
                                              QUERY PLAN                                              
------------------------------------------------------------------------------------------------------
=======
:PREFIX SELECT * FROM test2 WHERE x4 % 11 != 0 ORDER BY x1, x2, x5, x4 LIMIT 10;
                                                   QUERY PLAN                                                   
----------------------------------------------------------------------------------------------------------------
>>>>>>> 7c253496
 Limit (actual rows=10 loops=1)
   ->  Sort (actual rows=10 loops=1)
         Sort Key: _hyper_5_9_chunk.x1, _hyper_5_9_chunk.x2, _hyper_5_9_chunk.x5, _hyper_5_9_chunk.x4
         Sort Method: quicksort 
         ->  Append (actual rows=10 loops=1)
               ->  Custom Scan (ColumnarScan) on _hyper_5_9_chunk (actual rows=4 loops=1)
<<<<<<< HEAD
                     ->  Seq Scan on compress_hyper_6_11_chunk (actual rows=3 loops=1)
               ->  Seq Scan on _hyper_5_9_chunk (actual rows=1 loops=1)
               ->  Custom Scan (ColumnarScan) on _hyper_5_10_chunk (actual rows=4 loops=1)
                     ->  Seq Scan on compress_hyper_6_12_chunk (actual rows=3 loops=1)
               ->  Seq Scan on _hyper_5_10_chunk (actual rows=1 loops=1)
(11 rows)
=======
                     Filter: ((x4 % 11) <> 0)
                     Rows Removed by Filter: 10000
                     ->  Seq Scan on compress_hyper_6_11_chunk (actual rows=13 loops=1)
         ->  Sort (actual rows=1 loops=1)
               Sort Key: _hyper_5_9_chunk.x1, _hyper_5_9_chunk.x2, _hyper_5_9_chunk.x5, _hyper_5_9_chunk.x4
               Sort Method: quicksort 
               ->  Seq Scan on _hyper_5_9_chunk (actual rows=1 loops=1)
                     Filter: ((x4 % 11) <> 0)
         ->  Sort (actual rows=4 loops=1)
               Sort Key: _hyper_5_10_chunk.x1, _hyper_5_10_chunk.x2, _hyper_5_10_chunk.x5, _hyper_5_10_chunk.x4
               Sort Method: quicksort 
               ->  Custom Scan (ColumnarScan) on _hyper_5_10_chunk (actual rows=4 loops=1)
                     Filter: ((x4 % 11) <> 0)
                     Rows Removed by Filter: 10000
                     ->  Seq Scan on compress_hyper_6_12_chunk (actual rows=13 loops=1)
         ->  Sort (actual rows=1 loops=1)
               Sort Key: _hyper_5_10_chunk.x1, _hyper_5_10_chunk.x2, _hyper_5_10_chunk.x5, _hyper_5_10_chunk.x4
               Sort Method: quicksort 
               ->  Seq Scan on _hyper_5_10_chunk (actual rows=1 loops=1)
                     Filter: ((x4 % 11) <> 0)
(27 rows)
>>>>>>> 7c253496

SELECT * FROM test2 WHERE x4 % 11 != 0 ORDER BY x1, x2, x5, x4 LIMIT 10;
             time             | x1 | x2 | x3 | x4 | x5 
------------------------------+----+----+----+----+----
 Fri Dec 31 16:00:00 1999 PST |  1 |  2 |  1 |  1 |  0
 Fri Dec 31 19:00:00 1999 PST |  1 |  2 |  4 |  4 |  0
 Sun Jan 09 16:00:00 2000 PST |  1 |  2 |  5 |  5 |  0
 Sun Jan 09 19:00:00 2000 PST |  1 |  2 |  8 |  8 |  0
 Fri Dec 31 16:02:01 1999 PST |  1 |  2 |  9 |  9 |  0
 Sun Jan 09 16:02:01 2000 PST |  1 |  2 | 10 | 10 |  0
 Fri Dec 31 17:00:00 1999 PST |  1 |  3 |  2 |  2 |  0
 Sun Jan 09 17:00:00 2000 PST |  1 |  3 |  6 |  6 |  0
 Fri Dec 31 18:00:00 1999 PST |  2 |  1 |  3 |  3 |  0
 Sun Jan 09 18:00:00 2000 PST |  2 |  1 |  7 |  7 |  0
(10 rows)

<<<<<<< HEAD
:PREFIX SELECT * FROM test2 ORDER BY x1, x2, x5, time LIMIT 10;
                                                QUERY PLAN                                                
----------------------------------------------------------------------------------------------------------
=======
:PREFIX SELECT * FROM test2 WHERE x4 % 11 != 0 ORDER BY x1, x2, x5, time LIMIT 10;
                                                     QUERY PLAN                                                     
--------------------------------------------------------------------------------------------------------------------
>>>>>>> 7c253496
 Limit (actual rows=10 loops=1)
   ->  Sort (actual rows=10 loops=1)
         Sort Key: _hyper_5_9_chunk.x1, _hyper_5_9_chunk.x2, _hyper_5_9_chunk.x5, _hyper_5_9_chunk."time"
         Sort Method: quicksort 
         ->  Append (actual rows=10 loops=1)
               ->  Custom Scan (ColumnarScan) on _hyper_5_9_chunk (actual rows=4 loops=1)
<<<<<<< HEAD
                     ->  Seq Scan on compress_hyper_6_11_chunk (actual rows=3 loops=1)
               ->  Seq Scan on _hyper_5_9_chunk (actual rows=1 loops=1)
               ->  Custom Scan (ColumnarScan) on _hyper_5_10_chunk (actual rows=4 loops=1)
                     ->  Seq Scan on compress_hyper_6_12_chunk (actual rows=3 loops=1)
               ->  Seq Scan on _hyper_5_10_chunk (actual rows=1 loops=1)
(11 rows)
=======
                     Filter: ((x4 % 11) <> 0)
                     Rows Removed by Filter: 10000
                     ->  Seq Scan on compress_hyper_6_11_chunk (actual rows=13 loops=1)
         ->  Sort (actual rows=1 loops=1)
               Sort Key: _hyper_5_9_chunk.x1, _hyper_5_9_chunk.x2, _hyper_5_9_chunk.x5, _hyper_5_9_chunk."time"
               Sort Method: quicksort 
               ->  Seq Scan on _hyper_5_9_chunk (actual rows=1 loops=1)
                     Filter: ((x4 % 11) <> 0)
         ->  Sort (actual rows=4 loops=1)
               Sort Key: _hyper_5_10_chunk.x1, _hyper_5_10_chunk.x2, _hyper_5_10_chunk.x5, _hyper_5_10_chunk."time"
               Sort Method: quicksort 
               ->  Custom Scan (ColumnarScan) on _hyper_5_10_chunk (actual rows=4 loops=1)
                     Filter: ((x4 % 11) <> 0)
                     Rows Removed by Filter: 10000
                     ->  Seq Scan on compress_hyper_6_12_chunk (actual rows=13 loops=1)
         ->  Sort (actual rows=1 loops=1)
               Sort Key: _hyper_5_10_chunk.x1, _hyper_5_10_chunk.x2, _hyper_5_10_chunk.x5, _hyper_5_10_chunk."time"
               Sort Method: quicksort 
               ->  Seq Scan on _hyper_5_10_chunk (actual rows=1 loops=1)
                     Filter: ((x4 % 11) <> 0)
(27 rows)
>>>>>>> 7c253496

SELECT * FROM test2 WHERE x4 % 11 != 0 ORDER BY x1, x2, x5, time LIMIT 10;
             time             | x1 | x2 | x3 | x4 | x5 
------------------------------+----+----+----+----+----
 Fri Dec 31 16:00:00 1999 PST |  1 |  2 |  1 |  1 |  0
 Fri Dec 31 16:02:01 1999 PST |  1 |  2 |  9 |  9 |  0
 Fri Dec 31 19:00:00 1999 PST |  1 |  2 |  4 |  4 |  0
 Sun Jan 09 16:00:00 2000 PST |  1 |  2 |  5 |  5 |  0
 Sun Jan 09 16:02:01 2000 PST |  1 |  2 | 10 | 10 |  0
 Sun Jan 09 19:00:00 2000 PST |  1 |  2 |  8 |  8 |  0
 Fri Dec 31 17:00:00 1999 PST |  1 |  3 |  2 |  2 |  0
 Sun Jan 09 17:00:00 2000 PST |  1 |  3 |  6 |  6 |  0
 Fri Dec 31 18:00:00 1999 PST |  2 |  1 |  3 |  3 |  0
 Sun Jan 09 18:00:00 2000 PST |  2 |  1 |  7 |  7 |  0
(10 rows)

-----------------------------
-- tests with space partitioning
-----------------------------
CREATE TABLE test3 (
time timestamptz NOT NULL,
    x1 integer,
    x2 integer,
    x3 integer,
    x4 integer,
    x5 integer);
SELECT FROM create_hypertable('test3', 'time');
--
(1 row)

SELECT add_dimension('test3', 'x1', number_partitions => 2);
     add_dimension     
-----------------------
 (5,public,test3,x1,t)
(1 row)

ALTER TABLE test3 SET (timescaledb.compress, timescaledb.compress_segmentby='x1, x2, x5', timescaledb.compress_orderby = 'x3 ASC, x4 ASC');
INSERT INTO test3 (time, x1, x2, x3, x4, x5) values('2000-01-01 00:00:00-00', 1, 2, 1, 1, 0);
INSERT INTO test3 (time, x1, x2, x3, x4, x5) values('2000-01-01 01:00:00-00', 1, 3, 2, 2, 0);
INSERT INTO test3 (time, x1, x2, x3, x4, x5) values('2000-01-01 02:00:00-00', 2, 1, 3, 3, 0);
INSERT INTO test3 (time, x1, x2, x3, x4, x5) values('2000-01-01 03:00:00-00', 1, 2, 4, 4, 0);
-- chunk 2
INSERT INTO test3 (time, x1, x2, x3, x4, x5) values('2000-01-10 00:00:00-00', 1, 2, 5, 5, 0);
INSERT INTO test3 (time, x1, x2, x3, x4, x5) values('2000-01-10 01:00:00-00', 1, 3, 6, 6, 0);
INSERT INTO test3 (time, x1, x2, x3, x4, x5) values('2000-01-10 02:00:00-00', 2, 1, 7, 7, 0);
INSERT INTO test3 (time, x1, x2, x3, x4, x5) values('2000-01-10 03:00:00-00', 1, 2, 8, 8, 0);
-- Insert some dummy rows to inflate the cost estimates to get it to actually
-- use the MergeAppend. We will filter them out using the "x4 % 11 != 0" which
-- thwarts the normal selectivity estimation.
INSERT INTO test3 select time, x1,
    /* x2 = */ 0, /* x3 = */ 0, /* x4 = */ 11 * (11 + x), 0
from generate_series(1, 10000) x,
    unnest(array['2000-01-01 04:00:00-00', '2000-01-10 04:00:00-00']::timestamptz[]) time,
    unnest(array[1, 2]::int[]) x1
;
SELECT compress_chunk(i) FROM show_chunks('test3') i;
             compress_chunk              
-----------------------------------------
 _timescaledb_internal._hyper_7_13_chunk
 _timescaledb_internal._hyper_7_14_chunk
 _timescaledb_internal._hyper_7_15_chunk
 _timescaledb_internal._hyper_7_16_chunk
(4 rows)

-- make them partially compressed
INSERT INTO test3 (time, x1, x2, x3, x4, x5) values('2000-01-01 00:02:01-00', 1, 2,  9,  9, 0);
INSERT INTO test3 (time, x1, x2, x3, x4, x5) values('2000-01-10 00:02:01-00', 1, 2, 10, 10, 0);
INSERT INTO test3 (time, x1, x2, x3, x4, x5) values('2000-01-01 00:02:01-00', 2, 2,  9,  9, 0);
INSERT INTO test3 (time, x1, x2, x3, x4, x5) values('2000-01-10 00:02:01-00', 2, 2, 10, 10, 0);
ANALYZE test3;
set enable_indexscan = off;
-- queries where sort is pushed down
:PREFIX SELECT * FROM test3 WHERE x4 % 11 != 0 ORDER BY x1, x2, x5, x3 LIMIT 10;
                                                                                                 QUERY PLAN                                                                                                 
------------------------------------------------------------------------------------------------------------------------------------------------------------------------------------------------------------
 Limit (actual rows=10 loops=1)
   ->  Merge Append (actual rows=10 loops=1)
         Sort Key: _hyper_7_13_chunk.x1, _hyper_7_13_chunk.x2, _hyper_7_13_chunk.x5, _hyper_7_13_chunk.x3
         ->  Custom Scan (ColumnarScan) on _hyper_7_13_chunk (actual rows=3 loops=1)
               Filter: ((x4 % 11) <> 0)
               Rows Removed by Filter: 10000
               ->  Sort (actual rows=12 loops=1)
                     Sort Key: compress_hyper_8_17_chunk.x1, compress_hyper_8_17_chunk.x2, compress_hyper_8_17_chunk.x5, compress_hyper_8_17_chunk._ts_meta_min_1, compress_hyper_8_17_chunk._ts_meta_max_1
                     Sort Method: quicksort 
                     ->  Seq Scan on compress_hyper_8_17_chunk (actual rows=12 loops=1)
         ->  Sort (actual rows=1 loops=1)
               Sort Key: _hyper_7_13_chunk.x1, _hyper_7_13_chunk.x2, _hyper_7_13_chunk.x5, _hyper_7_13_chunk.x3
               Sort Method: quicksort 
               ->  Seq Scan on _hyper_7_13_chunk (actual rows=1 loops=1)
                     Filter: ((x4 % 11) <> 0)
         ->  Custom Scan (ColumnarScan) on _hyper_7_14_chunk (actual rows=1 loops=1)
               Filter: ((x4 % 11) <> 0)
               Rows Removed by Filter: 10000
               ->  Sort (actual rows=11 loops=1)
                     Sort Key: compress_hyper_8_18_chunk.x1, compress_hyper_8_18_chunk.x2, compress_hyper_8_18_chunk.x5, compress_hyper_8_18_chunk._ts_meta_min_1, compress_hyper_8_18_chunk._ts_meta_max_1
                     Sort Method: quicksort 
                     ->  Seq Scan on compress_hyper_8_18_chunk (actual rows=11 loops=1)
         ->  Sort (actual rows=1 loops=1)
               Sort Key: _hyper_7_14_chunk.x1, _hyper_7_14_chunk.x2, _hyper_7_14_chunk.x5, _hyper_7_14_chunk.x3
               Sort Method: quicksort 
               ->  Seq Scan on _hyper_7_14_chunk (actual rows=1 loops=1)
                     Filter: ((x4 % 11) <> 0)
         ->  Custom Scan (ColumnarScan) on _hyper_7_15_chunk (actual rows=3 loops=1)
               Filter: ((x4 % 11) <> 0)
               Rows Removed by Filter: 10000
               ->  Sort (actual rows=12 loops=1)
                     Sort Key: compress_hyper_8_19_chunk.x1, compress_hyper_8_19_chunk.x2, compress_hyper_8_19_chunk.x5, compress_hyper_8_19_chunk._ts_meta_min_1, compress_hyper_8_19_chunk._ts_meta_max_1
                     Sort Method: quicksort 
                     ->  Seq Scan on compress_hyper_8_19_chunk (actual rows=12 loops=1)
         ->  Sort (actual rows=1 loops=1)
               Sort Key: _hyper_7_15_chunk.x1, _hyper_7_15_chunk.x2, _hyper_7_15_chunk.x5, _hyper_7_15_chunk.x3
               Sort Method: quicksort 
               ->  Seq Scan on _hyper_7_15_chunk (actual rows=1 loops=1)
                     Filter: ((x4 % 11) <> 0)
         ->  Custom Scan (ColumnarScan) on _hyper_7_16_chunk (actual rows=1 loops=1)
               Filter: ((x4 % 11) <> 0)
               Rows Removed by Filter: 10000
               ->  Sort (actual rows=11 loops=1)
                     Sort Key: compress_hyper_8_20_chunk.x1, compress_hyper_8_20_chunk.x2, compress_hyper_8_20_chunk.x5, compress_hyper_8_20_chunk._ts_meta_min_1, compress_hyper_8_20_chunk._ts_meta_max_1
                     Sort Method: quicksort 
                     ->  Seq Scan on compress_hyper_8_20_chunk (actual rows=11 loops=1)
         ->  Sort (actual rows=1 loops=1)
               Sort Key: _hyper_7_16_chunk.x1, _hyper_7_16_chunk.x2, _hyper_7_16_chunk.x5, _hyper_7_16_chunk.x3
               Sort Method: quicksort 
               ->  Seq Scan on _hyper_7_16_chunk (actual rows=1 loops=1)
                     Filter: ((x4 % 11) <> 0)
(51 rows)

SELECT * FROM test3 WHERE x4 % 11 != 0 ORDER BY x1, x2, x5, x3 LIMIT 10;
             time             | x1 | x2 | x3 | x4 | x5 
------------------------------+----+----+----+----+----
 Fri Dec 31 16:00:00 1999 PST |  1 |  2 |  1 |  1 |  0
 Fri Dec 31 19:00:00 1999 PST |  1 |  2 |  4 |  4 |  0
 Sun Jan 09 16:00:00 2000 PST |  1 |  2 |  5 |  5 |  0
 Sun Jan 09 19:00:00 2000 PST |  1 |  2 |  8 |  8 |  0
 Fri Dec 31 16:02:01 1999 PST |  1 |  2 |  9 |  9 |  0
 Sun Jan 09 16:02:01 2000 PST |  1 |  2 | 10 | 10 |  0
 Fri Dec 31 17:00:00 1999 PST |  1 |  3 |  2 |  2 |  0
 Sun Jan 09 17:00:00 2000 PST |  1 |  3 |  6 |  6 |  0
 Fri Dec 31 18:00:00 1999 PST |  2 |  1 |  3 |  3 |  0
 Sun Jan 09 18:00:00 2000 PST |  2 |  1 |  7 |  7 |  0
(10 rows)

:PREFIX SELECT * FROM test3 WHERE x4 % 11 != 0 ORDER BY x1, x2, x5, x3, x4 LIMIT 10;
                                                                                                                                           QUERY PLAN                                                                                                                                           
------------------------------------------------------------------------------------------------------------------------------------------------------------------------------------------------------------------------------------------------------------------------------------------------
 Limit (actual rows=10 loops=1)
   ->  Merge Append (actual rows=10 loops=1)
         Sort Key: _hyper_7_13_chunk.x1, _hyper_7_13_chunk.x2, _hyper_7_13_chunk.x5, _hyper_7_13_chunk.x3, _hyper_7_13_chunk.x4
         ->  Custom Scan (ColumnarScan) on _hyper_7_13_chunk (actual rows=3 loops=1)
               Filter: ((x4 % 11) <> 0)
               Rows Removed by Filter: 10000
               ->  Sort (actual rows=12 loops=1)
                     Sort Key: compress_hyper_8_17_chunk.x1, compress_hyper_8_17_chunk.x2, compress_hyper_8_17_chunk.x5, compress_hyper_8_17_chunk._ts_meta_min_1, compress_hyper_8_17_chunk._ts_meta_max_1, compress_hyper_8_17_chunk._ts_meta_min_2, compress_hyper_8_17_chunk._ts_meta_max_2
                     Sort Method: quicksort 
                     ->  Seq Scan on compress_hyper_8_17_chunk (actual rows=12 loops=1)
         ->  Sort (actual rows=1 loops=1)
               Sort Key: _hyper_7_13_chunk.x1, _hyper_7_13_chunk.x2, _hyper_7_13_chunk.x5, _hyper_7_13_chunk.x3, _hyper_7_13_chunk.x4
               Sort Method: quicksort 
               ->  Seq Scan on _hyper_7_13_chunk (actual rows=1 loops=1)
                     Filter: ((x4 % 11) <> 0)
         ->  Custom Scan (ColumnarScan) on _hyper_7_14_chunk (actual rows=1 loops=1)
               Filter: ((x4 % 11) <> 0)
               Rows Removed by Filter: 10000
               ->  Sort (actual rows=11 loops=1)
                     Sort Key: compress_hyper_8_18_chunk.x1, compress_hyper_8_18_chunk.x2, compress_hyper_8_18_chunk.x5, compress_hyper_8_18_chunk._ts_meta_min_1, compress_hyper_8_18_chunk._ts_meta_max_1, compress_hyper_8_18_chunk._ts_meta_min_2, compress_hyper_8_18_chunk._ts_meta_max_2
                     Sort Method: quicksort 
                     ->  Seq Scan on compress_hyper_8_18_chunk (actual rows=11 loops=1)
         ->  Sort (actual rows=1 loops=1)
               Sort Key: _hyper_7_14_chunk.x1, _hyper_7_14_chunk.x2, _hyper_7_14_chunk.x5, _hyper_7_14_chunk.x3, _hyper_7_14_chunk.x4
               Sort Method: quicksort 
               ->  Seq Scan on _hyper_7_14_chunk (actual rows=1 loops=1)
                     Filter: ((x4 % 11) <> 0)
         ->  Custom Scan (ColumnarScan) on _hyper_7_15_chunk (actual rows=3 loops=1)
               Filter: ((x4 % 11) <> 0)
               Rows Removed by Filter: 10000
               ->  Sort (actual rows=12 loops=1)
                     Sort Key: compress_hyper_8_19_chunk.x1, compress_hyper_8_19_chunk.x2, compress_hyper_8_19_chunk.x5, compress_hyper_8_19_chunk._ts_meta_min_1, compress_hyper_8_19_chunk._ts_meta_max_1, compress_hyper_8_19_chunk._ts_meta_min_2, compress_hyper_8_19_chunk._ts_meta_max_2
                     Sort Method: quicksort 
                     ->  Seq Scan on compress_hyper_8_19_chunk (actual rows=12 loops=1)
         ->  Sort (actual rows=1 loops=1)
               Sort Key: _hyper_7_15_chunk.x1, _hyper_7_15_chunk.x2, _hyper_7_15_chunk.x5, _hyper_7_15_chunk.x3, _hyper_7_15_chunk.x4
               Sort Method: quicksort 
               ->  Seq Scan on _hyper_7_15_chunk (actual rows=1 loops=1)
                     Filter: ((x4 % 11) <> 0)
         ->  Custom Scan (ColumnarScan) on _hyper_7_16_chunk (actual rows=1 loops=1)
               Filter: ((x4 % 11) <> 0)
               Rows Removed by Filter: 10000
               ->  Sort (actual rows=11 loops=1)
                     Sort Key: compress_hyper_8_20_chunk.x1, compress_hyper_8_20_chunk.x2, compress_hyper_8_20_chunk.x5, compress_hyper_8_20_chunk._ts_meta_min_1, compress_hyper_8_20_chunk._ts_meta_max_1, compress_hyper_8_20_chunk._ts_meta_min_2, compress_hyper_8_20_chunk._ts_meta_max_2
                     Sort Method: quicksort 
                     ->  Seq Scan on compress_hyper_8_20_chunk (actual rows=11 loops=1)
         ->  Sort (actual rows=1 loops=1)
               Sort Key: _hyper_7_16_chunk.x1, _hyper_7_16_chunk.x2, _hyper_7_16_chunk.x5, _hyper_7_16_chunk.x3, _hyper_7_16_chunk.x4
               Sort Method: quicksort 
               ->  Seq Scan on _hyper_7_16_chunk (actual rows=1 loops=1)
                     Filter: ((x4 % 11) <> 0)
(51 rows)

SELECT * FROM test3 WHERE x4 % 11 != 0 ORDER BY x1, x2, x5, x3, x4 LIMIT 10;
             time             | x1 | x2 | x3 | x4 | x5 
------------------------------+----+----+----+----+----
 Fri Dec 31 16:00:00 1999 PST |  1 |  2 |  1 |  1 |  0
 Fri Dec 31 19:00:00 1999 PST |  1 |  2 |  4 |  4 |  0
 Sun Jan 09 16:00:00 2000 PST |  1 |  2 |  5 |  5 |  0
 Sun Jan 09 19:00:00 2000 PST |  1 |  2 |  8 |  8 |  0
 Fri Dec 31 16:02:01 1999 PST |  1 |  2 |  9 |  9 |  0
 Sun Jan 09 16:02:01 2000 PST |  1 |  2 | 10 | 10 |  0
 Fri Dec 31 17:00:00 1999 PST |  1 |  3 |  2 |  2 |  0
 Sun Jan 09 17:00:00 2000 PST |  1 |  3 |  6 |  6 |  0
 Fri Dec 31 18:00:00 1999 PST |  2 |  1 |  3 |  3 |  0
 Sun Jan 09 18:00:00 2000 PST |  2 |  1 |  7 |  7 |  0
(10 rows)

-- queries where sort is not pushed down
:PREFIX SELECT * FROM test3 WHERE x4 % 11 != 0 ORDER BY x1, x2, x3 LIMIT 10;
                                        QUERY PLAN                                         
-------------------------------------------------------------------------------------------
 Limit (actual rows=10 loops=1)
   ->  Sort (actual rows=10 loops=1)
         Sort Key: _hyper_7_13_chunk.x1, _hyper_7_13_chunk.x2, _hyper_7_13_chunk.x3
         Sort Method: quicksort 
         ->  Append (actual rows=10 loops=1)
               ->  Custom Scan (ColumnarScan) on _hyper_7_13_chunk (actual rows=3 loops=1)
<<<<<<< HEAD
                     ->  Seq Scan on compress_hyper_8_17_chunk (actual rows=2 loops=1)
               ->  Seq Scan on _hyper_7_13_chunk (actual rows=1 loops=1)
               ->  Custom Scan (ColumnarScan) on _hyper_7_14_chunk (actual rows=1 loops=1)
                     ->  Seq Scan on compress_hyper_8_18_chunk (actual rows=1 loops=1)
               ->  Custom Scan (ColumnarScan) on _hyper_7_15_chunk (actual rows=3 loops=1)
                     ->  Seq Scan on compress_hyper_8_19_chunk (actual rows=2 loops=1)
               ->  Seq Scan on _hyper_7_15_chunk (actual rows=1 loops=1)
               ->  Custom Scan (ColumnarScan) on _hyper_7_16_chunk (actual rows=1 loops=1)
                     ->  Seq Scan on compress_hyper_8_20_chunk (actual rows=1 loops=1)
(15 rows)
=======
                     Filter: ((x4 % 11) <> 0)
                     Rows Removed by Filter: 10000
                     ->  Seq Scan on compress_hyper_8_17_chunk (actual rows=12 loops=1)
         ->  Sort (actual rows=1 loops=1)
               Sort Key: _hyper_7_13_chunk.x1, _hyper_7_13_chunk.x2, _hyper_7_13_chunk.x3
               Sort Method: quicksort 
               ->  Seq Scan on _hyper_7_13_chunk (actual rows=1 loops=1)
                     Filter: ((x4 % 11) <> 0)
         ->  Sort (actual rows=1 loops=1)
               Sort Key: _hyper_7_14_chunk.x1, _hyper_7_14_chunk.x2, _hyper_7_14_chunk.x3
               Sort Method: quicksort 
               ->  Custom Scan (ColumnarScan) on _hyper_7_14_chunk (actual rows=1 loops=1)
                     Filter: ((x4 % 11) <> 0)
                     Rows Removed by Filter: 10000
                     ->  Seq Scan on compress_hyper_8_18_chunk (actual rows=11 loops=1)
         ->  Sort (actual rows=1 loops=1)
               Sort Key: _hyper_7_14_chunk.x1, _hyper_7_14_chunk.x2, _hyper_7_14_chunk.x3
               Sort Method: quicksort 
               ->  Seq Scan on _hyper_7_14_chunk (actual rows=1 loops=1)
                     Filter: ((x4 % 11) <> 0)
         ->  Sort (actual rows=3 loops=1)
               Sort Key: _hyper_7_15_chunk.x1, _hyper_7_15_chunk.x2, _hyper_7_15_chunk.x3
               Sort Method: quicksort 
               ->  Custom Scan (ColumnarScan) on _hyper_7_15_chunk (actual rows=3 loops=1)
                     Filter: ((x4 % 11) <> 0)
                     Rows Removed by Filter: 10000
                     ->  Seq Scan on compress_hyper_8_19_chunk (actual rows=12 loops=1)
         ->  Sort (actual rows=1 loops=1)
               Sort Key: _hyper_7_15_chunk.x1, _hyper_7_15_chunk.x2, _hyper_7_15_chunk.x3
               Sort Method: quicksort 
               ->  Seq Scan on _hyper_7_15_chunk (actual rows=1 loops=1)
                     Filter: ((x4 % 11) <> 0)
         ->  Sort (actual rows=1 loops=1)
               Sort Key: _hyper_7_16_chunk.x1, _hyper_7_16_chunk.x2, _hyper_7_16_chunk.x3
               Sort Method: quicksort 
               ->  Custom Scan (ColumnarScan) on _hyper_7_16_chunk (actual rows=1 loops=1)
                     Filter: ((x4 % 11) <> 0)
                     Rows Removed by Filter: 10000
                     ->  Seq Scan on compress_hyper_8_20_chunk (actual rows=11 loops=1)
         ->  Sort (actual rows=1 loops=1)
               Sort Key: _hyper_7_16_chunk.x1, _hyper_7_16_chunk.x2, _hyper_7_16_chunk.x3
               Sort Method: quicksort 
               ->  Seq Scan on _hyper_7_16_chunk (actual rows=1 loops=1)
                     Filter: ((x4 % 11) <> 0)
(51 rows)
>>>>>>> 7c253496

SELECT * FROM test3 WHERE x4 % 11 != 0 ORDER BY x1, x2, x3 LIMIT 10;
             time             | x1 | x2 | x3 | x4 | x5 
------------------------------+----+----+----+----+----
 Fri Dec 31 16:00:00 1999 PST |  1 |  2 |  1 |  1 |  0
 Fri Dec 31 19:00:00 1999 PST |  1 |  2 |  4 |  4 |  0
 Sun Jan 09 16:00:00 2000 PST |  1 |  2 |  5 |  5 |  0
 Sun Jan 09 19:00:00 2000 PST |  1 |  2 |  8 |  8 |  0
 Fri Dec 31 16:02:01 1999 PST |  1 |  2 |  9 |  9 |  0
 Sun Jan 09 16:02:01 2000 PST |  1 |  2 | 10 | 10 |  0
 Fri Dec 31 17:00:00 1999 PST |  1 |  3 |  2 |  2 |  0
 Sun Jan 09 17:00:00 2000 PST |  1 |  3 |  6 |  6 |  0
 Fri Dec 31 18:00:00 1999 PST |  2 |  1 |  3 |  3 |  0
 Sun Jan 09 18:00:00 2000 PST |  2 |  1 |  7 |  7 |  0
(10 rows)

<<<<<<< HEAD
:PREFIX SELECT * FROM test3 ORDER BY x1, x2, x5, x4 LIMIT 10;
                                                QUERY PLAN                                                
----------------------------------------------------------------------------------------------------------
=======
:PREFIX SELECT * FROM test3 WHERE x4 % 11 != 0 ORDER BY x1, x2, x5, x4 LIMIT 10;
                                                   QUERY PLAN                                                   
----------------------------------------------------------------------------------------------------------------
>>>>>>> 7c253496
 Limit (actual rows=10 loops=1)
   ->  Sort (actual rows=10 loops=1)
         Sort Key: _hyper_7_13_chunk.x1, _hyper_7_13_chunk.x2, _hyper_7_13_chunk.x5, _hyper_7_13_chunk.x4
         Sort Method: quicksort 
         ->  Append (actual rows=10 loops=1)
               ->  Custom Scan (ColumnarScan) on _hyper_7_13_chunk (actual rows=3 loops=1)
<<<<<<< HEAD
                     ->  Seq Scan on compress_hyper_8_17_chunk (actual rows=2 loops=1)
               ->  Seq Scan on _hyper_7_13_chunk (actual rows=1 loops=1)
               ->  Custom Scan (ColumnarScan) on _hyper_7_14_chunk (actual rows=1 loops=1)
                     ->  Seq Scan on compress_hyper_8_18_chunk (actual rows=1 loops=1)
               ->  Custom Scan (ColumnarScan) on _hyper_7_15_chunk (actual rows=3 loops=1)
                     ->  Seq Scan on compress_hyper_8_19_chunk (actual rows=2 loops=1)
               ->  Seq Scan on _hyper_7_15_chunk (actual rows=1 loops=1)
               ->  Custom Scan (ColumnarScan) on _hyper_7_16_chunk (actual rows=1 loops=1)
                     ->  Seq Scan on compress_hyper_8_20_chunk (actual rows=1 loops=1)
(15 rows)
=======
                     Filter: ((x4 % 11) <> 0)
                     Rows Removed by Filter: 10000
                     ->  Seq Scan on compress_hyper_8_17_chunk (actual rows=12 loops=1)
         ->  Sort (actual rows=1 loops=1)
               Sort Key: _hyper_7_13_chunk.x1, _hyper_7_13_chunk.x2, _hyper_7_13_chunk.x5, _hyper_7_13_chunk.x4
               Sort Method: quicksort 
               ->  Seq Scan on _hyper_7_13_chunk (actual rows=1 loops=1)
                     Filter: ((x4 % 11) <> 0)
         ->  Sort (actual rows=1 loops=1)
               Sort Key: _hyper_7_14_chunk.x1, _hyper_7_14_chunk.x2, _hyper_7_14_chunk.x5, _hyper_7_14_chunk.x4
               Sort Method: quicksort 
               ->  Custom Scan (ColumnarScan) on _hyper_7_14_chunk (actual rows=1 loops=1)
                     Filter: ((x4 % 11) <> 0)
                     Rows Removed by Filter: 10000
                     ->  Seq Scan on compress_hyper_8_18_chunk (actual rows=11 loops=1)
         ->  Sort (actual rows=1 loops=1)
               Sort Key: _hyper_7_14_chunk.x1, _hyper_7_14_chunk.x2, _hyper_7_14_chunk.x5, _hyper_7_14_chunk.x4
               Sort Method: quicksort 
               ->  Seq Scan on _hyper_7_14_chunk (actual rows=1 loops=1)
                     Filter: ((x4 % 11) <> 0)
         ->  Sort (actual rows=3 loops=1)
               Sort Key: _hyper_7_15_chunk.x1, _hyper_7_15_chunk.x2, _hyper_7_15_chunk.x5, _hyper_7_15_chunk.x4
               Sort Method: quicksort 
               ->  Custom Scan (ColumnarScan) on _hyper_7_15_chunk (actual rows=3 loops=1)
                     Filter: ((x4 % 11) <> 0)
                     Rows Removed by Filter: 10000
                     ->  Seq Scan on compress_hyper_8_19_chunk (actual rows=12 loops=1)
         ->  Sort (actual rows=1 loops=1)
               Sort Key: _hyper_7_15_chunk.x1, _hyper_7_15_chunk.x2, _hyper_7_15_chunk.x5, _hyper_7_15_chunk.x4
               Sort Method: quicksort 
               ->  Seq Scan on _hyper_7_15_chunk (actual rows=1 loops=1)
                     Filter: ((x4 % 11) <> 0)
         ->  Sort (actual rows=1 loops=1)
               Sort Key: _hyper_7_16_chunk.x1, _hyper_7_16_chunk.x2, _hyper_7_16_chunk.x5, _hyper_7_16_chunk.x4
               Sort Method: quicksort 
               ->  Custom Scan (ColumnarScan) on _hyper_7_16_chunk (actual rows=1 loops=1)
                     Filter: ((x4 % 11) <> 0)
                     Rows Removed by Filter: 10000
                     ->  Seq Scan on compress_hyper_8_20_chunk (actual rows=11 loops=1)
         ->  Sort (actual rows=1 loops=1)
               Sort Key: _hyper_7_16_chunk.x1, _hyper_7_16_chunk.x2, _hyper_7_16_chunk.x5, _hyper_7_16_chunk.x4
               Sort Method: quicksort 
               ->  Seq Scan on _hyper_7_16_chunk (actual rows=1 loops=1)
                     Filter: ((x4 % 11) <> 0)
(51 rows)
>>>>>>> 7c253496

SELECT * FROM test3 WHERE x4 % 11 != 0 ORDER BY x1, x2, x5, x4 LIMIT 10;
             time             | x1 | x2 | x3 | x4 | x5 
------------------------------+----+----+----+----+----
 Fri Dec 31 16:00:00 1999 PST |  1 |  2 |  1 |  1 |  0
 Fri Dec 31 19:00:00 1999 PST |  1 |  2 |  4 |  4 |  0
 Sun Jan 09 16:00:00 2000 PST |  1 |  2 |  5 |  5 |  0
 Sun Jan 09 19:00:00 2000 PST |  1 |  2 |  8 |  8 |  0
 Fri Dec 31 16:02:01 1999 PST |  1 |  2 |  9 |  9 |  0
 Sun Jan 09 16:02:01 2000 PST |  1 |  2 | 10 | 10 |  0
 Fri Dec 31 17:00:00 1999 PST |  1 |  3 |  2 |  2 |  0
 Sun Jan 09 17:00:00 2000 PST |  1 |  3 |  6 |  6 |  0
 Fri Dec 31 18:00:00 1999 PST |  2 |  1 |  3 |  3 |  0
 Sun Jan 09 18:00:00 2000 PST |  2 |  1 |  7 |  7 |  0
(10 rows)

<<<<<<< HEAD
:PREFIX SELECT * FROM test3 ORDER BY x1, x2, x5, time LIMIT 10;
                                                  QUERY PLAN                                                  
--------------------------------------------------------------------------------------------------------------
=======
:PREFIX SELECT * FROM test3 WHERE x4 % 11 != 0 ORDER BY x1, x2, x5, time LIMIT 10;
                                                     QUERY PLAN                                                     
--------------------------------------------------------------------------------------------------------------------
>>>>>>> 7c253496
 Limit (actual rows=10 loops=1)
   ->  Sort (actual rows=10 loops=1)
         Sort Key: _hyper_7_13_chunk.x1, _hyper_7_13_chunk.x2, _hyper_7_13_chunk.x5, _hyper_7_13_chunk."time"
         Sort Method: quicksort 
         ->  Append (actual rows=10 loops=1)
               ->  Custom Scan (ColumnarScan) on _hyper_7_13_chunk (actual rows=3 loops=1)
<<<<<<< HEAD
                     ->  Seq Scan on compress_hyper_8_17_chunk (actual rows=2 loops=1)
               ->  Seq Scan on _hyper_7_13_chunk (actual rows=1 loops=1)
               ->  Custom Scan (ColumnarScan) on _hyper_7_14_chunk (actual rows=1 loops=1)
                     ->  Seq Scan on compress_hyper_8_18_chunk (actual rows=1 loops=1)
               ->  Custom Scan (ColumnarScan) on _hyper_7_15_chunk (actual rows=3 loops=1)
                     ->  Seq Scan on compress_hyper_8_19_chunk (actual rows=2 loops=1)
               ->  Seq Scan on _hyper_7_15_chunk (actual rows=1 loops=1)
               ->  Custom Scan (ColumnarScan) on _hyper_7_16_chunk (actual rows=1 loops=1)
                     ->  Seq Scan on compress_hyper_8_20_chunk (actual rows=1 loops=1)
(15 rows)
=======
                     Filter: ((x4 % 11) <> 0)
                     Rows Removed by Filter: 10000
                     ->  Seq Scan on compress_hyper_8_17_chunk (actual rows=12 loops=1)
         ->  Sort (actual rows=1 loops=1)
               Sort Key: _hyper_7_13_chunk.x1, _hyper_7_13_chunk.x2, _hyper_7_13_chunk.x5, _hyper_7_13_chunk."time"
               Sort Method: quicksort 
               ->  Seq Scan on _hyper_7_13_chunk (actual rows=1 loops=1)
                     Filter: ((x4 % 11) <> 0)
         ->  Sort (actual rows=1 loops=1)
               Sort Key: _hyper_7_14_chunk.x1, _hyper_7_14_chunk.x2, _hyper_7_14_chunk.x5, _hyper_7_14_chunk."time"
               Sort Method: quicksort 
               ->  Custom Scan (ColumnarScan) on _hyper_7_14_chunk (actual rows=1 loops=1)
                     Filter: ((x4 % 11) <> 0)
                     Rows Removed by Filter: 10000
                     ->  Seq Scan on compress_hyper_8_18_chunk (actual rows=11 loops=1)
         ->  Sort (actual rows=1 loops=1)
               Sort Key: _hyper_7_14_chunk.x1, _hyper_7_14_chunk.x2, _hyper_7_14_chunk.x5, _hyper_7_14_chunk."time"
               Sort Method: quicksort 
               ->  Seq Scan on _hyper_7_14_chunk (actual rows=1 loops=1)
                     Filter: ((x4 % 11) <> 0)
         ->  Sort (actual rows=3 loops=1)
               Sort Key: _hyper_7_15_chunk.x1, _hyper_7_15_chunk.x2, _hyper_7_15_chunk.x5, _hyper_7_15_chunk."time"
               Sort Method: quicksort 
               ->  Custom Scan (ColumnarScan) on _hyper_7_15_chunk (actual rows=3 loops=1)
                     Filter: ((x4 % 11) <> 0)
                     Rows Removed by Filter: 10000
                     ->  Seq Scan on compress_hyper_8_19_chunk (actual rows=12 loops=1)
         ->  Sort (actual rows=1 loops=1)
               Sort Key: _hyper_7_15_chunk.x1, _hyper_7_15_chunk.x2, _hyper_7_15_chunk.x5, _hyper_7_15_chunk."time"
               Sort Method: quicksort 
               ->  Seq Scan on _hyper_7_15_chunk (actual rows=1 loops=1)
                     Filter: ((x4 % 11) <> 0)
         ->  Sort (actual rows=1 loops=1)
               Sort Key: _hyper_7_16_chunk.x1, _hyper_7_16_chunk.x2, _hyper_7_16_chunk.x5, _hyper_7_16_chunk."time"
               Sort Method: quicksort 
               ->  Custom Scan (ColumnarScan) on _hyper_7_16_chunk (actual rows=1 loops=1)
                     Filter: ((x4 % 11) <> 0)
                     Rows Removed by Filter: 10000
                     ->  Seq Scan on compress_hyper_8_20_chunk (actual rows=11 loops=1)
         ->  Sort (actual rows=1 loops=1)
               Sort Key: _hyper_7_16_chunk.x1, _hyper_7_16_chunk.x2, _hyper_7_16_chunk.x5, _hyper_7_16_chunk."time"
               Sort Method: quicksort 
               ->  Seq Scan on _hyper_7_16_chunk (actual rows=1 loops=1)
                     Filter: ((x4 % 11) <> 0)
(51 rows)
>>>>>>> 7c253496

SELECT * FROM test3 WHERE x4 % 11 != 0 ORDER BY x1, x2, x5, time LIMIT 10;
             time             | x1 | x2 | x3 | x4 | x5 
------------------------------+----+----+----+----+----
 Fri Dec 31 16:00:00 1999 PST |  1 |  2 |  1 |  1 |  0
 Fri Dec 31 16:02:01 1999 PST |  1 |  2 |  9 |  9 |  0
 Fri Dec 31 19:00:00 1999 PST |  1 |  2 |  4 |  4 |  0
 Sun Jan 09 16:00:00 2000 PST |  1 |  2 |  5 |  5 |  0
 Sun Jan 09 16:02:01 2000 PST |  1 |  2 | 10 | 10 |  0
 Sun Jan 09 19:00:00 2000 PST |  1 |  2 |  8 |  8 |  0
 Fri Dec 31 17:00:00 1999 PST |  1 |  3 |  2 |  2 |  0
 Sun Jan 09 17:00:00 2000 PST |  1 |  3 |  6 |  6 |  0
 Fri Dec 31 18:00:00 1999 PST |  2 |  1 |  3 |  3 |  0
 Sun Jan 09 18:00:00 2000 PST |  2 |  1 |  7 |  7 |  0
(10 rows)

reset enable_indexscan;
-- test ordering on single chunk queries
CREATE TABLE test4(time timestamptz not null, device text, value float);
SELECT table_name FROM create_hypertable('test4','time',chunk_time_interval:='1 year'::interval);
 table_name 
------------
 test4
(1 row)

ALTER TABLE test4 SET (tsdb.compress, tsdb.compress_segmentby='device', tsdb.compress_orderby='time');
INSERT INTO test4 SELECT '2025-01-01', NULL, 0.1;
INSERT INTO test4 SELECT '2025-01-02', NULL, 0.1;
INSERT INTO test4 SELECT '2025-01-02', 'd', 0.1;
SELECT count(compress_chunk(ch)) FROM show_chunks('test4') ch;
 count 
-------
     1
(1 row)

INSERT INTO test4 SELECT '2025-01-02', 'd', 0.1;
VACUUM ANALYZE test4;
set enable_hashagg TO false;
SELECT time, device FROM _timescaledb_internal._hyper_9_21_chunk GROUP BY time, device;
             time             | device 
------------------------------+--------
 Wed Jan 01 00:00:00 2025 PST | 
 Thu Jan 02 00:00:00 2025 PST | d
 Thu Jan 02 00:00:00 2025 PST | 
(3 rows)

EXPLAIN (costs off, analyze, timing off, summary off) SELECT time, device FROM _timescaledb_internal._hyper_9_21_chunk GROUP BY time, device;
                                        QUERY PLAN                                         
-------------------------------------------------------------------------------------------
 Group (actual rows=3 loops=1)
   Group Key: _hyper_9_21_chunk."time", _hyper_9_21_chunk.device
   ->  Sort (actual rows=4 loops=1)
         Sort Key: _hyper_9_21_chunk."time", _hyper_9_21_chunk.device
         Sort Method: quicksort 
         ->  Append (actual rows=4 loops=1)
               ->  Custom Scan (ColumnarScan) on _hyper_9_21_chunk (actual rows=3 loops=1)
                     ->  Seq Scan on compress_hyper_10_22_chunk (actual rows=2 loops=1)
               ->  Seq Scan on _hyper_9_21_chunk (actual rows=1 loops=1)
(9 rows)

reset timescaledb.enable_decompression_sorted_merge;
reset max_parallel_workers_per_gather;<|MERGE_RESOLUTION|>--- conflicted
+++ resolved
@@ -82,43 +82,42 @@
                      ->  Seq Scan on _hyper_1_1_chunk (never executed)
 (32 rows)
 
-explain (analyze, timing off, summary off)
-SELECT * FROM ht_metrics_compressed ORDER BY time_bucket('1d', time) DESC, device LIMIT 1;
-                                                               QUERY PLAN                                                               
-----------------------------------------------------------------------------------------------------------------------------------------
- Limit  (cost=255.60..255.64 rows=1 width=28) (actual rows=1 loops=1)
-   ->  Merge Append  (cost=255.60..556.17 rows=9129 width=28) (actual rows=1 loops=1)
+:PREFIX SELECT * FROM ht_metrics_compressed ORDER BY time_bucket('1d', time) DESC, device LIMIT 1;
+                                                    QUERY PLAN                                                     
+-------------------------------------------------------------------------------------------------------------------
+ Limit (actual rows=1 loops=1)
+   ->  Merge Append (actual rows=1 loops=1)
          Sort Key: (time_bucket('@ 1 day'::interval, _hyper_1_1_chunk."time")) DESC, _hyper_1_1_chunk.device
-         ->  Sort  (cost=83.53..91.03 rows=3000 width=20) (actual rows=1 loops=1)
+         ->  Sort (actual rows=1 loops=1)
                Sort Key: (time_bucket('@ 1 day'::interval, _hyper_1_1_chunk."time")) DESC, _hyper_1_1_chunk.device
                Sort Method: top-N heapsort 
-               ->  Result  (cost=0.34..68.53 rows=3000 width=20) (actual rows=84 loops=1)
-                     ->  Custom Scan (ColumnarScan) on _hyper_1_1_chunk  (cost=0.34..68.53 rows=3000 width=20) (actual rows=84 loops=1)
-                           ->  Seq Scan on compress_hyper_2_4_chunk  (cost=0.00..1.03 rows=3 width=88) (actual rows=3 loops=1)
-         ->  Sort  (cost=1.86..2.00 rows=57 width=20) (actual rows=1 loops=1)
+               ->  Result (actual rows=84 loops=1)
+                     ->  Custom Scan (ColumnarScan) on _hyper_1_1_chunk (actual rows=84 loops=1)
+                           ->  Seq Scan on compress_hyper_2_4_chunk (actual rows=3 loops=1)
+         ->  Sort (actual rows=1 loops=1)
                Sort Key: (time_bucket('@ 1 day'::interval, _hyper_1_1_chunk."time")) DESC, _hyper_1_1_chunk.device
                Sort Method: top-N heapsort 
-               ->  Seq Scan on _hyper_1_1_chunk  (cost=0.00..1.57 rows=57 width=20) (actual rows=57 loops=1)
-         ->  Sort  (cost=83.53..91.03 rows=3000 width=20) (actual rows=1 loops=1)
+               ->  Seq Scan on _hyper_1_1_chunk (actual rows=57 loops=1)
+         ->  Sort (actual rows=1 loops=1)
                Sort Key: (time_bucket('@ 1 day'::interval, _hyper_1_2_chunk."time")) DESC, _hyper_1_2_chunk.device
                Sort Method: top-N heapsort 
-               ->  Result  (cost=0.34..68.53 rows=3000 width=20) (actual rows=84 loops=1)
-                     ->  Custom Scan (ColumnarScan) on _hyper_1_2_chunk  (cost=0.34..68.53 rows=3000 width=20) (actual rows=84 loops=1)
-                           ->  Seq Scan on compress_hyper_2_5_chunk  (cost=0.00..1.03 rows=3 width=88) (actual rows=3 loops=1)
-         ->  Sort  (cost=1.86..2.00 rows=57 width=20) (actual rows=1 loops=1)
+               ->  Result (actual rows=84 loops=1)
+                     ->  Custom Scan (ColumnarScan) on _hyper_1_2_chunk (actual rows=84 loops=1)
+                           ->  Seq Scan on compress_hyper_2_5_chunk (actual rows=3 loops=1)
+         ->  Sort (actual rows=1 loops=1)
                Sort Key: (time_bucket('@ 1 day'::interval, _hyper_1_2_chunk."time")) DESC, _hyper_1_2_chunk.device
                Sort Method: top-N heapsort 
-               ->  Seq Scan on _hyper_1_2_chunk  (cost=0.00..1.57 rows=57 width=20) (actual rows=57 loops=1)
-         ->  Sort  (cost=83.53..91.03 rows=3000 width=20) (actual rows=1 loops=1)
+               ->  Seq Scan on _hyper_1_2_chunk (actual rows=57 loops=1)
+         ->  Sort (actual rows=1 loops=1)
                Sort Key: (time_bucket('@ 1 day'::interval, _hyper_1_3_chunk."time")) DESC, _hyper_1_3_chunk.device
                Sort Method: top-N heapsort 
-               ->  Result  (cost=0.34..68.53 rows=3000 width=20) (actual rows=27 loops=1)
-                     ->  Custom Scan (ColumnarScan) on _hyper_1_3_chunk  (cost=0.34..68.53 rows=3000 width=20) (actual rows=27 loops=1)
-                           ->  Seq Scan on compress_hyper_2_6_chunk  (cost=0.00..1.03 rows=3 width=88) (actual rows=3 loops=1)
-         ->  Sort  (cost=1.22..1.26 rows=15 width=20) (actual rows=1 loops=1)
+               ->  Result (actual rows=27 loops=1)
+                     ->  Custom Scan (ColumnarScan) on _hyper_1_3_chunk (actual rows=27 loops=1)
+                           ->  Seq Scan on compress_hyper_2_6_chunk (actual rows=3 loops=1)
+         ->  Sort (actual rows=1 loops=1)
                Sort Key: (time_bucket('@ 1 day'::interval, _hyper_1_3_chunk."time")) DESC, _hyper_1_3_chunk.device
                Sort Method: top-N heapsort 
-               ->  Seq Scan on _hyper_1_3_chunk  (cost=0.00..1.15 rows=15 width=20) (actual rows=15 loops=1)
+               ->  Seq Scan on _hyper_1_3_chunk (actual rows=15 loops=1)
 (33 rows)
 
 :PREFIX SELECT * FROM ht_metrics_compressed ORDER BY time desc limit 10;
@@ -580,53 +579,61 @@
 ANALYZE test1;
 -- tests that require resorting (pushdown below decompressChunk node cannot happen)
 -- requires resorting, no pushdown can happen
-<<<<<<< HEAD
-explain (analyze, timing off, summary off)
-SELECT * FROM test1 ORDER BY time DESC LIMIT 10;
-                                                           QUERY PLAN                                                            
----------------------------------------------------------------------------------------------------------------------------------
- Limit  (cost=111.90..111.92 rows=10 width=28) (actual rows=5 loops=1)
-   ->  Sort  (cost=111.90..119.40 rows=3001 width=28) (actual rows=5 loops=1)
-         Sort Key: _hyper_3_7_chunk."time" DESC
-         Sort Method: quicksort 
-         ->  Append  (cost=0.34..47.05 rows=3001 width=28) (actual rows=5 loops=1)
-               ->  Custom Scan (ColumnarScan) on _hyper_3_7_chunk  (cost=0.34..31.03 rows=3000 width=28) (actual rows=4 loops=1)
-                     ->  Seq Scan on compress_hyper_4_8_chunk  (cost=0.00..1.03 rows=3 width=144) (actual rows=3 loops=1)
-               ->  Seq Scan on _hyper_3_7_chunk  (cost=0.00..1.01 rows=1 width=28) (actual rows=1 loops=1)
-(8 rows)
-
--- requires resorting
-explain (analyze, timing off, summary off)
-SELECT * FROM test1 ORDER BY time DESC NULLS FIRST, x3 ASC NULLS LAST LIMIT 10;
-                                                           QUERY PLAN                                                            
----------------------------------------------------------------------------------------------------------------------------------
- Limit  (cost=111.90..111.92 rows=10 width=28) (actual rows=5 loops=1)
-   ->  Sort  (cost=111.90..119.40 rows=3001 width=28) (actual rows=5 loops=1)
-         Sort Key: _hyper_3_7_chunk."time" DESC, _hyper_3_7_chunk.x3
-         Sort Method: quicksort 
-         ->  Append  (cost=0.34..47.05 rows=3001 width=28) (actual rows=5 loops=1)
-               ->  Custom Scan (ColumnarScan) on _hyper_3_7_chunk  (cost=0.34..31.03 rows=3000 width=28) (actual rows=4 loops=1)
-                     ->  Seq Scan on compress_hyper_4_8_chunk  (cost=0.00..1.03 rows=3 width=144) (actual rows=3 loops=1)
-               ->  Seq Scan on _hyper_3_7_chunk  (cost=0.00..1.01 rows=1 width=28) (actual rows=1 loops=1)
-(8 rows)
-
--- all these require resorting, no pushdown can happen
-:PREFIX
-SELECT * FROM test1 ORDER BY time DESC NULLS FIRST, x3 ASC NULLS LAST, x4 ASC NULLS LAST LIMIT 10;
+:PREFIX
+SELECT * FROM test1 WHERE x4 % 11 != 0 ORDER BY time DESC LIMIT 10;
                                         QUERY PLAN                                        
 ------------------------------------------------------------------------------------------
  Limit (actual rows=5 loops=1)
    ->  Sort (actual rows=5 loops=1)
-         Sort Key: _hyper_3_7_chunk."time" DESC, _hyper_3_7_chunk.x3, _hyper_3_7_chunk.x4
+         Sort Key: _hyper_3_7_chunk."time" DESC
          Sort Method: quicksort 
          ->  Append (actual rows=5 loops=1)
                ->  Custom Scan (ColumnarScan) on _hyper_3_7_chunk (actual rows=4 loops=1)
-                     ->  Seq Scan on compress_hyper_4_8_chunk (actual rows=3 loops=1)
-               ->  Seq Scan on _hyper_3_7_chunk (actual rows=1 loops=1)
-(8 rows)
-
-:PREFIX
-SELECT * FROM test1 ORDER BY time DESC NULLS FIRST, x3 ASC NULLS LAST, x4 DESC NULLS FIRST LIMIT 10;
+                     Filter: ((x4 % 11) <> 0)
+                     Rows Removed by Filter: 10000
+                     ->  Seq Scan on compress_hyper_4_8_chunk (actual rows=13 loops=1)
+               ->  Seq Scan on _hyper_3_7_chunk (actual rows=1 loops=1)
+                     Filter: ((x4 % 11) <> 0)
+(11 rows)
+
+-- requires resorting
+:PREFIX
+SELECT * FROM test1 WHERE x4 % 11 != 0 ORDER BY time DESC NULLS FIRST, x3 ASC NULLS LAST LIMIT 10;
+                                        QUERY PLAN                                        
+------------------------------------------------------------------------------------------
+ Limit (actual rows=5 loops=1)
+   ->  Sort (actual rows=5 loops=1)
+         Sort Key: _hyper_3_7_chunk."time" DESC, _hyper_3_7_chunk.x3
+         Sort Method: quicksort 
+         ->  Append (actual rows=5 loops=1)
+               ->  Custom Scan (ColumnarScan) on _hyper_3_7_chunk (actual rows=4 loops=1)
+                     Filter: ((x4 % 11) <> 0)
+                     Rows Removed by Filter: 10000
+                     ->  Seq Scan on compress_hyper_4_8_chunk (actual rows=13 loops=1)
+               ->  Seq Scan on _hyper_3_7_chunk (actual rows=1 loops=1)
+                     Filter: ((x4 % 11) <> 0)
+(11 rows)
+
+-- all these require resorting, no pushdown can happen
+:PREFIX
+SELECT * FROM test1 WHERE x4 % 11 != 0 ORDER BY time DESC NULLS FIRST, x3 ASC NULLS LAST, x4 ASC NULLS LAST LIMIT 10;
+                                        QUERY PLAN                                        
+------------------------------------------------------------------------------------------
+ Limit (actual rows=5 loops=1)
+   ->  Sort (actual rows=5 loops=1)
+         Sort Key: _hyper_3_7_chunk."time" DESC, _hyper_3_7_chunk.x3, _hyper_3_7_chunk.x4
+         Sort Method: quicksort 
+         ->  Append (actual rows=5 loops=1)
+               ->  Custom Scan (ColumnarScan) on _hyper_3_7_chunk (actual rows=4 loops=1)
+                     Filter: ((x4 % 11) <> 0)
+                     Rows Removed by Filter: 10000
+                     ->  Seq Scan on compress_hyper_4_8_chunk (actual rows=13 loops=1)
+               ->  Seq Scan on _hyper_3_7_chunk (actual rows=1 loops=1)
+                     Filter: ((x4 % 11) <> 0)
+(11 rows)
+
+:PREFIX
+SELECT * FROM test1 WHERE x4 % 11 != 0 ORDER BY time DESC NULLS FIRST, x3 ASC NULLS LAST, x4 DESC NULLS FIRST LIMIT 10;
                                           QUERY PLAN                                           
 -----------------------------------------------------------------------------------------------
  Limit (actual rows=5 loops=1)
@@ -635,12 +642,15 @@
          Sort Method: quicksort 
          ->  Append (actual rows=5 loops=1)
                ->  Custom Scan (ColumnarScan) on _hyper_3_7_chunk (actual rows=4 loops=1)
-                     ->  Seq Scan on compress_hyper_4_8_chunk (actual rows=3 loops=1)
-               ->  Seq Scan on _hyper_3_7_chunk (actual rows=1 loops=1)
-(8 rows)
-
-:PREFIX
-SELECT * FROM test1 ORDER BY time ASC NULLS LAST LIMIT 10;
+                     Filter: ((x4 % 11) <> 0)
+                     Rows Removed by Filter: 10000
+                     ->  Seq Scan on compress_hyper_4_8_chunk (actual rows=13 loops=1)
+               ->  Seq Scan on _hyper_3_7_chunk (actual rows=1 loops=1)
+                     Filter: ((x4 % 11) <> 0)
+(11 rows)
+
+:PREFIX
+SELECT * FROM test1 WHERE x4 % 11 != 0 ORDER BY time ASC NULLS LAST LIMIT 10;
                                         QUERY PLAN                                        
 ------------------------------------------------------------------------------------------
  Limit (actual rows=5 loops=1)
@@ -649,12 +659,15 @@
          Sort Method: quicksort 
          ->  Append (actual rows=5 loops=1)
                ->  Custom Scan (ColumnarScan) on _hyper_3_7_chunk (actual rows=4 loops=1)
-                     ->  Seq Scan on compress_hyper_4_8_chunk (actual rows=3 loops=1)
-               ->  Seq Scan on _hyper_3_7_chunk (actual rows=1 loops=1)
-(8 rows)
-
-:PREFIX
-SELECT * FROM test1 ORDER BY time ASC NULLS LAST, x3 DESC NULLS FIRST LIMIT 10;
+                     Filter: ((x4 % 11) <> 0)
+                     Rows Removed by Filter: 10000
+                     ->  Seq Scan on compress_hyper_4_8_chunk (actual rows=13 loops=1)
+               ->  Seq Scan on _hyper_3_7_chunk (actual rows=1 loops=1)
+                     Filter: ((x4 % 11) <> 0)
+(11 rows)
+
+:PREFIX
+SELECT * FROM test1 WHERE x4 % 11 != 0 ORDER BY time ASC NULLS LAST, x3 DESC NULLS FIRST LIMIT 10;
                                         QUERY PLAN                                        
 ------------------------------------------------------------------------------------------
  Limit (actual rows=5 loops=1)
@@ -663,12 +676,15 @@
          Sort Method: quicksort 
          ->  Append (actual rows=5 loops=1)
                ->  Custom Scan (ColumnarScan) on _hyper_3_7_chunk (actual rows=4 loops=1)
-                     ->  Seq Scan on compress_hyper_4_8_chunk (actual rows=3 loops=1)
-               ->  Seq Scan on _hyper_3_7_chunk (actual rows=1 loops=1)
-(8 rows)
-
-:PREFIX
-SELECT * FROM test1 ORDER BY time ASC NULLS LAST, x3 DESC NULLS FIRST, x4 DESC NULLS FIRST LIMIT 10;
+                     Filter: ((x4 % 11) <> 0)
+                     Rows Removed by Filter: 10000
+                     ->  Seq Scan on compress_hyper_4_8_chunk (actual rows=13 loops=1)
+               ->  Seq Scan on _hyper_3_7_chunk (actual rows=1 loops=1)
+                     Filter: ((x4 % 11) <> 0)
+(11 rows)
+
+:PREFIX
+SELECT * FROM test1 WHERE x4 % 11 != 0 ORDER BY time ASC NULLS LAST, x3 DESC NULLS FIRST, x4 DESC NULLS FIRST LIMIT 10;
                                           QUERY PLAN                                           
 -----------------------------------------------------------------------------------------------
  Limit (actual rows=5 loops=1)
@@ -677,12 +693,15 @@
          Sort Method: quicksort 
          ->  Append (actual rows=5 loops=1)
                ->  Custom Scan (ColumnarScan) on _hyper_3_7_chunk (actual rows=4 loops=1)
-                     ->  Seq Scan on compress_hyper_4_8_chunk (actual rows=3 loops=1)
-               ->  Seq Scan on _hyper_3_7_chunk (actual rows=1 loops=1)
-(8 rows)
-
-:PREFIX
-SELECT * FROM test1 ORDER BY time ASC NULLS FIRST, x3 DESC NULLS LAST, x4 ASC LIMIT 10;
+                     Filter: ((x4 % 11) <> 0)
+                     Rows Removed by Filter: 10000
+                     ->  Seq Scan on compress_hyper_4_8_chunk (actual rows=13 loops=1)
+               ->  Seq Scan on _hyper_3_7_chunk (actual rows=1 loops=1)
+                     Filter: ((x4 % 11) <> 0)
+(11 rows)
+
+:PREFIX
+SELECT * FROM test1 WHERE x4 % 11 != 0 ORDER BY time ASC NULLS FIRST, x3 DESC NULLS LAST, x4 ASC LIMIT 10;
                                                    QUERY PLAN                                                    
 -----------------------------------------------------------------------------------------------------------------
  Limit (actual rows=5 loops=1)
@@ -691,196 +710,12 @@
          Sort Method: quicksort 
          ->  Append (actual rows=5 loops=1)
                ->  Custom Scan (ColumnarScan) on _hyper_3_7_chunk (actual rows=4 loops=1)
-                     ->  Seq Scan on compress_hyper_4_8_chunk (actual rows=3 loops=1)
-               ->  Seq Scan on _hyper_3_7_chunk (actual rows=1 loops=1)
-(8 rows)
-=======
-:PREFIX
-SELECT * FROM test1 WHERE x4 % 11 != 0 ORDER BY time DESC LIMIT 10;
-                                           QUERY PLAN                                           
-------------------------------------------------------------------------------------------------
- Limit (actual rows=5 loops=1)
-   ->  Custom Scan (ChunkAppend) on test1 (actual rows=5 loops=1)
-         Order: test1."time" DESC
-         ->  Merge Append (actual rows=5 loops=1)
-               Sort Key: _hyper_3_7_chunk."time" DESC
-               ->  Sort (actual rows=4 loops=1)
-                     Sort Key: _hyper_3_7_chunk."time" DESC
-                     Sort Method: quicksort 
-                     ->  Custom Scan (ColumnarScan) on _hyper_3_7_chunk (actual rows=4 loops=1)
-                           Filter: ((x4 % 11) <> 0)
-                           Rows Removed by Filter: 10000
-                           ->  Seq Scan on compress_hyper_4_8_chunk (actual rows=13 loops=1)
-               ->  Sort (actual rows=1 loops=1)
-                     Sort Key: _hyper_3_7_chunk."time" DESC
-                     Sort Method: quicksort 
-                     ->  Seq Scan on _hyper_3_7_chunk (actual rows=1 loops=1)
-                           Filter: ((x4 % 11) <> 0)
-(17 rows)
-
--- requires resorting
-:PREFIX
-SELECT * FROM test1 WHERE x4 % 11 != 0 ORDER BY time DESC NULLS FIRST, x3 ASC NULLS LAST LIMIT 10;
-                                           QUERY PLAN                                           
-------------------------------------------------------------------------------------------------
- Limit (actual rows=5 loops=1)
-   ->  Custom Scan (ChunkAppend) on test1 (actual rows=5 loops=1)
-         Order: test1."time" DESC, test1.x3
-         ->  Merge Append (actual rows=5 loops=1)
-               Sort Key: _hyper_3_7_chunk."time" DESC, _hyper_3_7_chunk.x3
-               ->  Sort (actual rows=4 loops=1)
-                     Sort Key: _hyper_3_7_chunk."time" DESC, _hyper_3_7_chunk.x3
-                     Sort Method: quicksort 
-                     ->  Custom Scan (ColumnarScan) on _hyper_3_7_chunk (actual rows=4 loops=1)
-                           Filter: ((x4 % 11) <> 0)
-                           Rows Removed by Filter: 10000
-                           ->  Seq Scan on compress_hyper_4_8_chunk (actual rows=13 loops=1)
-               ->  Sort (actual rows=1 loops=1)
-                     Sort Key: _hyper_3_7_chunk."time" DESC, _hyper_3_7_chunk.x3
-                     Sort Method: quicksort 
-                     ->  Seq Scan on _hyper_3_7_chunk (actual rows=1 loops=1)
-                           Filter: ((x4 % 11) <> 0)
-(17 rows)
-
--- all these require resorting, no pushdown can happen
-:PREFIX
-SELECT * FROM test1 WHERE x4 % 11 != 0 ORDER BY time DESC NULLS FIRST, x3 ASC NULLS LAST, x4 ASC NULLS LAST LIMIT 10;
-                                              QUERY PLAN                                              
-------------------------------------------------------------------------------------------------------
- Limit (actual rows=5 loops=1)
-   ->  Custom Scan (ChunkAppend) on test1 (actual rows=5 loops=1)
-         Order: test1."time" DESC, test1.x3, test1.x4
-         ->  Merge Append (actual rows=5 loops=1)
-               Sort Key: _hyper_3_7_chunk."time" DESC, _hyper_3_7_chunk.x3, _hyper_3_7_chunk.x4
-               ->  Sort (actual rows=4 loops=1)
-                     Sort Key: _hyper_3_7_chunk."time" DESC, _hyper_3_7_chunk.x3, _hyper_3_7_chunk.x4
-                     Sort Method: quicksort 
-                     ->  Custom Scan (ColumnarScan) on _hyper_3_7_chunk (actual rows=4 loops=1)
-                           Filter: ((x4 % 11) <> 0)
-                           Rows Removed by Filter: 10000
-                           ->  Seq Scan on compress_hyper_4_8_chunk (actual rows=13 loops=1)
-               ->  Sort (actual rows=1 loops=1)
-                     Sort Key: _hyper_3_7_chunk."time" DESC, _hyper_3_7_chunk.x3, _hyper_3_7_chunk.x4
-                     Sort Method: quicksort 
-                     ->  Seq Scan on _hyper_3_7_chunk (actual rows=1 loops=1)
-                           Filter: ((x4 % 11) <> 0)
-(17 rows)
-
-:PREFIX
-SELECT * FROM test1 WHERE x4 % 11 != 0 ORDER BY time DESC NULLS FIRST, x3 ASC NULLS LAST, x4 DESC NULLS FIRST LIMIT 10;
-                                                QUERY PLAN                                                 
------------------------------------------------------------------------------------------------------------
- Limit (actual rows=5 loops=1)
-   ->  Custom Scan (ChunkAppend) on test1 (actual rows=5 loops=1)
-         Order: test1."time" DESC, test1.x3, test1.x4 DESC
-         ->  Merge Append (actual rows=5 loops=1)
-               Sort Key: _hyper_3_7_chunk."time" DESC, _hyper_3_7_chunk.x3, _hyper_3_7_chunk.x4 DESC
-               ->  Sort (actual rows=4 loops=1)
-                     Sort Key: _hyper_3_7_chunk."time" DESC, _hyper_3_7_chunk.x3, _hyper_3_7_chunk.x4 DESC
-                     Sort Method: quicksort 
-                     ->  Custom Scan (ColumnarScan) on _hyper_3_7_chunk (actual rows=4 loops=1)
-                           Filter: ((x4 % 11) <> 0)
-                           Rows Removed by Filter: 10000
-                           ->  Seq Scan on compress_hyper_4_8_chunk (actual rows=13 loops=1)
-               ->  Sort (actual rows=1 loops=1)
-                     Sort Key: _hyper_3_7_chunk."time" DESC, _hyper_3_7_chunk.x3, _hyper_3_7_chunk.x4 DESC
-                     Sort Method: quicksort 
-                     ->  Seq Scan on _hyper_3_7_chunk (actual rows=1 loops=1)
-                           Filter: ((x4 % 11) <> 0)
-(17 rows)
-
-:PREFIX
-SELECT * FROM test1 WHERE x4 % 11 != 0 ORDER BY time ASC NULLS LAST LIMIT 10;
-                                           QUERY PLAN                                           
-------------------------------------------------------------------------------------------------
- Limit (actual rows=5 loops=1)
-   ->  Custom Scan (ChunkAppend) on test1 (actual rows=5 loops=1)
-         Order: test1."time"
-         ->  Merge Append (actual rows=5 loops=1)
-               Sort Key: _hyper_3_7_chunk."time"
-               ->  Sort (actual rows=4 loops=1)
-                     Sort Key: _hyper_3_7_chunk."time"
-                     Sort Method: quicksort 
-                     ->  Custom Scan (ColumnarScan) on _hyper_3_7_chunk (actual rows=4 loops=1)
-                           Filter: ((x4 % 11) <> 0)
-                           Rows Removed by Filter: 10000
-                           ->  Seq Scan on compress_hyper_4_8_chunk (actual rows=13 loops=1)
-               ->  Sort (actual rows=1 loops=1)
-                     Sort Key: _hyper_3_7_chunk."time"
-                     Sort Method: quicksort 
-                     ->  Seq Scan on _hyper_3_7_chunk (actual rows=1 loops=1)
-                           Filter: ((x4 % 11) <> 0)
-(17 rows)
-
-:PREFIX
-SELECT * FROM test1 WHERE x4 % 11 != 0 ORDER BY time ASC NULLS LAST, x3 DESC NULLS FIRST LIMIT 10;
-                                           QUERY PLAN                                           
-------------------------------------------------------------------------------------------------
- Limit (actual rows=5 loops=1)
-   ->  Custom Scan (ChunkAppend) on test1 (actual rows=5 loops=1)
-         Order: test1."time", test1.x3 DESC
-         ->  Merge Append (actual rows=5 loops=1)
-               Sort Key: _hyper_3_7_chunk."time", _hyper_3_7_chunk.x3 DESC
-               ->  Sort (actual rows=4 loops=1)
-                     Sort Key: _hyper_3_7_chunk."time", _hyper_3_7_chunk.x3 DESC
-                     Sort Method: quicksort 
-                     ->  Custom Scan (ColumnarScan) on _hyper_3_7_chunk (actual rows=4 loops=1)
-                           Filter: ((x4 % 11) <> 0)
-                           Rows Removed by Filter: 10000
-                           ->  Seq Scan on compress_hyper_4_8_chunk (actual rows=13 loops=1)
-               ->  Sort (actual rows=1 loops=1)
-                     Sort Key: _hyper_3_7_chunk."time", _hyper_3_7_chunk.x3 DESC
-                     Sort Method: quicksort 
-                     ->  Seq Scan on _hyper_3_7_chunk (actual rows=1 loops=1)
-                           Filter: ((x4 % 11) <> 0)
-(17 rows)
-
-:PREFIX
-SELECT * FROM test1 WHERE x4 % 11 != 0 ORDER BY time ASC NULLS LAST, x3 DESC NULLS FIRST, x4 DESC NULLS FIRST LIMIT 10;
-                                                QUERY PLAN                                                 
------------------------------------------------------------------------------------------------------------
- Limit (actual rows=5 loops=1)
-   ->  Custom Scan (ChunkAppend) on test1 (actual rows=5 loops=1)
-         Order: test1."time", test1.x3 DESC, test1.x4 DESC
-         ->  Merge Append (actual rows=5 loops=1)
-               Sort Key: _hyper_3_7_chunk."time", _hyper_3_7_chunk.x3 DESC, _hyper_3_7_chunk.x4 DESC
-               ->  Sort (actual rows=4 loops=1)
-                     Sort Key: _hyper_3_7_chunk."time", _hyper_3_7_chunk.x3 DESC, _hyper_3_7_chunk.x4 DESC
-                     Sort Method: quicksort 
-                     ->  Custom Scan (ColumnarScan) on _hyper_3_7_chunk (actual rows=4 loops=1)
-                           Filter: ((x4 % 11) <> 0)
-                           Rows Removed by Filter: 10000
-                           ->  Seq Scan on compress_hyper_4_8_chunk (actual rows=13 loops=1)
-               ->  Sort (actual rows=1 loops=1)
-                     Sort Key: _hyper_3_7_chunk."time", _hyper_3_7_chunk.x3 DESC, _hyper_3_7_chunk.x4 DESC
-                     Sort Method: quicksort 
-                     ->  Seq Scan on _hyper_3_7_chunk (actual rows=1 loops=1)
-                           Filter: ((x4 % 11) <> 0)
-(17 rows)
-
-:PREFIX
-SELECT * FROM test1 WHERE x4 % 11 != 0 ORDER BY time ASC NULLS FIRST, x3 DESC NULLS LAST, x4 ASC LIMIT 10;
-                                                         QUERY PLAN                                                          
------------------------------------------------------------------------------------------------------------------------------
- Limit (actual rows=5 loops=1)
-   ->  Custom Scan (ChunkAppend) on test1 (actual rows=5 loops=1)
-         Order: test1."time" NULLS FIRST, test1.x3 DESC NULLS LAST, test1.x4
-         ->  Merge Append (actual rows=5 loops=1)
-               Sort Key: _hyper_3_7_chunk."time" NULLS FIRST, _hyper_3_7_chunk.x3 DESC NULLS LAST, _hyper_3_7_chunk.x4
-               ->  Sort (actual rows=4 loops=1)
-                     Sort Key: _hyper_3_7_chunk."time" NULLS FIRST, _hyper_3_7_chunk.x3 DESC NULLS LAST, _hyper_3_7_chunk.x4
-                     Sort Method: quicksort 
-                     ->  Custom Scan (ColumnarScan) on _hyper_3_7_chunk (actual rows=4 loops=1)
-                           Filter: ((x4 % 11) <> 0)
-                           Rows Removed by Filter: 10000
-                           ->  Seq Scan on compress_hyper_4_8_chunk (actual rows=13 loops=1)
-               ->  Sort (actual rows=1 loops=1)
-                     Sort Key: _hyper_3_7_chunk."time" NULLS FIRST, _hyper_3_7_chunk.x3 DESC NULLS LAST, _hyper_3_7_chunk.x4
-                     Sort Method: quicksort 
-                     ->  Seq Scan on _hyper_3_7_chunk (actual rows=1 loops=1)
-                           Filter: ((x4 % 11) <> 0)
-(17 rows)
->>>>>>> 7c253496
+                     Filter: ((x4 % 11) <> 0)
+                     Rows Removed by Filter: 10000
+                     ->  Seq Scan on compress_hyper_4_8_chunk (actual rows=13 loops=1)
+               ->  Seq Scan on _hyper_3_7_chunk (actual rows=1 loops=1)
+                     Filter: ((x4 % 11) <> 0)
+(11 rows)
 
 set enable_hashagg to off; -- different on PG13
 :PREFIX
@@ -913,160 +748,89 @@
 
 reset enable_hashagg;
 :PREFIX
-<<<<<<< HEAD
-SELECT * FROM test1 ORDER BY x1, x2, x5, x4, time LIMIT 10;
+SELECT * FROM test1 WHERE x4 % 11 != 0 ORDER BY x1, x2, x5, x4, time LIMIT 10;
                                                           QUERY PLAN                                                           
 -------------------------------------------------------------------------------------------------------------------------------
-=======
-SELECT * FROM test1 WHERE x4 % 11 != 0 ORDER BY x1, x2, x5, x4, time LIMIT 10;
-                                                             QUERY PLAN                                                              
--------------------------------------------------------------------------------------------------------------------------------------
->>>>>>> 7c253496
  Limit (actual rows=5 loops=1)
    ->  Sort (actual rows=5 loops=1)
          Sort Key: _hyper_3_7_chunk.x1, _hyper_3_7_chunk.x2, _hyper_3_7_chunk.x5, _hyper_3_7_chunk.x4, _hyper_3_7_chunk."time"
          Sort Method: quicksort 
          ->  Append (actual rows=5 loops=1)
                ->  Custom Scan (ColumnarScan) on _hyper_3_7_chunk (actual rows=4 loops=1)
-<<<<<<< HEAD
-                     ->  Seq Scan on compress_hyper_4_8_chunk (actual rows=3 loops=1)
-               ->  Seq Scan on _hyper_3_7_chunk (actual rows=1 loops=1)
-(8 rows)
-
-:PREFIX
-SELECT * FROM test1 ORDER BY x1, x2, x5, time, x4 LIMIT 10;
+                     Filter: ((x4 % 11) <> 0)
+                     Rows Removed by Filter: 10000
+                     ->  Seq Scan on compress_hyper_4_8_chunk (actual rows=13 loops=1)
+               ->  Seq Scan on _hyper_3_7_chunk (actual rows=1 loops=1)
+                     Filter: ((x4 % 11) <> 0)
+(11 rows)
+
+:PREFIX
+SELECT * FROM test1 WHERE x4 % 11 != 0 ORDER BY x1, x2, x5, time, x4 LIMIT 10;
                                                           QUERY PLAN                                                           
 -------------------------------------------------------------------------------------------------------------------------------
-=======
-                     Filter: ((x4 % 11) <> 0)
-                     Rows Removed by Filter: 10000
-                     ->  Seq Scan on compress_hyper_4_8_chunk (actual rows=13 loops=1)
-         ->  Sort (actual rows=1 loops=1)
-               Sort Key: _hyper_3_7_chunk.x1, _hyper_3_7_chunk.x2, _hyper_3_7_chunk.x5, _hyper_3_7_chunk.x4, _hyper_3_7_chunk."time"
-               Sort Method: quicksort 
-               ->  Seq Scan on _hyper_3_7_chunk (actual rows=1 loops=1)
-                     Filter: ((x4 % 11) <> 0)
-(15 rows)
-
-:PREFIX
-SELECT * FROM test1 WHERE x4 % 11 != 0 ORDER BY x1, x2, x5, time, x4 LIMIT 10;
-                                                             QUERY PLAN                                                              
--------------------------------------------------------------------------------------------------------------------------------------
->>>>>>> 7c253496
  Limit (actual rows=5 loops=1)
    ->  Sort (actual rows=5 loops=1)
          Sort Key: _hyper_3_7_chunk.x1, _hyper_3_7_chunk.x2, _hyper_3_7_chunk.x5, _hyper_3_7_chunk."time", _hyper_3_7_chunk.x4
          Sort Method: quicksort 
          ->  Append (actual rows=5 loops=1)
                ->  Custom Scan (ColumnarScan) on _hyper_3_7_chunk (actual rows=4 loops=1)
-<<<<<<< HEAD
-                     ->  Seq Scan on compress_hyper_4_8_chunk (actual rows=3 loops=1)
-               ->  Seq Scan on _hyper_3_7_chunk (actual rows=1 loops=1)
-(8 rows)
-
-:PREFIX
-SELECT * FROM test1 ORDER BY x1, x2, x5, time, x3 LIMIT 10;
+                     Filter: ((x4 % 11) <> 0)
+                     Rows Removed by Filter: 10000
+                     ->  Seq Scan on compress_hyper_4_8_chunk (actual rows=13 loops=1)
+               ->  Seq Scan on _hyper_3_7_chunk (actual rows=1 loops=1)
+                     Filter: ((x4 % 11) <> 0)
+(11 rows)
+
+:PREFIX
+SELECT * FROM test1 WHERE x4 % 11 != 0 ORDER BY x1, x2, x5, time, x3 LIMIT 10;
                                                           QUERY PLAN                                                           
 -------------------------------------------------------------------------------------------------------------------------------
-=======
-                     Filter: ((x4 % 11) <> 0)
-                     Rows Removed by Filter: 10000
-                     ->  Seq Scan on compress_hyper_4_8_chunk (actual rows=13 loops=1)
-         ->  Sort (actual rows=1 loops=1)
-               Sort Key: _hyper_3_7_chunk.x1, _hyper_3_7_chunk.x2, _hyper_3_7_chunk.x5, _hyper_3_7_chunk."time", _hyper_3_7_chunk.x4
-               Sort Method: quicksort 
-               ->  Seq Scan on _hyper_3_7_chunk (actual rows=1 loops=1)
-                     Filter: ((x4 % 11) <> 0)
-(15 rows)
-
-:PREFIX
-SELECT * FROM test1 WHERE x4 % 11 != 0 ORDER BY x1, x2, x5, time, x3 LIMIT 10;
-                                                             QUERY PLAN                                                              
--------------------------------------------------------------------------------------------------------------------------------------
->>>>>>> 7c253496
  Limit (actual rows=5 loops=1)
    ->  Sort (actual rows=5 loops=1)
          Sort Key: _hyper_3_7_chunk.x1, _hyper_3_7_chunk.x2, _hyper_3_7_chunk.x5, _hyper_3_7_chunk."time", _hyper_3_7_chunk.x3
          Sort Method: quicksort 
          ->  Append (actual rows=5 loops=1)
                ->  Custom Scan (ColumnarScan) on _hyper_3_7_chunk (actual rows=4 loops=1)
-<<<<<<< HEAD
-                     ->  Seq Scan on compress_hyper_4_8_chunk (actual rows=3 loops=1)
-               ->  Seq Scan on _hyper_3_7_chunk (actual rows=1 loops=1)
-(8 rows)
-
-:PREFIX
-SELECT * FROM test1 ORDER BY x1, x2, x5, time, x3, x4 LIMIT 10;
+                     Filter: ((x4 % 11) <> 0)
+                     Rows Removed by Filter: 10000
+                     ->  Seq Scan on compress_hyper_4_8_chunk (actual rows=13 loops=1)
+               ->  Seq Scan on _hyper_3_7_chunk (actual rows=1 loops=1)
+                     Filter: ((x4 % 11) <> 0)
+(11 rows)
+
+:PREFIX
+SELECT * FROM test1 WHERE x4 % 11 != 0 ORDER BY x1, x2, x5, time, x3, x4 LIMIT 10;
                                                                      QUERY PLAN                                                                     
 ----------------------------------------------------------------------------------------------------------------------------------------------------
-=======
-                     Filter: ((x4 % 11) <> 0)
-                     Rows Removed by Filter: 10000
-                     ->  Seq Scan on compress_hyper_4_8_chunk (actual rows=13 loops=1)
-         ->  Sort (actual rows=1 loops=1)
-               Sort Key: _hyper_3_7_chunk.x1, _hyper_3_7_chunk.x2, _hyper_3_7_chunk.x5, _hyper_3_7_chunk."time", _hyper_3_7_chunk.x3
-               Sort Method: quicksort 
-               ->  Seq Scan on _hyper_3_7_chunk (actual rows=1 loops=1)
-                     Filter: ((x4 % 11) <> 0)
-(15 rows)
-
-:PREFIX
-SELECT * FROM test1 WHERE x4 % 11 != 0 ORDER BY x1, x2, x5, time, x3, x4 LIMIT 10;
-                                                                        QUERY PLAN                                                                        
-----------------------------------------------------------------------------------------------------------------------------------------------------------
->>>>>>> 7c253496
  Limit (actual rows=5 loops=1)
    ->  Sort (actual rows=5 loops=1)
          Sort Key: _hyper_3_7_chunk.x1, _hyper_3_7_chunk.x2, _hyper_3_7_chunk.x5, _hyper_3_7_chunk."time", _hyper_3_7_chunk.x3, _hyper_3_7_chunk.x4
          Sort Method: quicksort 
          ->  Append (actual rows=5 loops=1)
                ->  Custom Scan (ColumnarScan) on _hyper_3_7_chunk (actual rows=4 loops=1)
-<<<<<<< HEAD
-                     ->  Seq Scan on compress_hyper_4_8_chunk (actual rows=3 loops=1)
-               ->  Seq Scan on _hyper_3_7_chunk (actual rows=1 loops=1)
-(8 rows)
-
-:PREFIX
-SELECT * FROM test1 ORDER BY x1, x2, x5, time, x4 DESC LIMIT 10; -- no pushdown because orderby does not match
+                     Filter: ((x4 % 11) <> 0)
+                     Rows Removed by Filter: 10000
+                     ->  Seq Scan on compress_hyper_4_8_chunk (actual rows=13 loops=1)
+               ->  Seq Scan on _hyper_3_7_chunk (actual rows=1 loops=1)
+                     Filter: ((x4 % 11) <> 0)
+(11 rows)
+
+:PREFIX
+SELECT * FROM test1 WHERE x4 % 11 != 0 ORDER BY x1, x2, x5, time, x4 DESC LIMIT 10; -- no pushdown because orderby does not match
                                                              QUERY PLAN                                                             
 ------------------------------------------------------------------------------------------------------------------------------------
-=======
-                     Filter: ((x4 % 11) <> 0)
-                     Rows Removed by Filter: 10000
-                     ->  Seq Scan on compress_hyper_4_8_chunk (actual rows=13 loops=1)
-         ->  Sort (actual rows=1 loops=1)
-               Sort Key: _hyper_3_7_chunk.x1, _hyper_3_7_chunk.x2, _hyper_3_7_chunk.x5, _hyper_3_7_chunk."time", _hyper_3_7_chunk.x3, _hyper_3_7_chunk.x4
-               Sort Method: quicksort 
-               ->  Seq Scan on _hyper_3_7_chunk (actual rows=1 loops=1)
-                     Filter: ((x4 % 11) <> 0)
-(15 rows)
-
-:PREFIX
-SELECT * FROM test1 WHERE x4 % 11 != 0 ORDER BY x1, x2, x5, time, x4 DESC LIMIT 10; -- no pushdown because orderby does not match
-                                                                QUERY PLAN                                                                
-------------------------------------------------------------------------------------------------------------------------------------------
->>>>>>> 7c253496
  Limit (actual rows=5 loops=1)
    ->  Sort (actual rows=5 loops=1)
          Sort Key: _hyper_3_7_chunk.x1, _hyper_3_7_chunk.x2, _hyper_3_7_chunk.x5, _hyper_3_7_chunk."time", _hyper_3_7_chunk.x4 DESC
          Sort Method: quicksort 
          ->  Append (actual rows=5 loops=1)
                ->  Custom Scan (ColumnarScan) on _hyper_3_7_chunk (actual rows=4 loops=1)
-<<<<<<< HEAD
-                     ->  Seq Scan on compress_hyper_4_8_chunk (actual rows=3 loops=1)
-               ->  Seq Scan on _hyper_3_7_chunk (actual rows=1 loops=1)
-(8 rows)
-=======
-                     Filter: ((x4 % 11) <> 0)
-                     Rows Removed by Filter: 10000
-                     ->  Seq Scan on compress_hyper_4_8_chunk (actual rows=13 loops=1)
-         ->  Sort (actual rows=1 loops=1)
-               Sort Key: _hyper_3_7_chunk.x1, _hyper_3_7_chunk.x2, _hyper_3_7_chunk.x5, _hyper_3_7_chunk."time", _hyper_3_7_chunk.x4 DESC
-               Sort Method: quicksort 
-               ->  Seq Scan on _hyper_3_7_chunk (actual rows=1 loops=1)
-                     Filter: ((x4 % 11) <> 0)
-(15 rows)
->>>>>>> 7c253496
+                     Filter: ((x4 % 11) <> 0)
+                     Rows Removed by Filter: 10000
+                     ->  Seq Scan on compress_hyper_4_8_chunk (actual rows=13 loops=1)
+               ->  Seq Scan on _hyper_3_7_chunk (actual rows=1 loops=1)
+                     Filter: ((x4 % 11) <> 0)
+(11 rows)
 
 -- queries with pushdown
 :PREFIX
@@ -1092,21 +856,24 @@
 
 :PREFIX
 SELECT * FROM test1 WHERE x4 % 11 != 0 ORDER BY x1, x2, x5, time DESC, x3 ASC, x4 ASC LIMIT 10; -- pushdown
-                                                                          QUERY PLAN                                                                           
----------------------------------------------------------------------------------------------------------------------------------------------------------------
+                                                                                                                                                                                     QUERY PLAN                                                                                                                                                                                      
+-------------------------------------------------------------------------------------------------------------------------------------------------------------------------------------------------------------------------------------------------------------------------------------------------------------------------------------------------------------------------------------
  Limit (actual rows=5 loops=1)
    ->  Merge Append (actual rows=5 loops=1)
          Sort Key: _hyper_3_7_chunk.x1, _hyper_3_7_chunk.x2, _hyper_3_7_chunk.x5, _hyper_3_7_chunk."time" DESC, _hyper_3_7_chunk.x3, _hyper_3_7_chunk.x4
          ->  Custom Scan (ColumnarScan) on _hyper_3_7_chunk (actual rows=4 loops=1)
                Filter: ((x4 % 11) <> 0)
                Rows Removed by Filter: 10000
-               ->  Index Scan using compress_hyper_4_8_chunk_x1_x2_x5__ts_meta_min_1__ts_meta_m_idx on compress_hyper_4_8_chunk (actual rows=13 loops=1)
+               ->  Sort (actual rows=13 loops=1)
+                     Sort Key: compress_hyper_4_8_chunk.x1, compress_hyper_4_8_chunk.x2, compress_hyper_4_8_chunk.x5, compress_hyper_4_8_chunk._ts_meta_min_1 DESC, compress_hyper_4_8_chunk._ts_meta_max_1 DESC, compress_hyper_4_8_chunk._ts_meta_min_2, compress_hyper_4_8_chunk._ts_meta_max_2, compress_hyper_4_8_chunk._ts_meta_min_3, compress_hyper_4_8_chunk._ts_meta_max_3
+                     Sort Method: quicksort 
+                     ->  Seq Scan on compress_hyper_4_8_chunk (actual rows=13 loops=1)
          ->  Sort (actual rows=1 loops=1)
                Sort Key: _hyper_3_7_chunk.x1, _hyper_3_7_chunk.x2, _hyper_3_7_chunk.x5, _hyper_3_7_chunk."time" DESC, _hyper_3_7_chunk.x3, _hyper_3_7_chunk.x4
                Sort Method: quicksort 
                ->  Seq Scan on _hyper_3_7_chunk (actual rows=1 loops=1)
                      Filter: ((x4 % 11) <> 0)
-(12 rows)
+(15 rows)
 
 :PREFIX
 SELECT * FROM test1 WHERE x4 % 11 != 0 ORDER BY x1, x2, x5, time ASC, x3 DESC, x4 DESC LIMIT 10; -- pushdown
@@ -1322,36 +1089,18 @@
          Sort Method: quicksort 
          ->  Append (actual rows=10 loops=1)
                ->  Custom Scan (ColumnarScan) on _hyper_5_9_chunk (actual rows=4 loops=1)
-<<<<<<< HEAD
-                     ->  Seq Scan on compress_hyper_6_11_chunk (actual rows=3 loops=1)
+                     Filter: ((x4 % 11) <> 0)
+                     Rows Removed by Filter: 10000
+                     ->  Seq Scan on compress_hyper_6_11_chunk (actual rows=13 loops=1)
                ->  Seq Scan on _hyper_5_9_chunk (actual rows=1 loops=1)
+                     Filter: ((x4 % 11) <> 0)
                ->  Custom Scan (ColumnarScan) on _hyper_5_10_chunk (actual rows=4 loops=1)
-                     ->  Seq Scan on compress_hyper_6_12_chunk (actual rows=3 loops=1)
+                     Filter: ((x4 % 11) <> 0)
+                     Rows Removed by Filter: 10000
+                     ->  Seq Scan on compress_hyper_6_12_chunk (actual rows=13 loops=1)
                ->  Seq Scan on _hyper_5_10_chunk (actual rows=1 loops=1)
-(11 rows)
-=======
-                     Filter: ((x4 % 11) <> 0)
-                     Rows Removed by Filter: 10000
-                     ->  Seq Scan on compress_hyper_6_11_chunk (actual rows=13 loops=1)
-         ->  Sort (actual rows=1 loops=1)
-               Sort Key: _hyper_5_9_chunk.x1, _hyper_5_9_chunk.x2, _hyper_5_9_chunk.x3
-               Sort Method: quicksort 
-               ->  Seq Scan on _hyper_5_9_chunk (actual rows=1 loops=1)
-                     Filter: ((x4 % 11) <> 0)
-         ->  Sort (actual rows=4 loops=1)
-               Sort Key: _hyper_5_10_chunk.x1, _hyper_5_10_chunk.x2, _hyper_5_10_chunk.x3
-               Sort Method: quicksort 
-               ->  Custom Scan (ColumnarScan) on _hyper_5_10_chunk (actual rows=4 loops=1)
-                     Filter: ((x4 % 11) <> 0)
-                     Rows Removed by Filter: 10000
-                     ->  Seq Scan on compress_hyper_6_12_chunk (actual rows=13 loops=1)
-         ->  Sort (actual rows=1 loops=1)
-               Sort Key: _hyper_5_10_chunk.x1, _hyper_5_10_chunk.x2, _hyper_5_10_chunk.x3
-               Sort Method: quicksort 
-               ->  Seq Scan on _hyper_5_10_chunk (actual rows=1 loops=1)
-                     Filter: ((x4 % 11) <> 0)
-(27 rows)
->>>>>>> 7c253496
+                     Filter: ((x4 % 11) <> 0)
+(17 rows)
 
 SELECT * FROM test2 WHERE x4 % 11 != 0 ORDER BY x1, x2, x3 LIMIT 10;
              time             | x1 | x2 | x3 | x4 | x5 
@@ -1368,51 +1117,27 @@
  Sun Jan 09 18:00:00 2000 PST |  2 |  1 |  7 |  7 |  0
 (10 rows)
 
-<<<<<<< HEAD
-:PREFIX SELECT * FROM test2 ORDER BY x1, x2, x5, x4 LIMIT 10;
+:PREFIX SELECT * FROM test2 WHERE x4 % 11 != 0 ORDER BY x1, x2, x5, x4 LIMIT 10;
                                               QUERY PLAN                                              
 ------------------------------------------------------------------------------------------------------
-=======
-:PREFIX SELECT * FROM test2 WHERE x4 % 11 != 0 ORDER BY x1, x2, x5, x4 LIMIT 10;
-                                                   QUERY PLAN                                                   
-----------------------------------------------------------------------------------------------------------------
->>>>>>> 7c253496
  Limit (actual rows=10 loops=1)
    ->  Sort (actual rows=10 loops=1)
          Sort Key: _hyper_5_9_chunk.x1, _hyper_5_9_chunk.x2, _hyper_5_9_chunk.x5, _hyper_5_9_chunk.x4
          Sort Method: quicksort 
          ->  Append (actual rows=10 loops=1)
                ->  Custom Scan (ColumnarScan) on _hyper_5_9_chunk (actual rows=4 loops=1)
-<<<<<<< HEAD
-                     ->  Seq Scan on compress_hyper_6_11_chunk (actual rows=3 loops=1)
+                     Filter: ((x4 % 11) <> 0)
+                     Rows Removed by Filter: 10000
+                     ->  Seq Scan on compress_hyper_6_11_chunk (actual rows=13 loops=1)
                ->  Seq Scan on _hyper_5_9_chunk (actual rows=1 loops=1)
+                     Filter: ((x4 % 11) <> 0)
                ->  Custom Scan (ColumnarScan) on _hyper_5_10_chunk (actual rows=4 loops=1)
-                     ->  Seq Scan on compress_hyper_6_12_chunk (actual rows=3 loops=1)
+                     Filter: ((x4 % 11) <> 0)
+                     Rows Removed by Filter: 10000
+                     ->  Seq Scan on compress_hyper_6_12_chunk (actual rows=13 loops=1)
                ->  Seq Scan on _hyper_5_10_chunk (actual rows=1 loops=1)
-(11 rows)
-=======
-                     Filter: ((x4 % 11) <> 0)
-                     Rows Removed by Filter: 10000
-                     ->  Seq Scan on compress_hyper_6_11_chunk (actual rows=13 loops=1)
-         ->  Sort (actual rows=1 loops=1)
-               Sort Key: _hyper_5_9_chunk.x1, _hyper_5_9_chunk.x2, _hyper_5_9_chunk.x5, _hyper_5_9_chunk.x4
-               Sort Method: quicksort 
-               ->  Seq Scan on _hyper_5_9_chunk (actual rows=1 loops=1)
-                     Filter: ((x4 % 11) <> 0)
-         ->  Sort (actual rows=4 loops=1)
-               Sort Key: _hyper_5_10_chunk.x1, _hyper_5_10_chunk.x2, _hyper_5_10_chunk.x5, _hyper_5_10_chunk.x4
-               Sort Method: quicksort 
-               ->  Custom Scan (ColumnarScan) on _hyper_5_10_chunk (actual rows=4 loops=1)
-                     Filter: ((x4 % 11) <> 0)
-                     Rows Removed by Filter: 10000
-                     ->  Seq Scan on compress_hyper_6_12_chunk (actual rows=13 loops=1)
-         ->  Sort (actual rows=1 loops=1)
-               Sort Key: _hyper_5_10_chunk.x1, _hyper_5_10_chunk.x2, _hyper_5_10_chunk.x5, _hyper_5_10_chunk.x4
-               Sort Method: quicksort 
-               ->  Seq Scan on _hyper_5_10_chunk (actual rows=1 loops=1)
-                     Filter: ((x4 % 11) <> 0)
-(27 rows)
->>>>>>> 7c253496
+                     Filter: ((x4 % 11) <> 0)
+(17 rows)
 
 SELECT * FROM test2 WHERE x4 % 11 != 0 ORDER BY x1, x2, x5, x4 LIMIT 10;
              time             | x1 | x2 | x3 | x4 | x5 
@@ -1429,51 +1154,27 @@
  Sun Jan 09 18:00:00 2000 PST |  2 |  1 |  7 |  7 |  0
 (10 rows)
 
-<<<<<<< HEAD
-:PREFIX SELECT * FROM test2 ORDER BY x1, x2, x5, time LIMIT 10;
+:PREFIX SELECT * FROM test2 WHERE x4 % 11 != 0 ORDER BY x1, x2, x5, time LIMIT 10;
                                                 QUERY PLAN                                                
 ----------------------------------------------------------------------------------------------------------
-=======
-:PREFIX SELECT * FROM test2 WHERE x4 % 11 != 0 ORDER BY x1, x2, x5, time LIMIT 10;
-                                                     QUERY PLAN                                                     
---------------------------------------------------------------------------------------------------------------------
->>>>>>> 7c253496
  Limit (actual rows=10 loops=1)
    ->  Sort (actual rows=10 loops=1)
          Sort Key: _hyper_5_9_chunk.x1, _hyper_5_9_chunk.x2, _hyper_5_9_chunk.x5, _hyper_5_9_chunk."time"
          Sort Method: quicksort 
          ->  Append (actual rows=10 loops=1)
                ->  Custom Scan (ColumnarScan) on _hyper_5_9_chunk (actual rows=4 loops=1)
-<<<<<<< HEAD
-                     ->  Seq Scan on compress_hyper_6_11_chunk (actual rows=3 loops=1)
+                     Filter: ((x4 % 11) <> 0)
+                     Rows Removed by Filter: 10000
+                     ->  Seq Scan on compress_hyper_6_11_chunk (actual rows=13 loops=1)
                ->  Seq Scan on _hyper_5_9_chunk (actual rows=1 loops=1)
+                     Filter: ((x4 % 11) <> 0)
                ->  Custom Scan (ColumnarScan) on _hyper_5_10_chunk (actual rows=4 loops=1)
-                     ->  Seq Scan on compress_hyper_6_12_chunk (actual rows=3 loops=1)
+                     Filter: ((x4 % 11) <> 0)
+                     Rows Removed by Filter: 10000
+                     ->  Seq Scan on compress_hyper_6_12_chunk (actual rows=13 loops=1)
                ->  Seq Scan on _hyper_5_10_chunk (actual rows=1 loops=1)
-(11 rows)
-=======
-                     Filter: ((x4 % 11) <> 0)
-                     Rows Removed by Filter: 10000
-                     ->  Seq Scan on compress_hyper_6_11_chunk (actual rows=13 loops=1)
-         ->  Sort (actual rows=1 loops=1)
-               Sort Key: _hyper_5_9_chunk.x1, _hyper_5_9_chunk.x2, _hyper_5_9_chunk.x5, _hyper_5_9_chunk."time"
-               Sort Method: quicksort 
-               ->  Seq Scan on _hyper_5_9_chunk (actual rows=1 loops=1)
-                     Filter: ((x4 % 11) <> 0)
-         ->  Sort (actual rows=4 loops=1)
-               Sort Key: _hyper_5_10_chunk.x1, _hyper_5_10_chunk.x2, _hyper_5_10_chunk.x5, _hyper_5_10_chunk."time"
-               Sort Method: quicksort 
-               ->  Custom Scan (ColumnarScan) on _hyper_5_10_chunk (actual rows=4 loops=1)
-                     Filter: ((x4 % 11) <> 0)
-                     Rows Removed by Filter: 10000
-                     ->  Seq Scan on compress_hyper_6_12_chunk (actual rows=13 loops=1)
-         ->  Sort (actual rows=1 loops=1)
-               Sort Key: _hyper_5_10_chunk.x1, _hyper_5_10_chunk.x2, _hyper_5_10_chunk.x5, _hyper_5_10_chunk."time"
-               Sort Method: quicksort 
-               ->  Seq Scan on _hyper_5_10_chunk (actual rows=1 loops=1)
-                     Filter: ((x4 % 11) <> 0)
-(27 rows)
->>>>>>> 7c253496
+                     Filter: ((x4 % 11) <> 0)
+(17 rows)
 
 SELECT * FROM test2 WHERE x4 % 11 != 0 ORDER BY x1, x2, x5, time LIMIT 10;
              time             | x1 | x2 | x3 | x4 | x5 
@@ -1696,66 +1397,32 @@
    ->  Sort (actual rows=10 loops=1)
          Sort Key: _hyper_7_13_chunk.x1, _hyper_7_13_chunk.x2, _hyper_7_13_chunk.x3
          Sort Method: quicksort 
-         ->  Append (actual rows=10 loops=1)
+         ->  Append (actual rows=12 loops=1)
                ->  Custom Scan (ColumnarScan) on _hyper_7_13_chunk (actual rows=3 loops=1)
-<<<<<<< HEAD
-                     ->  Seq Scan on compress_hyper_8_17_chunk (actual rows=2 loops=1)
+                     Filter: ((x4 % 11) <> 0)
+                     Rows Removed by Filter: 10000
+                     ->  Seq Scan on compress_hyper_8_17_chunk (actual rows=12 loops=1)
                ->  Seq Scan on _hyper_7_13_chunk (actual rows=1 loops=1)
+                     Filter: ((x4 % 11) <> 0)
                ->  Custom Scan (ColumnarScan) on _hyper_7_14_chunk (actual rows=1 loops=1)
-                     ->  Seq Scan on compress_hyper_8_18_chunk (actual rows=1 loops=1)
+                     Filter: ((x4 % 11) <> 0)
+                     Rows Removed by Filter: 10000
+                     ->  Seq Scan on compress_hyper_8_18_chunk (actual rows=11 loops=1)
+               ->  Seq Scan on _hyper_7_14_chunk (actual rows=1 loops=1)
+                     Filter: ((x4 % 11) <> 0)
                ->  Custom Scan (ColumnarScan) on _hyper_7_15_chunk (actual rows=3 loops=1)
-                     ->  Seq Scan on compress_hyper_8_19_chunk (actual rows=2 loops=1)
+                     Filter: ((x4 % 11) <> 0)
+                     Rows Removed by Filter: 10000
+                     ->  Seq Scan on compress_hyper_8_19_chunk (actual rows=12 loops=1)
                ->  Seq Scan on _hyper_7_15_chunk (actual rows=1 loops=1)
+                     Filter: ((x4 % 11) <> 0)
                ->  Custom Scan (ColumnarScan) on _hyper_7_16_chunk (actual rows=1 loops=1)
-                     ->  Seq Scan on compress_hyper_8_20_chunk (actual rows=1 loops=1)
-(15 rows)
-=======
-                     Filter: ((x4 % 11) <> 0)
-                     Rows Removed by Filter: 10000
-                     ->  Seq Scan on compress_hyper_8_17_chunk (actual rows=12 loops=1)
-         ->  Sort (actual rows=1 loops=1)
-               Sort Key: _hyper_7_13_chunk.x1, _hyper_7_13_chunk.x2, _hyper_7_13_chunk.x3
-               Sort Method: quicksort 
-               ->  Seq Scan on _hyper_7_13_chunk (actual rows=1 loops=1)
-                     Filter: ((x4 % 11) <> 0)
-         ->  Sort (actual rows=1 loops=1)
-               Sort Key: _hyper_7_14_chunk.x1, _hyper_7_14_chunk.x2, _hyper_7_14_chunk.x3
-               Sort Method: quicksort 
-               ->  Custom Scan (ColumnarScan) on _hyper_7_14_chunk (actual rows=1 loops=1)
-                     Filter: ((x4 % 11) <> 0)
-                     Rows Removed by Filter: 10000
-                     ->  Seq Scan on compress_hyper_8_18_chunk (actual rows=11 loops=1)
-         ->  Sort (actual rows=1 loops=1)
-               Sort Key: _hyper_7_14_chunk.x1, _hyper_7_14_chunk.x2, _hyper_7_14_chunk.x3
-               Sort Method: quicksort 
-               ->  Seq Scan on _hyper_7_14_chunk (actual rows=1 loops=1)
-                     Filter: ((x4 % 11) <> 0)
-         ->  Sort (actual rows=3 loops=1)
-               Sort Key: _hyper_7_15_chunk.x1, _hyper_7_15_chunk.x2, _hyper_7_15_chunk.x3
-               Sort Method: quicksort 
-               ->  Custom Scan (ColumnarScan) on _hyper_7_15_chunk (actual rows=3 loops=1)
-                     Filter: ((x4 % 11) <> 0)
-                     Rows Removed by Filter: 10000
-                     ->  Seq Scan on compress_hyper_8_19_chunk (actual rows=12 loops=1)
-         ->  Sort (actual rows=1 loops=1)
-               Sort Key: _hyper_7_15_chunk.x1, _hyper_7_15_chunk.x2, _hyper_7_15_chunk.x3
-               Sort Method: quicksort 
-               ->  Seq Scan on _hyper_7_15_chunk (actual rows=1 loops=1)
-                     Filter: ((x4 % 11) <> 0)
-         ->  Sort (actual rows=1 loops=1)
-               Sort Key: _hyper_7_16_chunk.x1, _hyper_7_16_chunk.x2, _hyper_7_16_chunk.x3
-               Sort Method: quicksort 
-               ->  Custom Scan (ColumnarScan) on _hyper_7_16_chunk (actual rows=1 loops=1)
                      Filter: ((x4 % 11) <> 0)
                      Rows Removed by Filter: 10000
                      ->  Seq Scan on compress_hyper_8_20_chunk (actual rows=11 loops=1)
-         ->  Sort (actual rows=1 loops=1)
-               Sort Key: _hyper_7_16_chunk.x1, _hyper_7_16_chunk.x2, _hyper_7_16_chunk.x3
-               Sort Method: quicksort 
                ->  Seq Scan on _hyper_7_16_chunk (actual rows=1 loops=1)
                      Filter: ((x4 % 11) <> 0)
-(51 rows)
->>>>>>> 7c253496
+(29 rows)
 
 SELECT * FROM test3 WHERE x4 % 11 != 0 ORDER BY x1, x2, x3 LIMIT 10;
              time             | x1 | x2 | x3 | x4 | x5 
@@ -1772,79 +1439,39 @@
  Sun Jan 09 18:00:00 2000 PST |  2 |  1 |  7 |  7 |  0
 (10 rows)
 
-<<<<<<< HEAD
-:PREFIX SELECT * FROM test3 ORDER BY x1, x2, x5, x4 LIMIT 10;
+:PREFIX SELECT * FROM test3 WHERE x4 % 11 != 0 ORDER BY x1, x2, x5, x4 LIMIT 10;
                                                 QUERY PLAN                                                
 ----------------------------------------------------------------------------------------------------------
-=======
-:PREFIX SELECT * FROM test3 WHERE x4 % 11 != 0 ORDER BY x1, x2, x5, x4 LIMIT 10;
-                                                   QUERY PLAN                                                   
-----------------------------------------------------------------------------------------------------------------
->>>>>>> 7c253496
  Limit (actual rows=10 loops=1)
    ->  Sort (actual rows=10 loops=1)
          Sort Key: _hyper_7_13_chunk.x1, _hyper_7_13_chunk.x2, _hyper_7_13_chunk.x5, _hyper_7_13_chunk.x4
          Sort Method: quicksort 
-         ->  Append (actual rows=10 loops=1)
+         ->  Append (actual rows=12 loops=1)
                ->  Custom Scan (ColumnarScan) on _hyper_7_13_chunk (actual rows=3 loops=1)
-<<<<<<< HEAD
-                     ->  Seq Scan on compress_hyper_8_17_chunk (actual rows=2 loops=1)
+                     Filter: ((x4 % 11) <> 0)
+                     Rows Removed by Filter: 10000
+                     ->  Seq Scan on compress_hyper_8_17_chunk (actual rows=12 loops=1)
                ->  Seq Scan on _hyper_7_13_chunk (actual rows=1 loops=1)
+                     Filter: ((x4 % 11) <> 0)
                ->  Custom Scan (ColumnarScan) on _hyper_7_14_chunk (actual rows=1 loops=1)
-                     ->  Seq Scan on compress_hyper_8_18_chunk (actual rows=1 loops=1)
+                     Filter: ((x4 % 11) <> 0)
+                     Rows Removed by Filter: 10000
+                     ->  Seq Scan on compress_hyper_8_18_chunk (actual rows=11 loops=1)
+               ->  Seq Scan on _hyper_7_14_chunk (actual rows=1 loops=1)
+                     Filter: ((x4 % 11) <> 0)
                ->  Custom Scan (ColumnarScan) on _hyper_7_15_chunk (actual rows=3 loops=1)
-                     ->  Seq Scan on compress_hyper_8_19_chunk (actual rows=2 loops=1)
+                     Filter: ((x4 % 11) <> 0)
+                     Rows Removed by Filter: 10000
+                     ->  Seq Scan on compress_hyper_8_19_chunk (actual rows=12 loops=1)
                ->  Seq Scan on _hyper_7_15_chunk (actual rows=1 loops=1)
+                     Filter: ((x4 % 11) <> 0)
                ->  Custom Scan (ColumnarScan) on _hyper_7_16_chunk (actual rows=1 loops=1)
-                     ->  Seq Scan on compress_hyper_8_20_chunk (actual rows=1 loops=1)
-(15 rows)
-=======
-                     Filter: ((x4 % 11) <> 0)
-                     Rows Removed by Filter: 10000
-                     ->  Seq Scan on compress_hyper_8_17_chunk (actual rows=12 loops=1)
-         ->  Sort (actual rows=1 loops=1)
-               Sort Key: _hyper_7_13_chunk.x1, _hyper_7_13_chunk.x2, _hyper_7_13_chunk.x5, _hyper_7_13_chunk.x4
-               Sort Method: quicksort 
-               ->  Seq Scan on _hyper_7_13_chunk (actual rows=1 loops=1)
-                     Filter: ((x4 % 11) <> 0)
-         ->  Sort (actual rows=1 loops=1)
-               Sort Key: _hyper_7_14_chunk.x1, _hyper_7_14_chunk.x2, _hyper_7_14_chunk.x5, _hyper_7_14_chunk.x4
-               Sort Method: quicksort 
-               ->  Custom Scan (ColumnarScan) on _hyper_7_14_chunk (actual rows=1 loops=1)
-                     Filter: ((x4 % 11) <> 0)
-                     Rows Removed by Filter: 10000
-                     ->  Seq Scan on compress_hyper_8_18_chunk (actual rows=11 loops=1)
-         ->  Sort (actual rows=1 loops=1)
-               Sort Key: _hyper_7_14_chunk.x1, _hyper_7_14_chunk.x2, _hyper_7_14_chunk.x5, _hyper_7_14_chunk.x4
-               Sort Method: quicksort 
-               ->  Seq Scan on _hyper_7_14_chunk (actual rows=1 loops=1)
-                     Filter: ((x4 % 11) <> 0)
-         ->  Sort (actual rows=3 loops=1)
-               Sort Key: _hyper_7_15_chunk.x1, _hyper_7_15_chunk.x2, _hyper_7_15_chunk.x5, _hyper_7_15_chunk.x4
-               Sort Method: quicksort 
-               ->  Custom Scan (ColumnarScan) on _hyper_7_15_chunk (actual rows=3 loops=1)
-                     Filter: ((x4 % 11) <> 0)
-                     Rows Removed by Filter: 10000
-                     ->  Seq Scan on compress_hyper_8_19_chunk (actual rows=12 loops=1)
-         ->  Sort (actual rows=1 loops=1)
-               Sort Key: _hyper_7_15_chunk.x1, _hyper_7_15_chunk.x2, _hyper_7_15_chunk.x5, _hyper_7_15_chunk.x4
-               Sort Method: quicksort 
-               ->  Seq Scan on _hyper_7_15_chunk (actual rows=1 loops=1)
-                     Filter: ((x4 % 11) <> 0)
-         ->  Sort (actual rows=1 loops=1)
-               Sort Key: _hyper_7_16_chunk.x1, _hyper_7_16_chunk.x2, _hyper_7_16_chunk.x5, _hyper_7_16_chunk.x4
-               Sort Method: quicksort 
-               ->  Custom Scan (ColumnarScan) on _hyper_7_16_chunk (actual rows=1 loops=1)
                      Filter: ((x4 % 11) <> 0)
                      Rows Removed by Filter: 10000
                      ->  Seq Scan on compress_hyper_8_20_chunk (actual rows=11 loops=1)
-         ->  Sort (actual rows=1 loops=1)
-               Sort Key: _hyper_7_16_chunk.x1, _hyper_7_16_chunk.x2, _hyper_7_16_chunk.x5, _hyper_7_16_chunk.x4
-               Sort Method: quicksort 
                ->  Seq Scan on _hyper_7_16_chunk (actual rows=1 loops=1)
                      Filter: ((x4 % 11) <> 0)
-(51 rows)
->>>>>>> 7c253496
+(29 rows)
 
 SELECT * FROM test3 WHERE x4 % 11 != 0 ORDER BY x1, x2, x5, x4 LIMIT 10;
              time             | x1 | x2 | x3 | x4 | x5 
@@ -1861,79 +1488,39 @@
  Sun Jan 09 18:00:00 2000 PST |  2 |  1 |  7 |  7 |  0
 (10 rows)
 
-<<<<<<< HEAD
-:PREFIX SELECT * FROM test3 ORDER BY x1, x2, x5, time LIMIT 10;
+:PREFIX SELECT * FROM test3 WHERE x4 % 11 != 0 ORDER BY x1, x2, x5, time LIMIT 10;
                                                   QUERY PLAN                                                  
 --------------------------------------------------------------------------------------------------------------
-=======
-:PREFIX SELECT * FROM test3 WHERE x4 % 11 != 0 ORDER BY x1, x2, x5, time LIMIT 10;
-                                                     QUERY PLAN                                                     
---------------------------------------------------------------------------------------------------------------------
->>>>>>> 7c253496
  Limit (actual rows=10 loops=1)
    ->  Sort (actual rows=10 loops=1)
          Sort Key: _hyper_7_13_chunk.x1, _hyper_7_13_chunk.x2, _hyper_7_13_chunk.x5, _hyper_7_13_chunk."time"
          Sort Method: quicksort 
-         ->  Append (actual rows=10 loops=1)
+         ->  Append (actual rows=12 loops=1)
                ->  Custom Scan (ColumnarScan) on _hyper_7_13_chunk (actual rows=3 loops=1)
-<<<<<<< HEAD
-                     ->  Seq Scan on compress_hyper_8_17_chunk (actual rows=2 loops=1)
+                     Filter: ((x4 % 11) <> 0)
+                     Rows Removed by Filter: 10000
+                     ->  Seq Scan on compress_hyper_8_17_chunk (actual rows=12 loops=1)
                ->  Seq Scan on _hyper_7_13_chunk (actual rows=1 loops=1)
+                     Filter: ((x4 % 11) <> 0)
                ->  Custom Scan (ColumnarScan) on _hyper_7_14_chunk (actual rows=1 loops=1)
-                     ->  Seq Scan on compress_hyper_8_18_chunk (actual rows=1 loops=1)
+                     Filter: ((x4 % 11) <> 0)
+                     Rows Removed by Filter: 10000
+                     ->  Seq Scan on compress_hyper_8_18_chunk (actual rows=11 loops=1)
+               ->  Seq Scan on _hyper_7_14_chunk (actual rows=1 loops=1)
+                     Filter: ((x4 % 11) <> 0)
                ->  Custom Scan (ColumnarScan) on _hyper_7_15_chunk (actual rows=3 loops=1)
-                     ->  Seq Scan on compress_hyper_8_19_chunk (actual rows=2 loops=1)
+                     Filter: ((x4 % 11) <> 0)
+                     Rows Removed by Filter: 10000
+                     ->  Seq Scan on compress_hyper_8_19_chunk (actual rows=12 loops=1)
                ->  Seq Scan on _hyper_7_15_chunk (actual rows=1 loops=1)
+                     Filter: ((x4 % 11) <> 0)
                ->  Custom Scan (ColumnarScan) on _hyper_7_16_chunk (actual rows=1 loops=1)
-                     ->  Seq Scan on compress_hyper_8_20_chunk (actual rows=1 loops=1)
-(15 rows)
-=======
-                     Filter: ((x4 % 11) <> 0)
-                     Rows Removed by Filter: 10000
-                     ->  Seq Scan on compress_hyper_8_17_chunk (actual rows=12 loops=1)
-         ->  Sort (actual rows=1 loops=1)
-               Sort Key: _hyper_7_13_chunk.x1, _hyper_7_13_chunk.x2, _hyper_7_13_chunk.x5, _hyper_7_13_chunk."time"
-               Sort Method: quicksort 
-               ->  Seq Scan on _hyper_7_13_chunk (actual rows=1 loops=1)
-                     Filter: ((x4 % 11) <> 0)
-         ->  Sort (actual rows=1 loops=1)
-               Sort Key: _hyper_7_14_chunk.x1, _hyper_7_14_chunk.x2, _hyper_7_14_chunk.x5, _hyper_7_14_chunk."time"
-               Sort Method: quicksort 
-               ->  Custom Scan (ColumnarScan) on _hyper_7_14_chunk (actual rows=1 loops=1)
-                     Filter: ((x4 % 11) <> 0)
-                     Rows Removed by Filter: 10000
-                     ->  Seq Scan on compress_hyper_8_18_chunk (actual rows=11 loops=1)
-         ->  Sort (actual rows=1 loops=1)
-               Sort Key: _hyper_7_14_chunk.x1, _hyper_7_14_chunk.x2, _hyper_7_14_chunk.x5, _hyper_7_14_chunk."time"
-               Sort Method: quicksort 
-               ->  Seq Scan on _hyper_7_14_chunk (actual rows=1 loops=1)
-                     Filter: ((x4 % 11) <> 0)
-         ->  Sort (actual rows=3 loops=1)
-               Sort Key: _hyper_7_15_chunk.x1, _hyper_7_15_chunk.x2, _hyper_7_15_chunk.x5, _hyper_7_15_chunk."time"
-               Sort Method: quicksort 
-               ->  Custom Scan (ColumnarScan) on _hyper_7_15_chunk (actual rows=3 loops=1)
-                     Filter: ((x4 % 11) <> 0)
-                     Rows Removed by Filter: 10000
-                     ->  Seq Scan on compress_hyper_8_19_chunk (actual rows=12 loops=1)
-         ->  Sort (actual rows=1 loops=1)
-               Sort Key: _hyper_7_15_chunk.x1, _hyper_7_15_chunk.x2, _hyper_7_15_chunk.x5, _hyper_7_15_chunk."time"
-               Sort Method: quicksort 
-               ->  Seq Scan on _hyper_7_15_chunk (actual rows=1 loops=1)
-                     Filter: ((x4 % 11) <> 0)
-         ->  Sort (actual rows=1 loops=1)
-               Sort Key: _hyper_7_16_chunk.x1, _hyper_7_16_chunk.x2, _hyper_7_16_chunk.x5, _hyper_7_16_chunk."time"
-               Sort Method: quicksort 
-               ->  Custom Scan (ColumnarScan) on _hyper_7_16_chunk (actual rows=1 loops=1)
                      Filter: ((x4 % 11) <> 0)
                      Rows Removed by Filter: 10000
                      ->  Seq Scan on compress_hyper_8_20_chunk (actual rows=11 loops=1)
-         ->  Sort (actual rows=1 loops=1)
-               Sort Key: _hyper_7_16_chunk.x1, _hyper_7_16_chunk.x2, _hyper_7_16_chunk.x5, _hyper_7_16_chunk."time"
-               Sort Method: quicksort 
                ->  Seq Scan on _hyper_7_16_chunk (actual rows=1 loops=1)
                      Filter: ((x4 % 11) <> 0)
-(51 rows)
->>>>>>> 7c253496
+(29 rows)
 
 SELECT * FROM test3 WHERE x4 % 11 != 0 ORDER BY x1, x2, x5, time LIMIT 10;
              time             | x1 | x2 | x3 | x4 | x5 
