-- This file and its contents are licensed under the Timescale License.
-- Please see the included NOTICE for copyright information and
-- LICENSE-TIMESCALE for a copy of the license.
-- this test checks the validity of the produced plans for partially compressed chunks
-- when injecting query_pathkeys on top of the append
-- path that combines the uncompressed and compressed parts of a chunk.
-- We're testing the MergeAppend here which is not compatible with parallel plans.
set max_parallel_workers_per_gather = 0;
set timescaledb.enable_decompression_sorted_merge = off;
\set PREFIX 'EXPLAIN (analyze, costs off, timing off, summary off)'
CREATE TABLE ht_metrics_compressed(time timestamptz, device int, value float);
SELECT create_hypertable('ht_metrics_compressed','time');
NOTICE:  adding not-null constraint to column "time"
         create_hypertable          
------------------------------------
 (1,public,ht_metrics_compressed,t)
(1 row)

ALTER TABLE ht_metrics_compressed SET (timescaledb.compress, timescaledb.compress_segmentby='device', timescaledb.compress_orderby='time');
INSERT INTO ht_metrics_compressed
SELECT time, device, device * 0.1
FROM generate_series('2020-01-02 00:00:00+00'::timestamptz,'2020-01-18 00:00:00+00'::timestamptz,'6 hour') time,
generate_series(1,3) device;
SELECT compress_chunk(c) FROM show_chunks('ht_metrics_compressed') c;
             compress_chunk             
----------------------------------------
 _timescaledb_internal._hyper_1_1_chunk
 _timescaledb_internal._hyper_1_2_chunk
 _timescaledb_internal._hyper_1_3_chunk
(3 rows)

-- make them partially compressed
INSERT INTO ht_metrics_compressed
SELECT time, device, device * 0.1
FROM generate_series('2020-01-02 00:00:00+00'::timestamptz,'2020-01-18 00:00:00+00'::timestamptz,'9 hour') time,
generate_series(1,3) device;
VACUUM ANALYZE ht_metrics_compressed;
SELECT tableoid::regclass, min(time), max(time) from ht_metrics_compressed group by 1 order by 2;
                tableoid                |             min              |             max              
----------------------------------------+------------------------------+------------------------------
 _timescaledb_internal._hyper_1_1_chunk | Wed Jan 01 16:00:00 2020 PST | Wed Jan 08 10:00:00 2020 PST
 _timescaledb_internal._hyper_1_2_chunk | Wed Jan 08 16:00:00 2020 PST | Wed Jan 15 13:00:00 2020 PST
 _timescaledb_internal._hyper_1_3_chunk | Wed Jan 15 16:00:00 2020 PST | Fri Jan 17 16:00:00 2020 PST
(3 rows)

-- chunkAppend eligible queries (from tsbench)
-- sort is not pushed down
:PREFIX SELECT * FROM ht_metrics_compressed ORDER BY time DESC, device LIMIT 1;
                                           QUERY PLAN                                            
-------------------------------------------------------------------------------------------------
 Limit (actual rows=1 loops=1)
   ->  Custom Scan (ChunkAppend) on ht_metrics_compressed (actual rows=1 loops=1)
         Order: ht_metrics_compressed."time" DESC, ht_metrics_compressed.device
         ->  Merge Append (actual rows=1 loops=1)
               Sort Key: _hyper_1_3_chunk."time" DESC, _hyper_1_3_chunk.device
               ->  Sort (actual rows=1 loops=1)
                     Sort Key: _hyper_1_3_chunk."time" DESC, _hyper_1_3_chunk.device
                     Sort Method: top-N heapsort 
<<<<<<< HEAD
                     ->  Custom Scan (DecompressChunk) on _hyper_1_3_chunk (actual rows=27 loops=1)
=======
                     ->  Custom Scan (ColumnarScan) on _hyper_1_3_chunk (actual rows=30 loops=1)
>>>>>>> 11cfd275
                           ->  Seq Scan on compress_hyper_2_6_chunk (actual rows=3 loops=1)
               ->  Sort (actual rows=1 loops=1)
                     Sort Key: _hyper_1_3_chunk."time" DESC, _hyper_1_3_chunk.device
                     Sort Method: top-N heapsort 
                     ->  Seq Scan on _hyper_1_3_chunk (actual rows=15 loops=1)
         ->  Merge Append (never executed)
               Sort Key: _hyper_1_2_chunk."time" DESC, _hyper_1_2_chunk.device
               ->  Sort (never executed)
                     Sort Key: _hyper_1_2_chunk."time" DESC, _hyper_1_2_chunk.device
                     ->  Custom Scan (ColumnarScan) on _hyper_1_2_chunk (never executed)
                           ->  Seq Scan on compress_hyper_2_5_chunk (never executed)
               ->  Sort (never executed)
                     Sort Key: _hyper_1_2_chunk."time" DESC, _hyper_1_2_chunk.device
                     ->  Seq Scan on _hyper_1_2_chunk (never executed)
         ->  Merge Append (never executed)
               Sort Key: _hyper_1_1_chunk."time" DESC, _hyper_1_1_chunk.device
               ->  Sort (never executed)
                     Sort Key: _hyper_1_1_chunk."time" DESC, _hyper_1_1_chunk.device
                     ->  Custom Scan (ColumnarScan) on _hyper_1_1_chunk (never executed)
                           ->  Seq Scan on compress_hyper_2_4_chunk (never executed)
               ->  Sort (never executed)
                     Sort Key: _hyper_1_1_chunk."time" DESC, _hyper_1_1_chunk.device
                     ->  Seq Scan on _hyper_1_1_chunk (never executed)
(32 rows)

explain (analyze, timing off, summary off)
SELECT * FROM ht_metrics_compressed ORDER BY time_bucket('1d', time) DESC, device LIMIT 1;
                                                                QUERY PLAN                                                                 
-------------------------------------------------------------------------------------------------------------------------------------------
 Limit  (cost=302.78..302.79 rows=1 width=28) (actual rows=1 loops=1)
   ->  Sort  (cost=302.78..325.61 rows=9129 width=28) (actual rows=1 loops=1)
         Sort Key: (time_bucket('@ 1 day'::interval, _hyper_1_1_chunk."time")) DESC, _hyper_1_1_chunk.device
<<<<<<< HEAD
         Sort Method: top-N heapsort 
         ->  Result  (cost=0.34..257.14 rows=9129 width=28) (actual rows=324 loops=1)
               ->  Append  (cost=0.34..143.03 rows=9129 width=20) (actual rows=324 loops=1)
                     ->  Custom Scan (DecompressChunk) on _hyper_1_1_chunk  (cost=0.34..31.03 rows=3000 width=20) (actual rows=84 loops=1)
                           ->  Seq Scan on compress_hyper_2_4_chunk  (cost=0.00..1.03 rows=3 width=88) (actual rows=3 loops=1)
                     ->  Seq Scan on _hyper_1_1_chunk  (cost=0.00..1.57 rows=57 width=20) (actual rows=57 loops=1)
                     ->  Custom Scan (DecompressChunk) on _hyper_1_2_chunk  (cost=0.34..31.03 rows=3000 width=20) (actual rows=84 loops=1)
                           ->  Seq Scan on compress_hyper_2_5_chunk  (cost=0.00..1.03 rows=3 width=88) (actual rows=3 loops=1)
                     ->  Seq Scan on _hyper_1_2_chunk  (cost=0.00..1.57 rows=57 width=20) (actual rows=57 loops=1)
                     ->  Custom Scan (DecompressChunk) on _hyper_1_3_chunk  (cost=0.34..31.03 rows=3000 width=20) (actual rows=27 loops=1)
                           ->  Seq Scan on compress_hyper_2_6_chunk  (cost=0.00..1.03 rows=3 width=88) (actual rows=3 loops=1)
                     ->  Seq Scan on _hyper_1_3_chunk  (cost=0.00..1.15 rows=15 width=20) (actual rows=15 loops=1)
(15 rows)

:PREFIX SELECT * FROM ht_metrics_compressed ORDER BY time desc limit 10;
                                                           QUERY PLAN                                                           
--------------------------------------------------------------------------------------------------------------------------------
=======
         ->  Sort (actual rows=1 loops=1)
               Sort Key: (time_bucket('@ 1 day'::interval, _hyper_1_1_chunk."time")) DESC, _hyper_1_1_chunk.device
               Sort Method: top-N heapsort 
               ->  Result (actual rows=81 loops=1)
                     ->  Custom Scan (ColumnarScan) on _hyper_1_1_chunk (actual rows=81 loops=1)
                           ->  Seq Scan on compress_hyper_2_4_chunk (actual rows=3 loops=1)
         ->  Sort (actual rows=1 loops=1)
               Sort Key: (time_bucket('@ 1 day'::interval, _hyper_1_1_chunk."time")) DESC, _hyper_1_1_chunk.device
               Sort Method: top-N heapsort 
               ->  Seq Scan on _hyper_1_1_chunk (actual rows=54 loops=1)
         ->  Sort (actual rows=1 loops=1)
               Sort Key: (time_bucket('@ 1 day'::interval, _hyper_1_2_chunk."time")) DESC, _hyper_1_2_chunk.device
               Sort Method: top-N heapsort 
               ->  Result (actual rows=84 loops=1)
                     ->  Custom Scan (ColumnarScan) on _hyper_1_2_chunk (actual rows=84 loops=1)
                           ->  Seq Scan on compress_hyper_2_5_chunk (actual rows=3 loops=1)
         ->  Sort (actual rows=1 loops=1)
               Sort Key: (time_bucket('@ 1 day'::interval, _hyper_1_2_chunk."time")) DESC, _hyper_1_2_chunk.device
               Sort Method: top-N heapsort 
               ->  Seq Scan on _hyper_1_2_chunk (actual rows=57 loops=1)
         ->  Sort (actual rows=1 loops=1)
               Sort Key: (time_bucket('@ 1 day'::interval, _hyper_1_3_chunk."time")) DESC, _hyper_1_3_chunk.device
               Sort Method: top-N heapsort 
               ->  Result (actual rows=30 loops=1)
                     ->  Custom Scan (ColumnarScan) on _hyper_1_3_chunk (actual rows=30 loops=1)
                           ->  Seq Scan on compress_hyper_2_6_chunk (actual rows=3 loops=1)
         ->  Sort (actual rows=1 loops=1)
               Sort Key: (time_bucket('@ 1 day'::interval, _hyper_1_3_chunk."time")) DESC, _hyper_1_3_chunk.device
               Sort Method: top-N heapsort 
               ->  Seq Scan on _hyper_1_3_chunk (actual rows=18 loops=1)
(33 rows)

:PREFIX SELECT * FROM ht_metrics_compressed ORDER BY time desc limit 10;
                                           QUERY PLAN                                            
-------------------------------------------------------------------------------------------------
>>>>>>> 11cfd275
 Limit (actual rows=10 loops=1)
   ->  Custom Scan (ChunkAppend) on ht_metrics_compressed (actual rows=10 loops=1)
         Order: ht_metrics_compressed."time" DESC
         ->  Merge Append (actual rows=10 loops=1)
               Sort Key: _hyper_1_3_chunk."time" DESC
               ->  Sort (actual rows=7 loops=1)
                     Sort Key: _hyper_1_3_chunk."time" DESC
                     Sort Method: top-N heapsort 
<<<<<<< HEAD
                     ->  Custom Scan (DecompressChunk) on _hyper_1_3_chunk (actual rows=27 loops=1)
=======
                     ->  Custom Scan (ColumnarScan) on _hyper_1_3_chunk (actual rows=30 loops=1)
>>>>>>> 11cfd275
                           ->  Seq Scan on compress_hyper_2_6_chunk (actual rows=3 loops=1)
               ->  Index Scan using _hyper_1_3_chunk_ht_metrics_compressed_time_idx on _hyper_1_3_chunk (actual rows=4 loops=1)
         ->  Merge Append (never executed)
               Sort Key: _hyper_1_2_chunk."time" DESC
               ->  Sort (never executed)
                     Sort Key: _hyper_1_2_chunk."time" DESC
                     ->  Custom Scan (ColumnarScan) on _hyper_1_2_chunk (never executed)
                           ->  Seq Scan on compress_hyper_2_5_chunk (never executed)
               ->  Index Scan using _hyper_1_2_chunk_ht_metrics_compressed_time_idx on _hyper_1_2_chunk (never executed)
         ->  Merge Append (never executed)
               Sort Key: _hyper_1_1_chunk."time" DESC
               ->  Sort (never executed)
                     Sort Key: _hyper_1_1_chunk."time" DESC
                     ->  Custom Scan (ColumnarScan) on _hyper_1_1_chunk (never executed)
                           ->  Seq Scan on compress_hyper_2_4_chunk (never executed)
               ->  Index Scan using _hyper_1_1_chunk_ht_metrics_compressed_time_idx on _hyper_1_1_chunk (never executed)
(25 rows)

:PREFIX SELECT * FROM ht_metrics_compressed ORDER BY time_bucket('2d',time) DESC LIMIT 1;
<<<<<<< HEAD
                                                           QUERY PLAN                                                           
--------------------------------------------------------------------------------------------------------------------------------
=======
                                              QUERY PLAN                                               
-------------------------------------------------------------------------------------------------------
>>>>>>> 11cfd275
 Limit (actual rows=1 loops=1)
   ->  Custom Scan (ChunkAppend) on ht_metrics_compressed (actual rows=1 loops=1)
         Order: time_bucket('@ 2 days'::interval, ht_metrics_compressed."time") DESC
         ->  Merge Append (actual rows=1 loops=1)
               Sort Key: (time_bucket('@ 2 days'::interval, _hyper_1_3_chunk."time")) DESC
               ->  Sort (actual rows=1 loops=1)
                     Sort Key: (time_bucket('@ 2 days'::interval, _hyper_1_3_chunk."time")) DESC
                     Sort Method: top-N heapsort 
<<<<<<< HEAD
                     ->  Result (actual rows=27 loops=1)
                           ->  Custom Scan (DecompressChunk) on _hyper_1_3_chunk (actual rows=27 loops=1)
=======
                     ->  Result (actual rows=30 loops=1)
                           ->  Custom Scan (ColumnarScan) on _hyper_1_3_chunk (actual rows=30 loops=1)
>>>>>>> 11cfd275
                                 ->  Seq Scan on compress_hyper_2_6_chunk (actual rows=3 loops=1)
               ->  Index Scan using _hyper_1_3_chunk_ht_metrics_compressed_time_idx on _hyper_1_3_chunk (actual rows=1 loops=1)
         ->  Merge Append (never executed)
               Sort Key: (time_bucket('@ 2 days'::interval, _hyper_1_2_chunk."time")) DESC
               ->  Sort (never executed)
                     Sort Key: (time_bucket('@ 2 days'::interval, _hyper_1_2_chunk."time")) DESC
                     ->  Result (never executed)
                           ->  Custom Scan (ColumnarScan) on _hyper_1_2_chunk (never executed)
                                 ->  Seq Scan on compress_hyper_2_5_chunk (never executed)
               ->  Index Scan using _hyper_1_2_chunk_ht_metrics_compressed_time_idx on _hyper_1_2_chunk (never executed)
         ->  Merge Append (never executed)
               Sort Key: (time_bucket('@ 2 days'::interval, _hyper_1_1_chunk."time")) DESC
               ->  Sort (never executed)
                     Sort Key: (time_bucket('@ 2 days'::interval, _hyper_1_1_chunk."time")) DESC
                     ->  Result (never executed)
                           ->  Custom Scan (ColumnarScan) on _hyper_1_1_chunk (never executed)
                                 ->  Seq Scan on compress_hyper_2_4_chunk (never executed)
               ->  Index Scan using _hyper_1_1_chunk_ht_metrics_compressed_time_idx on _hyper_1_1_chunk (never executed)
(28 rows)

:PREFIX SELECT * FROM ht_metrics_compressed WHERE device IN (1,2,3) ORDER BY time DESC LIMIT 1;
<<<<<<< HEAD
                                                           QUERY PLAN                                                           
--------------------------------------------------------------------------------------------------------------------------------
=======
                                           QUERY PLAN                                            
-------------------------------------------------------------------------------------------------
>>>>>>> 11cfd275
 Limit (actual rows=1 loops=1)
   ->  Custom Scan (ChunkAppend) on ht_metrics_compressed (actual rows=1 loops=1)
         Order: ht_metrics_compressed."time" DESC
         ->  Merge Append (actual rows=1 loops=1)
               Sort Key: _hyper_1_3_chunk."time" DESC
               ->  Sort (actual rows=1 loops=1)
                     Sort Key: _hyper_1_3_chunk."time" DESC
                     Sort Method: top-N heapsort 
<<<<<<< HEAD
                     ->  Custom Scan (DecompressChunk) on _hyper_1_3_chunk (actual rows=27 loops=1)
=======
                     ->  Custom Scan (ColumnarScan) on _hyper_1_3_chunk (actual rows=30 loops=1)
>>>>>>> 11cfd275
                           Filter: (device = ANY ('{1,2,3}'::integer[]))
                           ->  Seq Scan on compress_hyper_2_6_chunk (actual rows=3 loops=1)
                                 Filter: (device = ANY ('{1,2,3}'::integer[]))
               ->  Index Scan using _hyper_1_3_chunk_ht_metrics_compressed_time_idx on _hyper_1_3_chunk (actual rows=1 loops=1)
                     Filter: (device = ANY ('{1,2,3}'::integer[]))
         ->  Merge Append (never executed)
               Sort Key: _hyper_1_2_chunk."time" DESC
               ->  Sort (never executed)
                     Sort Key: _hyper_1_2_chunk."time" DESC
                     ->  Custom Scan (ColumnarScan) on _hyper_1_2_chunk (never executed)
                           Filter: (device = ANY ('{1,2,3}'::integer[]))
                           ->  Seq Scan on compress_hyper_2_5_chunk (never executed)
                                 Filter: (device = ANY ('{1,2,3}'::integer[]))
               ->  Index Scan using _hyper_1_2_chunk_ht_metrics_compressed_time_idx on _hyper_1_2_chunk (never executed)
                     Filter: (device = ANY ('{1,2,3}'::integer[]))
         ->  Merge Append (never executed)
               Sort Key: _hyper_1_1_chunk."time" DESC
               ->  Sort (never executed)
                     Sort Key: _hyper_1_1_chunk."time" DESC
                     ->  Custom Scan (ColumnarScan) on _hyper_1_1_chunk (never executed)
                           Filter: (device = ANY ('{1,2,3}'::integer[]))
                           ->  Seq Scan on compress_hyper_2_4_chunk (never executed)
                                 Filter: (device = ANY ('{1,2,3}'::integer[]))
               ->  Index Scan using _hyper_1_1_chunk_ht_metrics_compressed_time_idx on _hyper_1_1_chunk (never executed)
                     Filter: (device = ANY ('{1,2,3}'::integer[]))
(34 rows)

:PREFIX SELECT * FROM ht_metrics_compressed WHERE device IN (1,2,3) ORDER BY time, device DESC LIMIT 1;
                                           QUERY PLAN                                            
-------------------------------------------------------------------------------------------------
 Limit (actual rows=1 loops=1)
   ->  Custom Scan (ChunkAppend) on ht_metrics_compressed (actual rows=1 loops=1)
         Order: ht_metrics_compressed."time", ht_metrics_compressed.device DESC
         ->  Merge Append (actual rows=1 loops=1)
               Sort Key: _hyper_1_1_chunk."time", _hyper_1_1_chunk.device DESC
               ->  Sort (actual rows=1 loops=1)
                     Sort Key: _hyper_1_1_chunk."time", _hyper_1_1_chunk.device DESC
                     Sort Method: top-N heapsort 
<<<<<<< HEAD
                     ->  Custom Scan (DecompressChunk) on _hyper_1_1_chunk (actual rows=84 loops=1)
=======
                     ->  Custom Scan (ColumnarScan) on _hyper_1_1_chunk (actual rows=81 loops=1)
>>>>>>> 11cfd275
                           Filter: (device = ANY ('{1,2,3}'::integer[]))
                           ->  Seq Scan on compress_hyper_2_4_chunk (actual rows=3 loops=1)
                                 Filter: (device = ANY ('{1,2,3}'::integer[]))
               ->  Sort (actual rows=1 loops=1)
                     Sort Key: _hyper_1_1_chunk."time", _hyper_1_1_chunk.device DESC
                     Sort Method: top-N heapsort 
                     ->  Seq Scan on _hyper_1_1_chunk (actual rows=57 loops=1)
                           Filter: (device = ANY ('{1,2,3}'::integer[]))
         ->  Merge Append (never executed)
               Sort Key: _hyper_1_2_chunk."time", _hyper_1_2_chunk.device DESC
               ->  Sort (never executed)
                     Sort Key: _hyper_1_2_chunk."time", _hyper_1_2_chunk.device DESC
                     ->  Custom Scan (ColumnarScan) on _hyper_1_2_chunk (never executed)
                           Filter: (device = ANY ('{1,2,3}'::integer[]))
                           ->  Seq Scan on compress_hyper_2_5_chunk (never executed)
                                 Filter: (device = ANY ('{1,2,3}'::integer[]))
               ->  Sort (never executed)
                     Sort Key: _hyper_1_2_chunk."time", _hyper_1_2_chunk.device DESC
                     ->  Seq Scan on _hyper_1_2_chunk (never executed)
                           Filter: (device = ANY ('{1,2,3}'::integer[]))
         ->  Merge Append (never executed)
               Sort Key: _hyper_1_3_chunk."time", _hyper_1_3_chunk.device DESC
               ->  Sort (never executed)
                     Sort Key: _hyper_1_3_chunk."time", _hyper_1_3_chunk.device DESC
                     ->  Custom Scan (ColumnarScan) on _hyper_1_3_chunk (never executed)
                           Filter: (device = ANY ('{1,2,3}'::integer[]))
                           ->  Seq Scan on compress_hyper_2_6_chunk (never executed)
                                 Filter: (device = ANY ('{1,2,3}'::integer[]))
               ->  Sort (never executed)
                     Sort Key: _hyper_1_3_chunk."time", _hyper_1_3_chunk.device DESC
                     ->  Seq Scan on _hyper_1_3_chunk (never executed)
                           Filter: (device = ANY ('{1,2,3}'::integer[]))
(41 rows)

-- index scan, no sort on top
:PREFIX SELECT * FROM ht_metrics_compressed WHERE device = 3 ORDER BY time DESC LIMIT 1; -- index scan, no resorting required
                                                           QUERY PLAN                                                           
--------------------------------------------------------------------------------------------------------------------------------
 Limit (actual rows=1 loops=1)
   ->  Custom Scan (ChunkAppend) on ht_metrics_compressed (actual rows=1 loops=1)
         Order: ht_metrics_compressed."time" DESC
         ->  Merge Append (actual rows=1 loops=1)
               Sort Key: _hyper_1_3_chunk."time" DESC
               ->  Custom Scan (ColumnarScan) on _hyper_1_3_chunk (actual rows=1 loops=1)
                     Filter: (device = 3)
                     ->  Sort (actual rows=1 loops=1)
                           Sort Key: compress_hyper_2_6_chunk._ts_meta_min_1 DESC, compress_hyper_2_6_chunk._ts_meta_max_1 DESC
                           Sort Method: quicksort 
                           ->  Seq Scan on compress_hyper_2_6_chunk (actual rows=1 loops=1)
                                 Filter: (device = 3)
                                 Rows Removed by Filter: 2
               ->  Index Scan using _hyper_1_3_chunk_ht_metrics_compressed_time_idx on _hyper_1_3_chunk (actual rows=1 loops=1)
                     Filter: (device = 3)
                     Rows Removed by Filter: 2
         ->  Merge Append (never executed)
               Sort Key: _hyper_1_2_chunk."time" DESC
               ->  Custom Scan (ColumnarScan) on _hyper_1_2_chunk (never executed)
                     Filter: (device = 3)
                     ->  Sort (never executed)
                           Sort Key: compress_hyper_2_5_chunk._ts_meta_min_1 DESC, compress_hyper_2_5_chunk._ts_meta_max_1 DESC
                           ->  Seq Scan on compress_hyper_2_5_chunk (never executed)
                                 Filter: (device = 3)
               ->  Index Scan using _hyper_1_2_chunk_ht_metrics_compressed_time_idx on _hyper_1_2_chunk (never executed)
                     Filter: (device = 3)
         ->  Merge Append (never executed)
               Sort Key: _hyper_1_1_chunk."time" DESC
               ->  Custom Scan (ColumnarScan) on _hyper_1_1_chunk (never executed)
                     Filter: (device = 3)
                     ->  Sort (never executed)
                           Sort Key: compress_hyper_2_4_chunk._ts_meta_min_1 DESC, compress_hyper_2_4_chunk._ts_meta_max_1 DESC
                           ->  Seq Scan on compress_hyper_2_4_chunk (never executed)
                                 Filter: (device = 3)
               ->  Index Scan using _hyper_1_1_chunk_ht_metrics_compressed_time_idx on _hyper_1_1_chunk (never executed)
                     Filter: (device = 3)
(36 rows)

SELECT * FROM ht_metrics_compressed WHERE device = 3 ORDER BY time DESC LIMIT 1;
             time             | device | value 
------------------------------+--------+-------
 Fri Jan 17 16:00:00 2020 PST |      3 |   0.3
(1 row)

:PREFIX SELECT * FROM ht_metrics_compressed WHERE device = 3 ORDER BY device, time DESC LIMIT 1; -- this uses the index and does not do sort on top
                                                        QUERY PLAN                                                        
--------------------------------------------------------------------------------------------------------------------------
 Limit (actual rows=1 loops=1)
   ->  Merge Append (actual rows=1 loops=1)
         Sort Key: _hyper_1_1_chunk."time" DESC
         ->  Custom Scan (ColumnarScan) on _hyper_1_1_chunk (actual rows=1 loops=1)
               Filter: (device = 3)
               ->  Sort (actual rows=1 loops=1)
                     Sort Key: compress_hyper_2_4_chunk._ts_meta_min_1 DESC, compress_hyper_2_4_chunk._ts_meta_max_1 DESC
                     Sort Method: quicksort 
                     ->  Seq Scan on compress_hyper_2_4_chunk (actual rows=1 loops=1)
                           Filter: (device = 3)
                           Rows Removed by Filter: 2
<<<<<<< HEAD
         ->  Index Scan using _hyper_1_1_chunk_ht_metrics_compressed_time_idx on _hyper_1_1_chunk (actual rows=1 loops=1)
               Filter: (device = 3)
               Rows Removed by Filter: 2
         ->  Custom Scan (DecompressChunk) on _hyper_1_2_chunk (actual rows=1 loops=1)
=======
         ->  Sort (actual rows=1 loops=1)
               Sort Key: _hyper_1_1_chunk."time" DESC
               Sort Method: top-N heapsort 
               ->  Seq Scan on _hyper_1_1_chunk (actual rows=18 loops=1)
                     Filter: (device = 3)
                     Rows Removed by Filter: 36
         ->  Custom Scan (ColumnarScan) on _hyper_1_2_chunk (actual rows=1 loops=1)
>>>>>>> 11cfd275
               Filter: (device = 3)
               ->  Sort (actual rows=1 loops=1)
                     Sort Key: compress_hyper_2_5_chunk._ts_meta_min_1 DESC, compress_hyper_2_5_chunk._ts_meta_max_1 DESC
                     Sort Method: quicksort 
                     ->  Seq Scan on compress_hyper_2_5_chunk (actual rows=1 loops=1)
                           Filter: (device = 3)
                           Rows Removed by Filter: 2
<<<<<<< HEAD
         ->  Index Scan using _hyper_1_2_chunk_ht_metrics_compressed_time_idx on _hyper_1_2_chunk (actual rows=1 loops=1)
               Filter: (device = 3)
               Rows Removed by Filter: 2
         ->  Custom Scan (DecompressChunk) on _hyper_1_3_chunk (actual rows=1 loops=1)
=======
         ->  Sort (actual rows=1 loops=1)
               Sort Key: _hyper_1_2_chunk."time" DESC
               Sort Method: top-N heapsort 
               ->  Seq Scan on _hyper_1_2_chunk (actual rows=19 loops=1)
                     Filter: (device = 3)
                     Rows Removed by Filter: 38
         ->  Custom Scan (ColumnarScan) on _hyper_1_3_chunk (actual rows=1 loops=1)
>>>>>>> 11cfd275
               Filter: (device = 3)
               ->  Sort (actual rows=1 loops=1)
                     Sort Key: compress_hyper_2_6_chunk._ts_meta_min_1 DESC, compress_hyper_2_6_chunk._ts_meta_max_1 DESC
                     Sort Method: quicksort 
                     ->  Seq Scan on compress_hyper_2_6_chunk (actual rows=1 loops=1)
                           Filter: (device = 3)
                           Rows Removed by Filter: 2
         ->  Index Scan using _hyper_1_3_chunk_ht_metrics_compressed_time_idx on _hyper_1_3_chunk (actual rows=1 loops=1)
               Filter: (device = 3)
               Rows Removed by Filter: 2
(36 rows)

SELECT * FROM ht_metrics_compressed WHERE device = 3 ORDER BY device, time DESC LIMIT 1;
             time             | device | value 
------------------------------+--------+-------
 Fri Jan 17 16:00:00 2020 PST |      3 |   0.3
(1 row)

:PREFIX SELECT * FROM ht_metrics_compressed WHERE device = 3 ORDER BY time, device DESC LIMIT 1; -- this also uses the index and does not do sort on top
                                                               QUERY PLAN                                                                
-----------------------------------------------------------------------------------------------------------------------------------------
 Limit (actual rows=1 loops=1)
   ->  Custom Scan (ChunkAppend) on ht_metrics_compressed (actual rows=1 loops=1)
         Order: ht_metrics_compressed."time"
         ->  Merge Append (actual rows=1 loops=1)
               Sort Key: _hyper_1_1_chunk."time"
               ->  Custom Scan (ColumnarScan) on _hyper_1_1_chunk (actual rows=1 loops=1)
                     Filter: (device = 3)
                     ->  Sort (actual rows=1 loops=1)
                           Sort Key: compress_hyper_2_4_chunk._ts_meta_min_1, compress_hyper_2_4_chunk._ts_meta_max_1
                           Sort Method: quicksort 
                           ->  Seq Scan on compress_hyper_2_4_chunk (actual rows=1 loops=1)
                                 Filter: (device = 3)
                                 Rows Removed by Filter: 2
               ->  Index Scan Backward using _hyper_1_1_chunk_ht_metrics_compressed_time_idx on _hyper_1_1_chunk (actual rows=1 loops=1)
                     Filter: (device = 3)
         ->  Merge Append (never executed)
               Sort Key: _hyper_1_2_chunk."time"
               ->  Custom Scan (ColumnarScan) on _hyper_1_2_chunk (never executed)
                     Filter: (device = 3)
                     ->  Sort (never executed)
                           Sort Key: compress_hyper_2_5_chunk._ts_meta_min_1, compress_hyper_2_5_chunk._ts_meta_max_1
                           ->  Seq Scan on compress_hyper_2_5_chunk (never executed)
                                 Filter: (device = 3)
               ->  Index Scan Backward using _hyper_1_2_chunk_ht_metrics_compressed_time_idx on _hyper_1_2_chunk (never executed)
                     Filter: (device = 3)
         ->  Merge Append (never executed)
               Sort Key: _hyper_1_3_chunk."time"
               ->  Custom Scan (ColumnarScan) on _hyper_1_3_chunk (never executed)
                     Filter: (device = 3)
                     ->  Sort (never executed)
                           Sort Key: compress_hyper_2_6_chunk._ts_meta_min_1, compress_hyper_2_6_chunk._ts_meta_max_1
                           ->  Seq Scan on compress_hyper_2_6_chunk (never executed)
                                 Filter: (device = 3)
               ->  Index Scan Backward using _hyper_1_3_chunk_ht_metrics_compressed_time_idx on _hyper_1_3_chunk (never executed)
                     Filter: (device = 3)
(35 rows)

SELECT * FROM ht_metrics_compressed WHERE device = 3 ORDER BY time, device DESC LIMIT 1;
             time             | device | value 
------------------------------+--------+-------
 Wed Jan 01 16:00:00 2020 PST |      3 |   0.3
(1 row)

-- not eligible for chunkAppend, but eligible for sort pushdown
:PREFIX SELECT * FROM ht_metrics_compressed ORDER BY device, time DESC LIMIT 1; -- with pushdown
                                                                        QUERY PLAN                                                                         
-----------------------------------------------------------------------------------------------------------------------------------------------------------
 Limit (actual rows=1 loops=1)
   ->  Merge Append (actual rows=1 loops=1)
         Sort Key: _hyper_1_1_chunk.device, _hyper_1_1_chunk."time" DESC
         ->  Custom Scan (ColumnarScan) on _hyper_1_1_chunk (actual rows=1 loops=1)
               ->  Sort (actual rows=1 loops=1)
                     Sort Key: compress_hyper_2_4_chunk.device, compress_hyper_2_4_chunk._ts_meta_min_1 DESC, compress_hyper_2_4_chunk._ts_meta_max_1 DESC
                     Sort Method: quicksort 
                     ->  Seq Scan on compress_hyper_2_4_chunk (actual rows=3 loops=1)
         ->  Sort (actual rows=1 loops=1)
               Sort Key: _hyper_1_1_chunk.device, _hyper_1_1_chunk."time" DESC
               Sort Method: top-N heapsort 
<<<<<<< HEAD
               ->  Seq Scan on _hyper_1_1_chunk (actual rows=57 loops=1)
         ->  Custom Scan (DecompressChunk) on _hyper_1_2_chunk (actual rows=1 loops=1)
=======
               ->  Seq Scan on _hyper_1_1_chunk (actual rows=54 loops=1)
         ->  Custom Scan (ColumnarScan) on _hyper_1_2_chunk (actual rows=1 loops=1)
>>>>>>> 11cfd275
               ->  Sort (actual rows=1 loops=1)
                     Sort Key: compress_hyper_2_5_chunk.device, compress_hyper_2_5_chunk._ts_meta_min_1 DESC, compress_hyper_2_5_chunk._ts_meta_max_1 DESC
                     Sort Method: quicksort 
                     ->  Seq Scan on compress_hyper_2_5_chunk (actual rows=3 loops=1)
         ->  Sort (actual rows=1 loops=1)
               Sort Key: _hyper_1_2_chunk.device, _hyper_1_2_chunk."time" DESC
               Sort Method: top-N heapsort 
               ->  Seq Scan on _hyper_1_2_chunk (actual rows=57 loops=1)
         ->  Custom Scan (ColumnarScan) on _hyper_1_3_chunk (actual rows=1 loops=1)
               ->  Sort (actual rows=1 loops=1)
                     Sort Key: compress_hyper_2_6_chunk.device, compress_hyper_2_6_chunk._ts_meta_min_1 DESC, compress_hyper_2_6_chunk._ts_meta_max_1 DESC
                     Sort Method: quicksort 
                     ->  Seq Scan on compress_hyper_2_6_chunk (actual rows=3 loops=1)
         ->  Sort (actual rows=1 loops=1)
               Sort Key: _hyper_1_3_chunk.device, _hyper_1_3_chunk."time" DESC
               Sort Method: top-N heapsort 
               ->  Seq Scan on _hyper_1_3_chunk (actual rows=15 loops=1)
(30 rows)

:PREFIX SELECT * FROM ht_metrics_compressed WHERE device IN (1,2,3) ORDER BY device, time DESC LIMIT 1; -- with pushdown
                                                                        QUERY PLAN                                                                         
-----------------------------------------------------------------------------------------------------------------------------------------------------------
 Limit (actual rows=1 loops=1)
   ->  Merge Append (actual rows=1 loops=1)
         Sort Key: _hyper_1_1_chunk.device, _hyper_1_1_chunk."time" DESC
         ->  Custom Scan (ColumnarScan) on _hyper_1_1_chunk (actual rows=1 loops=1)
               Filter: (device = ANY ('{1,2,3}'::integer[]))
               ->  Sort (actual rows=1 loops=1)
                     Sort Key: compress_hyper_2_4_chunk.device, compress_hyper_2_4_chunk._ts_meta_min_1 DESC, compress_hyper_2_4_chunk._ts_meta_max_1 DESC
                     Sort Method: quicksort 
                     ->  Seq Scan on compress_hyper_2_4_chunk (actual rows=3 loops=1)
                           Filter: (device = ANY ('{1,2,3}'::integer[]))
         ->  Sort (actual rows=1 loops=1)
               Sort Key: _hyper_1_1_chunk.device, _hyper_1_1_chunk."time" DESC
               Sort Method: top-N heapsort 
               ->  Seq Scan on _hyper_1_1_chunk (actual rows=57 loops=1)
                     Filter: (device = ANY ('{1,2,3}'::integer[]))
         ->  Custom Scan (ColumnarScan) on _hyper_1_2_chunk (actual rows=1 loops=1)
               Filter: (device = ANY ('{1,2,3}'::integer[]))
               ->  Sort (actual rows=1 loops=1)
                     Sort Key: compress_hyper_2_5_chunk.device, compress_hyper_2_5_chunk._ts_meta_min_1 DESC, compress_hyper_2_5_chunk._ts_meta_max_1 DESC
                     Sort Method: quicksort 
                     ->  Seq Scan on compress_hyper_2_5_chunk (actual rows=3 loops=1)
                           Filter: (device = ANY ('{1,2,3}'::integer[]))
         ->  Sort (actual rows=1 loops=1)
               Sort Key: _hyper_1_2_chunk.device, _hyper_1_2_chunk."time" DESC
               Sort Method: top-N heapsort 
               ->  Seq Scan on _hyper_1_2_chunk (actual rows=57 loops=1)
                     Filter: (device = ANY ('{1,2,3}'::integer[]))
         ->  Custom Scan (ColumnarScan) on _hyper_1_3_chunk (actual rows=1 loops=1)
               Filter: (device = ANY ('{1,2,3}'::integer[]))
               ->  Sort (actual rows=1 loops=1)
                     Sort Key: compress_hyper_2_6_chunk.device, compress_hyper_2_6_chunk._ts_meta_min_1 DESC, compress_hyper_2_6_chunk._ts_meta_max_1 DESC
                     Sort Method: quicksort 
                     ->  Seq Scan on compress_hyper_2_6_chunk (actual rows=3 loops=1)
                           Filter: (device = ANY ('{1,2,3}'::integer[]))
         ->  Sort (actual rows=1 loops=1)
               Sort Key: _hyper_1_3_chunk.device, _hyper_1_3_chunk."time" DESC
               Sort Method: top-N heapsort 
               ->  Seq Scan on _hyper_1_3_chunk (actual rows=15 loops=1)
                     Filter: (device = ANY ('{1,2,3}'::integer[]))
(39 rows)

-- Test direct ordered select from a single partially compressed chunk
select * from show_chunks('ht_metrics_compressed') chunk order by chunk limit 1 \gset
:PREFIX
SELECT * FROM :chunk ORDER BY device, time LIMIT 5;
                                                                   QUERY PLAN                                                                    
-------------------------------------------------------------------------------------------------------------------------------------------------
 Limit (actual rows=5 loops=1)
   ->  Merge Append (actual rows=5 loops=1)
         Sort Key: _hyper_1_1_chunk.device, _hyper_1_1_chunk."time"
         ->  Custom Scan (ColumnarScan) on _hyper_1_1_chunk (actual rows=3 loops=1)
               ->  Sort (actual rows=1 loops=1)
                     Sort Key: compress_hyper_2_4_chunk.device, compress_hyper_2_4_chunk._ts_meta_min_1, compress_hyper_2_4_chunk._ts_meta_max_1
                     Sort Method: quicksort 
                     ->  Seq Scan on compress_hyper_2_4_chunk (actual rows=3 loops=1)
         ->  Sort (actual rows=3 loops=1)
               Sort Key: _hyper_1_1_chunk.device, _hyper_1_1_chunk."time"
               Sort Method: top-N heapsort 
               ->  Seq Scan on _hyper_1_1_chunk (actual rows=57 loops=1)
(12 rows)

SELECT * FROM :chunk ORDER BY device, time LIMIT 5;
             time             | device | value 
------------------------------+--------+-------
 Wed Jan 01 16:00:00 2020 PST |      1 |   0.1
 Wed Jan 01 16:00:00 2020 PST |      1 |   0.1
 Wed Jan 01 22:00:00 2020 PST |      1 |   0.1
 Thu Jan 02 01:00:00 2020 PST |      1 |   0.1
 Thu Jan 02 04:00:00 2020 PST |      1 |   0.1
(5 rows)

:PREFIX
SELECT * FROM :chunk ORDER BY device DESC, time DESC LIMIT 5;
                                                                           QUERY PLAN                                                                           
----------------------------------------------------------------------------------------------------------------------------------------------------------------
 Limit (actual rows=5 loops=1)
   ->  Merge Append (actual rows=5 loops=1)
         Sort Key: _hyper_1_1_chunk.device DESC, _hyper_1_1_chunk."time" DESC
<<<<<<< HEAD
         ->  Custom Scan (DecompressChunk) on _hyper_1_1_chunk (actual rows=3 loops=1)
=======
         ->  Custom Scan (ColumnarScan) on _hyper_1_1_chunk (actual rows=4 loops=1)
>>>>>>> 11cfd275
               ->  Sort (actual rows=1 loops=1)
                     Sort Key: compress_hyper_2_4_chunk.device DESC, compress_hyper_2_4_chunk._ts_meta_min_1 DESC, compress_hyper_2_4_chunk._ts_meta_max_1 DESC
                     Sort Method: quicksort 
                     ->  Seq Scan on compress_hyper_2_4_chunk (actual rows=3 loops=1)
         ->  Sort (actual rows=3 loops=1)
               Sort Key: _hyper_1_1_chunk.device DESC, _hyper_1_1_chunk."time" DESC
               Sort Method: top-N heapsort 
               ->  Seq Scan on _hyper_1_1_chunk (actual rows=57 loops=1)
(12 rows)

SELECT * FROM :chunk ORDER BY device DESC, time DESC LIMIT 5;
             time             | device | value 
------------------------------+--------+-------
 Wed Jan 08 10:00:00 2020 PST |      3 |   0.3
 Wed Jan 08 10:00:00 2020 PST |      3 |   0.3
 Wed Jan 08 04:00:00 2020 PST |      3 |   0.3
 Wed Jan 08 01:00:00 2020 PST |      3 |   0.3
 Tue Jan 07 22:00:00 2020 PST |      3 |   0.3
(5 rows)

CREATE TABLE test1 (
time timestamptz NOT NULL,
    x1 integer,
    x2 integer,
    x3 integer,
    x4 integer,
    x5 integer);
SELECT FROM create_hypertable('test1', 'time');
--
(1 row)

ALTER TABLE test1 SET (timescaledb.compress, timescaledb.compress_segmentby='x1, x2, x5', timescaledb.compress_orderby = 'time DESC, x3 ASC, x4 ASC');
INSERT INTO test1 (time, x1, x2, x3, x4, x5) values('2000-01-01 00:00:00-00', 1, 2, 1, 1, 0);
INSERT INTO test1 (time, x1, x2, x3, x4, x5) values('2000-01-01 01:00:00-00', 1, 3, 2, 2, 0);
INSERT INTO test1 (time, x1, x2, x3, x4, x5) values('2000-01-01 02:00:00-00', 2, 1, 3, 3, 0);
INSERT INTO test1 (time, x1, x2, x3, x4, x5) values('2000-01-01 03:00:00-00', 1, 2, 4, 4, 0);
SELECT compress_chunk(i) FROM show_chunks('test1') i;
             compress_chunk             
----------------------------------------
 _timescaledb_internal._hyper_3_7_chunk
(1 row)

-- make all the chunks partially compressed
INSERT INTO test1 (time, x1, x2, x3, x4, x5) values('2000-01-01 02:01:00-00', 10, 20, 30, 40 ,50);
ANALYZE test1;
-- tests that require resorting (pushdown below decompressChunk node cannot happen)
-- requires resorting, no pushdown can happen
explain (analyze, timing off, summary off)
SELECT * FROM test1 ORDER BY time DESC LIMIT 10;
<<<<<<< HEAD
                                                             QUERY PLAN                                                             
------------------------------------------------------------------------------------------------------------------------------------
 Limit  (cost=111.90..111.92 rows=10 width=28) (actual rows=5 loops=1)
   ->  Sort  (cost=111.90..119.40 rows=3001 width=28) (actual rows=5 loops=1)
         Sort Key: _hyper_3_7_chunk."time" DESC
         Sort Method: quicksort 
         ->  Append  (cost=0.34..47.05 rows=3001 width=28) (actual rows=5 loops=1)
               ->  Custom Scan (DecompressChunk) on _hyper_3_7_chunk  (cost=0.34..31.03 rows=3000 width=28) (actual rows=4 loops=1)
                     ->  Seq Scan on compress_hyper_4_8_chunk  (cost=0.00..1.03 rows=3 width=144) (actual rows=3 loops=1)
               ->  Seq Scan on _hyper_3_7_chunk  (cost=0.00..1.01 rows=1 width=28) (actual rows=1 loops=1)
(8 rows)
=======
                                           QUERY PLAN                                           
------------------------------------------------------------------------------------------------
 Limit (actual rows=5 loops=1)
   ->  Custom Scan (ChunkAppend) on test1 (actual rows=5 loops=1)
         Order: test1."time" DESC
         ->  Merge Append (actual rows=5 loops=1)
               Sort Key: _hyper_3_7_chunk."time" DESC
               ->  Sort (actual rows=4 loops=1)
                     Sort Key: _hyper_3_7_chunk."time" DESC
                     Sort Method: quicksort 
                     ->  Custom Scan (ColumnarScan) on _hyper_3_7_chunk (actual rows=4 loops=1)
                           ->  Seq Scan on compress_hyper_4_8_chunk (actual rows=3 loops=1)
               ->  Sort (actual rows=1 loops=1)
                     Sort Key: _hyper_3_7_chunk."time" DESC
                     Sort Method: quicksort 
                     ->  Seq Scan on _hyper_3_7_chunk (actual rows=1 loops=1)
(14 rows)
>>>>>>> 11cfd275

-- requires resorting
explain (analyze, timing off, summary off)
SELECT * FROM test1 ORDER BY time DESC NULLS FIRST, x3 ASC NULLS LAST LIMIT 10;
<<<<<<< HEAD
                                                             QUERY PLAN                                                             
------------------------------------------------------------------------------------------------------------------------------------
 Limit  (cost=111.90..111.92 rows=10 width=28) (actual rows=5 loops=1)
   ->  Sort  (cost=111.90..119.40 rows=3001 width=28) (actual rows=5 loops=1)
         Sort Key: _hyper_3_7_chunk."time" DESC, _hyper_3_7_chunk.x3
         Sort Method: quicksort 
         ->  Append  (cost=0.34..47.05 rows=3001 width=28) (actual rows=5 loops=1)
               ->  Custom Scan (DecompressChunk) on _hyper_3_7_chunk  (cost=0.34..31.03 rows=3000 width=28) (actual rows=4 loops=1)
                     ->  Seq Scan on compress_hyper_4_8_chunk  (cost=0.00..1.03 rows=3 width=144) (actual rows=3 loops=1)
               ->  Seq Scan on _hyper_3_7_chunk  (cost=0.00..1.01 rows=1 width=28) (actual rows=1 loops=1)
(8 rows)
=======
                                           QUERY PLAN                                           
------------------------------------------------------------------------------------------------
 Limit (actual rows=5 loops=1)
   ->  Custom Scan (ChunkAppend) on test1 (actual rows=5 loops=1)
         Order: test1."time" DESC, test1.x3
         ->  Merge Append (actual rows=5 loops=1)
               Sort Key: _hyper_3_7_chunk."time" DESC, _hyper_3_7_chunk.x3
               ->  Sort (actual rows=4 loops=1)
                     Sort Key: _hyper_3_7_chunk."time" DESC, _hyper_3_7_chunk.x3
                     Sort Method: quicksort 
                     ->  Custom Scan (ColumnarScan) on _hyper_3_7_chunk (actual rows=4 loops=1)
                           ->  Seq Scan on compress_hyper_4_8_chunk (actual rows=3 loops=1)
               ->  Sort (actual rows=1 loops=1)
                     Sort Key: _hyper_3_7_chunk."time" DESC, _hyper_3_7_chunk.x3
                     Sort Method: quicksort 
                     ->  Seq Scan on _hyper_3_7_chunk (actual rows=1 loops=1)
(14 rows)
>>>>>>> 11cfd275

-- all these require resorting, no pushdown can happen
:PREFIX
SELECT * FROM test1 ORDER BY time DESC NULLS FIRST, x3 ASC NULLS LAST, x4 ASC NULLS LAST LIMIT 10;
                                         QUERY PLAN                                          
---------------------------------------------------------------------------------------------
 Limit (actual rows=5 loops=1)
<<<<<<< HEAD
   ->  Sort (actual rows=5 loops=1)
         Sort Key: _hyper_3_7_chunk."time" DESC, _hyper_3_7_chunk.x3, _hyper_3_7_chunk.x4
         Sort Method: quicksort 
         ->  Append (actual rows=5 loops=1)
               ->  Custom Scan (DecompressChunk) on _hyper_3_7_chunk (actual rows=4 loops=1)
                     ->  Seq Scan on compress_hyper_4_8_chunk (actual rows=3 loops=1)
               ->  Seq Scan on _hyper_3_7_chunk (actual rows=1 loops=1)
(8 rows)
=======
   ->  Custom Scan (ChunkAppend) on test1 (actual rows=5 loops=1)
         Order: test1."time" DESC, test1.x3, test1.x4
         ->  Merge Append (actual rows=5 loops=1)
               Sort Key: _hyper_3_7_chunk."time" DESC, _hyper_3_7_chunk.x3, _hyper_3_7_chunk.x4
               ->  Sort (actual rows=4 loops=1)
                     Sort Key: _hyper_3_7_chunk."time" DESC, _hyper_3_7_chunk.x3, _hyper_3_7_chunk.x4
                     Sort Method: quicksort 
                     ->  Custom Scan (ColumnarScan) on _hyper_3_7_chunk (actual rows=4 loops=1)
                           ->  Seq Scan on compress_hyper_4_8_chunk (actual rows=3 loops=1)
               ->  Sort (actual rows=1 loops=1)
                     Sort Key: _hyper_3_7_chunk."time" DESC, _hyper_3_7_chunk.x3, _hyper_3_7_chunk.x4
                     Sort Method: quicksort 
                     ->  Seq Scan on _hyper_3_7_chunk (actual rows=1 loops=1)
(14 rows)
>>>>>>> 11cfd275

:PREFIX
SELECT * FROM test1 ORDER BY time DESC NULLS FIRST, x3 ASC NULLS LAST, x4 DESC NULLS FIRST LIMIT 10;
                                          QUERY PLAN                                           
-----------------------------------------------------------------------------------------------
 Limit (actual rows=5 loops=1)
<<<<<<< HEAD
   ->  Sort (actual rows=5 loops=1)
         Sort Key: _hyper_3_7_chunk."time" DESC, _hyper_3_7_chunk.x3, _hyper_3_7_chunk.x4 DESC
         Sort Method: quicksort 
         ->  Append (actual rows=5 loops=1)
               ->  Custom Scan (DecompressChunk) on _hyper_3_7_chunk (actual rows=4 loops=1)
                     ->  Seq Scan on compress_hyper_4_8_chunk (actual rows=3 loops=1)
               ->  Seq Scan on _hyper_3_7_chunk (actual rows=1 loops=1)
(8 rows)

:PREFIX
SELECT * FROM test1 ORDER BY time ASC NULLS LAST LIMIT 10;
                                         QUERY PLAN                                          
---------------------------------------------------------------------------------------------
 Limit (actual rows=5 loops=1)
   ->  Sort (actual rows=5 loops=1)
         Sort Key: _hyper_3_7_chunk."time"
         Sort Method: quicksort 
         ->  Append (actual rows=5 loops=1)
               ->  Custom Scan (DecompressChunk) on _hyper_3_7_chunk (actual rows=4 loops=1)
                     ->  Seq Scan on compress_hyper_4_8_chunk (actual rows=3 loops=1)
               ->  Seq Scan on _hyper_3_7_chunk (actual rows=1 loops=1)
(8 rows)

:PREFIX
SELECT * FROM test1 ORDER BY time ASC NULLS LAST, x3 DESC NULLS FIRST LIMIT 10;
                                         QUERY PLAN                                          
---------------------------------------------------------------------------------------------
 Limit (actual rows=5 loops=1)
   ->  Sort (actual rows=5 loops=1)
         Sort Key: _hyper_3_7_chunk."time", _hyper_3_7_chunk.x3 DESC
         Sort Method: quicksort 
         ->  Append (actual rows=5 loops=1)
               ->  Custom Scan (DecompressChunk) on _hyper_3_7_chunk (actual rows=4 loops=1)
                     ->  Seq Scan on compress_hyper_4_8_chunk (actual rows=3 loops=1)
               ->  Seq Scan on _hyper_3_7_chunk (actual rows=1 loops=1)
(8 rows)
=======
   ->  Custom Scan (ChunkAppend) on test1 (actual rows=5 loops=1)
         Order: test1."time" DESC, test1.x3, test1.x4 DESC
         ->  Merge Append (actual rows=5 loops=1)
               Sort Key: _hyper_3_7_chunk."time" DESC, _hyper_3_7_chunk.x3, _hyper_3_7_chunk.x4 DESC
               ->  Sort (actual rows=4 loops=1)
                     Sort Key: _hyper_3_7_chunk."time" DESC, _hyper_3_7_chunk.x3, _hyper_3_7_chunk.x4 DESC
                     Sort Method: quicksort 
                     ->  Custom Scan (ColumnarScan) on _hyper_3_7_chunk (actual rows=4 loops=1)
                           ->  Seq Scan on compress_hyper_4_8_chunk (actual rows=3 loops=1)
               ->  Sort (actual rows=1 loops=1)
                     Sort Key: _hyper_3_7_chunk."time" DESC, _hyper_3_7_chunk.x3, _hyper_3_7_chunk.x4 DESC
                     Sort Method: quicksort 
                     ->  Seq Scan on _hyper_3_7_chunk (actual rows=1 loops=1)
(14 rows)

:PREFIX
SELECT * FROM test1 ORDER BY time ASC NULLS LAST LIMIT 10;
                                           QUERY PLAN                                           
------------------------------------------------------------------------------------------------
 Limit (actual rows=5 loops=1)
   ->  Custom Scan (ChunkAppend) on test1 (actual rows=5 loops=1)
         Order: test1."time"
         ->  Merge Append (actual rows=5 loops=1)
               Sort Key: _hyper_3_7_chunk."time"
               ->  Sort (actual rows=4 loops=1)
                     Sort Key: _hyper_3_7_chunk."time"
                     Sort Method: quicksort 
                     ->  Custom Scan (ColumnarScan) on _hyper_3_7_chunk (actual rows=4 loops=1)
                           ->  Seq Scan on compress_hyper_4_8_chunk (actual rows=3 loops=1)
               ->  Sort (actual rows=1 loops=1)
                     Sort Key: _hyper_3_7_chunk."time"
                     Sort Method: quicksort 
                     ->  Seq Scan on _hyper_3_7_chunk (actual rows=1 loops=1)
(14 rows)

:PREFIX
SELECT * FROM test1 ORDER BY time ASC NULLS LAST, x3 DESC NULLS FIRST LIMIT 10;
                                           QUERY PLAN                                           
------------------------------------------------------------------------------------------------
 Limit (actual rows=5 loops=1)
   ->  Custom Scan (ChunkAppend) on test1 (actual rows=5 loops=1)
         Order: test1."time", test1.x3 DESC
         ->  Merge Append (actual rows=5 loops=1)
               Sort Key: _hyper_3_7_chunk."time", _hyper_3_7_chunk.x3 DESC
               ->  Sort (actual rows=4 loops=1)
                     Sort Key: _hyper_3_7_chunk."time", _hyper_3_7_chunk.x3 DESC
                     Sort Method: quicksort 
                     ->  Custom Scan (ColumnarScan) on _hyper_3_7_chunk (actual rows=4 loops=1)
                           ->  Seq Scan on compress_hyper_4_8_chunk (actual rows=3 loops=1)
               ->  Sort (actual rows=1 loops=1)
                     Sort Key: _hyper_3_7_chunk."time", _hyper_3_7_chunk.x3 DESC
                     Sort Method: quicksort 
                     ->  Seq Scan on _hyper_3_7_chunk (actual rows=1 loops=1)
(14 rows)
>>>>>>> 11cfd275

:PREFIX
SELECT * FROM test1 ORDER BY time ASC NULLS LAST, x3 DESC NULLS FIRST, x4 DESC NULLS FIRST LIMIT 10;
                                          QUERY PLAN                                           
-----------------------------------------------------------------------------------------------
 Limit (actual rows=5 loops=1)
<<<<<<< HEAD
   ->  Sort (actual rows=5 loops=1)
         Sort Key: _hyper_3_7_chunk."time", _hyper_3_7_chunk.x3 DESC, _hyper_3_7_chunk.x4 DESC
         Sort Method: quicksort 
         ->  Append (actual rows=5 loops=1)
               ->  Custom Scan (DecompressChunk) on _hyper_3_7_chunk (actual rows=4 loops=1)
                     ->  Seq Scan on compress_hyper_4_8_chunk (actual rows=3 loops=1)
               ->  Seq Scan on _hyper_3_7_chunk (actual rows=1 loops=1)
(8 rows)
=======
   ->  Custom Scan (ChunkAppend) on test1 (actual rows=5 loops=1)
         Order: test1."time", test1.x3 DESC, test1.x4 DESC
         ->  Merge Append (actual rows=5 loops=1)
               Sort Key: _hyper_3_7_chunk."time", _hyper_3_7_chunk.x3 DESC, _hyper_3_7_chunk.x4 DESC
               ->  Sort (actual rows=4 loops=1)
                     Sort Key: _hyper_3_7_chunk."time", _hyper_3_7_chunk.x3 DESC, _hyper_3_7_chunk.x4 DESC
                     Sort Method: quicksort 
                     ->  Custom Scan (ColumnarScan) on _hyper_3_7_chunk (actual rows=4 loops=1)
                           ->  Seq Scan on compress_hyper_4_8_chunk (actual rows=3 loops=1)
               ->  Sort (actual rows=1 loops=1)
                     Sort Key: _hyper_3_7_chunk."time", _hyper_3_7_chunk.x3 DESC, _hyper_3_7_chunk.x4 DESC
                     Sort Method: quicksort 
                     ->  Seq Scan on _hyper_3_7_chunk (actual rows=1 loops=1)
(14 rows)
>>>>>>> 11cfd275

:PREFIX
SELECT * FROM test1 ORDER BY time ASC NULLS FIRST, x3 DESC NULLS LAST, x4 ASC LIMIT 10;
                                                   QUERY PLAN                                                    
-----------------------------------------------------------------------------------------------------------------
 Limit (actual rows=5 loops=1)
<<<<<<< HEAD
   ->  Sort (actual rows=5 loops=1)
         Sort Key: _hyper_3_7_chunk."time" NULLS FIRST, _hyper_3_7_chunk.x3 DESC NULLS LAST, _hyper_3_7_chunk.x4
         Sort Method: quicksort 
         ->  Append (actual rows=5 loops=1)
               ->  Custom Scan (DecompressChunk) on _hyper_3_7_chunk (actual rows=4 loops=1)
                     ->  Seq Scan on compress_hyper_4_8_chunk (actual rows=3 loops=1)
               ->  Seq Scan on _hyper_3_7_chunk (actual rows=1 loops=1)
(8 rows)
=======
   ->  Custom Scan (ChunkAppend) on test1 (actual rows=5 loops=1)
         Order: test1."time" NULLS FIRST, test1.x3 DESC NULLS LAST, test1.x4
         ->  Merge Append (actual rows=5 loops=1)
               Sort Key: _hyper_3_7_chunk."time" NULLS FIRST, _hyper_3_7_chunk.x3 DESC NULLS LAST, _hyper_3_7_chunk.x4
               ->  Sort (actual rows=4 loops=1)
                     Sort Key: _hyper_3_7_chunk."time" NULLS FIRST, _hyper_3_7_chunk.x3 DESC NULLS LAST, _hyper_3_7_chunk.x4
                     Sort Method: quicksort 
                     ->  Custom Scan (ColumnarScan) on _hyper_3_7_chunk (actual rows=4 loops=1)
                           ->  Seq Scan on compress_hyper_4_8_chunk (actual rows=3 loops=1)
               ->  Sort (actual rows=1 loops=1)
                     Sort Key: _hyper_3_7_chunk."time" NULLS FIRST, _hyper_3_7_chunk.x3 DESC NULLS LAST, _hyper_3_7_chunk.x4
                     Sort Method: quicksort 
                     ->  Seq Scan on _hyper_3_7_chunk (actual rows=1 loops=1)
(14 rows)
>>>>>>> 11cfd275

set enable_hashagg to off; -- different on PG13
:PREFIX
SELECT x1, x2, max(time) FROM (SELECT * FROM test1 ORDER BY time, x1, x2 LIMIT 10) t
GROUP BY x1, x2, time ORDER BY time limit 10;
<<<<<<< HEAD
                                                  QUERY PLAN                                                   
---------------------------------------------------------------------------------------------------------------
=======
                                                    QUERY PLAN                                                     
-------------------------------------------------------------------------------------------------------------------
>>>>>>> 11cfd275
 Limit (actual rows=5 loops=1)
   ->  GroupAggregate (actual rows=5 loops=1)
         Group Key: _hyper_3_7_chunk."time", _hyper_3_7_chunk.x1, _hyper_3_7_chunk.x2
         ->  Limit (actual rows=5 loops=1)
<<<<<<< HEAD
               ->  Sort (actual rows=5 loops=1)
                     Sort Key: _hyper_3_7_chunk."time", _hyper_3_7_chunk.x1, _hyper_3_7_chunk.x2
                     Sort Method: quicksort 
                     ->  Result (actual rows=5 loops=1)
                           ->  Append (actual rows=5 loops=1)
                                 ->  Custom Scan (DecompressChunk) on _hyper_3_7_chunk (actual rows=4 loops=1)
                                       ->  Seq Scan on compress_hyper_4_8_chunk (actual rows=3 loops=1)
                                 ->  Seq Scan on _hyper_3_7_chunk (actual rows=1 loops=1)
(12 rows)
=======
               ->  Result (actual rows=5 loops=1)
                     ->  Custom Scan (ChunkAppend) on test1 (actual rows=5 loops=1)
                           Order: test1."time", test1.x1, test1.x2
                           ->  Merge Append (actual rows=5 loops=1)
                                 Sort Key: _hyper_3_7_chunk."time", _hyper_3_7_chunk.x1, _hyper_3_7_chunk.x2
                                 ->  Sort (actual rows=4 loops=1)
                                       Sort Key: _hyper_3_7_chunk."time", _hyper_3_7_chunk.x1, _hyper_3_7_chunk.x2
                                       Sort Method: quicksort 
                                       ->  Custom Scan (ColumnarScan) on _hyper_3_7_chunk (actual rows=4 loops=1)
                                             ->  Seq Scan on compress_hyper_4_8_chunk (actual rows=3 loops=1)
                                 ->  Sort (actual rows=1 loops=1)
                                       Sort Key: _hyper_3_7_chunk."time", _hyper_3_7_chunk.x1, _hyper_3_7_chunk.x2
                                       Sort Method: quicksort 
                                       ->  Seq Scan on _hyper_3_7_chunk (actual rows=1 loops=1)
(18 rows)
>>>>>>> 11cfd275

reset enable_hashagg;
:PREFIX
SELECT * FROM test1 ORDER BY x1, x2, x5, x4, time LIMIT 10;
                                                          QUERY PLAN                                                           
-------------------------------------------------------------------------------------------------------------------------------
 Limit (actual rows=5 loops=1)
   ->  Sort (actual rows=5 loops=1)
         Sort Key: _hyper_3_7_chunk.x1, _hyper_3_7_chunk.x2, _hyper_3_7_chunk.x5, _hyper_3_7_chunk.x4, _hyper_3_7_chunk."time"
<<<<<<< HEAD
         Sort Method: quicksort 
         ->  Append (actual rows=5 loops=1)
               ->  Custom Scan (DecompressChunk) on _hyper_3_7_chunk (actual rows=4 loops=1)
=======
         ->  Sort (actual rows=4 loops=1)
               Sort Key: _hyper_3_7_chunk.x1, _hyper_3_7_chunk.x2, _hyper_3_7_chunk.x5, _hyper_3_7_chunk.x4, _hyper_3_7_chunk."time"
               Sort Method: quicksort 
               ->  Custom Scan (ColumnarScan) on _hyper_3_7_chunk (actual rows=4 loops=1)
>>>>>>> 11cfd275
                     ->  Seq Scan on compress_hyper_4_8_chunk (actual rows=3 loops=1)
               ->  Seq Scan on _hyper_3_7_chunk (actual rows=1 loops=1)
(8 rows)

:PREFIX
SELECT * FROM test1 ORDER BY x1, x2, x5, time, x4 LIMIT 10;
                                                          QUERY PLAN                                                           
-------------------------------------------------------------------------------------------------------------------------------
 Limit (actual rows=5 loops=1)
   ->  Sort (actual rows=5 loops=1)
         Sort Key: _hyper_3_7_chunk.x1, _hyper_3_7_chunk.x2, _hyper_3_7_chunk.x5, _hyper_3_7_chunk."time", _hyper_3_7_chunk.x4
<<<<<<< HEAD
         Sort Method: quicksort 
         ->  Append (actual rows=5 loops=1)
               ->  Custom Scan (DecompressChunk) on _hyper_3_7_chunk (actual rows=4 loops=1)
=======
         ->  Sort (actual rows=4 loops=1)
               Sort Key: _hyper_3_7_chunk.x1, _hyper_3_7_chunk.x2, _hyper_3_7_chunk.x5, _hyper_3_7_chunk."time", _hyper_3_7_chunk.x4
               Sort Method: quicksort 
               ->  Custom Scan (ColumnarScan) on _hyper_3_7_chunk (actual rows=4 loops=1)
>>>>>>> 11cfd275
                     ->  Seq Scan on compress_hyper_4_8_chunk (actual rows=3 loops=1)
               ->  Seq Scan on _hyper_3_7_chunk (actual rows=1 loops=1)
(8 rows)

:PREFIX
SELECT * FROM test1 ORDER BY x1, x2, x5, time, x3 LIMIT 10;
                                                          QUERY PLAN                                                           
-------------------------------------------------------------------------------------------------------------------------------
 Limit (actual rows=5 loops=1)
   ->  Sort (actual rows=5 loops=1)
         Sort Key: _hyper_3_7_chunk.x1, _hyper_3_7_chunk.x2, _hyper_3_7_chunk.x5, _hyper_3_7_chunk."time", _hyper_3_7_chunk.x3
<<<<<<< HEAD
         Sort Method: quicksort 
         ->  Append (actual rows=5 loops=1)
               ->  Custom Scan (DecompressChunk) on _hyper_3_7_chunk (actual rows=4 loops=1)
=======
         ->  Sort (actual rows=4 loops=1)
               Sort Key: _hyper_3_7_chunk.x1, _hyper_3_7_chunk.x2, _hyper_3_7_chunk.x5, _hyper_3_7_chunk."time", _hyper_3_7_chunk.x3
               Sort Method: quicksort 
               ->  Custom Scan (ColumnarScan) on _hyper_3_7_chunk (actual rows=4 loops=1)
>>>>>>> 11cfd275
                     ->  Seq Scan on compress_hyper_4_8_chunk (actual rows=3 loops=1)
               ->  Seq Scan on _hyper_3_7_chunk (actual rows=1 loops=1)
(8 rows)

:PREFIX
SELECT * FROM test1 ORDER BY x1, x2, x5, time, x3, x4 LIMIT 10;
                                                                     QUERY PLAN                                                                     
----------------------------------------------------------------------------------------------------------------------------------------------------
 Limit (actual rows=5 loops=1)
   ->  Sort (actual rows=5 loops=1)
         Sort Key: _hyper_3_7_chunk.x1, _hyper_3_7_chunk.x2, _hyper_3_7_chunk.x5, _hyper_3_7_chunk."time", _hyper_3_7_chunk.x3, _hyper_3_7_chunk.x4
<<<<<<< HEAD
         Sort Method: quicksort 
         ->  Append (actual rows=5 loops=1)
               ->  Custom Scan (DecompressChunk) on _hyper_3_7_chunk (actual rows=4 loops=1)
=======
         ->  Sort (actual rows=4 loops=1)
               Sort Key: _hyper_3_7_chunk.x1, _hyper_3_7_chunk.x2, _hyper_3_7_chunk.x5, _hyper_3_7_chunk."time", _hyper_3_7_chunk.x3, _hyper_3_7_chunk.x4
               Sort Method: quicksort 
               ->  Custom Scan (ColumnarScan) on _hyper_3_7_chunk (actual rows=4 loops=1)
>>>>>>> 11cfd275
                     ->  Seq Scan on compress_hyper_4_8_chunk (actual rows=3 loops=1)
               ->  Seq Scan on _hyper_3_7_chunk (actual rows=1 loops=1)
(8 rows)

:PREFIX
SELECT * FROM test1 ORDER BY x1, x2, x5, time, x4 DESC LIMIT 10; -- no pushdown because orderby does not match
                                                             QUERY PLAN                                                             
------------------------------------------------------------------------------------------------------------------------------------
 Limit (actual rows=5 loops=1)
   ->  Sort (actual rows=5 loops=1)
         Sort Key: _hyper_3_7_chunk.x1, _hyper_3_7_chunk.x2, _hyper_3_7_chunk.x5, _hyper_3_7_chunk."time", _hyper_3_7_chunk.x4 DESC
<<<<<<< HEAD
         Sort Method: quicksort 
         ->  Append (actual rows=5 loops=1)
               ->  Custom Scan (DecompressChunk) on _hyper_3_7_chunk (actual rows=4 loops=1)
=======
         ->  Sort (actual rows=4 loops=1)
               Sort Key: _hyper_3_7_chunk.x1, _hyper_3_7_chunk.x2, _hyper_3_7_chunk.x5, _hyper_3_7_chunk."time", _hyper_3_7_chunk.x4 DESC
               Sort Method: quicksort 
               ->  Custom Scan (ColumnarScan) on _hyper_3_7_chunk (actual rows=4 loops=1)
>>>>>>> 11cfd275
                     ->  Seq Scan on compress_hyper_4_8_chunk (actual rows=3 loops=1)
               ->  Seq Scan on _hyper_3_7_chunk (actual rows=1 loops=1)
(8 rows)

-- queries with pushdown
:PREFIX
SELECT * FROM test1 ORDER BY x1, x2, x5, time LIMIT 10;
                                                                                              QUERY PLAN                                                                                               
-------------------------------------------------------------------------------------------------------------------------------------------------------------------------------------------------------
 Limit (actual rows=5 loops=1)
   ->  Merge Append (actual rows=5 loops=1)
         Sort Key: _hyper_3_7_chunk.x1, _hyper_3_7_chunk.x2, _hyper_3_7_chunk.x5, _hyper_3_7_chunk."time"
         ->  Custom Scan (ColumnarScan) on _hyper_3_7_chunk (actual rows=4 loops=1)
               ->  Sort (actual rows=3 loops=1)
                     Sort Key: compress_hyper_4_8_chunk.x1, compress_hyper_4_8_chunk.x2, compress_hyper_4_8_chunk.x5, compress_hyper_4_8_chunk._ts_meta_min_1, compress_hyper_4_8_chunk._ts_meta_max_1
                     Sort Method: quicksort 
                     ->  Seq Scan on compress_hyper_4_8_chunk (actual rows=3 loops=1)
         ->  Sort (actual rows=1 loops=1)
               Sort Key: _hyper_3_7_chunk.x1, _hyper_3_7_chunk.x2, _hyper_3_7_chunk.x5, _hyper_3_7_chunk."time"
               Sort Method: quicksort 
               ->  Seq Scan on _hyper_3_7_chunk (actual rows=1 loops=1)
(12 rows)

:PREFIX
SELECT * FROM test1 ORDER BY x1, x2, x5, time DESC, x3 ASC, x4 ASC LIMIT 10; -- pushdown
                                                                                                                                                                                     QUERY PLAN                                                                                                                                                                                      
-------------------------------------------------------------------------------------------------------------------------------------------------------------------------------------------------------------------------------------------------------------------------------------------------------------------------------------------------------------------------------------
 Limit (actual rows=5 loops=1)
   ->  Merge Append (actual rows=5 loops=1)
         Sort Key: _hyper_3_7_chunk.x1, _hyper_3_7_chunk.x2, _hyper_3_7_chunk.x5, _hyper_3_7_chunk."time" DESC, _hyper_3_7_chunk.x3, _hyper_3_7_chunk.x4
         ->  Custom Scan (ColumnarScan) on _hyper_3_7_chunk (actual rows=4 loops=1)
               ->  Sort (actual rows=3 loops=1)
                     Sort Key: compress_hyper_4_8_chunk.x1, compress_hyper_4_8_chunk.x2, compress_hyper_4_8_chunk.x5, compress_hyper_4_8_chunk._ts_meta_min_1 DESC, compress_hyper_4_8_chunk._ts_meta_max_1 DESC, compress_hyper_4_8_chunk._ts_meta_min_2, compress_hyper_4_8_chunk._ts_meta_max_2, compress_hyper_4_8_chunk._ts_meta_min_3, compress_hyper_4_8_chunk._ts_meta_max_3
                     Sort Method: quicksort 
                     ->  Seq Scan on compress_hyper_4_8_chunk (actual rows=3 loops=1)
         ->  Sort (actual rows=1 loops=1)
               Sort Key: _hyper_3_7_chunk.x1, _hyper_3_7_chunk.x2, _hyper_3_7_chunk.x5, _hyper_3_7_chunk."time" DESC, _hyper_3_7_chunk.x3, _hyper_3_7_chunk.x4
               Sort Method: quicksort 
               ->  Seq Scan on _hyper_3_7_chunk (actual rows=1 loops=1)
(12 rows)

:PREFIX
SELECT * FROM test1 ORDER BY x1, x2, x5, time ASC, x3 DESC, x4 DESC LIMIT 10; -- pushdown
                                                                                                                                                                                          QUERY PLAN                                                                                                                                                                                           
-----------------------------------------------------------------------------------------------------------------------------------------------------------------------------------------------------------------------------------------------------------------------------------------------------------------------------------------------------------------------------------------------
 Limit (actual rows=5 loops=1)
   ->  Merge Append (actual rows=5 loops=1)
         Sort Key: _hyper_3_7_chunk.x1, _hyper_3_7_chunk.x2, _hyper_3_7_chunk.x5, _hyper_3_7_chunk."time", _hyper_3_7_chunk.x3 DESC, _hyper_3_7_chunk.x4 DESC
         ->  Custom Scan (ColumnarScan) on _hyper_3_7_chunk (actual rows=4 loops=1)
               ->  Sort (actual rows=3 loops=1)
                     Sort Key: compress_hyper_4_8_chunk.x1, compress_hyper_4_8_chunk.x2, compress_hyper_4_8_chunk.x5, compress_hyper_4_8_chunk._ts_meta_min_1, compress_hyper_4_8_chunk._ts_meta_max_1, compress_hyper_4_8_chunk._ts_meta_min_2 DESC, compress_hyper_4_8_chunk._ts_meta_max_2 DESC, compress_hyper_4_8_chunk._ts_meta_min_3 DESC, compress_hyper_4_8_chunk._ts_meta_max_3 DESC
                     Sort Method: quicksort 
                     ->  Seq Scan on compress_hyper_4_8_chunk (actual rows=3 loops=1)
         ->  Sort (actual rows=1 loops=1)
               Sort Key: _hyper_3_7_chunk.x1, _hyper_3_7_chunk.x2, _hyper_3_7_chunk.x5, _hyper_3_7_chunk."time", _hyper_3_7_chunk.x3 DESC, _hyper_3_7_chunk.x4 DESC
               Sort Method: quicksort 
               ->  Seq Scan on _hyper_3_7_chunk (actual rows=1 loops=1)
(12 rows)

:PREFIX
SELECT * FROM test1 ORDER BY x1, x2, x5, time, x3 DESC LIMIT 10;
                                                                                                                                            QUERY PLAN                                                                                                                                             
---------------------------------------------------------------------------------------------------------------------------------------------------------------------------------------------------------------------------------------------------------------------------------------------------
 Limit (actual rows=5 loops=1)
   ->  Merge Append (actual rows=5 loops=1)
         Sort Key: _hyper_3_7_chunk.x1, _hyper_3_7_chunk.x2, _hyper_3_7_chunk.x5, _hyper_3_7_chunk."time", _hyper_3_7_chunk.x3 DESC
         ->  Custom Scan (ColumnarScan) on _hyper_3_7_chunk (actual rows=4 loops=1)
               ->  Sort (actual rows=3 loops=1)
                     Sort Key: compress_hyper_4_8_chunk.x1, compress_hyper_4_8_chunk.x2, compress_hyper_4_8_chunk.x5, compress_hyper_4_8_chunk._ts_meta_min_1, compress_hyper_4_8_chunk._ts_meta_max_1, compress_hyper_4_8_chunk._ts_meta_min_2 DESC, compress_hyper_4_8_chunk._ts_meta_max_2 DESC
                     Sort Method: quicksort 
                     ->  Seq Scan on compress_hyper_4_8_chunk (actual rows=3 loops=1)
         ->  Sort (actual rows=1 loops=1)
               Sort Key: _hyper_3_7_chunk.x1, _hyper_3_7_chunk.x2, _hyper_3_7_chunk.x5, _hyper_3_7_chunk."time", _hyper_3_7_chunk.x3 DESC
               Sort Method: quicksort 
               ->  Seq Scan on _hyper_3_7_chunk (actual rows=1 loops=1)
(12 rows)

-- test append with join column in orderby
-- #6975
CREATE TABLE join_table (
	x1 integer,
	y1 float);
INSERT INTO join_table VALUES (1, 1.0), (2,2.0);
:PREFIX
SELECT * FROM test1 t1 JOIN join_table jt ON t1.x1 = jt.x1
ORDER BY t1.x1, jt.y1;
                                             QUERY PLAN                                              
-----------------------------------------------------------------------------------------------------
 Sort (actual rows=4 loops=1)
   Sort Key: t1_1.x1, jt.y1
   Sort Method: quicksort 
   ->  Hash Join (actual rows=4 loops=1)
         Hash Cond: (jt.x1 = t1_1.x1)
         ->  Seq Scan on join_table jt (actual rows=2 loops=1)
         ->  Hash (actual rows=5 loops=1)
               Buckets: 4096  Batches: 1 
               ->  Append (actual rows=5 loops=1)
                     ->  Custom Scan (ColumnarScan) on _hyper_3_7_chunk t1_1 (actual rows=4 loops=1)
                           ->  Seq Scan on compress_hyper_4_8_chunk (actual rows=3 loops=1)
                     ->  Seq Scan on _hyper_3_7_chunk t1_1 (actual rows=1 loops=1)
(12 rows)

---------------------------------------------------------------------------
-- test queries without ordered append, but still eligible for sort pushdown
---------------------------------------------------------------------------
CREATE TABLE test2 (
time timestamptz NOT NULL,
    x1 integer,
    x2 integer,
    x3 integer,
    x4 integer,
    x5 integer);
SELECT FROM create_hypertable('test2', 'time');
--
(1 row)

ALTER TABLE test2 SET (timescaledb.compress, timescaledb.compress_segmentby='x1, x2, x5', timescaledb.compress_orderby = 'x3 ASC, x4 ASC');
INSERT INTO test2 (time, x1, x2, x3, x4, x5) values('2000-01-01 00:00:00-00', 1, 2, 1, 1, 0);
INSERT INTO test2 (time, x1, x2, x3, x4, x5) values('2000-01-01 01:00:00-00', 1, 3, 2, 2, 0);
INSERT INTO test2 (time, x1, x2, x3, x4, x5) values('2000-01-01 02:00:00-00', 2, 1, 3, 3, 0);
INSERT INTO test2 (time, x1, x2, x3, x4, x5) values('2000-01-01 03:00:00-00', 1, 2, 4, 4, 0);
-- chunk 2
INSERT INTO test2 (time, x1, x2, x3, x4, x5) values('2000-01-10 00:00:00-00', 1, 2, 5, 5, 0);
INSERT INTO test2 (time, x1, x2, x3, x4, x5) values('2000-01-10 01:00:00-00', 1, 3, 6, 6, 0);
INSERT INTO test2 (time, x1, x2, x3, x4, x5) values('2000-01-10 02:00:00-00', 2, 1, 7, 7, 0);
INSERT INTO test2 (time, x1, x2, x3, x4, x5) values('2000-01-10 03:00:00-00', 1, 2, 8, 8, 0);
SELECT compress_chunk(i) FROM show_chunks('test2') i;
             compress_chunk              
-----------------------------------------
 _timescaledb_internal._hyper_5_9_chunk
 _timescaledb_internal._hyper_5_10_chunk
(2 rows)

-- make them partially compressed
INSERT INTO test2 (time, x1, x2, x3, x4, x5) values('2000-01-01 00:02:01-00', 1, 2,  9,  9, 0);
INSERT INTO test2 (time, x1, x2, x3, x4, x5) values('2000-01-10 00:02:01-00', 1, 2, 10, 10, 0);
ANALYZE test2;
set enable_indexscan = off;
-- queries where sort is pushed down
:PREFIX SELECT * FROM test2 ORDER BY x1, x2, x5, x3 LIMIT 10;
                                                                                                 QUERY PLAN                                                                                                 
------------------------------------------------------------------------------------------------------------------------------------------------------------------------------------------------------------
 Limit (actual rows=10 loops=1)
   ->  Merge Append (actual rows=10 loops=1)
         Sort Key: _hyper_5_9_chunk.x1, _hyper_5_9_chunk.x2, _hyper_5_9_chunk.x5, _hyper_5_9_chunk.x3
         ->  Custom Scan (ColumnarScan) on _hyper_5_9_chunk (actual rows=4 loops=1)
               ->  Sort (actual rows=3 loops=1)
                     Sort Key: compress_hyper_6_11_chunk.x1, compress_hyper_6_11_chunk.x2, compress_hyper_6_11_chunk.x5, compress_hyper_6_11_chunk._ts_meta_min_1, compress_hyper_6_11_chunk._ts_meta_max_1
                     Sort Method: quicksort 
                     ->  Seq Scan on compress_hyper_6_11_chunk (actual rows=3 loops=1)
         ->  Sort (actual rows=1 loops=1)
               Sort Key: _hyper_5_9_chunk.x1, _hyper_5_9_chunk.x2, _hyper_5_9_chunk.x5, _hyper_5_9_chunk.x3
               Sort Method: quicksort 
               ->  Seq Scan on _hyper_5_9_chunk (actual rows=1 loops=1)
         ->  Custom Scan (ColumnarScan) on _hyper_5_10_chunk (actual rows=4 loops=1)
               ->  Sort (actual rows=3 loops=1)
                     Sort Key: compress_hyper_6_12_chunk.x1, compress_hyper_6_12_chunk.x2, compress_hyper_6_12_chunk.x5, compress_hyper_6_12_chunk._ts_meta_min_1, compress_hyper_6_12_chunk._ts_meta_max_1
                     Sort Method: quicksort 
                     ->  Seq Scan on compress_hyper_6_12_chunk (actual rows=3 loops=1)
         ->  Sort (actual rows=1 loops=1)
               Sort Key: _hyper_5_10_chunk.x1, _hyper_5_10_chunk.x2, _hyper_5_10_chunk.x5, _hyper_5_10_chunk.x3
               Sort Method: quicksort 
               ->  Seq Scan on _hyper_5_10_chunk (actual rows=1 loops=1)
(21 rows)

SELECT * FROM test2 ORDER BY x1, x2, x5, x3 LIMIT 10;
             time             | x1 | x2 | x3 | x4 | x5 
------------------------------+----+----+----+----+----
 Fri Dec 31 16:00:00 1999 PST |  1 |  2 |  1 |  1 |  0
 Fri Dec 31 19:00:00 1999 PST |  1 |  2 |  4 |  4 |  0
 Sun Jan 09 16:00:00 2000 PST |  1 |  2 |  5 |  5 |  0
 Sun Jan 09 19:00:00 2000 PST |  1 |  2 |  8 |  8 |  0
 Fri Dec 31 16:02:01 1999 PST |  1 |  2 |  9 |  9 |  0
 Sun Jan 09 16:02:01 2000 PST |  1 |  2 | 10 | 10 |  0
 Fri Dec 31 17:00:00 1999 PST |  1 |  3 |  2 |  2 |  0
 Sun Jan 09 17:00:00 2000 PST |  1 |  3 |  6 |  6 |  0
 Fri Dec 31 18:00:00 1999 PST |  2 |  1 |  3 |  3 |  0
 Sun Jan 09 18:00:00 2000 PST |  2 |  1 |  7 |  7 |  0
(10 rows)

:PREFIX SELECT * FROM test2 ORDER BY x1, x2, x5, x3, x4 LIMIT 10;
                                                                                                                                           QUERY PLAN                                                                                                                                           
------------------------------------------------------------------------------------------------------------------------------------------------------------------------------------------------------------------------------------------------------------------------------------------------
 Limit (actual rows=10 loops=1)
   ->  Merge Append (actual rows=10 loops=1)
         Sort Key: _hyper_5_9_chunk.x1, _hyper_5_9_chunk.x2, _hyper_5_9_chunk.x5, _hyper_5_9_chunk.x3, _hyper_5_9_chunk.x4
         ->  Custom Scan (ColumnarScan) on _hyper_5_9_chunk (actual rows=4 loops=1)
               ->  Sort (actual rows=3 loops=1)
                     Sort Key: compress_hyper_6_11_chunk.x1, compress_hyper_6_11_chunk.x2, compress_hyper_6_11_chunk.x5, compress_hyper_6_11_chunk._ts_meta_min_1, compress_hyper_6_11_chunk._ts_meta_max_1, compress_hyper_6_11_chunk._ts_meta_min_2, compress_hyper_6_11_chunk._ts_meta_max_2
                     Sort Method: quicksort 
                     ->  Seq Scan on compress_hyper_6_11_chunk (actual rows=3 loops=1)
         ->  Sort (actual rows=1 loops=1)
               Sort Key: _hyper_5_9_chunk.x1, _hyper_5_9_chunk.x2, _hyper_5_9_chunk.x5, _hyper_5_9_chunk.x3, _hyper_5_9_chunk.x4
               Sort Method: quicksort 
               ->  Seq Scan on _hyper_5_9_chunk (actual rows=1 loops=1)
         ->  Custom Scan (ColumnarScan) on _hyper_5_10_chunk (actual rows=4 loops=1)
               ->  Sort (actual rows=3 loops=1)
                     Sort Key: compress_hyper_6_12_chunk.x1, compress_hyper_6_12_chunk.x2, compress_hyper_6_12_chunk.x5, compress_hyper_6_12_chunk._ts_meta_min_1, compress_hyper_6_12_chunk._ts_meta_max_1, compress_hyper_6_12_chunk._ts_meta_min_2, compress_hyper_6_12_chunk._ts_meta_max_2
                     Sort Method: quicksort 
                     ->  Seq Scan on compress_hyper_6_12_chunk (actual rows=3 loops=1)
         ->  Sort (actual rows=1 loops=1)
               Sort Key: _hyper_5_10_chunk.x1, _hyper_5_10_chunk.x2, _hyper_5_10_chunk.x5, _hyper_5_10_chunk.x3, _hyper_5_10_chunk.x4
               Sort Method: quicksort 
               ->  Seq Scan on _hyper_5_10_chunk (actual rows=1 loops=1)
(21 rows)

SELECT * FROM test2 ORDER BY x1, x2, x5, x3, x4 LIMIT 10;
             time             | x1 | x2 | x3 | x4 | x5 
------------------------------+----+----+----+----+----
 Fri Dec 31 16:00:00 1999 PST |  1 |  2 |  1 |  1 |  0
 Fri Dec 31 19:00:00 1999 PST |  1 |  2 |  4 |  4 |  0
 Sun Jan 09 16:00:00 2000 PST |  1 |  2 |  5 |  5 |  0
 Sun Jan 09 19:00:00 2000 PST |  1 |  2 |  8 |  8 |  0
 Fri Dec 31 16:02:01 1999 PST |  1 |  2 |  9 |  9 |  0
 Sun Jan 09 16:02:01 2000 PST |  1 |  2 | 10 | 10 |  0
 Fri Dec 31 17:00:00 1999 PST |  1 |  3 |  2 |  2 |  0
 Sun Jan 09 17:00:00 2000 PST |  1 |  3 |  6 |  6 |  0
 Fri Dec 31 18:00:00 1999 PST |  2 |  1 |  3 |  3 |  0
 Sun Jan 09 18:00:00 2000 PST |  2 |  1 |  7 |  7 |  0
(10 rows)

-- queries where sort is not pushed down
:PREFIX SELECT * FROM test2 ORDER BY x1, x2, x3 LIMIT 10;
                                        QUERY PLAN                                         
-------------------------------------------------------------------------------------------
 Limit (actual rows=10 loops=1)
   ->  Sort (actual rows=10 loops=1)
         Sort Key: _hyper_5_9_chunk.x1, _hyper_5_9_chunk.x2, _hyper_5_9_chunk.x3
<<<<<<< HEAD
         Sort Method: quicksort 
         ->  Append (actual rows=10 loops=1)
               ->  Custom Scan (DecompressChunk) on _hyper_5_9_chunk (actual rows=4 loops=1)
=======
         ->  Sort (actual rows=4 loops=1)
               Sort Key: _hyper_5_9_chunk.x1, _hyper_5_9_chunk.x2, _hyper_5_9_chunk.x3
               Sort Method: quicksort 
               ->  Custom Scan (ColumnarScan) on _hyper_5_9_chunk (actual rows=4 loops=1)
>>>>>>> 11cfd275
                     ->  Seq Scan on compress_hyper_6_11_chunk (actual rows=3 loops=1)
               ->  Seq Scan on _hyper_5_9_chunk (actual rows=1 loops=1)
<<<<<<< HEAD
               ->  Custom Scan (DecompressChunk) on _hyper_5_10_chunk (actual rows=4 loops=1)
=======
         ->  Sort (actual rows=4 loops=1)
               Sort Key: _hyper_5_10_chunk.x1, _hyper_5_10_chunk.x2, _hyper_5_10_chunk.x3
               Sort Method: quicksort 
               ->  Custom Scan (ColumnarScan) on _hyper_5_10_chunk (actual rows=4 loops=1)
>>>>>>> 11cfd275
                     ->  Seq Scan on compress_hyper_6_12_chunk (actual rows=3 loops=1)
               ->  Seq Scan on _hyper_5_10_chunk (actual rows=1 loops=1)
(11 rows)

SELECT * FROM test2 ORDER BY x1, x2, x3 LIMIT 10;
             time             | x1 | x2 | x3 | x4 | x5 
------------------------------+----+----+----+----+----
 Fri Dec 31 16:00:00 1999 PST |  1 |  2 |  1 |  1 |  0
 Fri Dec 31 19:00:00 1999 PST |  1 |  2 |  4 |  4 |  0
 Sun Jan 09 16:00:00 2000 PST |  1 |  2 |  5 |  5 |  0
 Sun Jan 09 19:00:00 2000 PST |  1 |  2 |  8 |  8 |  0
 Fri Dec 31 16:02:01 1999 PST |  1 |  2 |  9 |  9 |  0
 Sun Jan 09 16:02:01 2000 PST |  1 |  2 | 10 | 10 |  0
 Fri Dec 31 17:00:00 1999 PST |  1 |  3 |  2 |  2 |  0
 Sun Jan 09 17:00:00 2000 PST |  1 |  3 |  6 |  6 |  0
 Fri Dec 31 18:00:00 1999 PST |  2 |  1 |  3 |  3 |  0
 Sun Jan 09 18:00:00 2000 PST |  2 |  1 |  7 |  7 |  0
(10 rows)

:PREFIX SELECT * FROM test2 ORDER BY x1, x2, x5, x4 LIMIT 10;
                                              QUERY PLAN                                              
------------------------------------------------------------------------------------------------------
 Limit (actual rows=10 loops=1)
   ->  Sort (actual rows=10 loops=1)
         Sort Key: _hyper_5_9_chunk.x1, _hyper_5_9_chunk.x2, _hyper_5_9_chunk.x5, _hyper_5_9_chunk.x4
<<<<<<< HEAD
         Sort Method: quicksort 
         ->  Append (actual rows=10 loops=1)
               ->  Custom Scan (DecompressChunk) on _hyper_5_9_chunk (actual rows=4 loops=1)
=======
         ->  Sort (actual rows=4 loops=1)
               Sort Key: _hyper_5_9_chunk.x1, _hyper_5_9_chunk.x2, _hyper_5_9_chunk.x5, _hyper_5_9_chunk.x4
               Sort Method: quicksort 
               ->  Custom Scan (ColumnarScan) on _hyper_5_9_chunk (actual rows=4 loops=1)
>>>>>>> 11cfd275
                     ->  Seq Scan on compress_hyper_6_11_chunk (actual rows=3 loops=1)
               ->  Seq Scan on _hyper_5_9_chunk (actual rows=1 loops=1)
<<<<<<< HEAD
               ->  Custom Scan (DecompressChunk) on _hyper_5_10_chunk (actual rows=4 loops=1)
=======
         ->  Sort (actual rows=4 loops=1)
               Sort Key: _hyper_5_10_chunk.x1, _hyper_5_10_chunk.x2, _hyper_5_10_chunk.x5, _hyper_5_10_chunk.x4
               Sort Method: quicksort 
               ->  Custom Scan (ColumnarScan) on _hyper_5_10_chunk (actual rows=4 loops=1)
>>>>>>> 11cfd275
                     ->  Seq Scan on compress_hyper_6_12_chunk (actual rows=3 loops=1)
               ->  Seq Scan on _hyper_5_10_chunk (actual rows=1 loops=1)
(11 rows)

SELECT * FROM test2 ORDER BY x1, x2, x5, x4 LIMIT 10;
             time             | x1 | x2 | x3 | x4 | x5 
------------------------------+----+----+----+----+----
 Fri Dec 31 16:00:00 1999 PST |  1 |  2 |  1 |  1 |  0
 Fri Dec 31 19:00:00 1999 PST |  1 |  2 |  4 |  4 |  0
 Sun Jan 09 16:00:00 2000 PST |  1 |  2 |  5 |  5 |  0
 Sun Jan 09 19:00:00 2000 PST |  1 |  2 |  8 |  8 |  0
 Fri Dec 31 16:02:01 1999 PST |  1 |  2 |  9 |  9 |  0
 Sun Jan 09 16:02:01 2000 PST |  1 |  2 | 10 | 10 |  0
 Fri Dec 31 17:00:00 1999 PST |  1 |  3 |  2 |  2 |  0
 Sun Jan 09 17:00:00 2000 PST |  1 |  3 |  6 |  6 |  0
 Fri Dec 31 18:00:00 1999 PST |  2 |  1 |  3 |  3 |  0
 Sun Jan 09 18:00:00 2000 PST |  2 |  1 |  7 |  7 |  0
(10 rows)

:PREFIX SELECT * FROM test2 ORDER BY x1, x2, x5, time LIMIT 10;
                                                QUERY PLAN                                                
----------------------------------------------------------------------------------------------------------
 Limit (actual rows=10 loops=1)
   ->  Sort (actual rows=10 loops=1)
         Sort Key: _hyper_5_9_chunk.x1, _hyper_5_9_chunk.x2, _hyper_5_9_chunk.x5, _hyper_5_9_chunk."time"
<<<<<<< HEAD
         Sort Method: quicksort 
         ->  Append (actual rows=10 loops=1)
               ->  Custom Scan (DecompressChunk) on _hyper_5_9_chunk (actual rows=4 loops=1)
=======
         ->  Sort (actual rows=4 loops=1)
               Sort Key: _hyper_5_9_chunk.x1, _hyper_5_9_chunk.x2, _hyper_5_9_chunk.x5, _hyper_5_9_chunk."time"
               Sort Method: quicksort 
               ->  Custom Scan (ColumnarScan) on _hyper_5_9_chunk (actual rows=4 loops=1)
>>>>>>> 11cfd275
                     ->  Seq Scan on compress_hyper_6_11_chunk (actual rows=3 loops=1)
               ->  Seq Scan on _hyper_5_9_chunk (actual rows=1 loops=1)
<<<<<<< HEAD
               ->  Custom Scan (DecompressChunk) on _hyper_5_10_chunk (actual rows=4 loops=1)
=======
         ->  Sort (actual rows=4 loops=1)
               Sort Key: _hyper_5_10_chunk.x1, _hyper_5_10_chunk.x2, _hyper_5_10_chunk.x5, _hyper_5_10_chunk."time"
               Sort Method: quicksort 
               ->  Custom Scan (ColumnarScan) on _hyper_5_10_chunk (actual rows=4 loops=1)
>>>>>>> 11cfd275
                     ->  Seq Scan on compress_hyper_6_12_chunk (actual rows=3 loops=1)
               ->  Seq Scan on _hyper_5_10_chunk (actual rows=1 loops=1)
(11 rows)

SELECT * FROM test2 ORDER BY x1, x2, x5, time LIMIT 10;
             time             | x1 | x2 | x3 | x4 | x5 
------------------------------+----+----+----+----+----
 Fri Dec 31 16:00:00 1999 PST |  1 |  2 |  1 |  1 |  0
 Fri Dec 31 16:02:01 1999 PST |  1 |  2 |  9 |  9 |  0
 Fri Dec 31 19:00:00 1999 PST |  1 |  2 |  4 |  4 |  0
 Sun Jan 09 16:00:00 2000 PST |  1 |  2 |  5 |  5 |  0
 Sun Jan 09 16:02:01 2000 PST |  1 |  2 | 10 | 10 |  0
 Sun Jan 09 19:00:00 2000 PST |  1 |  2 |  8 |  8 |  0
 Fri Dec 31 17:00:00 1999 PST |  1 |  3 |  2 |  2 |  0
 Sun Jan 09 17:00:00 2000 PST |  1 |  3 |  6 |  6 |  0
 Fri Dec 31 18:00:00 1999 PST |  2 |  1 |  3 |  3 |  0
 Sun Jan 09 18:00:00 2000 PST |  2 |  1 |  7 |  7 |  0
(10 rows)

-----------------------------
-- tests with space partitioning
-----------------------------
CREATE TABLE test3 (
time timestamptz NOT NULL,
    x1 integer,
    x2 integer,
    x3 integer,
    x4 integer,
    x5 integer);
SELECT FROM create_hypertable('test3', 'time');
--
(1 row)

SELECT add_dimension('test3', 'x1', number_partitions => 2);
     add_dimension     
-----------------------
 (5,public,test3,x1,t)
(1 row)

ALTER TABLE test3 SET (timescaledb.compress, timescaledb.compress_segmentby='x1, x2, x5', timescaledb.compress_orderby = 'x3 ASC, x4 ASC');
INSERT INTO test3 (time, x1, x2, x3, x4, x5) values('2000-01-01 00:00:00-00', 1, 2, 1, 1, 0);
INSERT INTO test3 (time, x1, x2, x3, x4, x5) values('2000-01-01 01:00:00-00', 1, 3, 2, 2, 0);
INSERT INTO test3 (time, x1, x2, x3, x4, x5) values('2000-01-01 02:00:00-00', 2, 1, 3, 3, 0);
INSERT INTO test3 (time, x1, x2, x3, x4, x5) values('2000-01-01 03:00:00-00', 1, 2, 4, 4, 0);
-- chunk 2
INSERT INTO test3 (time, x1, x2, x3, x4, x5) values('2000-01-10 00:00:00-00', 1, 2, 5, 5, 0);
INSERT INTO test3 (time, x1, x2, x3, x4, x5) values('2000-01-10 01:00:00-00', 1, 3, 6, 6, 0);
INSERT INTO test3 (time, x1, x2, x3, x4, x5) values('2000-01-10 02:00:00-00', 2, 1, 7, 7, 0);
INSERT INTO test3 (time, x1, x2, x3, x4, x5) values('2000-01-10 03:00:00-00', 1, 2, 8, 8, 0);
SELECT compress_chunk(i) FROM show_chunks('test3') i;
             compress_chunk              
-----------------------------------------
 _timescaledb_internal._hyper_7_13_chunk
 _timescaledb_internal._hyper_7_14_chunk
 _timescaledb_internal._hyper_7_15_chunk
 _timescaledb_internal._hyper_7_16_chunk
(4 rows)

-- make them partially compressed
INSERT INTO test3 (time, x1, x2, x3, x4, x5) values('2000-01-01 00:02:01-00', 1, 2,  9,  9, 0);
INSERT INTO test3 (time, x1, x2, x3, x4, x5) values('2000-01-10 00:02:01-00', 1, 2, 10, 10, 0);
ANALYZE test3;
set enable_indexscan = off;
-- queries where sort is pushed down
:PREFIX SELECT * FROM test3 ORDER BY x1, x2, x5, x3 LIMIT 10;
                                                                                                 QUERY PLAN                                                                                                 
------------------------------------------------------------------------------------------------------------------------------------------------------------------------------------------------------------
 Limit (actual rows=10 loops=1)
   ->  Merge Append (actual rows=10 loops=1)
         Sort Key: _hyper_7_13_chunk.x1, _hyper_7_13_chunk.x2, _hyper_7_13_chunk.x5, _hyper_7_13_chunk.x3
         ->  Custom Scan (ColumnarScan) on _hyper_7_13_chunk (actual rows=3 loops=1)
               ->  Sort (actual rows=2 loops=1)
                     Sort Key: compress_hyper_8_17_chunk.x1, compress_hyper_8_17_chunk.x2, compress_hyper_8_17_chunk.x5, compress_hyper_8_17_chunk._ts_meta_min_1, compress_hyper_8_17_chunk._ts_meta_max_1
                     Sort Method: quicksort 
                     ->  Seq Scan on compress_hyper_8_17_chunk (actual rows=2 loops=1)
         ->  Sort (actual rows=1 loops=1)
               Sort Key: _hyper_7_13_chunk.x1, _hyper_7_13_chunk.x2, _hyper_7_13_chunk.x5, _hyper_7_13_chunk.x3
               Sort Method: quicksort 
               ->  Seq Scan on _hyper_7_13_chunk (actual rows=1 loops=1)
         ->  Custom Scan (ColumnarScan) on _hyper_7_14_chunk (actual rows=1 loops=1)
               ->  Sort (actual rows=1 loops=1)
                     Sort Key: compress_hyper_8_18_chunk.x1, compress_hyper_8_18_chunk.x2, compress_hyper_8_18_chunk.x5, compress_hyper_8_18_chunk._ts_meta_min_1, compress_hyper_8_18_chunk._ts_meta_max_1
                     Sort Method: quicksort 
                     ->  Seq Scan on compress_hyper_8_18_chunk (actual rows=1 loops=1)
         ->  Custom Scan (ColumnarScan) on _hyper_7_15_chunk (actual rows=3 loops=1)
               ->  Sort (actual rows=2 loops=1)
                     Sort Key: compress_hyper_8_19_chunk.x1, compress_hyper_8_19_chunk.x2, compress_hyper_8_19_chunk.x5, compress_hyper_8_19_chunk._ts_meta_min_1, compress_hyper_8_19_chunk._ts_meta_max_1
                     Sort Method: quicksort 
                     ->  Seq Scan on compress_hyper_8_19_chunk (actual rows=2 loops=1)
         ->  Sort (actual rows=1 loops=1)
               Sort Key: _hyper_7_15_chunk.x1, _hyper_7_15_chunk.x2, _hyper_7_15_chunk.x5, _hyper_7_15_chunk.x3
               Sort Method: quicksort 
               ->  Seq Scan on _hyper_7_15_chunk (actual rows=1 loops=1)
         ->  Custom Scan (ColumnarScan) on _hyper_7_16_chunk (actual rows=1 loops=1)
               ->  Sort (actual rows=1 loops=1)
                     Sort Key: compress_hyper_8_20_chunk.x1, compress_hyper_8_20_chunk.x2, compress_hyper_8_20_chunk.x5, compress_hyper_8_20_chunk._ts_meta_min_1, compress_hyper_8_20_chunk._ts_meta_max_1
                     Sort Method: quicksort 
                     ->  Seq Scan on compress_hyper_8_20_chunk (actual rows=1 loops=1)
(31 rows)

SELECT * FROM test3 ORDER BY x1, x2, x5, x3 LIMIT 10;
             time             | x1 | x2 | x3 | x4 | x5 
------------------------------+----+----+----+----+----
 Fri Dec 31 16:00:00 1999 PST |  1 |  2 |  1 |  1 |  0
 Fri Dec 31 19:00:00 1999 PST |  1 |  2 |  4 |  4 |  0
 Sun Jan 09 16:00:00 2000 PST |  1 |  2 |  5 |  5 |  0
 Sun Jan 09 19:00:00 2000 PST |  1 |  2 |  8 |  8 |  0
 Fri Dec 31 16:02:01 1999 PST |  1 |  2 |  9 |  9 |  0
 Sun Jan 09 16:02:01 2000 PST |  1 |  2 | 10 | 10 |  0
 Fri Dec 31 17:00:00 1999 PST |  1 |  3 |  2 |  2 |  0
 Sun Jan 09 17:00:00 2000 PST |  1 |  3 |  6 |  6 |  0
 Fri Dec 31 18:00:00 1999 PST |  2 |  1 |  3 |  3 |  0
 Sun Jan 09 18:00:00 2000 PST |  2 |  1 |  7 |  7 |  0
(10 rows)

:PREFIX SELECT * FROM test3 ORDER BY x1, x2, x5, x3, x4 LIMIT 10;
                                                                                                                                           QUERY PLAN                                                                                                                                           
------------------------------------------------------------------------------------------------------------------------------------------------------------------------------------------------------------------------------------------------------------------------------------------------
 Limit (actual rows=10 loops=1)
   ->  Merge Append (actual rows=10 loops=1)
         Sort Key: _hyper_7_13_chunk.x1, _hyper_7_13_chunk.x2, _hyper_7_13_chunk.x5, _hyper_7_13_chunk.x3, _hyper_7_13_chunk.x4
         ->  Custom Scan (ColumnarScan) on _hyper_7_13_chunk (actual rows=3 loops=1)
               ->  Sort (actual rows=2 loops=1)
                     Sort Key: compress_hyper_8_17_chunk.x1, compress_hyper_8_17_chunk.x2, compress_hyper_8_17_chunk.x5, compress_hyper_8_17_chunk._ts_meta_min_1, compress_hyper_8_17_chunk._ts_meta_max_1, compress_hyper_8_17_chunk._ts_meta_min_2, compress_hyper_8_17_chunk._ts_meta_max_2
                     Sort Method: quicksort 
                     ->  Seq Scan on compress_hyper_8_17_chunk (actual rows=2 loops=1)
         ->  Sort (actual rows=1 loops=1)
               Sort Key: _hyper_7_13_chunk.x1, _hyper_7_13_chunk.x2, _hyper_7_13_chunk.x5, _hyper_7_13_chunk.x3, _hyper_7_13_chunk.x4
               Sort Method: quicksort 
               ->  Seq Scan on _hyper_7_13_chunk (actual rows=1 loops=1)
         ->  Custom Scan (ColumnarScan) on _hyper_7_14_chunk (actual rows=1 loops=1)
               ->  Sort (actual rows=1 loops=1)
                     Sort Key: compress_hyper_8_18_chunk.x1, compress_hyper_8_18_chunk.x2, compress_hyper_8_18_chunk.x5, compress_hyper_8_18_chunk._ts_meta_min_1, compress_hyper_8_18_chunk._ts_meta_max_1, compress_hyper_8_18_chunk._ts_meta_min_2, compress_hyper_8_18_chunk._ts_meta_max_2
                     Sort Method: quicksort 
                     ->  Seq Scan on compress_hyper_8_18_chunk (actual rows=1 loops=1)
         ->  Custom Scan (ColumnarScan) on _hyper_7_15_chunk (actual rows=3 loops=1)
               ->  Sort (actual rows=2 loops=1)
                     Sort Key: compress_hyper_8_19_chunk.x1, compress_hyper_8_19_chunk.x2, compress_hyper_8_19_chunk.x5, compress_hyper_8_19_chunk._ts_meta_min_1, compress_hyper_8_19_chunk._ts_meta_max_1, compress_hyper_8_19_chunk._ts_meta_min_2, compress_hyper_8_19_chunk._ts_meta_max_2
                     Sort Method: quicksort 
                     ->  Seq Scan on compress_hyper_8_19_chunk (actual rows=2 loops=1)
         ->  Sort (actual rows=1 loops=1)
               Sort Key: _hyper_7_15_chunk.x1, _hyper_7_15_chunk.x2, _hyper_7_15_chunk.x5, _hyper_7_15_chunk.x3, _hyper_7_15_chunk.x4
               Sort Method: quicksort 
               ->  Seq Scan on _hyper_7_15_chunk (actual rows=1 loops=1)
         ->  Custom Scan (ColumnarScan) on _hyper_7_16_chunk (actual rows=1 loops=1)
               ->  Sort (actual rows=1 loops=1)
                     Sort Key: compress_hyper_8_20_chunk.x1, compress_hyper_8_20_chunk.x2, compress_hyper_8_20_chunk.x5, compress_hyper_8_20_chunk._ts_meta_min_1, compress_hyper_8_20_chunk._ts_meta_max_1, compress_hyper_8_20_chunk._ts_meta_min_2, compress_hyper_8_20_chunk._ts_meta_max_2
                     Sort Method: quicksort 
                     ->  Seq Scan on compress_hyper_8_20_chunk (actual rows=1 loops=1)
(31 rows)

SELECT * FROM test3 ORDER BY x1, x2, x5, x3, x4 LIMIT 10;
             time             | x1 | x2 | x3 | x4 | x5 
------------------------------+----+----+----+----+----
 Fri Dec 31 16:00:00 1999 PST |  1 |  2 |  1 |  1 |  0
 Fri Dec 31 19:00:00 1999 PST |  1 |  2 |  4 |  4 |  0
 Sun Jan 09 16:00:00 2000 PST |  1 |  2 |  5 |  5 |  0
 Sun Jan 09 19:00:00 2000 PST |  1 |  2 |  8 |  8 |  0
 Fri Dec 31 16:02:01 1999 PST |  1 |  2 |  9 |  9 |  0
 Sun Jan 09 16:02:01 2000 PST |  1 |  2 | 10 | 10 |  0
 Fri Dec 31 17:00:00 1999 PST |  1 |  3 |  2 |  2 |  0
 Sun Jan 09 17:00:00 2000 PST |  1 |  3 |  6 |  6 |  0
 Fri Dec 31 18:00:00 1999 PST |  2 |  1 |  3 |  3 |  0
 Sun Jan 09 18:00:00 2000 PST |  2 |  1 |  7 |  7 |  0
(10 rows)

-- queries where sort is not pushed down
:PREFIX SELECT * FROM test3 ORDER BY x1, x2, x3 LIMIT 10;
                                        QUERY PLAN                                         
-------------------------------------------------------------------------------------------
 Limit (actual rows=10 loops=1)
   ->  Sort (actual rows=10 loops=1)
         Sort Key: _hyper_7_13_chunk.x1, _hyper_7_13_chunk.x2, _hyper_7_13_chunk.x3
<<<<<<< HEAD
         Sort Method: quicksort 
         ->  Append (actual rows=10 loops=1)
               ->  Custom Scan (DecompressChunk) on _hyper_7_13_chunk (actual rows=3 loops=1)
=======
         ->  Sort (actual rows=3 loops=1)
               Sort Key: _hyper_7_13_chunk.x1, _hyper_7_13_chunk.x2, _hyper_7_13_chunk.x3
               Sort Method: quicksort 
               ->  Custom Scan (ColumnarScan) on _hyper_7_13_chunk (actual rows=3 loops=1)
>>>>>>> 11cfd275
                     ->  Seq Scan on compress_hyper_8_17_chunk (actual rows=2 loops=1)
               ->  Seq Scan on _hyper_7_13_chunk (actual rows=1 loops=1)
<<<<<<< HEAD
               ->  Custom Scan (DecompressChunk) on _hyper_7_14_chunk (actual rows=1 loops=1)
                     ->  Seq Scan on compress_hyper_8_18_chunk (actual rows=1 loops=1)
               ->  Custom Scan (DecompressChunk) on _hyper_7_15_chunk (actual rows=3 loops=1)
=======
         ->  Sort (actual rows=1 loops=1)
               Sort Key: _hyper_7_14_chunk.x1, _hyper_7_14_chunk.x2, _hyper_7_14_chunk.x3
               Sort Method: quicksort 
               ->  Custom Scan (ColumnarScan) on _hyper_7_14_chunk (actual rows=1 loops=1)
                     ->  Seq Scan on compress_hyper_8_18_chunk (actual rows=1 loops=1)
         ->  Sort (actual rows=3 loops=1)
               Sort Key: _hyper_7_15_chunk.x1, _hyper_7_15_chunk.x2, _hyper_7_15_chunk.x3
               Sort Method: quicksort 
               ->  Custom Scan (ColumnarScan) on _hyper_7_15_chunk (actual rows=3 loops=1)
>>>>>>> 11cfd275
                     ->  Seq Scan on compress_hyper_8_19_chunk (actual rows=2 loops=1)
               ->  Seq Scan on _hyper_7_15_chunk (actual rows=1 loops=1)
<<<<<<< HEAD
               ->  Custom Scan (DecompressChunk) on _hyper_7_16_chunk (actual rows=1 loops=1)
=======
         ->  Sort (actual rows=1 loops=1)
               Sort Key: _hyper_7_16_chunk.x1, _hyper_7_16_chunk.x2, _hyper_7_16_chunk.x3
               Sort Method: quicksort 
               ->  Custom Scan (ColumnarScan) on _hyper_7_16_chunk (actual rows=1 loops=1)
>>>>>>> 11cfd275
                     ->  Seq Scan on compress_hyper_8_20_chunk (actual rows=1 loops=1)
(15 rows)

SELECT * FROM test3 ORDER BY x1, x2, x3 LIMIT 10;
             time             | x1 | x2 | x3 | x4 | x5 
------------------------------+----+----+----+----+----
 Fri Dec 31 16:00:00 1999 PST |  1 |  2 |  1 |  1 |  0
 Fri Dec 31 19:00:00 1999 PST |  1 |  2 |  4 |  4 |  0
 Sun Jan 09 16:00:00 2000 PST |  1 |  2 |  5 |  5 |  0
 Sun Jan 09 19:00:00 2000 PST |  1 |  2 |  8 |  8 |  0
 Fri Dec 31 16:02:01 1999 PST |  1 |  2 |  9 |  9 |  0
 Sun Jan 09 16:02:01 2000 PST |  1 |  2 | 10 | 10 |  0
 Fri Dec 31 17:00:00 1999 PST |  1 |  3 |  2 |  2 |  0
 Sun Jan 09 17:00:00 2000 PST |  1 |  3 |  6 |  6 |  0
 Fri Dec 31 18:00:00 1999 PST |  2 |  1 |  3 |  3 |  0
 Sun Jan 09 18:00:00 2000 PST |  2 |  1 |  7 |  7 |  0
(10 rows)

:PREFIX SELECT * FROM test3 ORDER BY x1, x2, x5, x4 LIMIT 10;
                                                QUERY PLAN                                                
----------------------------------------------------------------------------------------------------------
 Limit (actual rows=10 loops=1)
   ->  Sort (actual rows=10 loops=1)
         Sort Key: _hyper_7_13_chunk.x1, _hyper_7_13_chunk.x2, _hyper_7_13_chunk.x5, _hyper_7_13_chunk.x4
<<<<<<< HEAD
         Sort Method: quicksort 
         ->  Append (actual rows=10 loops=1)
               ->  Custom Scan (DecompressChunk) on _hyper_7_13_chunk (actual rows=3 loops=1)
=======
         ->  Sort (actual rows=3 loops=1)
               Sort Key: _hyper_7_13_chunk.x1, _hyper_7_13_chunk.x2, _hyper_7_13_chunk.x5, _hyper_7_13_chunk.x4
               Sort Method: quicksort 
               ->  Custom Scan (ColumnarScan) on _hyper_7_13_chunk (actual rows=3 loops=1)
>>>>>>> 11cfd275
                     ->  Seq Scan on compress_hyper_8_17_chunk (actual rows=2 loops=1)
               ->  Seq Scan on _hyper_7_13_chunk (actual rows=1 loops=1)
<<<<<<< HEAD
               ->  Custom Scan (DecompressChunk) on _hyper_7_14_chunk (actual rows=1 loops=1)
                     ->  Seq Scan on compress_hyper_8_18_chunk (actual rows=1 loops=1)
               ->  Custom Scan (DecompressChunk) on _hyper_7_15_chunk (actual rows=3 loops=1)
=======
         ->  Sort (actual rows=1 loops=1)
               Sort Key: _hyper_7_14_chunk.x1, _hyper_7_14_chunk.x2, _hyper_7_14_chunk.x5, _hyper_7_14_chunk.x4
               Sort Method: quicksort 
               ->  Custom Scan (ColumnarScan) on _hyper_7_14_chunk (actual rows=1 loops=1)
                     ->  Seq Scan on compress_hyper_8_18_chunk (actual rows=1 loops=1)
         ->  Sort (actual rows=3 loops=1)
               Sort Key: _hyper_7_15_chunk.x1, _hyper_7_15_chunk.x2, _hyper_7_15_chunk.x5, _hyper_7_15_chunk.x4
               Sort Method: quicksort 
               ->  Custom Scan (ColumnarScan) on _hyper_7_15_chunk (actual rows=3 loops=1)
>>>>>>> 11cfd275
                     ->  Seq Scan on compress_hyper_8_19_chunk (actual rows=2 loops=1)
               ->  Seq Scan on _hyper_7_15_chunk (actual rows=1 loops=1)
<<<<<<< HEAD
               ->  Custom Scan (DecompressChunk) on _hyper_7_16_chunk (actual rows=1 loops=1)
=======
         ->  Sort (actual rows=1 loops=1)
               Sort Key: _hyper_7_16_chunk.x1, _hyper_7_16_chunk.x2, _hyper_7_16_chunk.x5, _hyper_7_16_chunk.x4
               Sort Method: quicksort 
               ->  Custom Scan (ColumnarScan) on _hyper_7_16_chunk (actual rows=1 loops=1)
>>>>>>> 11cfd275
                     ->  Seq Scan on compress_hyper_8_20_chunk (actual rows=1 loops=1)
(15 rows)

SELECT * FROM test3 ORDER BY x1, x2, x5, x4 LIMIT 10;
             time             | x1 | x2 | x3 | x4 | x5 
------------------------------+----+----+----+----+----
 Fri Dec 31 16:00:00 1999 PST |  1 |  2 |  1 |  1 |  0
 Fri Dec 31 19:00:00 1999 PST |  1 |  2 |  4 |  4 |  0
 Sun Jan 09 16:00:00 2000 PST |  1 |  2 |  5 |  5 |  0
 Sun Jan 09 19:00:00 2000 PST |  1 |  2 |  8 |  8 |  0
 Fri Dec 31 16:02:01 1999 PST |  1 |  2 |  9 |  9 |  0
 Sun Jan 09 16:02:01 2000 PST |  1 |  2 | 10 | 10 |  0
 Fri Dec 31 17:00:00 1999 PST |  1 |  3 |  2 |  2 |  0
 Sun Jan 09 17:00:00 2000 PST |  1 |  3 |  6 |  6 |  0
 Fri Dec 31 18:00:00 1999 PST |  2 |  1 |  3 |  3 |  0
 Sun Jan 09 18:00:00 2000 PST |  2 |  1 |  7 |  7 |  0
(10 rows)

:PREFIX SELECT * FROM test3 ORDER BY x1, x2, x5, time LIMIT 10;
                                                  QUERY PLAN                                                  
--------------------------------------------------------------------------------------------------------------
 Limit (actual rows=10 loops=1)
   ->  Sort (actual rows=10 loops=1)
         Sort Key: _hyper_7_13_chunk.x1, _hyper_7_13_chunk.x2, _hyper_7_13_chunk.x5, _hyper_7_13_chunk."time"
<<<<<<< HEAD
         Sort Method: quicksort 
         ->  Append (actual rows=10 loops=1)
               ->  Custom Scan (DecompressChunk) on _hyper_7_13_chunk (actual rows=3 loops=1)
=======
         ->  Sort (actual rows=3 loops=1)
               Sort Key: _hyper_7_13_chunk.x1, _hyper_7_13_chunk.x2, _hyper_7_13_chunk.x5, _hyper_7_13_chunk."time"
               Sort Method: quicksort 
               ->  Custom Scan (ColumnarScan) on _hyper_7_13_chunk (actual rows=3 loops=1)
>>>>>>> 11cfd275
                     ->  Seq Scan on compress_hyper_8_17_chunk (actual rows=2 loops=1)
               ->  Seq Scan on _hyper_7_13_chunk (actual rows=1 loops=1)
<<<<<<< HEAD
               ->  Custom Scan (DecompressChunk) on _hyper_7_14_chunk (actual rows=1 loops=1)
                     ->  Seq Scan on compress_hyper_8_18_chunk (actual rows=1 loops=1)
               ->  Custom Scan (DecompressChunk) on _hyper_7_15_chunk (actual rows=3 loops=1)
=======
         ->  Sort (actual rows=1 loops=1)
               Sort Key: _hyper_7_14_chunk.x1, _hyper_7_14_chunk.x2, _hyper_7_14_chunk.x5, _hyper_7_14_chunk."time"
               Sort Method: quicksort 
               ->  Custom Scan (ColumnarScan) on _hyper_7_14_chunk (actual rows=1 loops=1)
                     ->  Seq Scan on compress_hyper_8_18_chunk (actual rows=1 loops=1)
         ->  Sort (actual rows=3 loops=1)
               Sort Key: _hyper_7_15_chunk.x1, _hyper_7_15_chunk.x2, _hyper_7_15_chunk.x5, _hyper_7_15_chunk."time"
               Sort Method: quicksort 
               ->  Custom Scan (ColumnarScan) on _hyper_7_15_chunk (actual rows=3 loops=1)
>>>>>>> 11cfd275
                     ->  Seq Scan on compress_hyper_8_19_chunk (actual rows=2 loops=1)
               ->  Seq Scan on _hyper_7_15_chunk (actual rows=1 loops=1)
<<<<<<< HEAD
               ->  Custom Scan (DecompressChunk) on _hyper_7_16_chunk (actual rows=1 loops=1)
=======
         ->  Sort (actual rows=1 loops=1)
               Sort Key: _hyper_7_16_chunk.x1, _hyper_7_16_chunk.x2, _hyper_7_16_chunk.x5, _hyper_7_16_chunk."time"
               Sort Method: quicksort 
               ->  Custom Scan (ColumnarScan) on _hyper_7_16_chunk (actual rows=1 loops=1)
>>>>>>> 11cfd275
                     ->  Seq Scan on compress_hyper_8_20_chunk (actual rows=1 loops=1)
(15 rows)

SELECT * FROM test3 ORDER BY x1, x2, x5, time LIMIT 10;
             time             | x1 | x2 | x3 | x4 | x5 
------------------------------+----+----+----+----+----
 Fri Dec 31 16:00:00 1999 PST |  1 |  2 |  1 |  1 |  0
 Fri Dec 31 16:02:01 1999 PST |  1 |  2 |  9 |  9 |  0
 Fri Dec 31 19:00:00 1999 PST |  1 |  2 |  4 |  4 |  0
 Sun Jan 09 16:00:00 2000 PST |  1 |  2 |  5 |  5 |  0
 Sun Jan 09 16:02:01 2000 PST |  1 |  2 | 10 | 10 |  0
 Sun Jan 09 19:00:00 2000 PST |  1 |  2 |  8 |  8 |  0
 Fri Dec 31 17:00:00 1999 PST |  1 |  3 |  2 |  2 |  0
 Sun Jan 09 17:00:00 2000 PST |  1 |  3 |  6 |  6 |  0
 Fri Dec 31 18:00:00 1999 PST |  2 |  1 |  3 |  3 |  0
 Sun Jan 09 18:00:00 2000 PST |  2 |  1 |  7 |  7 |  0
(10 rows)

reset enable_indexscan;
-- test ordering on single chunk queries
CREATE TABLE test4(time timestamptz not null, device text, value float);
SELECT table_name FROM create_hypertable('test4','time',chunk_time_interval:='1 year'::interval);
 table_name 
------------
 test4
(1 row)

ALTER TABLE test4 SET (tsdb.compress, tsdb.compress_segmentby='device', tsdb.compress_orderby='time');
INSERT INTO test4 SELECT '2025-01-01', NULL, 0.1;
INSERT INTO test4 SELECT '2025-01-02', NULL, 0.1;
INSERT INTO test4 SELECT '2025-01-02', 'd', 0.1;
SELECT count(compress_chunk(ch)) FROM show_chunks('test4') ch;
 count 
-------
     1
(1 row)

INSERT INTO test4 SELECT '2025-01-02', 'd', 0.1;
VACUUM ANALYZE test4;
set enable_hashagg TO false;
SELECT time, device FROM _timescaledb_internal._hyper_9_21_chunk GROUP BY time, device;
             time             | device 
------------------------------+--------
 Wed Jan 01 00:00:00 2025 PST | 
 Thu Jan 02 00:00:00 2025 PST | d
 Thu Jan 02 00:00:00 2025 PST | 
(3 rows)

EXPLAIN (costs off, analyze, timing off, summary off) SELECT time, device FROM _timescaledb_internal._hyper_9_21_chunk GROUP BY time, device;
                                        QUERY PLAN                                         
-------------------------------------------------------------------------------------------
 Group (actual rows=3 loops=1)
   Group Key: _hyper_9_21_chunk."time", _hyper_9_21_chunk.device
   ->  Sort (actual rows=4 loops=1)
         Sort Key: _hyper_9_21_chunk."time", _hyper_9_21_chunk.device
<<<<<<< HEAD
         Sort Method: quicksort 
         ->  Append (actual rows=4 loops=1)
               ->  Custom Scan (DecompressChunk) on _hyper_9_21_chunk (actual rows=3 loops=1)
=======
         ->  Sort (actual rows=3 loops=1)
               Sort Key: _hyper_9_21_chunk."time", _hyper_9_21_chunk.device
               Sort Method: quicksort 
               ->  Custom Scan (ColumnarScan) on _hyper_9_21_chunk (actual rows=3 loops=1)
>>>>>>> 11cfd275
                     ->  Seq Scan on compress_hyper_10_22_chunk (actual rows=2 loops=1)
               ->  Seq Scan on _hyper_9_21_chunk (actual rows=1 loops=1)
(9 rows)

reset timescaledb.enable_decompression_sorted_merge;
reset max_parallel_workers_per_gather;<|MERGE_RESOLUTION|>--- conflicted
+++ resolved
@@ -56,11 +56,7 @@
                ->  Sort (actual rows=1 loops=1)
                      Sort Key: _hyper_1_3_chunk."time" DESC, _hyper_1_3_chunk.device
                      Sort Method: top-N heapsort 
-<<<<<<< HEAD
-                     ->  Custom Scan (DecompressChunk) on _hyper_1_3_chunk (actual rows=27 loops=1)
-=======
-                     ->  Custom Scan (ColumnarScan) on _hyper_1_3_chunk (actual rows=30 loops=1)
->>>>>>> 11cfd275
+                     ->  Custom Scan (ColumnarScan) on _hyper_1_3_chunk (actual rows=27 loops=1)
                            ->  Seq Scan on compress_hyper_2_6_chunk (actual rows=3 loops=1)
                ->  Sort (actual rows=1 loops=1)
                      Sort Key: _hyper_1_3_chunk."time" DESC, _hyper_1_3_chunk.device
@@ -88,66 +84,46 @@
 
 explain (analyze, timing off, summary off)
 SELECT * FROM ht_metrics_compressed ORDER BY time_bucket('1d', time) DESC, device LIMIT 1;
-                                                                QUERY PLAN                                                                 
--------------------------------------------------------------------------------------------------------------------------------------------
- Limit  (cost=302.78..302.79 rows=1 width=28) (actual rows=1 loops=1)
-   ->  Sort  (cost=302.78..325.61 rows=9129 width=28) (actual rows=1 loops=1)
+                                                               QUERY PLAN                                                               
+----------------------------------------------------------------------------------------------------------------------------------------
+ Limit  (cost=255.60..255.64 rows=1 width=28) (actual rows=1 loops=1)
+   ->  Merge Append  (cost=255.60..556.17 rows=9129 width=28) (actual rows=1 loops=1)
          Sort Key: (time_bucket('@ 1 day'::interval, _hyper_1_1_chunk."time")) DESC, _hyper_1_1_chunk.device
-<<<<<<< HEAD
-         Sort Method: top-N heapsort 
-         ->  Result  (cost=0.34..257.14 rows=9129 width=28) (actual rows=324 loops=1)
-               ->  Append  (cost=0.34..143.03 rows=9129 width=20) (actual rows=324 loops=1)
-                     ->  Custom Scan (DecompressChunk) on _hyper_1_1_chunk  (cost=0.34..31.03 rows=3000 width=20) (actual rows=84 loops=1)
+         ->  Sort  (cost=83.53..91.03 rows=3000 width=20) (actual rows=1 loops=1)
+               Sort Key: (time_bucket('@ 1 day'::interval, _hyper_1_1_chunk."time")) DESC, _hyper_1_1_chunk.device
+               Sort Method: top-N heapsort 
+               ->  Result  (cost=0.34..68.53 rows=3000 width=20) (actual rows=84 loops=1)
+                     ->  Custom Scan (ColumnarScan) on _hyper_1_1_chunk  (cost=0.34..68.53 rows=3000 width=20) (actual rows=84 loops=1)
                            ->  Seq Scan on compress_hyper_2_4_chunk  (cost=0.00..1.03 rows=3 width=88) (actual rows=3 loops=1)
-                     ->  Seq Scan on _hyper_1_1_chunk  (cost=0.00..1.57 rows=57 width=20) (actual rows=57 loops=1)
-                     ->  Custom Scan (DecompressChunk) on _hyper_1_2_chunk  (cost=0.34..31.03 rows=3000 width=20) (actual rows=84 loops=1)
+         ->  Sort  (cost=1.86..2.00 rows=57 width=20) (actual rows=1 loops=1)
+               Sort Key: (time_bucket('@ 1 day'::interval, _hyper_1_1_chunk."time")) DESC, _hyper_1_1_chunk.device
+               Sort Method: top-N heapsort 
+               ->  Seq Scan on _hyper_1_1_chunk  (cost=0.00..1.57 rows=57 width=20) (actual rows=57 loops=1)
+         ->  Sort  (cost=83.53..91.03 rows=3000 width=20) (actual rows=1 loops=1)
+               Sort Key: (time_bucket('@ 1 day'::interval, _hyper_1_2_chunk."time")) DESC, _hyper_1_2_chunk.device
+               Sort Method: top-N heapsort 
+               ->  Result  (cost=0.34..68.53 rows=3000 width=20) (actual rows=84 loops=1)
+                     ->  Custom Scan (ColumnarScan) on _hyper_1_2_chunk  (cost=0.34..68.53 rows=3000 width=20) (actual rows=84 loops=1)
                            ->  Seq Scan on compress_hyper_2_5_chunk  (cost=0.00..1.03 rows=3 width=88) (actual rows=3 loops=1)
-                     ->  Seq Scan on _hyper_1_2_chunk  (cost=0.00..1.57 rows=57 width=20) (actual rows=57 loops=1)
-                     ->  Custom Scan (DecompressChunk) on _hyper_1_3_chunk  (cost=0.34..31.03 rows=3000 width=20) (actual rows=27 loops=1)
+         ->  Sort  (cost=1.86..2.00 rows=57 width=20) (actual rows=1 loops=1)
+               Sort Key: (time_bucket('@ 1 day'::interval, _hyper_1_2_chunk."time")) DESC, _hyper_1_2_chunk.device
+               Sort Method: top-N heapsort 
+               ->  Seq Scan on _hyper_1_2_chunk  (cost=0.00..1.57 rows=57 width=20) (actual rows=57 loops=1)
+         ->  Sort  (cost=83.53..91.03 rows=3000 width=20) (actual rows=1 loops=1)
+               Sort Key: (time_bucket('@ 1 day'::interval, _hyper_1_3_chunk."time")) DESC, _hyper_1_3_chunk.device
+               Sort Method: top-N heapsort 
+               ->  Result  (cost=0.34..68.53 rows=3000 width=20) (actual rows=27 loops=1)
+                     ->  Custom Scan (ColumnarScan) on _hyper_1_3_chunk  (cost=0.34..68.53 rows=3000 width=20) (actual rows=27 loops=1)
                            ->  Seq Scan on compress_hyper_2_6_chunk  (cost=0.00..1.03 rows=3 width=88) (actual rows=3 loops=1)
-                     ->  Seq Scan on _hyper_1_3_chunk  (cost=0.00..1.15 rows=15 width=20) (actual rows=15 loops=1)
-(15 rows)
+         ->  Sort  (cost=1.22..1.26 rows=15 width=20) (actual rows=1 loops=1)
+               Sort Key: (time_bucket('@ 1 day'::interval, _hyper_1_3_chunk."time")) DESC, _hyper_1_3_chunk.device
+               Sort Method: top-N heapsort 
+               ->  Seq Scan on _hyper_1_3_chunk  (cost=0.00..1.15 rows=15 width=20) (actual rows=15 loops=1)
+(33 rows)
 
 :PREFIX SELECT * FROM ht_metrics_compressed ORDER BY time desc limit 10;
                                                            QUERY PLAN                                                           
 --------------------------------------------------------------------------------------------------------------------------------
-=======
-         ->  Sort (actual rows=1 loops=1)
-               Sort Key: (time_bucket('@ 1 day'::interval, _hyper_1_1_chunk."time")) DESC, _hyper_1_1_chunk.device
-               Sort Method: top-N heapsort 
-               ->  Result (actual rows=81 loops=1)
-                     ->  Custom Scan (ColumnarScan) on _hyper_1_1_chunk (actual rows=81 loops=1)
-                           ->  Seq Scan on compress_hyper_2_4_chunk (actual rows=3 loops=1)
-         ->  Sort (actual rows=1 loops=1)
-               Sort Key: (time_bucket('@ 1 day'::interval, _hyper_1_1_chunk."time")) DESC, _hyper_1_1_chunk.device
-               Sort Method: top-N heapsort 
-               ->  Seq Scan on _hyper_1_1_chunk (actual rows=54 loops=1)
-         ->  Sort (actual rows=1 loops=1)
-               Sort Key: (time_bucket('@ 1 day'::interval, _hyper_1_2_chunk."time")) DESC, _hyper_1_2_chunk.device
-               Sort Method: top-N heapsort 
-               ->  Result (actual rows=84 loops=1)
-                     ->  Custom Scan (ColumnarScan) on _hyper_1_2_chunk (actual rows=84 loops=1)
-                           ->  Seq Scan on compress_hyper_2_5_chunk (actual rows=3 loops=1)
-         ->  Sort (actual rows=1 loops=1)
-               Sort Key: (time_bucket('@ 1 day'::interval, _hyper_1_2_chunk."time")) DESC, _hyper_1_2_chunk.device
-               Sort Method: top-N heapsort 
-               ->  Seq Scan on _hyper_1_2_chunk (actual rows=57 loops=1)
-         ->  Sort (actual rows=1 loops=1)
-               Sort Key: (time_bucket('@ 1 day'::interval, _hyper_1_3_chunk."time")) DESC, _hyper_1_3_chunk.device
-               Sort Method: top-N heapsort 
-               ->  Result (actual rows=30 loops=1)
-                     ->  Custom Scan (ColumnarScan) on _hyper_1_3_chunk (actual rows=30 loops=1)
-                           ->  Seq Scan on compress_hyper_2_6_chunk (actual rows=3 loops=1)
-         ->  Sort (actual rows=1 loops=1)
-               Sort Key: (time_bucket('@ 1 day'::interval, _hyper_1_3_chunk."time")) DESC, _hyper_1_3_chunk.device
-               Sort Method: top-N heapsort 
-               ->  Seq Scan on _hyper_1_3_chunk (actual rows=18 loops=1)
-(33 rows)
-
-:PREFIX SELECT * FROM ht_metrics_compressed ORDER BY time desc limit 10;
-                                           QUERY PLAN                                            
--------------------------------------------------------------------------------------------------
->>>>>>> 11cfd275
  Limit (actual rows=10 loops=1)
    ->  Custom Scan (ChunkAppend) on ht_metrics_compressed (actual rows=10 loops=1)
          Order: ht_metrics_compressed."time" DESC
@@ -156,11 +132,7 @@
                ->  Sort (actual rows=7 loops=1)
                      Sort Key: _hyper_1_3_chunk."time" DESC
                      Sort Method: top-N heapsort 
-<<<<<<< HEAD
-                     ->  Custom Scan (DecompressChunk) on _hyper_1_3_chunk (actual rows=27 loops=1)
-=======
-                     ->  Custom Scan (ColumnarScan) on _hyper_1_3_chunk (actual rows=30 loops=1)
->>>>>>> 11cfd275
+                     ->  Custom Scan (ColumnarScan) on _hyper_1_3_chunk (actual rows=27 loops=1)
                            ->  Seq Scan on compress_hyper_2_6_chunk (actual rows=3 loops=1)
                ->  Index Scan using _hyper_1_3_chunk_ht_metrics_compressed_time_idx on _hyper_1_3_chunk (actual rows=4 loops=1)
          ->  Merge Append (never executed)
@@ -180,13 +152,8 @@
 (25 rows)
 
 :PREFIX SELECT * FROM ht_metrics_compressed ORDER BY time_bucket('2d',time) DESC LIMIT 1;
-<<<<<<< HEAD
                                                            QUERY PLAN                                                           
 --------------------------------------------------------------------------------------------------------------------------------
-=======
-                                              QUERY PLAN                                               
--------------------------------------------------------------------------------------------------------
->>>>>>> 11cfd275
  Limit (actual rows=1 loops=1)
    ->  Custom Scan (ChunkAppend) on ht_metrics_compressed (actual rows=1 loops=1)
          Order: time_bucket('@ 2 days'::interval, ht_metrics_compressed."time") DESC
@@ -195,13 +162,8 @@
                ->  Sort (actual rows=1 loops=1)
                      Sort Key: (time_bucket('@ 2 days'::interval, _hyper_1_3_chunk."time")) DESC
                      Sort Method: top-N heapsort 
-<<<<<<< HEAD
                      ->  Result (actual rows=27 loops=1)
-                           ->  Custom Scan (DecompressChunk) on _hyper_1_3_chunk (actual rows=27 loops=1)
-=======
-                     ->  Result (actual rows=30 loops=1)
-                           ->  Custom Scan (ColumnarScan) on _hyper_1_3_chunk (actual rows=30 loops=1)
->>>>>>> 11cfd275
+                           ->  Custom Scan (ColumnarScan) on _hyper_1_3_chunk (actual rows=27 loops=1)
                                  ->  Seq Scan on compress_hyper_2_6_chunk (actual rows=3 loops=1)
                ->  Index Scan using _hyper_1_3_chunk_ht_metrics_compressed_time_idx on _hyper_1_3_chunk (actual rows=1 loops=1)
          ->  Merge Append (never executed)
@@ -223,13 +185,8 @@
 (28 rows)
 
 :PREFIX SELECT * FROM ht_metrics_compressed WHERE device IN (1,2,3) ORDER BY time DESC LIMIT 1;
-<<<<<<< HEAD
                                                            QUERY PLAN                                                           
 --------------------------------------------------------------------------------------------------------------------------------
-=======
-                                           QUERY PLAN                                            
--------------------------------------------------------------------------------------------------
->>>>>>> 11cfd275
  Limit (actual rows=1 loops=1)
    ->  Custom Scan (ChunkAppend) on ht_metrics_compressed (actual rows=1 loops=1)
          Order: ht_metrics_compressed."time" DESC
@@ -238,11 +195,7 @@
                ->  Sort (actual rows=1 loops=1)
                      Sort Key: _hyper_1_3_chunk."time" DESC
                      Sort Method: top-N heapsort 
-<<<<<<< HEAD
-                     ->  Custom Scan (DecompressChunk) on _hyper_1_3_chunk (actual rows=27 loops=1)
-=======
-                     ->  Custom Scan (ColumnarScan) on _hyper_1_3_chunk (actual rows=30 loops=1)
->>>>>>> 11cfd275
+                     ->  Custom Scan (ColumnarScan) on _hyper_1_3_chunk (actual rows=27 loops=1)
                            Filter: (device = ANY ('{1,2,3}'::integer[]))
                            ->  Seq Scan on compress_hyper_2_6_chunk (actual rows=3 loops=1)
                                  Filter: (device = ANY ('{1,2,3}'::integer[]))
@@ -281,11 +234,7 @@
                ->  Sort (actual rows=1 loops=1)
                      Sort Key: _hyper_1_1_chunk."time", _hyper_1_1_chunk.device DESC
                      Sort Method: top-N heapsort 
-<<<<<<< HEAD
-                     ->  Custom Scan (DecompressChunk) on _hyper_1_1_chunk (actual rows=84 loops=1)
-=======
-                     ->  Custom Scan (ColumnarScan) on _hyper_1_1_chunk (actual rows=81 loops=1)
->>>>>>> 11cfd275
+                     ->  Custom Scan (ColumnarScan) on _hyper_1_1_chunk (actual rows=84 loops=1)
                            Filter: (device = ANY ('{1,2,3}'::integer[]))
                            ->  Seq Scan on compress_hyper_2_4_chunk (actual rows=3 loops=1)
                                  Filter: (device = ANY ('{1,2,3}'::integer[]))
@@ -382,20 +331,10 @@
                      ->  Seq Scan on compress_hyper_2_4_chunk (actual rows=1 loops=1)
                            Filter: (device = 3)
                            Rows Removed by Filter: 2
-<<<<<<< HEAD
          ->  Index Scan using _hyper_1_1_chunk_ht_metrics_compressed_time_idx on _hyper_1_1_chunk (actual rows=1 loops=1)
                Filter: (device = 3)
                Rows Removed by Filter: 2
-         ->  Custom Scan (DecompressChunk) on _hyper_1_2_chunk (actual rows=1 loops=1)
-=======
-         ->  Sort (actual rows=1 loops=1)
-               Sort Key: _hyper_1_1_chunk."time" DESC
-               Sort Method: top-N heapsort 
-               ->  Seq Scan on _hyper_1_1_chunk (actual rows=18 loops=1)
-                     Filter: (device = 3)
-                     Rows Removed by Filter: 36
          ->  Custom Scan (ColumnarScan) on _hyper_1_2_chunk (actual rows=1 loops=1)
->>>>>>> 11cfd275
                Filter: (device = 3)
                ->  Sort (actual rows=1 loops=1)
                      Sort Key: compress_hyper_2_5_chunk._ts_meta_min_1 DESC, compress_hyper_2_5_chunk._ts_meta_max_1 DESC
@@ -403,20 +342,10 @@
                      ->  Seq Scan on compress_hyper_2_5_chunk (actual rows=1 loops=1)
                            Filter: (device = 3)
                            Rows Removed by Filter: 2
-<<<<<<< HEAD
          ->  Index Scan using _hyper_1_2_chunk_ht_metrics_compressed_time_idx on _hyper_1_2_chunk (actual rows=1 loops=1)
                Filter: (device = 3)
                Rows Removed by Filter: 2
-         ->  Custom Scan (DecompressChunk) on _hyper_1_3_chunk (actual rows=1 loops=1)
-=======
-         ->  Sort (actual rows=1 loops=1)
-               Sort Key: _hyper_1_2_chunk."time" DESC
-               Sort Method: top-N heapsort 
-               ->  Seq Scan on _hyper_1_2_chunk (actual rows=19 loops=1)
-                     Filter: (device = 3)
-                     Rows Removed by Filter: 38
          ->  Custom Scan (ColumnarScan) on _hyper_1_3_chunk (actual rows=1 loops=1)
->>>>>>> 11cfd275
                Filter: (device = 3)
                ->  Sort (actual rows=1 loops=1)
                      Sort Key: compress_hyper_2_6_chunk._ts_meta_min_1 DESC, compress_hyper_2_6_chunk._ts_meta_max_1 DESC
@@ -496,13 +425,8 @@
          ->  Sort (actual rows=1 loops=1)
                Sort Key: _hyper_1_1_chunk.device, _hyper_1_1_chunk."time" DESC
                Sort Method: top-N heapsort 
-<<<<<<< HEAD
                ->  Seq Scan on _hyper_1_1_chunk (actual rows=57 loops=1)
-         ->  Custom Scan (DecompressChunk) on _hyper_1_2_chunk (actual rows=1 loops=1)
-=======
-               ->  Seq Scan on _hyper_1_1_chunk (actual rows=54 loops=1)
          ->  Custom Scan (ColumnarScan) on _hyper_1_2_chunk (actual rows=1 loops=1)
->>>>>>> 11cfd275
                ->  Sort (actual rows=1 loops=1)
                      Sort Key: compress_hyper_2_5_chunk.device, compress_hyper_2_5_chunk._ts_meta_min_1 DESC, compress_hyper_2_5_chunk._ts_meta_max_1 DESC
                      Sort Method: quicksort 
@@ -603,11 +527,7 @@
  Limit (actual rows=5 loops=1)
    ->  Merge Append (actual rows=5 loops=1)
          Sort Key: _hyper_1_1_chunk.device DESC, _hyper_1_1_chunk."time" DESC
-<<<<<<< HEAD
-         ->  Custom Scan (DecompressChunk) on _hyper_1_1_chunk (actual rows=3 loops=1)
-=======
-         ->  Custom Scan (ColumnarScan) on _hyper_1_1_chunk (actual rows=4 loops=1)
->>>>>>> 11cfd275
+         ->  Custom Scan (ColumnarScan) on _hyper_1_1_chunk (actual rows=3 loops=1)
                ->  Sort (actual rows=1 loops=1)
                      Sort Key: compress_hyper_2_4_chunk.device DESC, compress_hyper_2_4_chunk._ts_meta_min_1 DESC, compress_hyper_2_4_chunk._ts_meta_max_1 DESC
                      Sort Method: quicksort 
@@ -657,292 +577,128 @@
 -- requires resorting, no pushdown can happen
 explain (analyze, timing off, summary off)
 SELECT * FROM test1 ORDER BY time DESC LIMIT 10;
-<<<<<<< HEAD
-                                                             QUERY PLAN                                                             
-------------------------------------------------------------------------------------------------------------------------------------
+                                                           QUERY PLAN                                                            
+---------------------------------------------------------------------------------------------------------------------------------
  Limit  (cost=111.90..111.92 rows=10 width=28) (actual rows=5 loops=1)
    ->  Sort  (cost=111.90..119.40 rows=3001 width=28) (actual rows=5 loops=1)
          Sort Key: _hyper_3_7_chunk."time" DESC
          Sort Method: quicksort 
          ->  Append  (cost=0.34..47.05 rows=3001 width=28) (actual rows=5 loops=1)
-               ->  Custom Scan (DecompressChunk) on _hyper_3_7_chunk  (cost=0.34..31.03 rows=3000 width=28) (actual rows=4 loops=1)
+               ->  Custom Scan (ColumnarScan) on _hyper_3_7_chunk  (cost=0.34..31.03 rows=3000 width=28) (actual rows=4 loops=1)
                      ->  Seq Scan on compress_hyper_4_8_chunk  (cost=0.00..1.03 rows=3 width=144) (actual rows=3 loops=1)
                ->  Seq Scan on _hyper_3_7_chunk  (cost=0.00..1.01 rows=1 width=28) (actual rows=1 loops=1)
 (8 rows)
-=======
-                                           QUERY PLAN                                           
-------------------------------------------------------------------------------------------------
- Limit (actual rows=5 loops=1)
-   ->  Custom Scan (ChunkAppend) on test1 (actual rows=5 loops=1)
-         Order: test1."time" DESC
-         ->  Merge Append (actual rows=5 loops=1)
-               Sort Key: _hyper_3_7_chunk."time" DESC
-               ->  Sort (actual rows=4 loops=1)
-                     Sort Key: _hyper_3_7_chunk."time" DESC
-                     Sort Method: quicksort 
-                     ->  Custom Scan (ColumnarScan) on _hyper_3_7_chunk (actual rows=4 loops=1)
-                           ->  Seq Scan on compress_hyper_4_8_chunk (actual rows=3 loops=1)
-               ->  Sort (actual rows=1 loops=1)
-                     Sort Key: _hyper_3_7_chunk."time" DESC
-                     Sort Method: quicksort 
-                     ->  Seq Scan on _hyper_3_7_chunk (actual rows=1 loops=1)
-(14 rows)
->>>>>>> 11cfd275
 
 -- requires resorting
 explain (analyze, timing off, summary off)
 SELECT * FROM test1 ORDER BY time DESC NULLS FIRST, x3 ASC NULLS LAST LIMIT 10;
-<<<<<<< HEAD
-                                                             QUERY PLAN                                                             
-------------------------------------------------------------------------------------------------------------------------------------
+                                                           QUERY PLAN                                                            
+---------------------------------------------------------------------------------------------------------------------------------
  Limit  (cost=111.90..111.92 rows=10 width=28) (actual rows=5 loops=1)
    ->  Sort  (cost=111.90..119.40 rows=3001 width=28) (actual rows=5 loops=1)
          Sort Key: _hyper_3_7_chunk."time" DESC, _hyper_3_7_chunk.x3
          Sort Method: quicksort 
          ->  Append  (cost=0.34..47.05 rows=3001 width=28) (actual rows=5 loops=1)
-               ->  Custom Scan (DecompressChunk) on _hyper_3_7_chunk  (cost=0.34..31.03 rows=3000 width=28) (actual rows=4 loops=1)
+               ->  Custom Scan (ColumnarScan) on _hyper_3_7_chunk  (cost=0.34..31.03 rows=3000 width=28) (actual rows=4 loops=1)
                      ->  Seq Scan on compress_hyper_4_8_chunk  (cost=0.00..1.03 rows=3 width=144) (actual rows=3 loops=1)
                ->  Seq Scan on _hyper_3_7_chunk  (cost=0.00..1.01 rows=1 width=28) (actual rows=1 loops=1)
 (8 rows)
-=======
-                                           QUERY PLAN                                           
-------------------------------------------------------------------------------------------------
- Limit (actual rows=5 loops=1)
-   ->  Custom Scan (ChunkAppend) on test1 (actual rows=5 loops=1)
-         Order: test1."time" DESC, test1.x3
-         ->  Merge Append (actual rows=5 loops=1)
-               Sort Key: _hyper_3_7_chunk."time" DESC, _hyper_3_7_chunk.x3
-               ->  Sort (actual rows=4 loops=1)
-                     Sort Key: _hyper_3_7_chunk."time" DESC, _hyper_3_7_chunk.x3
-                     Sort Method: quicksort 
-                     ->  Custom Scan (ColumnarScan) on _hyper_3_7_chunk (actual rows=4 loops=1)
-                           ->  Seq Scan on compress_hyper_4_8_chunk (actual rows=3 loops=1)
-               ->  Sort (actual rows=1 loops=1)
-                     Sort Key: _hyper_3_7_chunk."time" DESC, _hyper_3_7_chunk.x3
-                     Sort Method: quicksort 
-                     ->  Seq Scan on _hyper_3_7_chunk (actual rows=1 loops=1)
-(14 rows)
->>>>>>> 11cfd275
 
 -- all these require resorting, no pushdown can happen
 :PREFIX
 SELECT * FROM test1 ORDER BY time DESC NULLS FIRST, x3 ASC NULLS LAST, x4 ASC NULLS LAST LIMIT 10;
-                                         QUERY PLAN                                          
----------------------------------------------------------------------------------------------
- Limit (actual rows=5 loops=1)
-<<<<<<< HEAD
+                                        QUERY PLAN                                        
+------------------------------------------------------------------------------------------
+ Limit (actual rows=5 loops=1)
    ->  Sort (actual rows=5 loops=1)
          Sort Key: _hyper_3_7_chunk."time" DESC, _hyper_3_7_chunk.x3, _hyper_3_7_chunk.x4
          Sort Method: quicksort 
          ->  Append (actual rows=5 loops=1)
-               ->  Custom Scan (DecompressChunk) on _hyper_3_7_chunk (actual rows=4 loops=1)
+               ->  Custom Scan (ColumnarScan) on _hyper_3_7_chunk (actual rows=4 loops=1)
                      ->  Seq Scan on compress_hyper_4_8_chunk (actual rows=3 loops=1)
                ->  Seq Scan on _hyper_3_7_chunk (actual rows=1 loops=1)
 (8 rows)
-=======
-   ->  Custom Scan (ChunkAppend) on test1 (actual rows=5 loops=1)
-         Order: test1."time" DESC, test1.x3, test1.x4
-         ->  Merge Append (actual rows=5 loops=1)
-               Sort Key: _hyper_3_7_chunk."time" DESC, _hyper_3_7_chunk.x3, _hyper_3_7_chunk.x4
-               ->  Sort (actual rows=4 loops=1)
-                     Sort Key: _hyper_3_7_chunk."time" DESC, _hyper_3_7_chunk.x3, _hyper_3_7_chunk.x4
-                     Sort Method: quicksort 
-                     ->  Custom Scan (ColumnarScan) on _hyper_3_7_chunk (actual rows=4 loops=1)
-                           ->  Seq Scan on compress_hyper_4_8_chunk (actual rows=3 loops=1)
-               ->  Sort (actual rows=1 loops=1)
-                     Sort Key: _hyper_3_7_chunk."time" DESC, _hyper_3_7_chunk.x3, _hyper_3_7_chunk.x4
-                     Sort Method: quicksort 
-                     ->  Seq Scan on _hyper_3_7_chunk (actual rows=1 loops=1)
-(14 rows)
->>>>>>> 11cfd275
 
 :PREFIX
 SELECT * FROM test1 ORDER BY time DESC NULLS FIRST, x3 ASC NULLS LAST, x4 DESC NULLS FIRST LIMIT 10;
                                           QUERY PLAN                                           
 -----------------------------------------------------------------------------------------------
  Limit (actual rows=5 loops=1)
-<<<<<<< HEAD
    ->  Sort (actual rows=5 loops=1)
          Sort Key: _hyper_3_7_chunk."time" DESC, _hyper_3_7_chunk.x3, _hyper_3_7_chunk.x4 DESC
          Sort Method: quicksort 
          ->  Append (actual rows=5 loops=1)
-               ->  Custom Scan (DecompressChunk) on _hyper_3_7_chunk (actual rows=4 loops=1)
+               ->  Custom Scan (ColumnarScan) on _hyper_3_7_chunk (actual rows=4 loops=1)
                      ->  Seq Scan on compress_hyper_4_8_chunk (actual rows=3 loops=1)
                ->  Seq Scan on _hyper_3_7_chunk (actual rows=1 loops=1)
 (8 rows)
 
 :PREFIX
 SELECT * FROM test1 ORDER BY time ASC NULLS LAST LIMIT 10;
-                                         QUERY PLAN                                          
----------------------------------------------------------------------------------------------
+                                        QUERY PLAN                                        
+------------------------------------------------------------------------------------------
  Limit (actual rows=5 loops=1)
    ->  Sort (actual rows=5 loops=1)
          Sort Key: _hyper_3_7_chunk."time"
          Sort Method: quicksort 
          ->  Append (actual rows=5 loops=1)
-               ->  Custom Scan (DecompressChunk) on _hyper_3_7_chunk (actual rows=4 loops=1)
+               ->  Custom Scan (ColumnarScan) on _hyper_3_7_chunk (actual rows=4 loops=1)
                      ->  Seq Scan on compress_hyper_4_8_chunk (actual rows=3 loops=1)
                ->  Seq Scan on _hyper_3_7_chunk (actual rows=1 loops=1)
 (8 rows)
 
 :PREFIX
 SELECT * FROM test1 ORDER BY time ASC NULLS LAST, x3 DESC NULLS FIRST LIMIT 10;
-                                         QUERY PLAN                                          
----------------------------------------------------------------------------------------------
+                                        QUERY PLAN                                        
+------------------------------------------------------------------------------------------
  Limit (actual rows=5 loops=1)
    ->  Sort (actual rows=5 loops=1)
          Sort Key: _hyper_3_7_chunk."time", _hyper_3_7_chunk.x3 DESC
          Sort Method: quicksort 
          ->  Append (actual rows=5 loops=1)
-               ->  Custom Scan (DecompressChunk) on _hyper_3_7_chunk (actual rows=4 loops=1)
+               ->  Custom Scan (ColumnarScan) on _hyper_3_7_chunk (actual rows=4 loops=1)
                      ->  Seq Scan on compress_hyper_4_8_chunk (actual rows=3 loops=1)
                ->  Seq Scan on _hyper_3_7_chunk (actual rows=1 loops=1)
 (8 rows)
-=======
-   ->  Custom Scan (ChunkAppend) on test1 (actual rows=5 loops=1)
-         Order: test1."time" DESC, test1.x3, test1.x4 DESC
-         ->  Merge Append (actual rows=5 loops=1)
-               Sort Key: _hyper_3_7_chunk."time" DESC, _hyper_3_7_chunk.x3, _hyper_3_7_chunk.x4 DESC
-               ->  Sort (actual rows=4 loops=1)
-                     Sort Key: _hyper_3_7_chunk."time" DESC, _hyper_3_7_chunk.x3, _hyper_3_7_chunk.x4 DESC
-                     Sort Method: quicksort 
-                     ->  Custom Scan (ColumnarScan) on _hyper_3_7_chunk (actual rows=4 loops=1)
-                           ->  Seq Scan on compress_hyper_4_8_chunk (actual rows=3 loops=1)
-               ->  Sort (actual rows=1 loops=1)
-                     Sort Key: _hyper_3_7_chunk."time" DESC, _hyper_3_7_chunk.x3, _hyper_3_7_chunk.x4 DESC
-                     Sort Method: quicksort 
-                     ->  Seq Scan on _hyper_3_7_chunk (actual rows=1 loops=1)
-(14 rows)
-
-:PREFIX
-SELECT * FROM test1 ORDER BY time ASC NULLS LAST LIMIT 10;
-                                           QUERY PLAN                                           
-------------------------------------------------------------------------------------------------
- Limit (actual rows=5 loops=1)
-   ->  Custom Scan (ChunkAppend) on test1 (actual rows=5 loops=1)
-         Order: test1."time"
-         ->  Merge Append (actual rows=5 loops=1)
-               Sort Key: _hyper_3_7_chunk."time"
-               ->  Sort (actual rows=4 loops=1)
-                     Sort Key: _hyper_3_7_chunk."time"
-                     Sort Method: quicksort 
-                     ->  Custom Scan (ColumnarScan) on _hyper_3_7_chunk (actual rows=4 loops=1)
-                           ->  Seq Scan on compress_hyper_4_8_chunk (actual rows=3 loops=1)
-               ->  Sort (actual rows=1 loops=1)
-                     Sort Key: _hyper_3_7_chunk."time"
-                     Sort Method: quicksort 
-                     ->  Seq Scan on _hyper_3_7_chunk (actual rows=1 loops=1)
-(14 rows)
-
-:PREFIX
-SELECT * FROM test1 ORDER BY time ASC NULLS LAST, x3 DESC NULLS FIRST LIMIT 10;
-                                           QUERY PLAN                                           
-------------------------------------------------------------------------------------------------
- Limit (actual rows=5 loops=1)
-   ->  Custom Scan (ChunkAppend) on test1 (actual rows=5 loops=1)
-         Order: test1."time", test1.x3 DESC
-         ->  Merge Append (actual rows=5 loops=1)
-               Sort Key: _hyper_3_7_chunk."time", _hyper_3_7_chunk.x3 DESC
-               ->  Sort (actual rows=4 loops=1)
-                     Sort Key: _hyper_3_7_chunk."time", _hyper_3_7_chunk.x3 DESC
-                     Sort Method: quicksort 
-                     ->  Custom Scan (ColumnarScan) on _hyper_3_7_chunk (actual rows=4 loops=1)
-                           ->  Seq Scan on compress_hyper_4_8_chunk (actual rows=3 loops=1)
-               ->  Sort (actual rows=1 loops=1)
-                     Sort Key: _hyper_3_7_chunk."time", _hyper_3_7_chunk.x3 DESC
-                     Sort Method: quicksort 
-                     ->  Seq Scan on _hyper_3_7_chunk (actual rows=1 loops=1)
-(14 rows)
->>>>>>> 11cfd275
 
 :PREFIX
 SELECT * FROM test1 ORDER BY time ASC NULLS LAST, x3 DESC NULLS FIRST, x4 DESC NULLS FIRST LIMIT 10;
                                           QUERY PLAN                                           
 -----------------------------------------------------------------------------------------------
  Limit (actual rows=5 loops=1)
-<<<<<<< HEAD
    ->  Sort (actual rows=5 loops=1)
          Sort Key: _hyper_3_7_chunk."time", _hyper_3_7_chunk.x3 DESC, _hyper_3_7_chunk.x4 DESC
          Sort Method: quicksort 
          ->  Append (actual rows=5 loops=1)
-               ->  Custom Scan (DecompressChunk) on _hyper_3_7_chunk (actual rows=4 loops=1)
+               ->  Custom Scan (ColumnarScan) on _hyper_3_7_chunk (actual rows=4 loops=1)
                      ->  Seq Scan on compress_hyper_4_8_chunk (actual rows=3 loops=1)
                ->  Seq Scan on _hyper_3_7_chunk (actual rows=1 loops=1)
 (8 rows)
-=======
-   ->  Custom Scan (ChunkAppend) on test1 (actual rows=5 loops=1)
-         Order: test1."time", test1.x3 DESC, test1.x4 DESC
-         ->  Merge Append (actual rows=5 loops=1)
-               Sort Key: _hyper_3_7_chunk."time", _hyper_3_7_chunk.x3 DESC, _hyper_3_7_chunk.x4 DESC
-               ->  Sort (actual rows=4 loops=1)
-                     Sort Key: _hyper_3_7_chunk."time", _hyper_3_7_chunk.x3 DESC, _hyper_3_7_chunk.x4 DESC
-                     Sort Method: quicksort 
-                     ->  Custom Scan (ColumnarScan) on _hyper_3_7_chunk (actual rows=4 loops=1)
-                           ->  Seq Scan on compress_hyper_4_8_chunk (actual rows=3 loops=1)
-               ->  Sort (actual rows=1 loops=1)
-                     Sort Key: _hyper_3_7_chunk."time", _hyper_3_7_chunk.x3 DESC, _hyper_3_7_chunk.x4 DESC
-                     Sort Method: quicksort 
-                     ->  Seq Scan on _hyper_3_7_chunk (actual rows=1 loops=1)
-(14 rows)
->>>>>>> 11cfd275
 
 :PREFIX
 SELECT * FROM test1 ORDER BY time ASC NULLS FIRST, x3 DESC NULLS LAST, x4 ASC LIMIT 10;
                                                    QUERY PLAN                                                    
 -----------------------------------------------------------------------------------------------------------------
  Limit (actual rows=5 loops=1)
-<<<<<<< HEAD
    ->  Sort (actual rows=5 loops=1)
          Sort Key: _hyper_3_7_chunk."time" NULLS FIRST, _hyper_3_7_chunk.x3 DESC NULLS LAST, _hyper_3_7_chunk.x4
          Sort Method: quicksort 
          ->  Append (actual rows=5 loops=1)
-               ->  Custom Scan (DecompressChunk) on _hyper_3_7_chunk (actual rows=4 loops=1)
+               ->  Custom Scan (ColumnarScan) on _hyper_3_7_chunk (actual rows=4 loops=1)
                      ->  Seq Scan on compress_hyper_4_8_chunk (actual rows=3 loops=1)
                ->  Seq Scan on _hyper_3_7_chunk (actual rows=1 loops=1)
 (8 rows)
-=======
-   ->  Custom Scan (ChunkAppend) on test1 (actual rows=5 loops=1)
-         Order: test1."time" NULLS FIRST, test1.x3 DESC NULLS LAST, test1.x4
-         ->  Merge Append (actual rows=5 loops=1)
-               Sort Key: _hyper_3_7_chunk."time" NULLS FIRST, _hyper_3_7_chunk.x3 DESC NULLS LAST, _hyper_3_7_chunk.x4
-               ->  Sort (actual rows=4 loops=1)
-                     Sort Key: _hyper_3_7_chunk."time" NULLS FIRST, _hyper_3_7_chunk.x3 DESC NULLS LAST, _hyper_3_7_chunk.x4
-                     Sort Method: quicksort 
-                     ->  Custom Scan (ColumnarScan) on _hyper_3_7_chunk (actual rows=4 loops=1)
-                           ->  Seq Scan on compress_hyper_4_8_chunk (actual rows=3 loops=1)
-               ->  Sort (actual rows=1 loops=1)
-                     Sort Key: _hyper_3_7_chunk."time" NULLS FIRST, _hyper_3_7_chunk.x3 DESC NULLS LAST, _hyper_3_7_chunk.x4
-                     Sort Method: quicksort 
-                     ->  Seq Scan on _hyper_3_7_chunk (actual rows=1 loops=1)
-(14 rows)
->>>>>>> 11cfd275
 
 set enable_hashagg to off; -- different on PG13
 :PREFIX
 SELECT x1, x2, max(time) FROM (SELECT * FROM test1 ORDER BY time, x1, x2 LIMIT 10) t
 GROUP BY x1, x2, time ORDER BY time limit 10;
-<<<<<<< HEAD
-                                                  QUERY PLAN                                                   
----------------------------------------------------------------------------------------------------------------
-=======
                                                     QUERY PLAN                                                     
 -------------------------------------------------------------------------------------------------------------------
->>>>>>> 11cfd275
  Limit (actual rows=5 loops=1)
    ->  GroupAggregate (actual rows=5 loops=1)
-         Group Key: _hyper_3_7_chunk."time", _hyper_3_7_chunk.x1, _hyper_3_7_chunk.x2
+         Group Key: test1."time", test1.x1, test1.x2
          ->  Limit (actual rows=5 loops=1)
-<<<<<<< HEAD
-               ->  Sort (actual rows=5 loops=1)
-                     Sort Key: _hyper_3_7_chunk."time", _hyper_3_7_chunk.x1, _hyper_3_7_chunk.x2
-                     Sort Method: quicksort 
-                     ->  Result (actual rows=5 loops=1)
-                           ->  Append (actual rows=5 loops=1)
-                                 ->  Custom Scan (DecompressChunk) on _hyper_3_7_chunk (actual rows=4 loops=1)
-                                       ->  Seq Scan on compress_hyper_4_8_chunk (actual rows=3 loops=1)
-                                 ->  Seq Scan on _hyper_3_7_chunk (actual rows=1 loops=1)
-(12 rows)
-=======
                ->  Result (actual rows=5 loops=1)
                      ->  Custom Scan (ChunkAppend) on test1 (actual rows=5 loops=1)
                            Order: test1."time", test1.x1, test1.x2
@@ -958,7 +714,6 @@
                                        Sort Method: quicksort 
                                        ->  Seq Scan on _hyper_3_7_chunk (actual rows=1 loops=1)
 (18 rows)
->>>>>>> 11cfd275
 
 reset enable_hashagg;
 :PREFIX
@@ -968,16 +723,9 @@
  Limit (actual rows=5 loops=1)
    ->  Sort (actual rows=5 loops=1)
          Sort Key: _hyper_3_7_chunk.x1, _hyper_3_7_chunk.x2, _hyper_3_7_chunk.x5, _hyper_3_7_chunk.x4, _hyper_3_7_chunk."time"
-<<<<<<< HEAD
          Sort Method: quicksort 
          ->  Append (actual rows=5 loops=1)
-               ->  Custom Scan (DecompressChunk) on _hyper_3_7_chunk (actual rows=4 loops=1)
-=======
-         ->  Sort (actual rows=4 loops=1)
-               Sort Key: _hyper_3_7_chunk.x1, _hyper_3_7_chunk.x2, _hyper_3_7_chunk.x5, _hyper_3_7_chunk.x4, _hyper_3_7_chunk."time"
-               Sort Method: quicksort 
                ->  Custom Scan (ColumnarScan) on _hyper_3_7_chunk (actual rows=4 loops=1)
->>>>>>> 11cfd275
                      ->  Seq Scan on compress_hyper_4_8_chunk (actual rows=3 loops=1)
                ->  Seq Scan on _hyper_3_7_chunk (actual rows=1 loops=1)
 (8 rows)
@@ -989,16 +737,9 @@
  Limit (actual rows=5 loops=1)
    ->  Sort (actual rows=5 loops=1)
          Sort Key: _hyper_3_7_chunk.x1, _hyper_3_7_chunk.x2, _hyper_3_7_chunk.x5, _hyper_3_7_chunk."time", _hyper_3_7_chunk.x4
-<<<<<<< HEAD
          Sort Method: quicksort 
          ->  Append (actual rows=5 loops=1)
-               ->  Custom Scan (DecompressChunk) on _hyper_3_7_chunk (actual rows=4 loops=1)
-=======
-         ->  Sort (actual rows=4 loops=1)
-               Sort Key: _hyper_3_7_chunk.x1, _hyper_3_7_chunk.x2, _hyper_3_7_chunk.x5, _hyper_3_7_chunk."time", _hyper_3_7_chunk.x4
-               Sort Method: quicksort 
                ->  Custom Scan (ColumnarScan) on _hyper_3_7_chunk (actual rows=4 loops=1)
->>>>>>> 11cfd275
                      ->  Seq Scan on compress_hyper_4_8_chunk (actual rows=3 loops=1)
                ->  Seq Scan on _hyper_3_7_chunk (actual rows=1 loops=1)
 (8 rows)
@@ -1010,16 +751,9 @@
  Limit (actual rows=5 loops=1)
    ->  Sort (actual rows=5 loops=1)
          Sort Key: _hyper_3_7_chunk.x1, _hyper_3_7_chunk.x2, _hyper_3_7_chunk.x5, _hyper_3_7_chunk."time", _hyper_3_7_chunk.x3
-<<<<<<< HEAD
          Sort Method: quicksort 
          ->  Append (actual rows=5 loops=1)
-               ->  Custom Scan (DecompressChunk) on _hyper_3_7_chunk (actual rows=4 loops=1)
-=======
-         ->  Sort (actual rows=4 loops=1)
-               Sort Key: _hyper_3_7_chunk.x1, _hyper_3_7_chunk.x2, _hyper_3_7_chunk.x5, _hyper_3_7_chunk."time", _hyper_3_7_chunk.x3
-               Sort Method: quicksort 
                ->  Custom Scan (ColumnarScan) on _hyper_3_7_chunk (actual rows=4 loops=1)
->>>>>>> 11cfd275
                      ->  Seq Scan on compress_hyper_4_8_chunk (actual rows=3 loops=1)
                ->  Seq Scan on _hyper_3_7_chunk (actual rows=1 loops=1)
 (8 rows)
@@ -1031,16 +765,9 @@
  Limit (actual rows=5 loops=1)
    ->  Sort (actual rows=5 loops=1)
          Sort Key: _hyper_3_7_chunk.x1, _hyper_3_7_chunk.x2, _hyper_3_7_chunk.x5, _hyper_3_7_chunk."time", _hyper_3_7_chunk.x3, _hyper_3_7_chunk.x4
-<<<<<<< HEAD
          Sort Method: quicksort 
          ->  Append (actual rows=5 loops=1)
-               ->  Custom Scan (DecompressChunk) on _hyper_3_7_chunk (actual rows=4 loops=1)
-=======
-         ->  Sort (actual rows=4 loops=1)
-               Sort Key: _hyper_3_7_chunk.x1, _hyper_3_7_chunk.x2, _hyper_3_7_chunk.x5, _hyper_3_7_chunk."time", _hyper_3_7_chunk.x3, _hyper_3_7_chunk.x4
-               Sort Method: quicksort 
                ->  Custom Scan (ColumnarScan) on _hyper_3_7_chunk (actual rows=4 loops=1)
->>>>>>> 11cfd275
                      ->  Seq Scan on compress_hyper_4_8_chunk (actual rows=3 loops=1)
                ->  Seq Scan on _hyper_3_7_chunk (actual rows=1 loops=1)
 (8 rows)
@@ -1052,16 +779,9 @@
  Limit (actual rows=5 loops=1)
    ->  Sort (actual rows=5 loops=1)
          Sort Key: _hyper_3_7_chunk.x1, _hyper_3_7_chunk.x2, _hyper_3_7_chunk.x5, _hyper_3_7_chunk."time", _hyper_3_7_chunk.x4 DESC
-<<<<<<< HEAD
          Sort Method: quicksort 
          ->  Append (actual rows=5 loops=1)
-               ->  Custom Scan (DecompressChunk) on _hyper_3_7_chunk (actual rows=4 loops=1)
-=======
-         ->  Sort (actual rows=4 loops=1)
-               Sort Key: _hyper_3_7_chunk.x1, _hyper_3_7_chunk.x2, _hyper_3_7_chunk.x5, _hyper_3_7_chunk."time", _hyper_3_7_chunk.x4 DESC
-               Sort Method: quicksort 
                ->  Custom Scan (ColumnarScan) on _hyper_3_7_chunk (actual rows=4 loops=1)
->>>>>>> 11cfd275
                      ->  Seq Scan on compress_hyper_4_8_chunk (actual rows=3 loops=1)
                ->  Seq Scan on _hyper_3_7_chunk (actual rows=1 loops=1)
 (8 rows)
@@ -1290,26 +1010,12 @@
  Limit (actual rows=10 loops=1)
    ->  Sort (actual rows=10 loops=1)
          Sort Key: _hyper_5_9_chunk.x1, _hyper_5_9_chunk.x2, _hyper_5_9_chunk.x3
-<<<<<<< HEAD
          Sort Method: quicksort 
          ->  Append (actual rows=10 loops=1)
-               ->  Custom Scan (DecompressChunk) on _hyper_5_9_chunk (actual rows=4 loops=1)
-=======
-         ->  Sort (actual rows=4 loops=1)
-               Sort Key: _hyper_5_9_chunk.x1, _hyper_5_9_chunk.x2, _hyper_5_9_chunk.x3
-               Sort Method: quicksort 
                ->  Custom Scan (ColumnarScan) on _hyper_5_9_chunk (actual rows=4 loops=1)
->>>>>>> 11cfd275
                      ->  Seq Scan on compress_hyper_6_11_chunk (actual rows=3 loops=1)
                ->  Seq Scan on _hyper_5_9_chunk (actual rows=1 loops=1)
-<<<<<<< HEAD
-               ->  Custom Scan (DecompressChunk) on _hyper_5_10_chunk (actual rows=4 loops=1)
-=======
-         ->  Sort (actual rows=4 loops=1)
-               Sort Key: _hyper_5_10_chunk.x1, _hyper_5_10_chunk.x2, _hyper_5_10_chunk.x3
-               Sort Method: quicksort 
                ->  Custom Scan (ColumnarScan) on _hyper_5_10_chunk (actual rows=4 loops=1)
->>>>>>> 11cfd275
                      ->  Seq Scan on compress_hyper_6_12_chunk (actual rows=3 loops=1)
                ->  Seq Scan on _hyper_5_10_chunk (actual rows=1 loops=1)
 (11 rows)
@@ -1335,26 +1041,12 @@
  Limit (actual rows=10 loops=1)
    ->  Sort (actual rows=10 loops=1)
          Sort Key: _hyper_5_9_chunk.x1, _hyper_5_9_chunk.x2, _hyper_5_9_chunk.x5, _hyper_5_9_chunk.x4
-<<<<<<< HEAD
          Sort Method: quicksort 
          ->  Append (actual rows=10 loops=1)
-               ->  Custom Scan (DecompressChunk) on _hyper_5_9_chunk (actual rows=4 loops=1)
-=======
-         ->  Sort (actual rows=4 loops=1)
-               Sort Key: _hyper_5_9_chunk.x1, _hyper_5_9_chunk.x2, _hyper_5_9_chunk.x5, _hyper_5_9_chunk.x4
-               Sort Method: quicksort 
                ->  Custom Scan (ColumnarScan) on _hyper_5_9_chunk (actual rows=4 loops=1)
->>>>>>> 11cfd275
                      ->  Seq Scan on compress_hyper_6_11_chunk (actual rows=3 loops=1)
                ->  Seq Scan on _hyper_5_9_chunk (actual rows=1 loops=1)
-<<<<<<< HEAD
-               ->  Custom Scan (DecompressChunk) on _hyper_5_10_chunk (actual rows=4 loops=1)
-=======
-         ->  Sort (actual rows=4 loops=1)
-               Sort Key: _hyper_5_10_chunk.x1, _hyper_5_10_chunk.x2, _hyper_5_10_chunk.x5, _hyper_5_10_chunk.x4
-               Sort Method: quicksort 
                ->  Custom Scan (ColumnarScan) on _hyper_5_10_chunk (actual rows=4 loops=1)
->>>>>>> 11cfd275
                      ->  Seq Scan on compress_hyper_6_12_chunk (actual rows=3 loops=1)
                ->  Seq Scan on _hyper_5_10_chunk (actual rows=1 loops=1)
 (11 rows)
@@ -1380,26 +1072,12 @@
  Limit (actual rows=10 loops=1)
    ->  Sort (actual rows=10 loops=1)
          Sort Key: _hyper_5_9_chunk.x1, _hyper_5_9_chunk.x2, _hyper_5_9_chunk.x5, _hyper_5_9_chunk."time"
-<<<<<<< HEAD
          Sort Method: quicksort 
          ->  Append (actual rows=10 loops=1)
-               ->  Custom Scan (DecompressChunk) on _hyper_5_9_chunk (actual rows=4 loops=1)
-=======
-         ->  Sort (actual rows=4 loops=1)
-               Sort Key: _hyper_5_9_chunk.x1, _hyper_5_9_chunk.x2, _hyper_5_9_chunk.x5, _hyper_5_9_chunk."time"
-               Sort Method: quicksort 
                ->  Custom Scan (ColumnarScan) on _hyper_5_9_chunk (actual rows=4 loops=1)
->>>>>>> 11cfd275
                      ->  Seq Scan on compress_hyper_6_11_chunk (actual rows=3 loops=1)
                ->  Seq Scan on _hyper_5_9_chunk (actual rows=1 loops=1)
-<<<<<<< HEAD
-               ->  Custom Scan (DecompressChunk) on _hyper_5_10_chunk (actual rows=4 loops=1)
-=======
-         ->  Sort (actual rows=4 loops=1)
-               Sort Key: _hyper_5_10_chunk.x1, _hyper_5_10_chunk.x2, _hyper_5_10_chunk.x5, _hyper_5_10_chunk."time"
-               Sort Method: quicksort 
                ->  Custom Scan (ColumnarScan) on _hyper_5_10_chunk (actual rows=4 loops=1)
->>>>>>> 11cfd275
                      ->  Seq Scan on compress_hyper_6_12_chunk (actual rows=3 loops=1)
                ->  Seq Scan on _hyper_5_10_chunk (actual rows=1 loops=1)
 (11 rows)
@@ -1573,43 +1251,17 @@
  Limit (actual rows=10 loops=1)
    ->  Sort (actual rows=10 loops=1)
          Sort Key: _hyper_7_13_chunk.x1, _hyper_7_13_chunk.x2, _hyper_7_13_chunk.x3
-<<<<<<< HEAD
          Sort Method: quicksort 
          ->  Append (actual rows=10 loops=1)
-               ->  Custom Scan (DecompressChunk) on _hyper_7_13_chunk (actual rows=3 loops=1)
-=======
-         ->  Sort (actual rows=3 loops=1)
-               Sort Key: _hyper_7_13_chunk.x1, _hyper_7_13_chunk.x2, _hyper_7_13_chunk.x3
-               Sort Method: quicksort 
                ->  Custom Scan (ColumnarScan) on _hyper_7_13_chunk (actual rows=3 loops=1)
->>>>>>> 11cfd275
                      ->  Seq Scan on compress_hyper_8_17_chunk (actual rows=2 loops=1)
                ->  Seq Scan on _hyper_7_13_chunk (actual rows=1 loops=1)
-<<<<<<< HEAD
-               ->  Custom Scan (DecompressChunk) on _hyper_7_14_chunk (actual rows=1 loops=1)
-                     ->  Seq Scan on compress_hyper_8_18_chunk (actual rows=1 loops=1)
-               ->  Custom Scan (DecompressChunk) on _hyper_7_15_chunk (actual rows=3 loops=1)
-=======
-         ->  Sort (actual rows=1 loops=1)
-               Sort Key: _hyper_7_14_chunk.x1, _hyper_7_14_chunk.x2, _hyper_7_14_chunk.x3
-               Sort Method: quicksort 
                ->  Custom Scan (ColumnarScan) on _hyper_7_14_chunk (actual rows=1 loops=1)
                      ->  Seq Scan on compress_hyper_8_18_chunk (actual rows=1 loops=1)
-         ->  Sort (actual rows=3 loops=1)
-               Sort Key: _hyper_7_15_chunk.x1, _hyper_7_15_chunk.x2, _hyper_7_15_chunk.x3
-               Sort Method: quicksort 
                ->  Custom Scan (ColumnarScan) on _hyper_7_15_chunk (actual rows=3 loops=1)
->>>>>>> 11cfd275
                      ->  Seq Scan on compress_hyper_8_19_chunk (actual rows=2 loops=1)
                ->  Seq Scan on _hyper_7_15_chunk (actual rows=1 loops=1)
-<<<<<<< HEAD
-               ->  Custom Scan (DecompressChunk) on _hyper_7_16_chunk (actual rows=1 loops=1)
-=======
-         ->  Sort (actual rows=1 loops=1)
-               Sort Key: _hyper_7_16_chunk.x1, _hyper_7_16_chunk.x2, _hyper_7_16_chunk.x3
-               Sort Method: quicksort 
                ->  Custom Scan (ColumnarScan) on _hyper_7_16_chunk (actual rows=1 loops=1)
->>>>>>> 11cfd275
                      ->  Seq Scan on compress_hyper_8_20_chunk (actual rows=1 loops=1)
 (15 rows)
 
@@ -1634,43 +1286,17 @@
  Limit (actual rows=10 loops=1)
    ->  Sort (actual rows=10 loops=1)
          Sort Key: _hyper_7_13_chunk.x1, _hyper_7_13_chunk.x2, _hyper_7_13_chunk.x5, _hyper_7_13_chunk.x4
-<<<<<<< HEAD
          Sort Method: quicksort 
          ->  Append (actual rows=10 loops=1)
-               ->  Custom Scan (DecompressChunk) on _hyper_7_13_chunk (actual rows=3 loops=1)
-=======
-         ->  Sort (actual rows=3 loops=1)
-               Sort Key: _hyper_7_13_chunk.x1, _hyper_7_13_chunk.x2, _hyper_7_13_chunk.x5, _hyper_7_13_chunk.x4
-               Sort Method: quicksort 
                ->  Custom Scan (ColumnarScan) on _hyper_7_13_chunk (actual rows=3 loops=1)
->>>>>>> 11cfd275
                      ->  Seq Scan on compress_hyper_8_17_chunk (actual rows=2 loops=1)
                ->  Seq Scan on _hyper_7_13_chunk (actual rows=1 loops=1)
-<<<<<<< HEAD
-               ->  Custom Scan (DecompressChunk) on _hyper_7_14_chunk (actual rows=1 loops=1)
-                     ->  Seq Scan on compress_hyper_8_18_chunk (actual rows=1 loops=1)
-               ->  Custom Scan (DecompressChunk) on _hyper_7_15_chunk (actual rows=3 loops=1)
-=======
-         ->  Sort (actual rows=1 loops=1)
-               Sort Key: _hyper_7_14_chunk.x1, _hyper_7_14_chunk.x2, _hyper_7_14_chunk.x5, _hyper_7_14_chunk.x4
-               Sort Method: quicksort 
                ->  Custom Scan (ColumnarScan) on _hyper_7_14_chunk (actual rows=1 loops=1)
                      ->  Seq Scan on compress_hyper_8_18_chunk (actual rows=1 loops=1)
-         ->  Sort (actual rows=3 loops=1)
-               Sort Key: _hyper_7_15_chunk.x1, _hyper_7_15_chunk.x2, _hyper_7_15_chunk.x5, _hyper_7_15_chunk.x4
-               Sort Method: quicksort 
                ->  Custom Scan (ColumnarScan) on _hyper_7_15_chunk (actual rows=3 loops=1)
->>>>>>> 11cfd275
                      ->  Seq Scan on compress_hyper_8_19_chunk (actual rows=2 loops=1)
                ->  Seq Scan on _hyper_7_15_chunk (actual rows=1 loops=1)
-<<<<<<< HEAD
-               ->  Custom Scan (DecompressChunk) on _hyper_7_16_chunk (actual rows=1 loops=1)
-=======
-         ->  Sort (actual rows=1 loops=1)
-               Sort Key: _hyper_7_16_chunk.x1, _hyper_7_16_chunk.x2, _hyper_7_16_chunk.x5, _hyper_7_16_chunk.x4
-               Sort Method: quicksort 
                ->  Custom Scan (ColumnarScan) on _hyper_7_16_chunk (actual rows=1 loops=1)
->>>>>>> 11cfd275
                      ->  Seq Scan on compress_hyper_8_20_chunk (actual rows=1 loops=1)
 (15 rows)
 
@@ -1695,43 +1321,17 @@
  Limit (actual rows=10 loops=1)
    ->  Sort (actual rows=10 loops=1)
          Sort Key: _hyper_7_13_chunk.x1, _hyper_7_13_chunk.x2, _hyper_7_13_chunk.x5, _hyper_7_13_chunk."time"
-<<<<<<< HEAD
          Sort Method: quicksort 
          ->  Append (actual rows=10 loops=1)
-               ->  Custom Scan (DecompressChunk) on _hyper_7_13_chunk (actual rows=3 loops=1)
-=======
-         ->  Sort (actual rows=3 loops=1)
-               Sort Key: _hyper_7_13_chunk.x1, _hyper_7_13_chunk.x2, _hyper_7_13_chunk.x5, _hyper_7_13_chunk."time"
-               Sort Method: quicksort 
                ->  Custom Scan (ColumnarScan) on _hyper_7_13_chunk (actual rows=3 loops=1)
->>>>>>> 11cfd275
                      ->  Seq Scan on compress_hyper_8_17_chunk (actual rows=2 loops=1)
                ->  Seq Scan on _hyper_7_13_chunk (actual rows=1 loops=1)
-<<<<<<< HEAD
-               ->  Custom Scan (DecompressChunk) on _hyper_7_14_chunk (actual rows=1 loops=1)
-                     ->  Seq Scan on compress_hyper_8_18_chunk (actual rows=1 loops=1)
-               ->  Custom Scan (DecompressChunk) on _hyper_7_15_chunk (actual rows=3 loops=1)
-=======
-         ->  Sort (actual rows=1 loops=1)
-               Sort Key: _hyper_7_14_chunk.x1, _hyper_7_14_chunk.x2, _hyper_7_14_chunk.x5, _hyper_7_14_chunk."time"
-               Sort Method: quicksort 
                ->  Custom Scan (ColumnarScan) on _hyper_7_14_chunk (actual rows=1 loops=1)
                      ->  Seq Scan on compress_hyper_8_18_chunk (actual rows=1 loops=1)
-         ->  Sort (actual rows=3 loops=1)
-               Sort Key: _hyper_7_15_chunk.x1, _hyper_7_15_chunk.x2, _hyper_7_15_chunk.x5, _hyper_7_15_chunk."time"
-               Sort Method: quicksort 
                ->  Custom Scan (ColumnarScan) on _hyper_7_15_chunk (actual rows=3 loops=1)
->>>>>>> 11cfd275
                      ->  Seq Scan on compress_hyper_8_19_chunk (actual rows=2 loops=1)
                ->  Seq Scan on _hyper_7_15_chunk (actual rows=1 loops=1)
-<<<<<<< HEAD
-               ->  Custom Scan (DecompressChunk) on _hyper_7_16_chunk (actual rows=1 loops=1)
-=======
-         ->  Sort (actual rows=1 loops=1)
-               Sort Key: _hyper_7_16_chunk.x1, _hyper_7_16_chunk.x2, _hyper_7_16_chunk.x5, _hyper_7_16_chunk."time"
-               Sort Method: quicksort 
                ->  Custom Scan (ColumnarScan) on _hyper_7_16_chunk (actual rows=1 loops=1)
->>>>>>> 11cfd275
                      ->  Seq Scan on compress_hyper_8_20_chunk (actual rows=1 loops=1)
 (15 rows)
 
@@ -1787,16 +1387,9 @@
    Group Key: _hyper_9_21_chunk."time", _hyper_9_21_chunk.device
    ->  Sort (actual rows=4 loops=1)
          Sort Key: _hyper_9_21_chunk."time", _hyper_9_21_chunk.device
-<<<<<<< HEAD
          Sort Method: quicksort 
          ->  Append (actual rows=4 loops=1)
-               ->  Custom Scan (DecompressChunk) on _hyper_9_21_chunk (actual rows=3 loops=1)
-=======
-         ->  Sort (actual rows=3 loops=1)
-               Sort Key: _hyper_9_21_chunk."time", _hyper_9_21_chunk.device
-               Sort Method: quicksort 
                ->  Custom Scan (ColumnarScan) on _hyper_9_21_chunk (actual rows=3 loops=1)
->>>>>>> 11cfd275
                      ->  Seq Scan on compress_hyper_10_22_chunk (actual rows=2 loops=1)
                ->  Seq Scan on _hyper_9_21_chunk (actual rows=1 loops=1)
 (9 rows)
