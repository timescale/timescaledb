-- This file and its contents are licensed under the Timescale License.
-- Please see the included NOTICE for copyright information and
-- LICENSE-TIMESCALE for a copy of the license.
\c :TEST_DBNAME :ROLE_CLUSTER_SUPERUSER;
\set TEST_BASE_NAME dist_query
-- Run
SELECT format('include/%s_load.sql', :'TEST_BASE_NAME') AS "TEST_LOAD_NAME",
       format('include/%s_run.sql', :'TEST_BASE_NAME') AS "TEST_QUERY_NAME",
       format('%s/results/%s_results_reference.out', :'TEST_OUTPUT_DIR', :'TEST_BASE_NAME') AS "TEST_RESULTS_REFERENCE",
       format('%s/results/%s_results_repartitioning_reference.out', :'TEST_OUTPUT_DIR', :'TEST_BASE_NAME') AS "TEST_RESULTS_REPART_REFERENCE",
       format('%s/results/%s_results_optimized.out', :'TEST_OUTPUT_DIR', :'TEST_BASE_NAME') AS "TEST_RESULTS_OPTIMIZED",
       format('%s/results/%s_results_repartitioning_optimized.out', :'TEST_OUTPUT_DIR', :'TEST_BASE_NAME') AS "TEST_RESULTS_REPART_OPTIMIZED",
       format('%s/results/%s_results_unoptimized.out', :'TEST_OUTPUT_DIR', :'TEST_BASE_NAME') AS "TEST_RESULTS_UNOPTIMIZED",
       format('%s/results/%s_results_1dim.out', :'TEST_OUTPUT_DIR', :'TEST_BASE_NAME') AS "TEST_RESULTS_1DIM"
\gset
SELECT format('\! diff %s %s', :'TEST_RESULTS_UNOPTIMIZED', :'TEST_RESULTS_REFERENCE') AS "DIFF_CMD_UNOPT",
       format('\! diff %s %s', :'TEST_RESULTS_OPTIMIZED', :'TEST_RESULTS_REFERENCE') AS "DIFF_CMD_OPT",
       format('\! diff %s %s', :'TEST_RESULTS_REPART_OPTIMIZED', :'TEST_RESULTS_REPART_REFERENCE') AS "DIFF_CMD_REPART",
       format('\! diff %s %s', :'TEST_RESULTS_1DIM', :'TEST_RESULTS_REPART_REFERENCE') AS "DIFF_CMD_1DIM"
\gset
-- Use a small fetch size to make sure that result are fetched across
-- multiple fetches.
--ALTER FOREIGN DATA WRAPPER timescaledb_fdw OPTIONS (ADD fetch_size '500');
SET timescaledb.remote_data_fetcher = 'rowbyrow';
SET client_min_messages TO notice;
-- Load the data
\ir :TEST_LOAD_NAME
-- This file and its contents are licensed under the Timescale License.
-- Please see the included NOTICE for copyright information and
-- LICENSE-TIMESCALE for a copy of the license.
\ir debugsupport.sql
-- This file and its contents are licensed under the Timescale License.
-- Please see the included NOTICE for copyright information and
-- LICENSE-TIMESCALE for a copy of the license.
CREATE OR REPLACE FUNCTION test.tsl_override_current_timestamptz(new_value TIMESTAMPTZ)
RETURNS VOID AS :TSL_MODULE_PATHNAME, 'ts_test_override_current_timestamptz' LANGUAGE C VOLATILE;
\set DN_DBNAME_1 :TEST_DBNAME _1
\set DN_DBNAME_2 :TEST_DBNAME _2
\set DN_DBNAME_3 :TEST_DBNAME _3
-- Add data nodes
SET ROLE :ROLE_CLUSTER_SUPERUSER;
SELECT * FROM add_data_node('data_node_1', host => 'localhost', database => :'DN_DBNAME_1');
  node_name  |   host    | port  |    database     | node_created | database_created | extension_created 
-------------+-----------+-------+-----------------+--------------+------------------+-------------------
 data_node_1 | localhost | 55432 | db_dist_query_1 | t            | t                | t
(1 row)

SELECT * FROM add_data_node('data_node_2', host => 'localhost', database => :'DN_DBNAME_2');
  node_name  |   host    | port  |    database     | node_created | database_created | extension_created 
-------------+-----------+-------+-----------------+--------------+------------------+-------------------
 data_node_2 | localhost | 55432 | db_dist_query_2 | t            | t                | t
(1 row)

SELECT * FROM add_data_node('data_node_3', host => 'localhost', database => :'DN_DBNAME_3');
  node_name  |   host    | port  |    database     | node_created | database_created | extension_created 
-------------+-----------+-------+-----------------+--------------+------------------+-------------------
 data_node_3 | localhost | 55432 | db_dist_query_3 | t            | t                | t
(1 row)

GRANT USAGE ON FOREIGN SERVER data_node_1, data_node_2, data_node_3 TO :ROLE_1;
SET ROLE :ROLE_1;
-- Create a "normal" PG table as reference, one two-dimensional
-- distributed hypertable, and a one-dimensional distributed
-- hypertable
CREATE TABLE reference (time timestamptz NOT NULL, device int, location int, temp float);
CREATE TABLE hyper (LIKE reference);
CREATE TABLE hyper1d (LIKE reference);
SELECT create_distributed_hypertable('hyper', 'time', 'device', 3,
                                     chunk_time_interval => interval '18 hours');
 create_distributed_hypertable 
-------------------------------
 (1,public,hyper,t)
(1 row)

SELECT create_distributed_hypertable('hyper1d', 'time', chunk_time_interval => interval '36 hours');
 create_distributed_hypertable 
-------------------------------
 (2,public,hyper1d,t)
(1 row)

SELECT setseed(1);
 setseed 
---------
 
(1 row)

INSERT INTO reference
SELECT t, (abs(timestamp_hash(t::timestamp)) % 10) + 1, (random() * 20)::int, random() * 80
FROM generate_series('2019-01-01'::timestamptz, '2019-01-04'::timestamptz, '1 minute') as t;
-- Insert the same data into the hypertable but repartition the data
-- set so that we can test the "safeness" of some push-downs across
-- the repartitioning boundary.
INSERT INTO hyper
SELECT * FROM reference
WHERE time < '2019-01-02 05:10'::timestamptz
ORDER BY time;
SELECT * FROM set_number_partitions('hyper', 2);
psql:include/dist_query_load.sql:44: WARNING:  insuffient number of partitions for dimension "device"
 set_number_partitions 
-----------------------
 
(1 row)

INSERT INTO hyper
SELECT * FROM reference
WHERE time >= '2019-01-02 05:10'::timestamptz
AND time < '2019-01-03 01:22'::timestamptz
ORDER BY time;
SELECT * FROM set_number_partitions('hyper', 5);
 set_number_partitions 
-----------------------
 
(1 row)

INSERT INTO hyper
SELECT * FROM reference
WHERE time >= '2019-01-03 01:22'::timestamptz
ORDER BY time;
INSERT INTO hyper1d
SELECT * FROM reference ORDER BY time;
SELECT d.hypertable_id, d.id, ds.range_start, ds.range_end
FROM _timescaledb_catalog.dimension d, _timescaledb_catalog.dimension_slice ds
WHERE num_slices IS NOT NULL
AND d.id = ds.dimension_id
ORDER BY 1, 2, 3, 4;
 hypertable_id | id |     range_start      |      range_end      
---------------+----+----------------------+---------------------
             1 |  2 | -9223372036854775808 |           429496729
             1 |  2 | -9223372036854775808 |           715827882
             1 |  2 | -9223372036854775808 |          1073741823
             1 |  2 |            429496729 |           858993458
             1 |  2 |            715827882 |          1431655764
             1 |  2 |            858993458 |          1288490187
             1 |  2 |           1073741823 | 9223372036854775807
             1 |  2 |           1288490187 |          1717986916
             1 |  2 |           1431655764 | 9223372036854775807
             1 |  2 |           1717986916 | 9223372036854775807
(10 rows)

-- Set the max time we can query without hitting the repartitioned
-- chunks. Note that this is before the given repartitioning time
-- above because chunk boundaries do not align exactly with the given
-- timestamp
\set REPARTITIONED_TIME_RANGE 'time >= ''2019-01-01'''
\set CLEAN_PARTITIONING_TIME_RANGE 'time BETWEEN ''2019-01-01'' AND ''2019-01-01 15:00'''
-- Custom agg func for push down tests
CREATE AGGREGATE custom_sum(int4) (
    SFUNC = int4_sum,
    STYPE = int8
);
-- Set seed on all data nodes for ANALYZE to sample consistently
CALL distributed_exec($$ SELECT setseed(1); $$);
ANALYZE reference;
ANALYZE hyper;
ANALYZE hyper1d;
SELECT hypertable_schema, hypertable_name, num_dimensions, num_chunks
FROM timescaledb_information.hypertables
ORDER BY 1,2;
 hypertable_schema | hypertable_name | num_dimensions | num_chunks 
-------------------+-----------------+----------------+------------
 public            | hyper           |              2 |         18
 public            | hyper1d         |              1 |          3
(2 rows)

SELECT count(*) FROM hyper;
 count 
-------
  4321
(1 row)

SELECT count(*) FROM hyper WHERE :CLEAN_PARTITIONING_TIME_RANGE;
 count 
-------
   901
(1 row)

SET enable_partitionwise_aggregate = ON;
\set ECHO errors

%%%%%%%%%%%%%%%%%%%%%%%%%%%%%%%%%%%%%%%%%%%%%%%%%%%%%%%%%%%%%%%%%%%%%%%%%%%%%%%%%
%%% RUNNING TESTS on table: hyper
%%% PREFIX: EXPLAIN (verbose, costs off)
%%% WHERE_CLAUSE: :CLEAN_PARTITIONING_TIME_RANGE
%%% ORDER_BY_1: 
%%% ORDER_BY_1_2: 
%%% LIMIT: 
%%%%%%%%%%%%%%%%%%%%%%%%%%%%%%%%%%%%%%%%%%%%%%%%%%%%%%%%%%%%%%%%%%%%%%%%%%%%%%%%%
 setseed 
---------
 
(1 row)


######### Grouping on time only (partial aggregation)

EXPLAIN (verbose, costs off)
SELECT time, avg(temp)
FROM hyper
WHERE time BETWEEN '2019-01-01' AND '2019-01-01 15:00'
GROUP BY 1


                                                                                                                                                              QUERY PLAN                                                                                                                                                               
---------------------------------------------------------------------------------------------------------------------------------------------------------------------------------------------------------------------------------------------------------------------------------------------------------------------------------------
 Finalize HashAggregate
   Output: "time", avg(temp)
   Group Key: "time"
   ->  Custom Scan (AsyncAppend)
         Output: "time", (PARTIAL avg(temp))
         ->  Append
               ->  Custom Scan (DataNodeScan)
                     Output: hyper."time", (PARTIAL avg(hyper.temp))
                     Relations: Aggregate on (public.hyper)
                     Data node: data_node_1
                     Fetcher Type: Row by row
                     Chunks: _dist_hyper_1_1_chunk
                     Remote SQL: SELECT "time", _timescaledb_internal.partialize_agg(avg(temp)) FROM public.hyper WHERE _timescaledb_internal.chunks_in(public.hyper.*, ARRAY[1]) AND (("time" >= '2019-01-01 00:00:00-08'::timestamp with time zone)) AND (("time" <= '2019-01-01 15:00:00-08'::timestamp with time zone)) GROUP BY 1
               ->  Custom Scan (DataNodeScan)
                     Output: hyper_1."time", (PARTIAL avg(hyper_1.temp))
                     Relations: Aggregate on (public.hyper)
                     Data node: data_node_2
                     Fetcher Type: Row by row
                     Chunks: _dist_hyper_1_2_chunk
                     Remote SQL: SELECT "time", _timescaledb_internal.partialize_agg(avg(temp)) FROM public.hyper WHERE _timescaledb_internal.chunks_in(public.hyper.*, ARRAY[1]) AND (("time" >= '2019-01-01 00:00:00-08'::timestamp with time zone)) AND (("time" <= '2019-01-01 15:00:00-08'::timestamp with time zone)) GROUP BY 1
               ->  Partial GroupAggregate
                     Output: hyper_2."time", PARTIAL avg(hyper_2.temp)
                     Group Key: hyper_2."time"
                     ->  Custom Scan (DataNodeScan) on public.hyper hyper_2
                           Output: hyper_2."time", hyper_2.temp
                           Data node: data_node_3
                           Fetcher Type: Row by row
                           Chunks: _dist_hyper_1_3_chunk
                           Remote SQL: SELECT "time", temp FROM public.hyper WHERE _timescaledb_internal.chunks_in(public.hyper.*, ARRAY[1]) AND (("time" >= '2019-01-01 00:00:00-08'::timestamp with time zone)) AND (("time" <= '2019-01-01 15:00:00-08'::timestamp with time zone)) ORDER BY "time" ASC NULLS LAST
(29 rows)


######### Grouping on time only (partial aggregation)

EXPLAIN (verbose, costs off)
SELECT time_bucket('2 days', time) AS time, avg(temp)
FROM hyper
WHERE time BETWEEN '2019-01-01' AND '2019-01-01 15:00'
GROUP BY 1


                                                                                                                                                                                   QUERY PLAN                                                                                                                                                                                    
---------------------------------------------------------------------------------------------------------------------------------------------------------------------------------------------------------------------------------------------------------------------------------------------------------------------------------------------------------------------------------
 Finalize HashAggregate
   Output: (time_bucket('@ 2 days'::interval, "time")), avg(temp)
   Group Key: (time_bucket('@ 2 days'::interval, "time"))
   ->  Custom Scan (AsyncAppend)
         Output: (time_bucket('@ 2 days'::interval, "time")), (PARTIAL avg(temp))
         ->  Append
               ->  Custom Scan (DataNodeScan)
                     Output: (time_bucket('@ 2 days'::interval, hyper."time")), (PARTIAL avg(hyper.temp))
                     Relations: Aggregate on (public.hyper)
                     Data node: data_node_1
                     Fetcher Type: Row by row
                     Chunks: _dist_hyper_1_1_chunk
                     Remote SQL: SELECT public.time_bucket('@ 2 days'::interval, "time"), _timescaledb_internal.partialize_agg(avg(temp)) FROM public.hyper WHERE _timescaledb_internal.chunks_in(public.hyper.*, ARRAY[1]) AND (("time" >= '2019-01-01 00:00:00-08'::timestamp with time zone)) AND (("time" <= '2019-01-01 15:00:00-08'::timestamp with time zone)) GROUP BY 1
               ->  Custom Scan (DataNodeScan)
                     Output: (time_bucket('@ 2 days'::interval, hyper_1."time")), (PARTIAL avg(hyper_1.temp))
                     Relations: Aggregate on (public.hyper)
                     Data node: data_node_2
                     Fetcher Type: Row by row
                     Chunks: _dist_hyper_1_2_chunk
                     Remote SQL: SELECT public.time_bucket('@ 2 days'::interval, "time"), _timescaledb_internal.partialize_agg(avg(temp)) FROM public.hyper WHERE _timescaledb_internal.chunks_in(public.hyper.*, ARRAY[1]) AND (("time" >= '2019-01-01 00:00:00-08'::timestamp with time zone)) AND (("time" <= '2019-01-01 15:00:00-08'::timestamp with time zone)) GROUP BY 1
               ->  Partial GroupAggregate
                     Output: (time_bucket('@ 2 days'::interval, hyper_2."time")), PARTIAL avg(hyper_2.temp)
                     Group Key: time_bucket('@ 2 days'::interval, hyper_2."time")
                     ->  Custom Scan (DataNodeScan) on public.hyper hyper_2
                           Output: time_bucket('@ 2 days'::interval, hyper_2."time"), hyper_2.temp
                           Data node: data_node_3
                           Fetcher Type: Row by row
                           Chunks: _dist_hyper_1_3_chunk
                           Remote SQL: SELECT "time", temp FROM public.hyper WHERE _timescaledb_internal.chunks_in(public.hyper.*, ARRAY[1]) AND (("time" >= '2019-01-01 00:00:00-08'::timestamp with time zone)) AND (("time" <= '2019-01-01 15:00:00-08'::timestamp with time zone)) ORDER BY public.time_bucket('2 days'::interval, "time") ASC NULLS LAST
(29 rows)


######### Grouping on time and device (full aggregation)

EXPLAIN (verbose, costs off)
SELECT time, device, avg(temp)
FROM hyper
WHERE time BETWEEN '2019-01-01' AND '2019-01-01 15:00'
GROUP BY 1,2


                                                                                                                                                                  QUERY PLAN                                                                                                                                                                   
-----------------------------------------------------------------------------------------------------------------------------------------------------------------------------------------------------------------------------------------------------------------------------------------------------------------------------------------------
 Custom Scan (AsyncAppend)
   Output: "time", device, (avg(temp))
   ->  Append
         ->  Custom Scan (DataNodeScan)
               Output: hyper."time", hyper.device, (avg(hyper.temp))
               Relations: Aggregate on (public.hyper)
               Data node: data_node_1
               Fetcher Type: Row by row
               Chunks: _dist_hyper_1_1_chunk
               Remote SQL: SELECT "time", device, avg(temp) FROM public.hyper WHERE _timescaledb_internal.chunks_in(public.hyper.*, ARRAY[1]) AND (("time" >= '2019-01-01 00:00:00-08'::timestamp with time zone)) AND (("time" <= '2019-01-01 15:00:00-08'::timestamp with time zone)) GROUP BY 1, 2
         ->  Custom Scan (DataNodeScan)
               Output: hyper_1."time", hyper_1.device, (avg(hyper_1.temp))
               Relations: Aggregate on (public.hyper)
               Data node: data_node_2
               Fetcher Type: Row by row
               Chunks: _dist_hyper_1_2_chunk
               Remote SQL: SELECT "time", device, avg(temp) FROM public.hyper WHERE _timescaledb_internal.chunks_in(public.hyper.*, ARRAY[1]) AND (("time" >= '2019-01-01 00:00:00-08'::timestamp with time zone)) AND (("time" <= '2019-01-01 15:00:00-08'::timestamp with time zone)) GROUP BY 1, 2
         ->  GroupAggregate
               Output: hyper_2."time", hyper_2.device, avg(hyper_2.temp)
               Group Key: hyper_2."time", hyper_2.device
               ->  Custom Scan (DataNodeScan) on public.hyper hyper_2
                     Output: hyper_2."time", hyper_2.device, hyper_2.temp
                     Data node: data_node_3
                     Fetcher Type: Row by row
                     Chunks: _dist_hyper_1_3_chunk
                     Remote SQL: SELECT "time", device, temp FROM public.hyper WHERE _timescaledb_internal.chunks_in(public.hyper.*, ARRAY[1]) AND (("time" >= '2019-01-01 00:00:00-08'::timestamp with time zone)) AND (("time" <= '2019-01-01 15:00:00-08'::timestamp with time zone)) ORDER BY "time" ASC NULLS LAST, device ASC NULLS LAST
(26 rows)


######### Grouping on time and device (full aggregation)

EXPLAIN (verbose, costs off)
SELECT time_bucket('2 days', time) AS time, device, avg(temp)
FROM hyper
WHERE time BETWEEN '2019-01-01' AND '2019-01-01 15:00'
GROUP BY 1,2


                                                                                                                                                                                      QUERY PLAN                                                                                                                                                                                       
---------------------------------------------------------------------------------------------------------------------------------------------------------------------------------------------------------------------------------------------------------------------------------------------------------------------------------------------------------------------------------------
 Custom Scan (AsyncAppend)
   Output: (time_bucket('@ 2 days'::interval, "time")), device, (avg(temp))
   ->  Append
         ->  Custom Scan (DataNodeScan)
               Output: (time_bucket('@ 2 days'::interval, hyper."time")), hyper.device, (avg(hyper.temp))
               Relations: Aggregate on (public.hyper)
               Data node: data_node_1
               Fetcher Type: Row by row
               Chunks: _dist_hyper_1_1_chunk
               Remote SQL: SELECT public.time_bucket('@ 2 days'::interval, "time"), device, avg(temp) FROM public.hyper WHERE _timescaledb_internal.chunks_in(public.hyper.*, ARRAY[1]) AND (("time" >= '2019-01-01 00:00:00-08'::timestamp with time zone)) AND (("time" <= '2019-01-01 15:00:00-08'::timestamp with time zone)) GROUP BY 1, 2
         ->  Custom Scan (DataNodeScan)
               Output: (time_bucket('@ 2 days'::interval, hyper_1."time")), hyper_1.device, (avg(hyper_1.temp))
               Relations: Aggregate on (public.hyper)
               Data node: data_node_2
               Fetcher Type: Row by row
               Chunks: _dist_hyper_1_2_chunk
               Remote SQL: SELECT public.time_bucket('@ 2 days'::interval, "time"), device, avg(temp) FROM public.hyper WHERE _timescaledb_internal.chunks_in(public.hyper.*, ARRAY[1]) AND (("time" >= '2019-01-01 00:00:00-08'::timestamp with time zone)) AND (("time" <= '2019-01-01 15:00:00-08'::timestamp with time zone)) GROUP BY 1, 2
         ->  GroupAggregate
               Output: (time_bucket('@ 2 days'::interval, hyper_2."time")), hyper_2.device, avg(hyper_2.temp)
               Group Key: time_bucket('@ 2 days'::interval, hyper_2."time"), hyper_2.device
               ->  Custom Scan (DataNodeScan) on public.hyper hyper_2
                     Output: time_bucket('@ 2 days'::interval, hyper_2."time"), hyper_2.device, hyper_2.temp
                     Data node: data_node_3
                     Fetcher Type: Row by row
                     Chunks: _dist_hyper_1_3_chunk
                     Remote SQL: SELECT "time", device, temp FROM public.hyper WHERE _timescaledb_internal.chunks_in(public.hyper.*, ARRAY[1]) AND (("time" >= '2019-01-01 00:00:00-08'::timestamp with time zone)) AND (("time" <= '2019-01-01 15:00:00-08'::timestamp with time zone)) ORDER BY public.time_bucket('2 days'::interval, "time") ASC NULLS LAST, device ASC NULLS LAST
(26 rows)


######### Grouping on time and device (full aggregation)

EXPLAIN (verbose, costs off)
SELECT date_trunc('month', time) AS time, device, avg(temp)
FROM hyper
WHERE time BETWEEN '2019-01-01' AND '2019-01-01 15:00'
GROUP BY 1,2


                                                                                                                                                                                QUERY PLAN                                                                                                                                                                                
--------------------------------------------------------------------------------------------------------------------------------------------------------------------------------------------------------------------------------------------------------------------------------------------------------------------------------------------------------------------------
 Custom Scan (AsyncAppend)
   Output: (date_trunc('month'::text, "time")), device, (avg(temp))
   ->  Append
         ->  Custom Scan (DataNodeScan)
               Output: (date_trunc('month'::text, hyper."time")), hyper.device, (avg(hyper.temp))
               Relations: Aggregate on (public.hyper)
               Data node: data_node_1
               Fetcher Type: Row by row
               Chunks: _dist_hyper_1_1_chunk
               Remote SQL: SELECT date_trunc('month'::text, "time"), device, avg(temp) FROM public.hyper WHERE _timescaledb_internal.chunks_in(public.hyper.*, ARRAY[1]) AND (("time" >= '2019-01-01 00:00:00-08'::timestamp with time zone)) AND (("time" <= '2019-01-01 15:00:00-08'::timestamp with time zone)) GROUP BY 1, 2
         ->  Custom Scan (DataNodeScan)
               Output: (date_trunc('month'::text, hyper_1."time")), hyper_1.device, (avg(hyper_1.temp))
               Relations: Aggregate on (public.hyper)
               Data node: data_node_2
               Fetcher Type: Row by row
               Chunks: _dist_hyper_1_2_chunk
               Remote SQL: SELECT date_trunc('month'::text, "time"), device, avg(temp) FROM public.hyper WHERE _timescaledb_internal.chunks_in(public.hyper.*, ARRAY[1]) AND (("time" >= '2019-01-01 00:00:00-08'::timestamp with time zone)) AND (("time" <= '2019-01-01 15:00:00-08'::timestamp with time zone)) GROUP BY 1, 2
         ->  GroupAggregate
               Output: (date_trunc('month'::text, hyper_2."time")), hyper_2.device, avg(hyper_2.temp)
               Group Key: date_trunc('month'::text, hyper_2."time"), hyper_2.device
               ->  Custom Scan (DataNodeScan) on public.hyper hyper_2
                     Output: date_trunc('month'::text, hyper_2."time"), hyper_2.device, hyper_2.temp
                     Data node: data_node_3
                     Fetcher Type: Row by row
                     Chunks: _dist_hyper_1_3_chunk
                     Remote SQL: SELECT "time", device, temp FROM public.hyper WHERE _timescaledb_internal.chunks_in(public.hyper.*, ARRAY[1]) AND (("time" >= '2019-01-01 00:00:00-08'::timestamp with time zone)) AND (("time" <= '2019-01-01 15:00:00-08'::timestamp with time zone)) ORDER BY date_trunc('month'::text, "time") ASC NULLS LAST, device ASC NULLS LAST
(26 rows)


######### Grouping on time and device (full aggregation)

EXPLAIN (verbose, costs off)
SELECT time_bucket('2 days', time) AS time, device, avg(temp)
FROM hyper
WHERE time BETWEEN '2019-01-01' AND '2019-01-01 15:00'
GROUP BY 1,2
HAVING device > 4


                                                                                                                                                                                                QUERY PLAN                                                                                                                                                                                                
----------------------------------------------------------------------------------------------------------------------------------------------------------------------------------------------------------------------------------------------------------------------------------------------------------------------------------------------------------------------------------------------------------
 Custom Scan (AsyncAppend)
   Output: (time_bucket('@ 2 days'::interval, "time")), device, (avg(temp))
   ->  Append
         ->  Custom Scan (DataNodeScan)
               Output: (time_bucket('@ 2 days'::interval, hyper."time")), hyper.device, (avg(hyper.temp))
               Relations: Aggregate on (public.hyper)
               Data node: data_node_1
               Fetcher Type: Row by row
               Chunks: _dist_hyper_1_1_chunk
               Remote SQL: SELECT public.time_bucket('@ 2 days'::interval, "time"), device, avg(temp) FROM public.hyper WHERE _timescaledb_internal.chunks_in(public.hyper.*, ARRAY[1]) AND (("time" >= '2019-01-01 00:00:00-08'::timestamp with time zone)) AND (("time" <= '2019-01-01 15:00:00-08'::timestamp with time zone)) AND ((device > 4)) GROUP BY 1, 2
         ->  Custom Scan (DataNodeScan)
               Output: (time_bucket('@ 2 days'::interval, hyper_1."time")), hyper_1.device, (avg(hyper_1.temp))
               Relations: Aggregate on (public.hyper)
               Data node: data_node_2
               Fetcher Type: Row by row
               Chunks: _dist_hyper_1_2_chunk
               Remote SQL: SELECT public.time_bucket('@ 2 days'::interval, "time"), device, avg(temp) FROM public.hyper WHERE _timescaledb_internal.chunks_in(public.hyper.*, ARRAY[1]) AND (("time" >= '2019-01-01 00:00:00-08'::timestamp with time zone)) AND (("time" <= '2019-01-01 15:00:00-08'::timestamp with time zone)) AND ((device > 4)) GROUP BY 1, 2
         ->  GroupAggregate
               Output: (time_bucket('@ 2 days'::interval, hyper_2."time")), hyper_2.device, avg(hyper_2.temp)
               Group Key: time_bucket('@ 2 days'::interval, hyper_2."time"), hyper_2.device
               ->  Custom Scan (DataNodeScan) on public.hyper hyper_2
                     Output: time_bucket('@ 2 days'::interval, hyper_2."time"), hyper_2.device, hyper_2.temp
                     Data node: data_node_3
                     Fetcher Type: Row by row
                     Chunks: _dist_hyper_1_3_chunk
                     Remote SQL: SELECT "time", device, temp FROM public.hyper WHERE _timescaledb_internal.chunks_in(public.hyper.*, ARRAY[1]) AND (("time" >= '2019-01-01 00:00:00-08'::timestamp with time zone)) AND (("time" <= '2019-01-01 15:00:00-08'::timestamp with time zone)) AND ((device > 4)) ORDER BY public.time_bucket('2 days'::interval, "time") ASC NULLS LAST, device ASC NULLS LAST
(26 rows)

EXPLAIN (verbose, costs off)
SELECT time_bucket('2 days', time) AS time, device, avg(temp)
FROM hyper
WHERE time BETWEEN '2019-01-01' AND '2019-01-01 15:00'
GROUP BY 1,2
HAVING avg(temp) > 40 AND max(temp) < 70


                                                                                                                                                                                                             QUERY PLAN                                                                                                                                                                                                              
-------------------------------------------------------------------------------------------------------------------------------------------------------------------------------------------------------------------------------------------------------------------------------------------------------------------------------------------------------------------------------------------------------------------------------------
 Custom Scan (AsyncAppend)
   Output: (time_bucket('@ 2 days'::interval, "time")), device, (avg(temp))
   ->  Append
         ->  Custom Scan (DataNodeScan)
               Output: (time_bucket('@ 2 days'::interval, hyper."time")), hyper.device, (avg(hyper.temp))
               Relations: Aggregate on (public.hyper)
               Data node: data_node_1
               Fetcher Type: Row by row
               Chunks: _dist_hyper_1_1_chunk
               Remote SQL: SELECT public.time_bucket('@ 2 days'::interval, "time"), device, avg(temp) FROM public.hyper WHERE _timescaledb_internal.chunks_in(public.hyper.*, ARRAY[1]) AND (("time" >= '2019-01-01 00:00:00-08'::timestamp with time zone)) AND (("time" <= '2019-01-01 15:00:00-08'::timestamp with time zone)) GROUP BY 1, 2 HAVING ((avg(temp) > 40::double precision)) AND ((max(temp) < 70::double precision))
         ->  Custom Scan (DataNodeScan)
               Output: (time_bucket('@ 2 days'::interval, hyper_1."time")), hyper_1.device, (avg(hyper_1.temp))
               Relations: Aggregate on (public.hyper)
               Data node: data_node_2
               Fetcher Type: Row by row
               Chunks: _dist_hyper_1_2_chunk
               Remote SQL: SELECT public.time_bucket('@ 2 days'::interval, "time"), device, avg(temp) FROM public.hyper WHERE _timescaledb_internal.chunks_in(public.hyper.*, ARRAY[1]) AND (("time" >= '2019-01-01 00:00:00-08'::timestamp with time zone)) AND (("time" <= '2019-01-01 15:00:00-08'::timestamp with time zone)) GROUP BY 1, 2 HAVING ((avg(temp) > 40::double precision)) AND ((max(temp) < 70::double precision))
         ->  Custom Scan (DataNodeScan)
               Output: (time_bucket('@ 2 days'::interval, hyper_2."time")), hyper_2.device, (avg(hyper_2.temp))
               Relations: Aggregate on (public.hyper)
               Data node: data_node_3
               Fetcher Type: Row by row
               Chunks: _dist_hyper_1_3_chunk
               Remote SQL: SELECT public.time_bucket('@ 2 days'::interval, "time"), device, avg(temp) FROM public.hyper WHERE _timescaledb_internal.chunks_in(public.hyper.*, ARRAY[1]) AND (("time" >= '2019-01-01 00:00:00-08'::timestamp with time zone)) AND (("time" <= '2019-01-01 15:00:00-08'::timestamp with time zone)) GROUP BY 1, 2 HAVING ((avg(temp) > 40::double precision)) AND ((max(temp) < 70::double precision))
(24 rows)


######### Grouping on device only (full aggregation)

EXPLAIN (verbose, costs off)
SELECT device, avg(temp)
FROM hyper
WHERE time BETWEEN '2019-01-01' AND '2019-01-01 15:00'
GROUP BY 1


                                                                                                                                                   QUERY PLAN                                                                                                                                                   
----------------------------------------------------------------------------------------------------------------------------------------------------------------------------------------------------------------------------------------------------------------------------------------------------------------
 Custom Scan (AsyncAppend)
   Output: device, (avg(temp))
   ->  Append
         ->  Custom Scan (DataNodeScan)
               Output: hyper.device, (avg(hyper.temp))
               Relations: Aggregate on (public.hyper)
               Data node: data_node_1
               Fetcher Type: Row by row
               Chunks: _dist_hyper_1_1_chunk
               Remote SQL: SELECT device, avg(temp) FROM public.hyper WHERE _timescaledb_internal.chunks_in(public.hyper.*, ARRAY[1]) AND (("time" >= '2019-01-01 00:00:00-08'::timestamp with time zone)) AND (("time" <= '2019-01-01 15:00:00-08'::timestamp with time zone)) GROUP BY 1
         ->  Custom Scan (DataNodeScan)
               Output: hyper_1.device, (avg(hyper_1.temp))
               Relations: Aggregate on (public.hyper)
               Data node: data_node_2
               Fetcher Type: Row by row
               Chunks: _dist_hyper_1_2_chunk
               Remote SQL: SELECT device, avg(temp) FROM public.hyper WHERE _timescaledb_internal.chunks_in(public.hyper.*, ARRAY[1]) AND (("time" >= '2019-01-01 00:00:00-08'::timestamp with time zone)) AND (("time" <= '2019-01-01 15:00:00-08'::timestamp with time zone)) GROUP BY 1
         ->  GroupAggregate
               Output: hyper_2.device, avg(hyper_2.temp)
               Group Key: hyper_2.device
               ->  Custom Scan (DataNodeScan) on public.hyper hyper_2
                     Output: hyper_2.device, hyper_2.temp
                     Data node: data_node_3
                     Fetcher Type: Row by row
                     Chunks: _dist_hyper_1_3_chunk
                     Remote SQL: SELECT device, temp FROM public.hyper WHERE _timescaledb_internal.chunks_in(public.hyper.*, ARRAY[1]) AND (("time" >= '2019-01-01 00:00:00-08'::timestamp with time zone)) AND (("time" <= '2019-01-01 15:00:00-08'::timestamp with time zone)) ORDER BY device ASC NULLS LAST
(26 rows)


######### No push down on some functions

EXPLAIN (verbose, costs off)
SELECT location, avg(temp)
FROM hyper
WHERE time BETWEEN '2019-01-01' AND '2019-01-01 15:00' AND (temp * random() >= 0)
GROUP BY 1


                                                                                                                                                     QUERY PLAN                                                                                                                                                     
--------------------------------------------------------------------------------------------------------------------------------------------------------------------------------------------------------------------------------------------------------------------------------------------------------------------
 GroupAggregate
   Output: hyper.location, avg(hyper.temp)
   Group Key: hyper.location
   ->  Custom Scan (AsyncAppend)
         Output: hyper.location, hyper.temp
         ->  Merge Append
               Sort Key: hyper_1.location
               ->  Custom Scan (DataNodeScan) on public.hyper hyper_1
                     Output: hyper_1.location, hyper_1.temp
                     Filter: ((hyper_1.temp * random()) >= '0'::double precision)
                     Data node: data_node_1
                     Fetcher Type: Row by row
                     Chunks: _dist_hyper_1_1_chunk
                     Remote SQL: SELECT location, temp FROM public.hyper WHERE _timescaledb_internal.chunks_in(public.hyper.*, ARRAY[1]) AND (("time" >= '2019-01-01 00:00:00-08'::timestamp with time zone)) AND (("time" <= '2019-01-01 15:00:00-08'::timestamp with time zone)) ORDER BY location ASC NULLS LAST
               ->  Custom Scan (DataNodeScan) on public.hyper hyper_2
                     Output: hyper_2.location, hyper_2.temp
                     Filter: ((hyper_2.temp * random()) >= '0'::double precision)
                     Data node: data_node_2
                     Fetcher Type: Row by row
                     Chunks: _dist_hyper_1_2_chunk
                     Remote SQL: SELECT location, temp FROM public.hyper WHERE _timescaledb_internal.chunks_in(public.hyper.*, ARRAY[1]) AND (("time" >= '2019-01-01 00:00:00-08'::timestamp with time zone)) AND (("time" <= '2019-01-01 15:00:00-08'::timestamp with time zone)) ORDER BY location ASC NULLS LAST
               ->  Custom Scan (DataNodeScan) on public.hyper hyper_3
                     Output: hyper_3.location, hyper_3.temp
                     Filter: ((hyper_3.temp * random()) >= '0'::double precision)
                     Data node: data_node_3
                     Fetcher Type: Row by row
                     Chunks: _dist_hyper_1_3_chunk
                     Remote SQL: SELECT location, temp FROM public.hyper WHERE _timescaledb_internal.chunks_in(public.hyper.*, ARRAY[1]) AND (("time" >= '2019-01-01 00:00:00-08'::timestamp with time zone)) AND (("time" <= '2019-01-01 15:00:00-08'::timestamp with time zone)) ORDER BY location ASC NULLS LAST
(28 rows)


######### No push down on some functions

EXPLAIN (verbose, costs off)
SELECT time_bucket('2 days', time) AS time, device, avg(temp), sum(temp * (random() <= 1)::int) as sum
FROM hyper
WHERE time BETWEEN '2019-01-01' AND '2019-01-01 15:00'
GROUP BY 1,2


                                                                                                                                                                                      QUERY PLAN                                                                                                                                                                                       
---------------------------------------------------------------------------------------------------------------------------------------------------------------------------------------------------------------------------------------------------------------------------------------------------------------------------------------------------------------------------------------
 HashAggregate
   Output: (time_bucket('@ 2 days'::interval, hyper."time")), hyper.device, avg(hyper.temp), sum((hyper.temp * (((random() <= '1'::double precision))::integer)::double precision))
   Group Key: (time_bucket('@ 2 days'::interval, hyper."time")), hyper.device
   ->  Custom Scan (AsyncAppend)
         Output: (time_bucket('@ 2 days'::interval, hyper."time")), hyper.device, hyper.temp
         ->  Append
               ->  Custom Scan (DataNodeScan) on public.hyper hyper_1
                     Output: time_bucket('@ 2 days'::interval, hyper_1."time"), hyper_1.device, hyper_1.temp
                     Data node: data_node_1
                     Fetcher Type: Row by row
                     Chunks: _dist_hyper_1_1_chunk
                     Remote SQL: SELECT "time", device, temp FROM public.hyper WHERE _timescaledb_internal.chunks_in(public.hyper.*, ARRAY[1]) AND (("time" >= '2019-01-01 00:00:00-08'::timestamp with time zone)) AND (("time" <= '2019-01-01 15:00:00-08'::timestamp with time zone)) ORDER BY public.time_bucket('2 days'::interval, "time") ASC NULLS LAST, device ASC NULLS LAST
               ->  Custom Scan (DataNodeScan) on public.hyper hyper_2
                     Output: time_bucket('@ 2 days'::interval, hyper_2."time"), hyper_2.device, hyper_2.temp
                     Data node: data_node_2
                     Fetcher Type: Row by row
                     Chunks: _dist_hyper_1_2_chunk
                     Remote SQL: SELECT "time", device, temp FROM public.hyper WHERE _timescaledb_internal.chunks_in(public.hyper.*, ARRAY[1]) AND (("time" >= '2019-01-01 00:00:00-08'::timestamp with time zone)) AND (("time" <= '2019-01-01 15:00:00-08'::timestamp with time zone)) ORDER BY public.time_bucket('2 days'::interval, "time") ASC NULLS LAST, device ASC NULLS LAST
               ->  Custom Scan (DataNodeScan) on public.hyper hyper_3
                     Output: time_bucket('@ 2 days'::interval, hyper_3."time"), hyper_3.device, hyper_3.temp
                     Data node: data_node_3
                     Fetcher Type: Row by row
                     Chunks: _dist_hyper_1_3_chunk
                     Remote SQL: SELECT "time", device, temp FROM public.hyper WHERE _timescaledb_internal.chunks_in(public.hyper.*, ARRAY[1]) AND (("time" >= '2019-01-01 00:00:00-08'::timestamp with time zone)) AND (("time" <= '2019-01-01 15:00:00-08'::timestamp with time zone)) ORDER BY public.time_bucket('2 days'::interval, "time") ASC NULLS LAST, device ASC NULLS LAST
(24 rows)


######### No push down on some functions

EXPLAIN (verbose, costs off)
SELECT time, device, avg(temp)
FROM hyper
WHERE time BETWEEN '2019-01-01' AND '2019-01-01 15:00'
GROUP BY 1,2
HAVING avg(temp) * custom_sum(device) > 0.8


                                                                                                                                                                  QUERY PLAN                                                                                                                                                                   
-----------------------------------------------------------------------------------------------------------------------------------------------------------------------------------------------------------------------------------------------------------------------------------------------------------------------------------------------
 HashAggregate
   Output: hyper."time", hyper.device, avg(hyper.temp)
   Group Key: hyper."time", hyper.device
   Filter: ((avg(hyper.temp) * (custom_sum(hyper.device))::double precision) > '0.8'::double precision)
   ->  Custom Scan (AsyncAppend)
         Output: hyper."time", hyper.device, hyper.temp
         ->  Append
               ->  Custom Scan (DataNodeScan) on public.hyper hyper_1
                     Output: hyper_1."time", hyper_1.device, hyper_1.temp
                     Data node: data_node_1
                     Fetcher Type: Row by row
                     Chunks: _dist_hyper_1_1_chunk
                     Remote SQL: SELECT "time", device, temp FROM public.hyper WHERE _timescaledb_internal.chunks_in(public.hyper.*, ARRAY[1]) AND (("time" >= '2019-01-01 00:00:00-08'::timestamp with time zone)) AND (("time" <= '2019-01-01 15:00:00-08'::timestamp with time zone)) ORDER BY "time" ASC NULLS LAST, device ASC NULLS LAST
               ->  Custom Scan (DataNodeScan) on public.hyper hyper_2
                     Output: hyper_2."time", hyper_2.device, hyper_2.temp
                     Data node: data_node_2
                     Fetcher Type: Row by row
                     Chunks: _dist_hyper_1_2_chunk
                     Remote SQL: SELECT "time", device, temp FROM public.hyper WHERE _timescaledb_internal.chunks_in(public.hyper.*, ARRAY[1]) AND (("time" >= '2019-01-01 00:00:00-08'::timestamp with time zone)) AND (("time" <= '2019-01-01 15:00:00-08'::timestamp with time zone)) ORDER BY "time" ASC NULLS LAST, device ASC NULLS LAST
               ->  Custom Scan (DataNodeScan) on public.hyper hyper_3
                     Output: hyper_3."time", hyper_3.device, hyper_3.temp
                     Data node: data_node_3
                     Fetcher Type: Row by row
                     Chunks: _dist_hyper_1_3_chunk
                     Remote SQL: SELECT "time", device, temp FROM public.hyper WHERE _timescaledb_internal.chunks_in(public.hyper.*, ARRAY[1]) AND (("time" >= '2019-01-01 00:00:00-08'::timestamp with time zone)) AND (("time" <= '2019-01-01 15:00:00-08'::timestamp with time zone)) ORDER BY "time" ASC NULLS LAST, device ASC NULLS LAST
(25 rows)


######### No push down on some functions

EXPLAIN (verbose, costs off)
SELECT time, device, avg(temp), custom_sum(device)
FROM hyper
WHERE time BETWEEN '2019-01-01' AND '2019-01-01 15:00'
GROUP BY 1,2


                                                                                                                                                                  QUERY PLAN                                                                                                                                                                   
-----------------------------------------------------------------------------------------------------------------------------------------------------------------------------------------------------------------------------------------------------------------------------------------------------------------------------------------------
 HashAggregate
   Output: hyper."time", hyper.device, avg(hyper.temp), custom_sum(hyper.device)
   Group Key: hyper."time", hyper.device
   ->  Custom Scan (AsyncAppend)
         Output: hyper."time", hyper.device, hyper.temp
         ->  Append
               ->  Custom Scan (DataNodeScan) on public.hyper hyper_1
                     Output: hyper_1."time", hyper_1.device, hyper_1.temp
                     Data node: data_node_1
                     Fetcher Type: Row by row
                     Chunks: _dist_hyper_1_1_chunk
                     Remote SQL: SELECT "time", device, temp FROM public.hyper WHERE _timescaledb_internal.chunks_in(public.hyper.*, ARRAY[1]) AND (("time" >= '2019-01-01 00:00:00-08'::timestamp with time zone)) AND (("time" <= '2019-01-01 15:00:00-08'::timestamp with time zone)) ORDER BY "time" ASC NULLS LAST, device ASC NULLS LAST
               ->  Custom Scan (DataNodeScan) on public.hyper hyper_2
                     Output: hyper_2."time", hyper_2.device, hyper_2.temp
                     Data node: data_node_2
                     Fetcher Type: Row by row
                     Chunks: _dist_hyper_1_2_chunk
                     Remote SQL: SELECT "time", device, temp FROM public.hyper WHERE _timescaledb_internal.chunks_in(public.hyper.*, ARRAY[1]) AND (("time" >= '2019-01-01 00:00:00-08'::timestamp with time zone)) AND (("time" <= '2019-01-01 15:00:00-08'::timestamp with time zone)) ORDER BY "time" ASC NULLS LAST, device ASC NULLS LAST
               ->  Custom Scan (DataNodeScan) on public.hyper hyper_3
                     Output: hyper_3."time", hyper_3.device, hyper_3.temp
                     Data node: data_node_3
                     Fetcher Type: Row by row
                     Chunks: _dist_hyper_1_3_chunk
                     Remote SQL: SELECT "time", device, temp FROM public.hyper WHERE _timescaledb_internal.chunks_in(public.hyper.*, ARRAY[1]) AND (("time" >= '2019-01-01 00:00:00-08'::timestamp with time zone)) AND (("time" <= '2019-01-01 15:00:00-08'::timestamp with time zone)) ORDER BY "time" ASC NULLS LAST, device ASC NULLS LAST
(24 rows)


######### Constification and runtime push down of time-related functions

 tsl_override_current_timestamptz 
----------------------------------
 
(1 row)

                                                                                                                                                                  QUERY PLAN                                                                                                                                                                   
-----------------------------------------------------------------------------------------------------------------------------------------------------------------------------------------------------------------------------------------------------------------------------------------------------------------------------------------------
 Custom Scan (AsyncAppend)
   Output: "time", device, (avg(temp))
   ->  Append
         ->  Custom Scan (DataNodeScan)
               Output: hyper."time", hyper.device, (avg(hyper.temp))
               Relations: Aggregate on (public.hyper)
               Data node: data_node_1
               Fetcher Type: Row by row
               Chunks: _dist_hyper_1_1_chunk
               Remote SQL: SELECT "time", device, avg(temp) FROM public.hyper WHERE _timescaledb_internal.chunks_in(public.hyper.*, ARRAY[1]) AND (("time" >= '2019-01-01 00:00:00-08'::timestamp with time zone)) AND (("time" <= '2019-01-01 15:00:00-08'::timestamp with time zone)) GROUP BY 1, 2
         ->  Custom Scan (DataNodeScan)
               Output: hyper_1."time", hyper_1.device, (avg(hyper_1.temp))
               Relations: Aggregate on (public.hyper)
               Data node: data_node_2
               Fetcher Type: Row by row
               Chunks: _dist_hyper_1_2_chunk
               Remote SQL: SELECT "time", device, avg(temp) FROM public.hyper WHERE _timescaledb_internal.chunks_in(public.hyper.*, ARRAY[1]) AND (("time" >= '2019-01-01 00:00:00-08'::timestamp with time zone)) AND (("time" <= '2019-01-01 15:00:00-08'::timestamp with time zone)) GROUP BY 1, 2
         ->  GroupAggregate
               Output: hyper_2."time", hyper_2.device, avg(hyper_2.temp)
               Group Key: hyper_2."time", hyper_2.device
               ->  Custom Scan (DataNodeScan) on public.hyper hyper_2
                     Output: hyper_2."time", hyper_2.device, hyper_2.temp
                     Data node: data_node_3
                     Fetcher Type: Row by row
                     Chunks: _dist_hyper_1_3_chunk
                     Remote SQL: SELECT "time", device, temp FROM public.hyper WHERE _timescaledb_internal.chunks_in(public.hyper.*, ARRAY[1]) AND (("time" >= '2019-01-01 00:00:00-08'::timestamp with time zone)) AND (("time" <= '2019-01-01 15:00:00-08'::timestamp with time zone)) ORDER BY "time" ASC NULLS LAST, device ASC NULLS LAST
(26 rows)

                                                                                                                                                                  QUERY PLAN                                                                                                                                                                   
-----------------------------------------------------------------------------------------------------------------------------------------------------------------------------------------------------------------------------------------------------------------------------------------------------------------------------------------------
 Custom Scan (AsyncAppend)
   Output: "time", device, (avg(temp))
   ->  Append
         ->  Custom Scan (DataNodeScan)
               Output: hyper."time", hyper.device, (avg(hyper.temp))
               Relations: Aggregate on (public.hyper)
               Data node: data_node_1
               Fetcher Type: Row by row
               Chunks: _dist_hyper_1_1_chunk
               Remote SQL: SELECT "time", device, avg(temp) FROM public.hyper WHERE _timescaledb_internal.chunks_in(public.hyper.*, ARRAY[1]) AND (("time" >= '2019-01-01 00:00:00-08'::timestamp with time zone)) AND (("time" <= '2019-01-01 15:00:00-08'::timestamp with time zone)) GROUP BY 1, 2
         ->  Custom Scan (DataNodeScan)
               Output: hyper_1."time", hyper_1.device, (avg(hyper_1.temp))
               Relations: Aggregate on (public.hyper)
               Data node: data_node_2
               Fetcher Type: Row by row
               Chunks: _dist_hyper_1_2_chunk
               Remote SQL: SELECT "time", device, avg(temp) FROM public.hyper WHERE _timescaledb_internal.chunks_in(public.hyper.*, ARRAY[1]) AND (("time" >= '2019-01-01 00:00:00-08'::timestamp with time zone)) AND (("time" <= '2019-01-01 15:00:00-08'::timestamp with time zone)) GROUP BY 1, 2
         ->  GroupAggregate
               Output: hyper_2."time", hyper_2.device, avg(hyper_2.temp)
               Group Key: hyper_2."time", hyper_2.device
               ->  Custom Scan (DataNodeScan) on public.hyper hyper_2
                     Output: hyper_2."time", hyper_2.device, hyper_2.temp
                     Data node: data_node_3
                     Fetcher Type: Row by row
                     Chunks: _dist_hyper_1_3_chunk
                     Remote SQL: SELECT "time", device, temp FROM public.hyper WHERE _timescaledb_internal.chunks_in(public.hyper.*, ARRAY[1]) AND (("time" >= '2019-01-01 00:00:00-08'::timestamp with time zone)) AND (("time" <= '2019-01-01 15:00:00-08'::timestamp with time zone)) ORDER BY "time" ASC NULLS LAST, device ASC NULLS LAST
(26 rows)

 tsl_override_current_timestamptz 
----------------------------------
 
(1 row)

                                                                                                                                                                  QUERY PLAN                                                                                                                                                                   
-----------------------------------------------------------------------------------------------------------------------------------------------------------------------------------------------------------------------------------------------------------------------------------------------------------------------------------------------
 Custom Scan (AsyncAppend)
   Output: "time", device, (avg(temp))
   ->  Append
         ->  Custom Scan (DataNodeScan)
               Output: hyper."time", hyper.device, (avg(hyper.temp))
               Relations: Aggregate on (public.hyper)
               Data node: data_node_1
               Fetcher Type: Row by row
               Chunks: _dist_hyper_1_1_chunk
               Remote SQL: SELECT "time", device, avg(temp) FROM public.hyper WHERE _timescaledb_internal.chunks_in(public.hyper.*, ARRAY[1]) AND (("time" >= '2019-01-01 00:00:00-08'::timestamp with time zone)) AND (("time" <= '2019-01-01 15:00:00-08'::timestamp with time zone)) GROUP BY 1, 2
         ->  Custom Scan (DataNodeScan)
               Output: hyper_1."time", hyper_1.device, (avg(hyper_1.temp))
               Relations: Aggregate on (public.hyper)
               Data node: data_node_2
               Fetcher Type: Row by row
               Chunks: _dist_hyper_1_2_chunk
               Remote SQL: SELECT "time", device, avg(temp) FROM public.hyper WHERE _timescaledb_internal.chunks_in(public.hyper.*, ARRAY[1]) AND (("time" >= '2019-01-01 00:00:00-08'::timestamp with time zone)) AND (("time" <= '2019-01-01 15:00:00-08'::timestamp with time zone)) GROUP BY 1, 2
         ->  GroupAggregate
               Output: hyper_2."time", hyper_2.device, avg(hyper_2.temp)
               Group Key: hyper_2."time", hyper_2.device
               ->  Custom Scan (DataNodeScan) on public.hyper hyper_2
                     Output: hyper_2."time", hyper_2.device, hyper_2.temp
                     Data node: data_node_3
                     Fetcher Type: Row by row
                     Chunks: _dist_hyper_1_3_chunk
                     Remote SQL: SELECT "time", device, temp FROM public.hyper WHERE _timescaledb_internal.chunks_in(public.hyper.*, ARRAY[1]) AND (("time" >= '2019-01-01 00:00:00-08'::timestamp with time zone)) AND (("time" <= '2019-01-01 15:00:00-08'::timestamp with time zone)) ORDER BY "time" ASC NULLS LAST, device ASC NULLS LAST
(26 rows)


######### LIMIT push down cases

EXPLAIN (verbose, costs off)
SELECT time, device
FROM hyper

LIMIT 10
                                                                                           QUERY PLAN                                                                                            
-------------------------------------------------------------------------------------------------------------------------------------------------------------------------------------------------
 Limit
   Output: hyper."time", hyper.device
   ->  Custom Scan (AsyncAppend)
         Output: hyper."time", hyper.device
         ->  Append
               ->  Custom Scan (DataNodeScan) on public.hyper hyper_1
                     Output: hyper_1."time", hyper_1.device
                     Data node: data_node_1
                     Fetcher Type: Row by row
                     Chunks: _dist_hyper_1_1_chunk, _dist_hyper_1_4_chunk, _dist_hyper_1_8_chunk, _dist_hyper_1_12_chunk, _dist_hyper_1_13_chunk, _dist_hyper_1_15_chunk, _dist_hyper_1_17_chunk
                     Remote SQL: SELECT "time", device FROM public.hyper WHERE _timescaledb_internal.chunks_in(public.hyper.*, ARRAY[1, 2, 3, 4, 5, 6, 7]) LIMIT 10
               ->  Custom Scan (DataNodeScan) on public.hyper hyper_2
                     Output: hyper_2."time", hyper_2.device
                     Data node: data_node_2
                     Fetcher Type: Row by row
                     Chunks: _dist_hyper_1_2_chunk, _dist_hyper_1_5_chunk, _dist_hyper_1_7_chunk, _dist_hyper_1_9_chunk, _dist_hyper_1_11_chunk, _dist_hyper_1_14_chunk, _dist_hyper_1_18_chunk
                     Remote SQL: SELECT "time", device FROM public.hyper WHERE _timescaledb_internal.chunks_in(public.hyper.*, ARRAY[1, 2, 3, 4, 5, 6, 7]) LIMIT 10
               ->  Custom Scan (DataNodeScan) on public.hyper hyper_3
                     Output: hyper_3."time", hyper_3.device
                     Data node: data_node_3
                     Fetcher Type: Row by row
                     Chunks: _dist_hyper_1_3_chunk, _dist_hyper_1_6_chunk, _dist_hyper_1_10_chunk, _dist_hyper_1_16_chunk
                     Remote SQL: SELECT "time", device FROM public.hyper WHERE _timescaledb_internal.chunks_in(public.hyper.*, ARRAY[1, 2, 3, 4]) LIMIT 10
(23 rows)


######### LIMIT push down cases

EXPLAIN (verbose, costs off)
SELECT time, device
FROM hyper

LIMIT 5
OFFSET 5
                                                                                           QUERY PLAN                                                                                            
-------------------------------------------------------------------------------------------------------------------------------------------------------------------------------------------------
 Limit
   Output: hyper."time", hyper.device
   ->  Custom Scan (AsyncAppend)
         Output: hyper."time", hyper.device
         ->  Append
               ->  Custom Scan (DataNodeScan) on public.hyper hyper_1
                     Output: hyper_1."time", hyper_1.device
                     Data node: data_node_1
                     Fetcher Type: Row by row
                     Chunks: _dist_hyper_1_1_chunk, _dist_hyper_1_4_chunk, _dist_hyper_1_8_chunk, _dist_hyper_1_12_chunk, _dist_hyper_1_13_chunk, _dist_hyper_1_15_chunk, _dist_hyper_1_17_chunk
                     Remote SQL: SELECT "time", device FROM public.hyper WHERE _timescaledb_internal.chunks_in(public.hyper.*, ARRAY[1, 2, 3, 4, 5, 6, 7]) LIMIT 10
               ->  Custom Scan (DataNodeScan) on public.hyper hyper_2
                     Output: hyper_2."time", hyper_2.device
                     Data node: data_node_2
                     Fetcher Type: Row by row
                     Chunks: _dist_hyper_1_2_chunk, _dist_hyper_1_5_chunk, _dist_hyper_1_7_chunk, _dist_hyper_1_9_chunk, _dist_hyper_1_11_chunk, _dist_hyper_1_14_chunk, _dist_hyper_1_18_chunk
                     Remote SQL: SELECT "time", device FROM public.hyper WHERE _timescaledb_internal.chunks_in(public.hyper.*, ARRAY[1, 2, 3, 4, 5, 6, 7]) LIMIT 10
               ->  Custom Scan (DataNodeScan) on public.hyper hyper_3
                     Output: hyper_3."time", hyper_3.device
                     Data node: data_node_3
                     Fetcher Type: Row by row
                     Chunks: _dist_hyper_1_3_chunk, _dist_hyper_1_6_chunk, _dist_hyper_1_10_chunk, _dist_hyper_1_16_chunk
                     Remote SQL: SELECT "time", device FROM public.hyper WHERE _timescaledb_internal.chunks_in(public.hyper.*, ARRAY[1, 2, 3, 4]) LIMIT 10
(23 rows)


######### LIMIT push down cases

EXPLAIN (verbose, costs off)
SELECT time, device
FROM hyper

LIMIT 0
                                                                                           QUERY PLAN                                                                                            
-------------------------------------------------------------------------------------------------------------------------------------------------------------------------------------------------
 Limit
   Output: hyper."time", hyper.device
   ->  Custom Scan (AsyncAppend)
         Output: hyper."time", hyper.device
         ->  Append
               ->  Custom Scan (DataNodeScan) on public.hyper hyper_1
                     Output: hyper_1."time", hyper_1.device
                     Data node: data_node_1
                     Fetcher Type: Row by row
                     Chunks: _dist_hyper_1_1_chunk, _dist_hyper_1_4_chunk, _dist_hyper_1_8_chunk, _dist_hyper_1_12_chunk, _dist_hyper_1_13_chunk, _dist_hyper_1_15_chunk, _dist_hyper_1_17_chunk
                     Remote SQL: SELECT "time", device FROM public.hyper WHERE _timescaledb_internal.chunks_in(public.hyper.*, ARRAY[1, 2, 3, 4, 5, 6, 7]) LIMIT 1
               ->  Custom Scan (DataNodeScan) on public.hyper hyper_2
                     Output: hyper_2."time", hyper_2.device
                     Data node: data_node_2
                     Fetcher Type: Row by row
                     Chunks: _dist_hyper_1_2_chunk, _dist_hyper_1_5_chunk, _dist_hyper_1_7_chunk, _dist_hyper_1_9_chunk, _dist_hyper_1_11_chunk, _dist_hyper_1_14_chunk, _dist_hyper_1_18_chunk
                     Remote SQL: SELECT "time", device FROM public.hyper WHERE _timescaledb_internal.chunks_in(public.hyper.*, ARRAY[1, 2, 3, 4, 5, 6, 7]) LIMIT 1
               ->  Custom Scan (DataNodeScan) on public.hyper hyper_3
                     Output: hyper_3."time", hyper_3.device
                     Data node: data_node_3
                     Fetcher Type: Row by row
                     Chunks: _dist_hyper_1_3_chunk, _dist_hyper_1_6_chunk, _dist_hyper_1_10_chunk, _dist_hyper_1_16_chunk
                     Remote SQL: SELECT "time", device FROM public.hyper WHERE _timescaledb_internal.chunks_in(public.hyper.*, ARRAY[1, 2, 3, 4]) LIMIT 1
(23 rows)


######### LIMIT push down cases

EXPLAIN (verbose, costs off)
SELECT time, device
FROM hyper

LIMIT extract(year from date '2000-01-01')
                                                                                           QUERY PLAN                                                                                            
-------------------------------------------------------------------------------------------------------------------------------------------------------------------------------------------------
 Limit
   Output: hyper."time", hyper.device
   ->  Custom Scan (AsyncAppend)
         Output: hyper."time", hyper.device
         ->  Append
               ->  Custom Scan (DataNodeScan) on public.hyper hyper_1
                     Output: hyper_1."time", hyper_1.device
                     Data node: data_node_1
                     Fetcher Type: Row by row
                     Chunks: _dist_hyper_1_1_chunk, _dist_hyper_1_4_chunk, _dist_hyper_1_8_chunk, _dist_hyper_1_12_chunk, _dist_hyper_1_13_chunk, _dist_hyper_1_15_chunk, _dist_hyper_1_17_chunk
                     Remote SQL: SELECT "time", device FROM public.hyper WHERE _timescaledb_internal.chunks_in(public.hyper.*, ARRAY[1, 2, 3, 4, 5, 6, 7]) LIMIT 2000
               ->  Custom Scan (DataNodeScan) on public.hyper hyper_2
                     Output: hyper_2."time", hyper_2.device
                     Data node: data_node_2
                     Fetcher Type: Row by row
                     Chunks: _dist_hyper_1_2_chunk, _dist_hyper_1_5_chunk, _dist_hyper_1_7_chunk, _dist_hyper_1_9_chunk, _dist_hyper_1_11_chunk, _dist_hyper_1_14_chunk, _dist_hyper_1_18_chunk
                     Remote SQL: SELECT "time", device FROM public.hyper WHERE _timescaledb_internal.chunks_in(public.hyper.*, ARRAY[1, 2, 3, 4, 5, 6, 7]) LIMIT 2000
               ->  Custom Scan (DataNodeScan) on public.hyper hyper_3
                     Output: hyper_3."time", hyper_3.device
                     Data node: data_node_3
                     Fetcher Type: Row by row
                     Chunks: _dist_hyper_1_3_chunk, _dist_hyper_1_6_chunk, _dist_hyper_1_10_chunk, _dist_hyper_1_16_chunk
                     Remote SQL: SELECT "time", device FROM public.hyper WHERE _timescaledb_internal.chunks_in(public.hyper.*, ARRAY[1, 2, 3, 4]) LIMIT 2000
(23 rows)


######### LIMIT push down cases

EXPLAIN (verbose, costs off)
SELECT time, device
FROM hyper

LIMIT greatest(random(), 10.0)
                                                                                           QUERY PLAN                                                                                            
-------------------------------------------------------------------------------------------------------------------------------------------------------------------------------------------------
 Limit
   Output: hyper."time", hyper.device
   ->  Custom Scan (AsyncAppend)
         Output: hyper."time", hyper.device
         ->  Append
               ->  Custom Scan (DataNodeScan) on public.hyper hyper_1
                     Output: hyper_1."time", hyper_1.device
                     Data node: data_node_1
                     Fetcher Type: Row by row
                     Chunks: _dist_hyper_1_1_chunk, _dist_hyper_1_4_chunk, _dist_hyper_1_8_chunk, _dist_hyper_1_12_chunk, _dist_hyper_1_13_chunk, _dist_hyper_1_15_chunk, _dist_hyper_1_17_chunk
                     Remote SQL: SELECT "time", device FROM public.hyper WHERE _timescaledb_internal.chunks_in(public.hyper.*, ARRAY[1, 2, 3, 4, 5, 6, 7])
               ->  Custom Scan (DataNodeScan) on public.hyper hyper_2
                     Output: hyper_2."time", hyper_2.device
                     Data node: data_node_2
                     Fetcher Type: Row by row
                     Chunks: _dist_hyper_1_2_chunk, _dist_hyper_1_5_chunk, _dist_hyper_1_7_chunk, _dist_hyper_1_9_chunk, _dist_hyper_1_11_chunk, _dist_hyper_1_14_chunk, _dist_hyper_1_18_chunk
                     Remote SQL: SELECT "time", device FROM public.hyper WHERE _timescaledb_internal.chunks_in(public.hyper.*, ARRAY[1, 2, 3, 4, 5, 6, 7])
               ->  Custom Scan (DataNodeScan) on public.hyper hyper_3
                     Output: hyper_3."time", hyper_3.device
                     Data node: data_node_3
                     Fetcher Type: Row by row
                     Chunks: _dist_hyper_1_3_chunk, _dist_hyper_1_6_chunk, _dist_hyper_1_10_chunk, _dist_hyper_1_16_chunk
                     Remote SQL: SELECT "time", device FROM public.hyper WHERE _timescaledb_internal.chunks_in(public.hyper.*, ARRAY[1, 2, 3, 4])
(23 rows)


######### LIMIT push down cases

EXPLAIN (verbose, costs off)
SELECT time, device, avg(temp) OVER (PARTITION BY device)
FROM hyper

LIMIT 10
                                                                                              QUERY PLAN                                                                                               
-------------------------------------------------------------------------------------------------------------------------------------------------------------------------------------------------------
 Limit
   Output: hyper."time", hyper.device, (avg(hyper.temp) OVER (?))
   ->  WindowAgg
         Output: hyper."time", hyper.device, avg(hyper.temp) OVER (?)
         ->  Custom Scan (AsyncAppend)
               Output: hyper.device, hyper."time", hyper.temp
               ->  Merge Append
                     Sort Key: hyper_1.device
                     ->  Custom Scan (DataNodeScan) on public.hyper hyper_1
                           Output: hyper_1.device, hyper_1."time", hyper_1.temp
                           Data node: data_node_1
                           Fetcher Type: Row by row
                           Chunks: _dist_hyper_1_1_chunk, _dist_hyper_1_4_chunk, _dist_hyper_1_8_chunk, _dist_hyper_1_12_chunk, _dist_hyper_1_13_chunk, _dist_hyper_1_15_chunk, _dist_hyper_1_17_chunk
                           Remote SQL: SELECT "time", device, temp FROM public.hyper WHERE _timescaledb_internal.chunks_in(public.hyper.*, ARRAY[1, 2, 3, 4, 5, 6, 7]) ORDER BY device ASC NULLS LAST
                     ->  Custom Scan (DataNodeScan) on public.hyper hyper_2
                           Output: hyper_2.device, hyper_2."time", hyper_2.temp
                           Data node: data_node_2
                           Fetcher Type: Row by row
                           Chunks: _dist_hyper_1_2_chunk, _dist_hyper_1_5_chunk, _dist_hyper_1_7_chunk, _dist_hyper_1_9_chunk, _dist_hyper_1_11_chunk, _dist_hyper_1_14_chunk, _dist_hyper_1_18_chunk
                           Remote SQL: SELECT "time", device, temp FROM public.hyper WHERE _timescaledb_internal.chunks_in(public.hyper.*, ARRAY[1, 2, 3, 4, 5, 6, 7]) ORDER BY device ASC NULLS LAST
                     ->  Custom Scan (DataNodeScan) on public.hyper hyper_3
                           Output: hyper_3.device, hyper_3."time", hyper_3.temp
                           Data node: data_node_3
                           Fetcher Type: Row by row
                           Chunks: _dist_hyper_1_3_chunk, _dist_hyper_1_6_chunk, _dist_hyper_1_10_chunk, _dist_hyper_1_16_chunk
                           Remote SQL: SELECT "time", device, temp FROM public.hyper WHERE _timescaledb_internal.chunks_in(public.hyper.*, ARRAY[1, 2, 3, 4]) ORDER BY device ASC NULLS LAST
(26 rows)


######### LIMIT push down cases

EXPLAIN (verbose, costs off)
SELECT DISTINCT device, time
FROM hyper

LIMIT 10
                                                                                                           QUERY PLAN                                                                                                           
--------------------------------------------------------------------------------------------------------------------------------------------------------------------------------------------------------------------------------
 Limit
   Output: hyper.device, hyper."time"
   ->  Unique
         Output: hyper.device, hyper."time"
         ->  Custom Scan (AsyncAppend)
               Output: hyper.device, hyper."time"
               ->  Merge Append
                     Sort Key: hyper_1.device, hyper_1."time"
                     ->  Custom Scan (DataNodeScan) on public.hyper hyper_1
                           Output: hyper_1.device, hyper_1."time"
                           Data node: data_node_1
                           Fetcher Type: Row by row
                           Chunks: _dist_hyper_1_1_chunk, _dist_hyper_1_4_chunk, _dist_hyper_1_8_chunk, _dist_hyper_1_12_chunk, _dist_hyper_1_13_chunk, _dist_hyper_1_15_chunk, _dist_hyper_1_17_chunk
                           Remote SQL: SELECT DISTINCT "time", device FROM public.hyper WHERE _timescaledb_internal.chunks_in(public.hyper.*, ARRAY[1, 2, 3, 4, 5, 6, 7]) ORDER BY device ASC NULLS LAST, "time" ASC NULLS LAST
                     ->  Custom Scan (DataNodeScan) on public.hyper hyper_2
                           Output: hyper_2.device, hyper_2."time"
                           Data node: data_node_2
                           Fetcher Type: Row by row
                           Chunks: _dist_hyper_1_2_chunk, _dist_hyper_1_5_chunk, _dist_hyper_1_7_chunk, _dist_hyper_1_9_chunk, _dist_hyper_1_11_chunk, _dist_hyper_1_14_chunk, _dist_hyper_1_18_chunk
                           Remote SQL: SELECT DISTINCT "time", device FROM public.hyper WHERE _timescaledb_internal.chunks_in(public.hyper.*, ARRAY[1, 2, 3, 4, 5, 6, 7]) ORDER BY device ASC NULLS LAST, "time" ASC NULLS LAST
                     ->  Custom Scan (DataNodeScan) on public.hyper hyper_3
                           Output: hyper_3.device, hyper_3."time"
                           Data node: data_node_3
                           Fetcher Type: Row by row
                           Chunks: _dist_hyper_1_3_chunk, _dist_hyper_1_6_chunk, _dist_hyper_1_10_chunk, _dist_hyper_1_16_chunk
                           Remote SQL: SELECT DISTINCT "time", device FROM public.hyper WHERE _timescaledb_internal.chunks_in(public.hyper.*, ARRAY[1, 2, 3, 4]) ORDER BY device ASC NULLS LAST, "time" ASC NULLS LAST
(26 rows)


######### LIMIT push down cases

EXPLAIN (verbose, costs off)
SELECT DISTINCT ON (device) device, time
FROM hyper

LIMIT 10
                                                                                                     QUERY PLAN                                                                                                      
---------------------------------------------------------------------------------------------------------------------------------------------------------------------------------------------------------------------
 Limit
   Output: hyper.device, hyper."time"
   ->  Unique
         Output: hyper.device, hyper."time"
         ->  Custom Scan (AsyncAppend)
               Output: hyper.device, hyper."time"
               ->  Merge Append
                     Sort Key: hyper_1.device
                     ->  Custom Scan (DataNodeScan) on public.hyper hyper_1
                           Output: hyper_1.device, hyper_1."time"
                           Data node: data_node_1
                           Fetcher Type: Row by row
                           Chunks: _dist_hyper_1_1_chunk, _dist_hyper_1_4_chunk, _dist_hyper_1_8_chunk, _dist_hyper_1_12_chunk, _dist_hyper_1_13_chunk, _dist_hyper_1_15_chunk, _dist_hyper_1_17_chunk
                           Remote SQL: SELECT DISTINCT ON (device) "time", device FROM public.hyper WHERE _timescaledb_internal.chunks_in(public.hyper.*, ARRAY[1, 2, 3, 4, 5, 6, 7]) ORDER BY device ASC NULLS LAST
                     ->  Custom Scan (DataNodeScan) on public.hyper hyper_2
                           Output: hyper_2.device, hyper_2."time"
                           Data node: data_node_2
                           Fetcher Type: Row by row
                           Chunks: _dist_hyper_1_2_chunk, _dist_hyper_1_5_chunk, _dist_hyper_1_7_chunk, _dist_hyper_1_9_chunk, _dist_hyper_1_11_chunk, _dist_hyper_1_14_chunk, _dist_hyper_1_18_chunk
                           Remote SQL: SELECT DISTINCT ON (device) "time", device FROM public.hyper WHERE _timescaledb_internal.chunks_in(public.hyper.*, ARRAY[1, 2, 3, 4, 5, 6, 7]) ORDER BY device ASC NULLS LAST
                     ->  Custom Scan (DataNodeScan) on public.hyper hyper_3
                           Output: hyper_3.device, hyper_3."time"
                           Data node: data_node_3
                           Fetcher Type: Row by row
                           Chunks: _dist_hyper_1_3_chunk, _dist_hyper_1_6_chunk, _dist_hyper_1_10_chunk, _dist_hyper_1_16_chunk
                           Remote SQL: SELECT DISTINCT ON (device) "time", device FROM public.hyper WHERE _timescaledb_internal.chunks_in(public.hyper.*, ARRAY[1, 2, 3, 4]) ORDER BY device ASC NULLS LAST
(26 rows)


######### LIMIT push down cases

                                                                                              QUERY PLAN                                                                                               
-------------------------------------------------------------------------------------------------------------------------------------------------------------------------------------------------------
 Limit
   Output: t."time"
   ->  Nested Loop
         Output: t."time"
         Join Filter: (t.device = join_test.device)
         ->  Custom Scan (AsyncAppend)
               Output: t."time", t.device
               ->  Append
                     ->  Custom Scan (DataNodeScan) on public.hyper t_1
                           Output: t_1."time", t_1.device
                           Data node: data_node_1
                           Fetcher Type: Row by row
                           Chunks: _dist_hyper_1_1_chunk, _dist_hyper_1_4_chunk, _dist_hyper_1_8_chunk, _dist_hyper_1_12_chunk, _dist_hyper_1_13_chunk, _dist_hyper_1_15_chunk, _dist_hyper_1_17_chunk
                           Remote SQL: SELECT "time", device FROM public.hyper WHERE _timescaledb_internal.chunks_in(public.hyper.*, ARRAY[1, 2, 3, 4, 5, 6, 7])
                     ->  Custom Scan (DataNodeScan) on public.hyper t_2
                           Output: t_2."time", t_2.device
                           Data node: data_node_2
                           Fetcher Type: Row by row
                           Chunks: _dist_hyper_1_2_chunk, _dist_hyper_1_5_chunk, _dist_hyper_1_7_chunk, _dist_hyper_1_9_chunk, _dist_hyper_1_11_chunk, _dist_hyper_1_14_chunk, _dist_hyper_1_18_chunk
                           Remote SQL: SELECT "time", device FROM public.hyper WHERE _timescaledb_internal.chunks_in(public.hyper.*, ARRAY[1, 2, 3, 4, 5, 6, 7])
                     ->  Custom Scan (DataNodeScan) on public.hyper t_3
                           Output: t_3."time", t_3.device
                           Data node: data_node_3
                           Fetcher Type: Row by row
                           Chunks: _dist_hyper_1_3_chunk, _dist_hyper_1_6_chunk, _dist_hyper_1_10_chunk, _dist_hyper_1_16_chunk
                           Remote SQL: SELECT "time", device FROM public.hyper WHERE _timescaledb_internal.chunks_in(public.hyper.*, ARRAY[1, 2, 3, 4])
         ->  Materialize
               Output: join_test.device
               ->  Seq Scan on public.join_test
                     Output: join_test.device
(30 rows)


######### CTEs/Sub-queries

EXPLAIN (verbose, costs off)
WITH top_n AS (
	 SELECT device, avg(temp)
	 FROM hyper
	 WHERE time BETWEEN '2019-01-01' AND '2019-01-01 15:00'
     GROUP BY 1
	 ORDER BY 2 DESC
	 LIMIT 10
)
SELECT time_bucket('60s', time) AS "time", device, avg(temp)
FROM hyper INNER JOIN top_n USING (device)
WHERE time BETWEEN '2019-01-01' AND '2019-01-01 15:00'
GROUP BY 1,2
ORDER BY 1,2
                                                                                                                                                                                             QUERY PLAN                                                                                                                                                                                              
-----------------------------------------------------------------------------------------------------------------------------------------------------------------------------------------------------------------------------------------------------------------------------------------------------------------------------------------------------------------------------------------------------
 GroupAggregate
   Output: (time_bucket('@ 1 min'::interval, hyper."time")), hyper.device, avg(hyper.temp)
   Group Key: (time_bucket('@ 1 min'::interval, hyper."time")), hyper.device
   ->  Sort
         Output: (time_bucket('@ 1 min'::interval, hyper."time")), hyper.device, hyper.temp
         Sort Key: (time_bucket('@ 1 min'::interval, hyper."time")), hyper.device
         ->  Hash Join
               Output: time_bucket('@ 1 min'::interval, hyper."time"), hyper.device, hyper.temp
               Inner Unique: true
               Hash Cond: (hyper.device = top_n.device)
               ->  Custom Scan (AsyncAppend)
                     Output: hyper."time", hyper.device, hyper.temp
                     ->  Append
                           ->  Custom Scan (DataNodeScan) on public.hyper hyper_1
                                 Output: hyper_1."time", hyper_1.device, hyper_1.temp
                                 Data node: data_node_1
                                 Fetcher Type: Row by row
                                 Chunks: _dist_hyper_1_1_chunk
                                 Remote SQL: SELECT "time", device, temp FROM public.hyper WHERE _timescaledb_internal.chunks_in(public.hyper.*, ARRAY[1]) AND (("time" >= '2019-01-01 00:00:00-08'::timestamp with time zone)) AND (("time" <= '2019-01-01 15:00:00-08'::timestamp with time zone)) ORDER BY public.time_bucket('00:01:00'::interval, "time") ASC NULLS LAST, device ASC NULLS LAST
                           ->  Custom Scan (DataNodeScan) on public.hyper hyper_2
                                 Output: hyper_2."time", hyper_2.device, hyper_2.temp
                                 Data node: data_node_2
                                 Fetcher Type: Row by row
                                 Chunks: _dist_hyper_1_2_chunk
                                 Remote SQL: SELECT "time", device, temp FROM public.hyper WHERE _timescaledb_internal.chunks_in(public.hyper.*, ARRAY[1]) AND (("time" >= '2019-01-01 00:00:00-08'::timestamp with time zone)) AND (("time" <= '2019-01-01 15:00:00-08'::timestamp with time zone)) ORDER BY public.time_bucket('00:01:00'::interval, "time") ASC NULLS LAST, device ASC NULLS LAST
                           ->  Custom Scan (DataNodeScan) on public.hyper hyper_3
                                 Output: hyper_3."time", hyper_3.device, hyper_3.temp
                                 Data node: data_node_3
                                 Fetcher Type: Row by row
                                 Chunks: _dist_hyper_1_3_chunk
                                 Remote SQL: SELECT "time", device, temp FROM public.hyper WHERE _timescaledb_internal.chunks_in(public.hyper.*, ARRAY[1]) AND (("time" >= '2019-01-01 00:00:00-08'::timestamp with time zone)) AND (("time" <= '2019-01-01 15:00:00-08'::timestamp with time zone)) ORDER BY public.time_bucket('00:01:00'::interval, "time") ASC NULLS LAST, device ASC NULLS LAST
               ->  Hash
                     Output: top_n.device
                     ->  Subquery Scan on top_n
                           Output: top_n.device
                           ->  Limit
                                 Output: device, (avg(temp))
                                 ->  Sort
                                       Output: device, (avg(temp))
                                       Sort Key: (avg(temp)) DESC
                                       ->  Custom Scan (AsyncAppend)
                                             Output: device, (avg(temp))
                                             ->  Append
                                                   ->  Custom Scan (DataNodeScan)
                                                         Output: hyper_4.device, (avg(hyper_4.temp))
                                                         Relations: Aggregate on (public.hyper)
                                                         Data node: data_node_1
                                                         Fetcher Type: Row by row
                                                         Chunks: _dist_hyper_1_1_chunk
                                                         Remote SQL: SELECT device, avg(temp) FROM public.hyper WHERE _timescaledb_internal.chunks_in(public.hyper.*, ARRAY[1]) AND (("time" >= '2019-01-01 00:00:00-08'::timestamp with time zone)) AND (("time" <= '2019-01-01 15:00:00-08'::timestamp with time zone)) GROUP BY 1 ORDER BY device ASC NULLS LAST
                                                   ->  Custom Scan (DataNodeScan)
                                                         Output: hyper_5.device, (avg(hyper_5.temp))
                                                         Relations: Aggregate on (public.hyper)
                                                         Data node: data_node_2
                                                         Fetcher Type: Row by row
                                                         Chunks: _dist_hyper_1_2_chunk
                                                         Remote SQL: SELECT device, avg(temp) FROM public.hyper WHERE _timescaledb_internal.chunks_in(public.hyper.*, ARRAY[1]) AND (("time" >= '2019-01-01 00:00:00-08'::timestamp with time zone)) AND (("time" <= '2019-01-01 15:00:00-08'::timestamp with time zone)) GROUP BY 1 ORDER BY device ASC NULLS LAST
                                                   ->  GroupAggregate
                                                         Output: hyper_6.device, avg(hyper_6.temp)
                                                         Group Key: hyper_6.device
                                                         ->  Custom Scan (DataNodeScan) on public.hyper hyper_6
                                                               Output: hyper_6.device, hyper_6.temp
                                                               Data node: data_node_3
                                                               Fetcher Type: Row by row
                                                               Chunks: _dist_hyper_1_3_chunk
                                                               Remote SQL: SELECT device, temp FROM public.hyper WHERE _timescaledb_internal.chunks_in(public.hyper.*, ARRAY[1]) AND (("time" >= '2019-01-01 00:00:00-08'::timestamp with time zone)) AND (("time" <= '2019-01-01 15:00:00-08'::timestamp with time zone)) ORDER BY device ASC NULLS LAST
(66 rows)


######### CTEs/Sub-queries

EXPLAIN (verbose, costs off)
SELECT time_bucket('60s', h1.time) AS "time", h1.device, avg(h1.temp), max(h2.temp)
FROM hyper h1 INNER JOIN hyper1d h2 ON (time_bucket('60', h1.time) = time_bucket('60', h2.time) AND h1.device = h2.device)
WHERE h1.time BETWEEN '2019-01-01' AND '2019-01-01 15:00' AND
	  h2.time BETWEEN '2019-01-01' AND '2019-01-01 15:00'
GROUP BY 1,2
ORDER BY 1,2
                                                                                                                                                                                          QUERY PLAN                                                                                                                                                                                           
-----------------------------------------------------------------------------------------------------------------------------------------------------------------------------------------------------------------------------------------------------------------------------------------------------------------------------------------------------------------------------------------------
 GroupAggregate
   Output: (time_bucket('@ 1 min'::interval, h1."time")), h1.device, avg(h1.temp), max(h2.temp)
   Group Key: time_bucket('@ 1 min'::interval, h1."time"), h1.device
   ->  Merge Join
         Output: time_bucket('@ 1 min'::interval, h1."time"), h1.device, h1.temp, h2.temp
         Merge Cond: ((time_bucket('@ 1 min'::interval, h1."time") = (time_bucket('@ 1 min'::interval, h2."time"))) AND (h1.device = h2.device))
         ->  Custom Scan (AsyncAppend)
               Output: h1."time", h1.device, h1.temp
               ->  Merge Append
                     Sort Key: (time_bucket('@ 1 min'::interval, h1_1."time")), h1_1.device
                     ->  Custom Scan (DataNodeScan) on public.hyper h1_1
                           Output: h1_1."time", h1_1.device, h1_1.temp, time_bucket('@ 1 min'::interval, h1_1."time")
                           Data node: data_node_1
                           Fetcher Type: Row by row
                           Chunks: _dist_hyper_1_1_chunk
                           Remote SQL: SELECT "time", device, temp FROM public.hyper WHERE _timescaledb_internal.chunks_in(public.hyper.*, ARRAY[1]) AND (("time" >= '2019-01-01 00:00:00-08'::timestamp with time zone)) AND (("time" <= '2019-01-01 15:00:00-08'::timestamp with time zone)) ORDER BY public.time_bucket('00:01:00'::interval, "time") ASC NULLS LAST, device ASC NULLS LAST
                     ->  Custom Scan (DataNodeScan) on public.hyper h1_2
                           Output: h1_2."time", h1_2.device, h1_2.temp, time_bucket('@ 1 min'::interval, h1_2."time")
                           Data node: data_node_2
                           Fetcher Type: Row by row
                           Chunks: _dist_hyper_1_2_chunk
                           Remote SQL: SELECT "time", device, temp FROM public.hyper WHERE _timescaledb_internal.chunks_in(public.hyper.*, ARRAY[1]) AND (("time" >= '2019-01-01 00:00:00-08'::timestamp with time zone)) AND (("time" <= '2019-01-01 15:00:00-08'::timestamp with time zone)) ORDER BY public.time_bucket('00:01:00'::interval, "time") ASC NULLS LAST, device ASC NULLS LAST
                     ->  Custom Scan (DataNodeScan) on public.hyper h1_3
                           Output: h1_3."time", h1_3.device, h1_3.temp, time_bucket('@ 1 min'::interval, h1_3."time")
                           Data node: data_node_3
                           Fetcher Type: Row by row
                           Chunks: _dist_hyper_1_3_chunk
                           Remote SQL: SELECT "time", device, temp FROM public.hyper WHERE _timescaledb_internal.chunks_in(public.hyper.*, ARRAY[1]) AND (("time" >= '2019-01-01 00:00:00-08'::timestamp with time zone)) AND (("time" <= '2019-01-01 15:00:00-08'::timestamp with time zone)) ORDER BY public.time_bucket('00:01:00'::interval, "time") ASC NULLS LAST, device ASC NULLS LAST
         ->  Materialize
               Output: h2.temp, h2."time", h2.device, (time_bucket('@ 1 min'::interval, h2."time"))
               ->  Custom Scan (DataNodeScan) on public.hyper1d h2
                     Output: h2.temp, h2."time", h2.device, time_bucket('@ 1 min'::interval, h2."time")
                     Data node: data_node_3
                     Fetcher Type: Row by row
                     Chunks: _dist_hyper_2_19_chunk
                     Remote SQL: SELECT "time", device, temp FROM public.hyper1d WHERE _timescaledb_internal.chunks_in(public.hyper1d.*, ARRAY[5]) AND (("time" >= '2019-01-01 00:00:00-08'::timestamp with time zone)) AND (("time" <= '2019-01-01 15:00:00-08'::timestamp with time zone)) ORDER BY public.time_bucket('00:01:00'::interval, "time") ASC NULLS LAST, device ASC NULLS LAST
(36 rows)

%%%%%%%%%%%%%%%%%%%%%%%%%%%%%%%%%%%%%%%%%%%%%%%%%%%%%%%%%%%%%%%%%%%%%%%%%%%%%%%%%
%%% RUNNING TESTS on table: hyper
%%% PREFIX: EXPLAIN (verbose, costs off)
%%% WHERE_CLAUSE: :CLEAN_PARTITIONING_TIME_RANGE
%%% ORDER_BY_1: ORDER BY 1
%%% ORDER_BY_1_2: ORDER BY 1,2
%%% LIMIT: 
%%%%%%%%%%%%%%%%%%%%%%%%%%%%%%%%%%%%%%%%%%%%%%%%%%%%%%%%%%%%%%%%%%%%%%%%%%%%%%%%%
 setseed 
---------
 
(1 row)


######### Grouping on time only (partial aggregation)

EXPLAIN (verbose, costs off)
SELECT time, avg(temp)
FROM hyper
WHERE time BETWEEN '2019-01-01' AND '2019-01-01 15:00'
GROUP BY 1
ORDER BY 1

                                                                                                                                                                              QUERY PLAN                                                                                                                                                                              
----------------------------------------------------------------------------------------------------------------------------------------------------------------------------------------------------------------------------------------------------------------------------------------------------------------------------------------------------------------------
 Finalize GroupAggregate
   Output: "time", avg(temp)
   Group Key: "time"
   ->  Custom Scan (AsyncAppend)
         Output: "time", (PARTIAL avg(temp))
         ->  Merge Append
               Sort Key: hyper."time"
               ->  Custom Scan (DataNodeScan)
                     Output: hyper."time", (PARTIAL avg(hyper.temp))
                     Relations: Aggregate on (public.hyper)
                     Data node: data_node_1
                     Fetcher Type: Row by row
                     Chunks: _dist_hyper_1_1_chunk
                     Remote SQL: SELECT "time", _timescaledb_internal.partialize_agg(avg(temp)) FROM public.hyper WHERE _timescaledb_internal.chunks_in(public.hyper.*, ARRAY[1]) AND (("time" >= '2019-01-01 00:00:00-08'::timestamp with time zone)) AND (("time" <= '2019-01-01 15:00:00-08'::timestamp with time zone)) GROUP BY 1 ORDER BY "time" ASC NULLS LAST
               ->  Custom Scan (DataNodeScan)
                     Output: hyper_1."time", (PARTIAL avg(hyper_1.temp))
                     Relations: Aggregate on (public.hyper)
                     Data node: data_node_2
                     Fetcher Type: Row by row
                     Chunks: _dist_hyper_1_2_chunk
                     Remote SQL: SELECT "time", _timescaledb_internal.partialize_agg(avg(temp)) FROM public.hyper WHERE _timescaledb_internal.chunks_in(public.hyper.*, ARRAY[1]) AND (("time" >= '2019-01-01 00:00:00-08'::timestamp with time zone)) AND (("time" <= '2019-01-01 15:00:00-08'::timestamp with time zone)) GROUP BY 1 ORDER BY "time" ASC NULLS LAST
               ->  Custom Scan (DataNodeScan)
                     Output: hyper_2."time", (PARTIAL avg(hyper_2.temp))
                     Relations: Aggregate on (public.hyper)
                     Data node: data_node_3
                     Fetcher Type: Row by row
                     Chunks: _dist_hyper_1_3_chunk
                     Remote SQL: SELECT "time", _timescaledb_internal.partialize_agg(avg(temp)) FROM public.hyper WHERE _timescaledb_internal.chunks_in(public.hyper.*, ARRAY[1]) AND (("time" >= '2019-01-01 00:00:00-08'::timestamp with time zone)) AND (("time" <= '2019-01-01 15:00:00-08'::timestamp with time zone)) GROUP BY 1 ORDER BY "time" ASC NULLS LAST
(28 rows)


######### Grouping on time only (partial aggregation)

EXPLAIN (verbose, costs off)
SELECT time_bucket('2 days', time) AS time, avg(temp)
FROM hyper
WHERE time BETWEEN '2019-01-01' AND '2019-01-01 15:00'
GROUP BY 1
ORDER BY 1

                                                                                                                                                                                                                       QUERY PLAN                                                                                                                                                                                                                       
--------------------------------------------------------------------------------------------------------------------------------------------------------------------------------------------------------------------------------------------------------------------------------------------------------------------------------------------------------------------------------------------------------------------------------------------------------
 Finalize GroupAggregate
   Output: (time_bucket('@ 2 days'::interval, "time")), avg(temp)
   Group Key: (time_bucket('@ 2 days'::interval, "time"))
   ->  Custom Scan (AsyncAppend)
         Output: (time_bucket('@ 2 days'::interval, "time")), (PARTIAL avg(temp))
         ->  Merge Append
               Sort Key: (time_bucket('@ 2 days'::interval, hyper."time"))
               ->  Custom Scan (DataNodeScan)
                     Output: (time_bucket('@ 2 days'::interval, hyper."time")), (PARTIAL avg(hyper.temp))
                     Relations: Aggregate on (public.hyper)
                     Data node: data_node_1
                     Fetcher Type: Row by row
                     Chunks: _dist_hyper_1_1_chunk
                     Remote SQL: SELECT public.time_bucket('@ 2 days'::interval, "time"), _timescaledb_internal.partialize_agg(avg(temp)) FROM public.hyper WHERE _timescaledb_internal.chunks_in(public.hyper.*, ARRAY[1]) AND (("time" >= '2019-01-01 00:00:00-08'::timestamp with time zone)) AND (("time" <= '2019-01-01 15:00:00-08'::timestamp with time zone)) GROUP BY 1 ORDER BY public.time_bucket('2 days'::interval, "time") ASC NULLS LAST
               ->  Custom Scan (DataNodeScan)
                     Output: (time_bucket('@ 2 days'::interval, hyper_1."time")), (PARTIAL avg(hyper_1.temp))
                     Relations: Aggregate on (public.hyper)
                     Data node: data_node_2
                     Fetcher Type: Row by row
                     Chunks: _dist_hyper_1_2_chunk
                     Remote SQL: SELECT public.time_bucket('@ 2 days'::interval, "time"), _timescaledb_internal.partialize_agg(avg(temp)) FROM public.hyper WHERE _timescaledb_internal.chunks_in(public.hyper.*, ARRAY[1]) AND (("time" >= '2019-01-01 00:00:00-08'::timestamp with time zone)) AND (("time" <= '2019-01-01 15:00:00-08'::timestamp with time zone)) GROUP BY 1 ORDER BY public.time_bucket('2 days'::interval, "time") ASC NULLS LAST
               ->  Custom Scan (DataNodeScan)
                     Output: (time_bucket('@ 2 days'::interval, hyper_2."time")), (PARTIAL avg(hyper_2.temp))
                     Relations: Aggregate on (public.hyper)
                     Data node: data_node_3
                     Fetcher Type: Row by row
                     Chunks: _dist_hyper_1_3_chunk
                     Remote SQL: SELECT public.time_bucket('@ 2 days'::interval, "time"), _timescaledb_internal.partialize_agg(avg(temp)) FROM public.hyper WHERE _timescaledb_internal.chunks_in(public.hyper.*, ARRAY[1]) AND (("time" >= '2019-01-01 00:00:00-08'::timestamp with time zone)) AND (("time" <= '2019-01-01 15:00:00-08'::timestamp with time zone)) GROUP BY 1 ORDER BY public.time_bucket('2 days'::interval, "time") ASC NULLS LAST
(28 rows)


######### Grouping on time and device (full aggregation)

EXPLAIN (verbose, costs off)
SELECT time, device, avg(temp)
FROM hyper
WHERE time BETWEEN '2019-01-01' AND '2019-01-01 15:00'
GROUP BY 1,2
ORDER BY 1,2

                                                                                                                                                                         QUERY PLAN                                                                                                                                                                         
------------------------------------------------------------------------------------------------------------------------------------------------------------------------------------------------------------------------------------------------------------------------------------------------------------------------------------------------------------
 Custom Scan (AsyncAppend)
   Output: "time", device, (avg(temp))
   ->  Merge Append
         Sort Key: hyper."time", hyper.device
         ->  Custom Scan (DataNodeScan)
               Output: hyper."time", hyper.device, (avg(hyper.temp))
               Relations: Aggregate on (public.hyper)
               Data node: data_node_1
               Fetcher Type: Row by row
               Chunks: _dist_hyper_1_1_chunk
               Remote SQL: SELECT "time", device, avg(temp) FROM public.hyper WHERE _timescaledb_internal.chunks_in(public.hyper.*, ARRAY[1]) AND (("time" >= '2019-01-01 00:00:00-08'::timestamp with time zone)) AND (("time" <= '2019-01-01 15:00:00-08'::timestamp with time zone)) GROUP BY 1, 2 ORDER BY "time" ASC NULLS LAST, device ASC NULLS LAST
         ->  Custom Scan (DataNodeScan)
               Output: hyper_1."time", hyper_1.device, (avg(hyper_1.temp))
               Relations: Aggregate on (public.hyper)
               Data node: data_node_2
               Fetcher Type: Row by row
               Chunks: _dist_hyper_1_2_chunk
               Remote SQL: SELECT "time", device, avg(temp) FROM public.hyper WHERE _timescaledb_internal.chunks_in(public.hyper.*, ARRAY[1]) AND (("time" >= '2019-01-01 00:00:00-08'::timestamp with time zone)) AND (("time" <= '2019-01-01 15:00:00-08'::timestamp with time zone)) GROUP BY 1, 2 ORDER BY "time" ASC NULLS LAST, device ASC NULLS LAST
         ->  GroupAggregate
               Output: hyper_2."time", hyper_2.device, avg(hyper_2.temp)
               Group Key: hyper_2."time", hyper_2.device
               ->  Custom Scan (DataNodeScan) on public.hyper hyper_2
                     Output: hyper_2."time", hyper_2.device, hyper_2.temp
                     Data node: data_node_3
                     Fetcher Type: Row by row
                     Chunks: _dist_hyper_1_3_chunk
                     Remote SQL: SELECT "time", device, temp FROM public.hyper WHERE _timescaledb_internal.chunks_in(public.hyper.*, ARRAY[1]) AND (("time" >= '2019-01-01 00:00:00-08'::timestamp with time zone)) AND (("time" <= '2019-01-01 15:00:00-08'::timestamp with time zone)) ORDER BY "time" ASC NULLS LAST, device ASC NULLS LAST
(27 rows)


######### Grouping on time and device (full aggregation)

EXPLAIN (verbose, costs off)
SELECT time_bucket('2 days', time) AS time, device, avg(temp)
FROM hyper
WHERE time BETWEEN '2019-01-01' AND '2019-01-01 15:00'
GROUP BY 1,2
ORDER BY 1,2

                                                                                                                                                                                                                  QUERY PLAN                                                                                                                                                                                                                  
----------------------------------------------------------------------------------------------------------------------------------------------------------------------------------------------------------------------------------------------------------------------------------------------------------------------------------------------------------------------------------------------------------------------------------------------
 Custom Scan (AsyncAppend)
   Output: (time_bucket('@ 2 days'::interval, "time")), device, (avg(temp))
   ->  Merge Append
         Sort Key: (time_bucket('@ 2 days'::interval, hyper."time")), hyper.device
         ->  Custom Scan (DataNodeScan)
               Output: (time_bucket('@ 2 days'::interval, hyper."time")), hyper.device, (avg(hyper.temp))
               Relations: Aggregate on (public.hyper)
               Data node: data_node_1
               Fetcher Type: Row by row
               Chunks: _dist_hyper_1_1_chunk
               Remote SQL: SELECT public.time_bucket('@ 2 days'::interval, "time"), device, avg(temp) FROM public.hyper WHERE _timescaledb_internal.chunks_in(public.hyper.*, ARRAY[1]) AND (("time" >= '2019-01-01 00:00:00-08'::timestamp with time zone)) AND (("time" <= '2019-01-01 15:00:00-08'::timestamp with time zone)) GROUP BY 1, 2 ORDER BY public.time_bucket('2 days'::interval, "time") ASC NULLS LAST, device ASC NULLS LAST
         ->  Custom Scan (DataNodeScan)
               Output: (time_bucket('@ 2 days'::interval, hyper_1."time")), hyper_1.device, (avg(hyper_1.temp))
               Relations: Aggregate on (public.hyper)
               Data node: data_node_2
               Fetcher Type: Row by row
               Chunks: _dist_hyper_1_2_chunk
               Remote SQL: SELECT public.time_bucket('@ 2 days'::interval, "time"), device, avg(temp) FROM public.hyper WHERE _timescaledb_internal.chunks_in(public.hyper.*, ARRAY[1]) AND (("time" >= '2019-01-01 00:00:00-08'::timestamp with time zone)) AND (("time" <= '2019-01-01 15:00:00-08'::timestamp with time zone)) GROUP BY 1, 2 ORDER BY public.time_bucket('2 days'::interval, "time") ASC NULLS LAST, device ASC NULLS LAST
         ->  GroupAggregate
               Output: (time_bucket('@ 2 days'::interval, hyper_2."time")), hyper_2.device, avg(hyper_2.temp)
               Group Key: time_bucket('@ 2 days'::interval, hyper_2."time"), hyper_2.device
               ->  Custom Scan (DataNodeScan) on public.hyper hyper_2
                     Output: time_bucket('@ 2 days'::interval, hyper_2."time"), hyper_2.device, hyper_2.temp
                     Data node: data_node_3
                     Fetcher Type: Row by row
                     Chunks: _dist_hyper_1_3_chunk
                     Remote SQL: SELECT "time", device, temp FROM public.hyper WHERE _timescaledb_internal.chunks_in(public.hyper.*, ARRAY[1]) AND (("time" >= '2019-01-01 00:00:00-08'::timestamp with time zone)) AND (("time" <= '2019-01-01 15:00:00-08'::timestamp with time zone)) ORDER BY public.time_bucket('2 days'::interval, "time") ASC NULLS LAST, device ASC NULLS LAST
(27 rows)


######### Grouping on time and device (full aggregation)

EXPLAIN (verbose, costs off)
SELECT date_trunc('month', time) AS time, device, avg(temp)
FROM hyper
WHERE time BETWEEN '2019-01-01' AND '2019-01-01 15:00'
GROUP BY 1,2
ORDER BY 1,2

                                                                                                                                                                                                    QUERY PLAN                                                                                                                                                                                                    
------------------------------------------------------------------------------------------------------------------------------------------------------------------------------------------------------------------------------------------------------------------------------------------------------------------------------------------------------------------------------------------------------------------
 Custom Scan (AsyncAppend)
   Output: (date_trunc('month'::text, "time")), device, (avg(temp))
   ->  Merge Append
         Sort Key: (date_trunc('month'::text, hyper."time")), hyper.device
         ->  Custom Scan (DataNodeScan)
               Output: (date_trunc('month'::text, hyper."time")), hyper.device, (avg(hyper.temp))
               Relations: Aggregate on (public.hyper)
               Data node: data_node_1
               Fetcher Type: Row by row
               Chunks: _dist_hyper_1_1_chunk
               Remote SQL: SELECT date_trunc('month'::text, "time"), device, avg(temp) FROM public.hyper WHERE _timescaledb_internal.chunks_in(public.hyper.*, ARRAY[1]) AND (("time" >= '2019-01-01 00:00:00-08'::timestamp with time zone)) AND (("time" <= '2019-01-01 15:00:00-08'::timestamp with time zone)) GROUP BY 1, 2 ORDER BY date_trunc('month'::text, "time") ASC NULLS LAST, device ASC NULLS LAST
         ->  Custom Scan (DataNodeScan)
               Output: (date_trunc('month'::text, hyper_1."time")), hyper_1.device, (avg(hyper_1.temp))
               Relations: Aggregate on (public.hyper)
               Data node: data_node_2
               Fetcher Type: Row by row
               Chunks: _dist_hyper_1_2_chunk
               Remote SQL: SELECT date_trunc('month'::text, "time"), device, avg(temp) FROM public.hyper WHERE _timescaledb_internal.chunks_in(public.hyper.*, ARRAY[1]) AND (("time" >= '2019-01-01 00:00:00-08'::timestamp with time zone)) AND (("time" <= '2019-01-01 15:00:00-08'::timestamp with time zone)) GROUP BY 1, 2 ORDER BY date_trunc('month'::text, "time") ASC NULLS LAST, device ASC NULLS LAST
         ->  GroupAggregate
               Output: (date_trunc('month'::text, hyper_2."time")), hyper_2.device, avg(hyper_2.temp)
               Group Key: date_trunc('month'::text, hyper_2."time"), hyper_2.device
               ->  Custom Scan (DataNodeScan) on public.hyper hyper_2
                     Output: date_trunc('month'::text, hyper_2."time"), hyper_2.device, hyper_2.temp
                     Data node: data_node_3
                     Fetcher Type: Row by row
                     Chunks: _dist_hyper_1_3_chunk
                     Remote SQL: SELECT "time", device, temp FROM public.hyper WHERE _timescaledb_internal.chunks_in(public.hyper.*, ARRAY[1]) AND (("time" >= '2019-01-01 00:00:00-08'::timestamp with time zone)) AND (("time" <= '2019-01-01 15:00:00-08'::timestamp with time zone)) ORDER BY date_trunc('month'::text, "time") ASC NULLS LAST, device ASC NULLS LAST
(27 rows)


######### Grouping on time and device (full aggregation)

EXPLAIN (verbose, costs off)
SELECT time_bucket('2 days', time) AS time, device, avg(temp)
FROM hyper
WHERE time BETWEEN '2019-01-01' AND '2019-01-01 15:00'
GROUP BY 1,2
HAVING device > 4
ORDER BY 1,2

                                                                                                                                                                                                                           QUERY PLAN                                                                                                                                                                                                                            
-----------------------------------------------------------------------------------------------------------------------------------------------------------------------------------------------------------------------------------------------------------------------------------------------------------------------------------------------------------------------------------------------------------------------------------------------------------------
 Custom Scan (AsyncAppend)
   Output: (time_bucket('@ 2 days'::interval, "time")), device, (avg(temp))
   ->  Merge Append
         Sort Key: (time_bucket('@ 2 days'::interval, hyper."time")), hyper.device
         ->  Custom Scan (DataNodeScan)
               Output: (time_bucket('@ 2 days'::interval, hyper."time")), hyper.device, (avg(hyper.temp))
               Relations: Aggregate on (public.hyper)
               Data node: data_node_1
               Fetcher Type: Row by row
               Chunks: _dist_hyper_1_1_chunk
               Remote SQL: SELECT public.time_bucket('@ 2 days'::interval, "time"), device, avg(temp) FROM public.hyper WHERE _timescaledb_internal.chunks_in(public.hyper.*, ARRAY[1]) AND (("time" >= '2019-01-01 00:00:00-08'::timestamp with time zone)) AND (("time" <= '2019-01-01 15:00:00-08'::timestamp with time zone)) AND ((device > 4)) GROUP BY 1, 2 ORDER BY public.time_bucket('2 days'::interval, "time") ASC NULLS LAST, device ASC NULLS LAST
         ->  Custom Scan (DataNodeScan)
               Output: (time_bucket('@ 2 days'::interval, hyper_1."time")), hyper_1.device, (avg(hyper_1.temp))
               Relations: Aggregate on (public.hyper)
               Data node: data_node_2
               Fetcher Type: Row by row
               Chunks: _dist_hyper_1_2_chunk
               Remote SQL: SELECT public.time_bucket('@ 2 days'::interval, "time"), device, avg(temp) FROM public.hyper WHERE _timescaledb_internal.chunks_in(public.hyper.*, ARRAY[1]) AND (("time" >= '2019-01-01 00:00:00-08'::timestamp with time zone)) AND (("time" <= '2019-01-01 15:00:00-08'::timestamp with time zone)) AND ((device > 4)) GROUP BY 1, 2 ORDER BY public.time_bucket('2 days'::interval, "time") ASC NULLS LAST, device ASC NULLS LAST
         ->  Custom Scan (DataNodeScan)
               Output: (time_bucket('@ 2 days'::interval, hyper_2."time")), hyper_2.device, (avg(hyper_2.temp))
               Relations: Aggregate on (public.hyper)
               Data node: data_node_3
               Fetcher Type: Row by row
               Chunks: _dist_hyper_1_3_chunk
               Remote SQL: SELECT public.time_bucket('@ 2 days'::interval, "time"), device, avg(temp) FROM public.hyper WHERE _timescaledb_internal.chunks_in(public.hyper.*, ARRAY[1]) AND (("time" >= '2019-01-01 00:00:00-08'::timestamp with time zone)) AND (("time" <= '2019-01-01 15:00:00-08'::timestamp with time zone)) AND ((device > 4)) GROUP BY 1, 2 ORDER BY public.time_bucket('2 days'::interval, "time") ASC NULLS LAST, device ASC NULLS LAST
(25 rows)

EXPLAIN (verbose, costs off)
SELECT time_bucket('2 days', time) AS time, device, avg(temp)
FROM hyper
WHERE time BETWEEN '2019-01-01' AND '2019-01-01 15:00'
GROUP BY 1,2
HAVING avg(temp) > 40 AND max(temp) < 70
ORDER BY 1,2

                                                                                                                                                                                                                                                            QUERY PLAN                                                                                                                                                                                                                                                             
-----------------------------------------------------------------------------------------------------------------------------------------------------------------------------------------------------------------------------------------------------------------------------------------------------------------------------------------------------------------------------------------------------------------------------------------------------------------------------------------------------------------------------------
 Custom Scan (AsyncAppend)
   Output: (time_bucket('@ 2 days'::interval, "time")), device, (avg(temp))
   ->  Merge Append
         Sort Key: (time_bucket('@ 2 days'::interval, hyper."time")), hyper.device
         ->  Custom Scan (DataNodeScan)
               Output: (time_bucket('@ 2 days'::interval, hyper."time")), hyper.device, (avg(hyper.temp))
               Relations: Aggregate on (public.hyper)
               Data node: data_node_1
               Fetcher Type: Row by row
               Chunks: _dist_hyper_1_1_chunk
               Remote SQL: SELECT public.time_bucket('@ 2 days'::interval, "time"), device, avg(temp) FROM public.hyper WHERE _timescaledb_internal.chunks_in(public.hyper.*, ARRAY[1]) AND (("time" >= '2019-01-01 00:00:00-08'::timestamp with time zone)) AND (("time" <= '2019-01-01 15:00:00-08'::timestamp with time zone)) GROUP BY 1, 2 HAVING ((avg(temp) > 40::double precision)) AND ((max(temp) < 70::double precision)) ORDER BY public.time_bucket('2 days'::interval, "time") ASC NULLS LAST, device ASC NULLS LAST
         ->  Custom Scan (DataNodeScan)
               Output: (time_bucket('@ 2 days'::interval, hyper_1."time")), hyper_1.device, (avg(hyper_1.temp))
               Relations: Aggregate on (public.hyper)
               Data node: data_node_2
               Fetcher Type: Row by row
               Chunks: _dist_hyper_1_2_chunk
               Remote SQL: SELECT public.time_bucket('@ 2 days'::interval, "time"), device, avg(temp) FROM public.hyper WHERE _timescaledb_internal.chunks_in(public.hyper.*, ARRAY[1]) AND (("time" >= '2019-01-01 00:00:00-08'::timestamp with time zone)) AND (("time" <= '2019-01-01 15:00:00-08'::timestamp with time zone)) GROUP BY 1, 2 HAVING ((avg(temp) > 40::double precision)) AND ((max(temp) < 70::double precision)) ORDER BY public.time_bucket('2 days'::interval, "time") ASC NULLS LAST, device ASC NULLS LAST
         ->  Custom Scan (DataNodeScan)
               Output: (time_bucket('@ 2 days'::interval, hyper_2."time")), hyper_2.device, (avg(hyper_2.temp))
               Relations: Aggregate on (public.hyper)
               Data node: data_node_3
               Fetcher Type: Row by row
               Chunks: _dist_hyper_1_3_chunk
               Remote SQL: SELECT public.time_bucket('@ 2 days'::interval, "time"), device, avg(temp) FROM public.hyper WHERE _timescaledb_internal.chunks_in(public.hyper.*, ARRAY[1]) AND (("time" >= '2019-01-01 00:00:00-08'::timestamp with time zone)) AND (("time" <= '2019-01-01 15:00:00-08'::timestamp with time zone)) GROUP BY 1, 2 HAVING ((avg(temp) > 40::double precision)) AND ((max(temp) < 70::double precision)) ORDER BY public.time_bucket('2 days'::interval, "time") ASC NULLS LAST, device ASC NULLS LAST
(25 rows)


######### Grouping on device only (full aggregation)

EXPLAIN (verbose, costs off)
SELECT device, avg(temp)
FROM hyper
WHERE time BETWEEN '2019-01-01' AND '2019-01-01 15:00'
GROUP BY 1
ORDER BY 1

                                                                                                                                                        QUERY PLAN                                                                                                                                                        
--------------------------------------------------------------------------------------------------------------------------------------------------------------------------------------------------------------------------------------------------------------------------------------------------------------------------
 Custom Scan (AsyncAppend)
   Output: device, (avg(temp))
   ->  Merge Append
         Sort Key: hyper.device
         ->  Custom Scan (DataNodeScan)
               Output: hyper.device, (avg(hyper.temp))
               Relations: Aggregate on (public.hyper)
               Data node: data_node_1
               Fetcher Type: Row by row
               Chunks: _dist_hyper_1_1_chunk
               Remote SQL: SELECT device, avg(temp) FROM public.hyper WHERE _timescaledb_internal.chunks_in(public.hyper.*, ARRAY[1]) AND (("time" >= '2019-01-01 00:00:00-08'::timestamp with time zone)) AND (("time" <= '2019-01-01 15:00:00-08'::timestamp with time zone)) GROUP BY 1 ORDER BY device ASC NULLS LAST
         ->  Custom Scan (DataNodeScan)
               Output: hyper_1.device, (avg(hyper_1.temp))
               Relations: Aggregate on (public.hyper)
               Data node: data_node_2
               Fetcher Type: Row by row
               Chunks: _dist_hyper_1_2_chunk
               Remote SQL: SELECT device, avg(temp) FROM public.hyper WHERE _timescaledb_internal.chunks_in(public.hyper.*, ARRAY[1]) AND (("time" >= '2019-01-01 00:00:00-08'::timestamp with time zone)) AND (("time" <= '2019-01-01 15:00:00-08'::timestamp with time zone)) GROUP BY 1 ORDER BY device ASC NULLS LAST
         ->  Custom Scan (DataNodeScan)
               Output: hyper_2.device, (avg(hyper_2.temp))
               Relations: Aggregate on (public.hyper)
               Data node: data_node_3
               Fetcher Type: Row by row
               Chunks: _dist_hyper_1_3_chunk
               Remote SQL: SELECT device, avg(temp) FROM public.hyper WHERE _timescaledb_internal.chunks_in(public.hyper.*, ARRAY[1]) AND (("time" >= '2019-01-01 00:00:00-08'::timestamp with time zone)) AND (("time" <= '2019-01-01 15:00:00-08'::timestamp with time zone)) GROUP BY 1 ORDER BY device ASC NULLS LAST
(25 rows)


######### No push down on some functions

EXPLAIN (verbose, costs off)
SELECT location, avg(temp)
FROM hyper
WHERE time BETWEEN '2019-01-01' AND '2019-01-01 15:00' AND (temp * random() >= 0)
GROUP BY 1
ORDER BY 1

                                                                                                                                                     QUERY PLAN                                                                                                                                                     
--------------------------------------------------------------------------------------------------------------------------------------------------------------------------------------------------------------------------------------------------------------------------------------------------------------------
 GroupAggregate
   Output: hyper.location, avg(hyper.temp)
   Group Key: hyper.location
   ->  Custom Scan (AsyncAppend)
         Output: hyper.location, hyper.temp
         ->  Merge Append
               Sort Key: hyper_1.location
               ->  Custom Scan (DataNodeScan) on public.hyper hyper_1
                     Output: hyper_1.location, hyper_1.temp
                     Filter: ((hyper_1.temp * random()) >= '0'::double precision)
                     Data node: data_node_1
                     Fetcher Type: Row by row
                     Chunks: _dist_hyper_1_1_chunk
                     Remote SQL: SELECT location, temp FROM public.hyper WHERE _timescaledb_internal.chunks_in(public.hyper.*, ARRAY[1]) AND (("time" >= '2019-01-01 00:00:00-08'::timestamp with time zone)) AND (("time" <= '2019-01-01 15:00:00-08'::timestamp with time zone)) ORDER BY location ASC NULLS LAST
               ->  Custom Scan (DataNodeScan) on public.hyper hyper_2
                     Output: hyper_2.location, hyper_2.temp
                     Filter: ((hyper_2.temp * random()) >= '0'::double precision)
                     Data node: data_node_2
                     Fetcher Type: Row by row
                     Chunks: _dist_hyper_1_2_chunk
                     Remote SQL: SELECT location, temp FROM public.hyper WHERE _timescaledb_internal.chunks_in(public.hyper.*, ARRAY[1]) AND (("time" >= '2019-01-01 00:00:00-08'::timestamp with time zone)) AND (("time" <= '2019-01-01 15:00:00-08'::timestamp with time zone)) ORDER BY location ASC NULLS LAST
               ->  Custom Scan (DataNodeScan) on public.hyper hyper_3
                     Output: hyper_3.location, hyper_3.temp
                     Filter: ((hyper_3.temp * random()) >= '0'::double precision)
                     Data node: data_node_3
                     Fetcher Type: Row by row
                     Chunks: _dist_hyper_1_3_chunk
                     Remote SQL: SELECT location, temp FROM public.hyper WHERE _timescaledb_internal.chunks_in(public.hyper.*, ARRAY[1]) AND (("time" >= '2019-01-01 00:00:00-08'::timestamp with time zone)) AND (("time" <= '2019-01-01 15:00:00-08'::timestamp with time zone)) ORDER BY location ASC NULLS LAST
(28 rows)


######### No push down on some functions

EXPLAIN (verbose, costs off)
SELECT time_bucket('2 days', time) AS time, device, avg(temp), sum(temp * (random() <= 1)::int) as sum
FROM hyper
WHERE time BETWEEN '2019-01-01' AND '2019-01-01 15:00'
GROUP BY 1,2
ORDER BY 1,2

                                                                                                                                                                                      QUERY PLAN                                                                                                                                                                                       
---------------------------------------------------------------------------------------------------------------------------------------------------------------------------------------------------------------------------------------------------------------------------------------------------------------------------------------------------------------------------------------
 GroupAggregate
   Output: (time_bucket('@ 2 days'::interval, hyper."time")), hyper.device, avg(hyper.temp), sum((hyper.temp * (((random() <= '1'::double precision))::integer)::double precision))
   Group Key: (time_bucket('@ 2 days'::interval, hyper."time")), hyper.device
   ->  Custom Scan (AsyncAppend)
         Output: (time_bucket('@ 2 days'::interval, hyper."time")), hyper.device, hyper.temp
         ->  Merge Append
               Sort Key: (time_bucket('@ 2 days'::interval, hyper_1."time")), hyper_1.device
               ->  Custom Scan (DataNodeScan) on public.hyper hyper_1
                     Output: time_bucket('@ 2 days'::interval, hyper_1."time"), hyper_1.device, hyper_1.temp
                     Data node: data_node_1
                     Fetcher Type: Row by row
                     Chunks: _dist_hyper_1_1_chunk
                     Remote SQL: SELECT "time", device, temp FROM public.hyper WHERE _timescaledb_internal.chunks_in(public.hyper.*, ARRAY[1]) AND (("time" >= '2019-01-01 00:00:00-08'::timestamp with time zone)) AND (("time" <= '2019-01-01 15:00:00-08'::timestamp with time zone)) ORDER BY public.time_bucket('2 days'::interval, "time") ASC NULLS LAST, device ASC NULLS LAST
               ->  Custom Scan (DataNodeScan) on public.hyper hyper_2
                     Output: time_bucket('@ 2 days'::interval, hyper_2."time"), hyper_2.device, hyper_2.temp
                     Data node: data_node_2
                     Fetcher Type: Row by row
                     Chunks: _dist_hyper_1_2_chunk
                     Remote SQL: SELECT "time", device, temp FROM public.hyper WHERE _timescaledb_internal.chunks_in(public.hyper.*, ARRAY[1]) AND (("time" >= '2019-01-01 00:00:00-08'::timestamp with time zone)) AND (("time" <= '2019-01-01 15:00:00-08'::timestamp with time zone)) ORDER BY public.time_bucket('2 days'::interval, "time") ASC NULLS LAST, device ASC NULLS LAST
               ->  Custom Scan (DataNodeScan) on public.hyper hyper_3
                     Output: time_bucket('@ 2 days'::interval, hyper_3."time"), hyper_3.device, hyper_3.temp
                     Data node: data_node_3
                     Fetcher Type: Row by row
                     Chunks: _dist_hyper_1_3_chunk
                     Remote SQL: SELECT "time", device, temp FROM public.hyper WHERE _timescaledb_internal.chunks_in(public.hyper.*, ARRAY[1]) AND (("time" >= '2019-01-01 00:00:00-08'::timestamp with time zone)) AND (("time" <= '2019-01-01 15:00:00-08'::timestamp with time zone)) ORDER BY public.time_bucket('2 days'::interval, "time") ASC NULLS LAST, device ASC NULLS LAST
(25 rows)


######### No push down on some functions

EXPLAIN (verbose, costs off)
SELECT time, device, avg(temp)
FROM hyper
WHERE time BETWEEN '2019-01-01' AND '2019-01-01 15:00'
GROUP BY 1,2
HAVING avg(temp) * custom_sum(device) > 0.8
ORDER BY 1,2

                                                                                                                                                                     QUERY PLAN                                                                                                                                                                      
-----------------------------------------------------------------------------------------------------------------------------------------------------------------------------------------------------------------------------------------------------------------------------------------------------------------------------------------------------
 Sort
   Output: hyper."time", hyper.device, (avg(hyper.temp))
   Sort Key: hyper."time", hyper.device
   ->  HashAggregate
         Output: hyper."time", hyper.device, avg(hyper.temp)
         Group Key: hyper."time", hyper.device
         Filter: ((avg(hyper.temp) * (custom_sum(hyper.device))::double precision) > '0.8'::double precision)
         ->  Custom Scan (AsyncAppend)
               Output: hyper."time", hyper.device, hyper.temp
               ->  Append
                     ->  Custom Scan (DataNodeScan) on public.hyper hyper_1
                           Output: hyper_1."time", hyper_1.device, hyper_1.temp
                           Data node: data_node_1
                           Fetcher Type: Row by row
                           Chunks: _dist_hyper_1_1_chunk
                           Remote SQL: SELECT "time", device, temp FROM public.hyper WHERE _timescaledb_internal.chunks_in(public.hyper.*, ARRAY[1]) AND (("time" >= '2019-01-01 00:00:00-08'::timestamp with time zone)) AND (("time" <= '2019-01-01 15:00:00-08'::timestamp with time zone)) ORDER BY "time" ASC NULLS LAST, device ASC NULLS LAST
                     ->  Custom Scan (DataNodeScan) on public.hyper hyper_2
                           Output: hyper_2."time", hyper_2.device, hyper_2.temp
                           Data node: data_node_2
                           Fetcher Type: Row by row
                           Chunks: _dist_hyper_1_2_chunk
                           Remote SQL: SELECT "time", device, temp FROM public.hyper WHERE _timescaledb_internal.chunks_in(public.hyper.*, ARRAY[1]) AND (("time" >= '2019-01-01 00:00:00-08'::timestamp with time zone)) AND (("time" <= '2019-01-01 15:00:00-08'::timestamp with time zone)) ORDER BY "time" ASC NULLS LAST, device ASC NULLS LAST
                     ->  Custom Scan (DataNodeScan) on public.hyper hyper_3
                           Output: hyper_3."time", hyper_3.device, hyper_3.temp
                           Data node: data_node_3
                           Fetcher Type: Row by row
                           Chunks: _dist_hyper_1_3_chunk
                           Remote SQL: SELECT "time", device, temp FROM public.hyper WHERE _timescaledb_internal.chunks_in(public.hyper.*, ARRAY[1]) AND (("time" >= '2019-01-01 00:00:00-08'::timestamp with time zone)) AND (("time" <= '2019-01-01 15:00:00-08'::timestamp with time zone)) ORDER BY "time" ASC NULLS LAST, device ASC NULLS LAST
(28 rows)


######### No push down on some functions

EXPLAIN (verbose, costs off)
SELECT time, device, avg(temp), custom_sum(device)
FROM hyper
WHERE time BETWEEN '2019-01-01' AND '2019-01-01 15:00'
GROUP BY 1,2
ORDER BY 1,2

                                                                                                                                                                  QUERY PLAN                                                                                                                                                                   
-----------------------------------------------------------------------------------------------------------------------------------------------------------------------------------------------------------------------------------------------------------------------------------------------------------------------------------------------
 GroupAggregate
   Output: hyper."time", hyper.device, avg(hyper.temp), custom_sum(hyper.device)
   Group Key: hyper."time", hyper.device
   ->  Custom Scan (AsyncAppend)
         Output: hyper."time", hyper.device, hyper.temp
         ->  Merge Append
               Sort Key: hyper_1."time", hyper_1.device
               ->  Custom Scan (DataNodeScan) on public.hyper hyper_1
                     Output: hyper_1."time", hyper_1.device, hyper_1.temp
                     Data node: data_node_1
                     Fetcher Type: Row by row
                     Chunks: _dist_hyper_1_1_chunk
                     Remote SQL: SELECT "time", device, temp FROM public.hyper WHERE _timescaledb_internal.chunks_in(public.hyper.*, ARRAY[1]) AND (("time" >= '2019-01-01 00:00:00-08'::timestamp with time zone)) AND (("time" <= '2019-01-01 15:00:00-08'::timestamp with time zone)) ORDER BY "time" ASC NULLS LAST, device ASC NULLS LAST
               ->  Custom Scan (DataNodeScan) on public.hyper hyper_2
                     Output: hyper_2."time", hyper_2.device, hyper_2.temp
                     Data node: data_node_2
                     Fetcher Type: Row by row
                     Chunks: _dist_hyper_1_2_chunk
                     Remote SQL: SELECT "time", device, temp FROM public.hyper WHERE _timescaledb_internal.chunks_in(public.hyper.*, ARRAY[1]) AND (("time" >= '2019-01-01 00:00:00-08'::timestamp with time zone)) AND (("time" <= '2019-01-01 15:00:00-08'::timestamp with time zone)) ORDER BY "time" ASC NULLS LAST, device ASC NULLS LAST
               ->  Custom Scan (DataNodeScan) on public.hyper hyper_3
                     Output: hyper_3."time", hyper_3.device, hyper_3.temp
                     Data node: data_node_3
                     Fetcher Type: Row by row
                     Chunks: _dist_hyper_1_3_chunk
                     Remote SQL: SELECT "time", device, temp FROM public.hyper WHERE _timescaledb_internal.chunks_in(public.hyper.*, ARRAY[1]) AND (("time" >= '2019-01-01 00:00:00-08'::timestamp with time zone)) AND (("time" <= '2019-01-01 15:00:00-08'::timestamp with time zone)) ORDER BY "time" ASC NULLS LAST, device ASC NULLS LAST
(25 rows)


######### Constification and runtime push down of time-related functions

 tsl_override_current_timestamptz 
----------------------------------
 
(1 row)

                                                                                                                                                                         QUERY PLAN                                                                                                                                                                         
------------------------------------------------------------------------------------------------------------------------------------------------------------------------------------------------------------------------------------------------------------------------------------------------------------------------------------------------------------
 Custom Scan (AsyncAppend)
   Output: "time", device, (avg(temp))
   ->  Merge Append
         Sort Key: hyper."time", hyper.device
         ->  Custom Scan (DataNodeScan)
               Output: hyper."time", hyper.device, (avg(hyper.temp))
               Relations: Aggregate on (public.hyper)
               Data node: data_node_1
               Fetcher Type: Row by row
               Chunks: _dist_hyper_1_1_chunk
               Remote SQL: SELECT "time", device, avg(temp) FROM public.hyper WHERE _timescaledb_internal.chunks_in(public.hyper.*, ARRAY[1]) AND (("time" >= '2019-01-01 00:00:00-08'::timestamp with time zone)) AND (("time" <= '2019-01-01 15:00:00-08'::timestamp with time zone)) GROUP BY 1, 2 ORDER BY "time" ASC NULLS LAST, device ASC NULLS LAST
         ->  Custom Scan (DataNodeScan)
               Output: hyper_1."time", hyper_1.device, (avg(hyper_1.temp))
               Relations: Aggregate on (public.hyper)
               Data node: data_node_2
               Fetcher Type: Row by row
               Chunks: _dist_hyper_1_2_chunk
               Remote SQL: SELECT "time", device, avg(temp) FROM public.hyper WHERE _timescaledb_internal.chunks_in(public.hyper.*, ARRAY[1]) AND (("time" >= '2019-01-01 00:00:00-08'::timestamp with time zone)) AND (("time" <= '2019-01-01 15:00:00-08'::timestamp with time zone)) GROUP BY 1, 2 ORDER BY "time" ASC NULLS LAST, device ASC NULLS LAST
         ->  GroupAggregate
               Output: hyper_2."time", hyper_2.device, avg(hyper_2.temp)
               Group Key: hyper_2."time", hyper_2.device
               ->  Custom Scan (DataNodeScan) on public.hyper hyper_2
                     Output: hyper_2."time", hyper_2.device, hyper_2.temp
                     Data node: data_node_3
                     Fetcher Type: Row by row
                     Chunks: _dist_hyper_1_3_chunk
                     Remote SQL: SELECT "time", device, temp FROM public.hyper WHERE _timescaledb_internal.chunks_in(public.hyper.*, ARRAY[1]) AND (("time" >= '2019-01-01 00:00:00-08'::timestamp with time zone)) AND (("time" <= '2019-01-01 15:00:00-08'::timestamp with time zone)) ORDER BY "time" ASC NULLS LAST, device ASC NULLS LAST
(27 rows)

                                                                                                                                                                         QUERY PLAN                                                                                                                                                                         
------------------------------------------------------------------------------------------------------------------------------------------------------------------------------------------------------------------------------------------------------------------------------------------------------------------------------------------------------------
 Custom Scan (AsyncAppend)
   Output: "time", device, (avg(temp))
   ->  Merge Append
         Sort Key: hyper."time", hyper.device
         ->  Custom Scan (DataNodeScan)
               Output: hyper."time", hyper.device, (avg(hyper.temp))
               Relations: Aggregate on (public.hyper)
               Data node: data_node_1
               Fetcher Type: Row by row
               Chunks: _dist_hyper_1_1_chunk
               Remote SQL: SELECT "time", device, avg(temp) FROM public.hyper WHERE _timescaledb_internal.chunks_in(public.hyper.*, ARRAY[1]) AND (("time" >= '2019-01-01 00:00:00-08'::timestamp with time zone)) AND (("time" <= '2019-01-01 15:00:00-08'::timestamp with time zone)) GROUP BY 1, 2 ORDER BY "time" ASC NULLS LAST, device ASC NULLS LAST
         ->  Custom Scan (DataNodeScan)
               Output: hyper_1."time", hyper_1.device, (avg(hyper_1.temp))
               Relations: Aggregate on (public.hyper)
               Data node: data_node_2
               Fetcher Type: Row by row
               Chunks: _dist_hyper_1_2_chunk
               Remote SQL: SELECT "time", device, avg(temp) FROM public.hyper WHERE _timescaledb_internal.chunks_in(public.hyper.*, ARRAY[1]) AND (("time" >= '2019-01-01 00:00:00-08'::timestamp with time zone)) AND (("time" <= '2019-01-01 15:00:00-08'::timestamp with time zone)) GROUP BY 1, 2 ORDER BY "time" ASC NULLS LAST, device ASC NULLS LAST
         ->  GroupAggregate
               Output: hyper_2."time", hyper_2.device, avg(hyper_2.temp)
               Group Key: hyper_2."time", hyper_2.device
               ->  Custom Scan (DataNodeScan) on public.hyper hyper_2
                     Output: hyper_2."time", hyper_2.device, hyper_2.temp
                     Data node: data_node_3
                     Fetcher Type: Row by row
                     Chunks: _dist_hyper_1_3_chunk
                     Remote SQL: SELECT "time", device, temp FROM public.hyper WHERE _timescaledb_internal.chunks_in(public.hyper.*, ARRAY[1]) AND (("time" >= '2019-01-01 00:00:00-08'::timestamp with time zone)) AND (("time" <= '2019-01-01 15:00:00-08'::timestamp with time zone)) ORDER BY "time" ASC NULLS LAST, device ASC NULLS LAST
(27 rows)

 tsl_override_current_timestamptz 
----------------------------------
 
(1 row)

                                                                                                                                                                         QUERY PLAN                                                                                                                                                                         
------------------------------------------------------------------------------------------------------------------------------------------------------------------------------------------------------------------------------------------------------------------------------------------------------------------------------------------------------------
 Custom Scan (AsyncAppend)
   Output: "time", device, (avg(temp))
   ->  Merge Append
         Sort Key: hyper."time", hyper.device
         ->  Custom Scan (DataNodeScan)
               Output: hyper."time", hyper.device, (avg(hyper.temp))
               Relations: Aggregate on (public.hyper)
               Data node: data_node_1
               Fetcher Type: Row by row
               Chunks: _dist_hyper_1_1_chunk
               Remote SQL: SELECT "time", device, avg(temp) FROM public.hyper WHERE _timescaledb_internal.chunks_in(public.hyper.*, ARRAY[1]) AND (("time" >= '2019-01-01 00:00:00-08'::timestamp with time zone)) AND (("time" <= '2019-01-01 15:00:00-08'::timestamp with time zone)) GROUP BY 1, 2 ORDER BY "time" ASC NULLS LAST, device ASC NULLS LAST
         ->  Custom Scan (DataNodeScan)
               Output: hyper_1."time", hyper_1.device, (avg(hyper_1.temp))
               Relations: Aggregate on (public.hyper)
               Data node: data_node_2
               Fetcher Type: Row by row
               Chunks: _dist_hyper_1_2_chunk
               Remote SQL: SELECT "time", device, avg(temp) FROM public.hyper WHERE _timescaledb_internal.chunks_in(public.hyper.*, ARRAY[1]) AND (("time" >= '2019-01-01 00:00:00-08'::timestamp with time zone)) AND (("time" <= '2019-01-01 15:00:00-08'::timestamp with time zone)) GROUP BY 1, 2 ORDER BY "time" ASC NULLS LAST, device ASC NULLS LAST
         ->  GroupAggregate
               Output: hyper_2."time", hyper_2.device, avg(hyper_2.temp)
               Group Key: hyper_2."time", hyper_2.device
               ->  Custom Scan (DataNodeScan) on public.hyper hyper_2
                     Output: hyper_2."time", hyper_2.device, hyper_2.temp
                     Data node: data_node_3
                     Fetcher Type: Row by row
                     Chunks: _dist_hyper_1_3_chunk
                     Remote SQL: SELECT "time", device, temp FROM public.hyper WHERE _timescaledb_internal.chunks_in(public.hyper.*, ARRAY[1]) AND (("time" >= '2019-01-01 00:00:00-08'::timestamp with time zone)) AND (("time" <= '2019-01-01 15:00:00-08'::timestamp with time zone)) ORDER BY "time" ASC NULLS LAST, device ASC NULLS LAST
(27 rows)


######### LIMIT push down cases

EXPLAIN (verbose, costs off)
SELECT time, device
FROM hyper
ORDER BY 1,2
LIMIT 10
                                                                                                        QUERY PLAN                                                                                                        
--------------------------------------------------------------------------------------------------------------------------------------------------------------------------------------------------------------------------
 Limit
   Output: hyper."time", hyper.device
   ->  Custom Scan (AsyncAppend)
         Output: hyper."time", hyper.device
         ->  Merge Append
               Sort Key: hyper_1."time", hyper_1.device
               ->  Custom Scan (DataNodeScan) on public.hyper hyper_1
                     Output: hyper_1."time", hyper_1.device
                     Data node: data_node_1
                     Fetcher Type: Row by row
                     Chunks: _dist_hyper_1_1_chunk, _dist_hyper_1_4_chunk, _dist_hyper_1_8_chunk, _dist_hyper_1_12_chunk, _dist_hyper_1_13_chunk, _dist_hyper_1_15_chunk, _dist_hyper_1_17_chunk
                     Remote SQL: SELECT "time", device FROM public.hyper WHERE _timescaledb_internal.chunks_in(public.hyper.*, ARRAY[1, 2, 3, 4, 5, 6, 7]) ORDER BY "time" ASC NULLS LAST, device ASC NULLS LAST LIMIT 10
               ->  Custom Scan (DataNodeScan) on public.hyper hyper_2
                     Output: hyper_2."time", hyper_2.device
                     Data node: data_node_2
                     Fetcher Type: Row by row
                     Chunks: _dist_hyper_1_2_chunk, _dist_hyper_1_5_chunk, _dist_hyper_1_7_chunk, _dist_hyper_1_9_chunk, _dist_hyper_1_11_chunk, _dist_hyper_1_14_chunk, _dist_hyper_1_18_chunk
                     Remote SQL: SELECT "time", device FROM public.hyper WHERE _timescaledb_internal.chunks_in(public.hyper.*, ARRAY[1, 2, 3, 4, 5, 6, 7]) ORDER BY "time" ASC NULLS LAST, device ASC NULLS LAST LIMIT 10
               ->  Custom Scan (DataNodeScan) on public.hyper hyper_3
                     Output: hyper_3."time", hyper_3.device
                     Data node: data_node_3
                     Fetcher Type: Row by row
                     Chunks: _dist_hyper_1_3_chunk, _dist_hyper_1_6_chunk, _dist_hyper_1_10_chunk, _dist_hyper_1_16_chunk
                     Remote SQL: SELECT "time", device FROM public.hyper WHERE _timescaledb_internal.chunks_in(public.hyper.*, ARRAY[1, 2, 3, 4]) ORDER BY "time" ASC NULLS LAST, device ASC NULLS LAST LIMIT 10
(24 rows)


######### LIMIT push down cases

EXPLAIN (verbose, costs off)
SELECT time, device
FROM hyper
ORDER BY 1,2
LIMIT 5
OFFSET 5
                                                                                                        QUERY PLAN                                                                                                        
--------------------------------------------------------------------------------------------------------------------------------------------------------------------------------------------------------------------------
 Limit
   Output: hyper."time", hyper.device
   ->  Custom Scan (AsyncAppend)
         Output: hyper."time", hyper.device
         ->  Merge Append
               Sort Key: hyper_1."time", hyper_1.device
               ->  Custom Scan (DataNodeScan) on public.hyper hyper_1
                     Output: hyper_1."time", hyper_1.device
                     Data node: data_node_1
                     Fetcher Type: Row by row
                     Chunks: _dist_hyper_1_1_chunk, _dist_hyper_1_4_chunk, _dist_hyper_1_8_chunk, _dist_hyper_1_12_chunk, _dist_hyper_1_13_chunk, _dist_hyper_1_15_chunk, _dist_hyper_1_17_chunk
                     Remote SQL: SELECT "time", device FROM public.hyper WHERE _timescaledb_internal.chunks_in(public.hyper.*, ARRAY[1, 2, 3, 4, 5, 6, 7]) ORDER BY "time" ASC NULLS LAST, device ASC NULLS LAST LIMIT 10
               ->  Custom Scan (DataNodeScan) on public.hyper hyper_2
                     Output: hyper_2."time", hyper_2.device
                     Data node: data_node_2
                     Fetcher Type: Row by row
                     Chunks: _dist_hyper_1_2_chunk, _dist_hyper_1_5_chunk, _dist_hyper_1_7_chunk, _dist_hyper_1_9_chunk, _dist_hyper_1_11_chunk, _dist_hyper_1_14_chunk, _dist_hyper_1_18_chunk
                     Remote SQL: SELECT "time", device FROM public.hyper WHERE _timescaledb_internal.chunks_in(public.hyper.*, ARRAY[1, 2, 3, 4, 5, 6, 7]) ORDER BY "time" ASC NULLS LAST, device ASC NULLS LAST LIMIT 10
               ->  Custom Scan (DataNodeScan) on public.hyper hyper_3
                     Output: hyper_3."time", hyper_3.device
                     Data node: data_node_3
                     Fetcher Type: Row by row
                     Chunks: _dist_hyper_1_3_chunk, _dist_hyper_1_6_chunk, _dist_hyper_1_10_chunk, _dist_hyper_1_16_chunk
                     Remote SQL: SELECT "time", device FROM public.hyper WHERE _timescaledb_internal.chunks_in(public.hyper.*, ARRAY[1, 2, 3, 4]) ORDER BY "time" ASC NULLS LAST, device ASC NULLS LAST LIMIT 10
(24 rows)


######### LIMIT push down cases

EXPLAIN (verbose, costs off)
SELECT time, device
FROM hyper
ORDER BY 1,2
LIMIT 0
                                                                                                       QUERY PLAN                                                                                                        
-------------------------------------------------------------------------------------------------------------------------------------------------------------------------------------------------------------------------
 Limit
   Output: hyper."time", hyper.device
   ->  Custom Scan (AsyncAppend)
         Output: hyper."time", hyper.device
         ->  Merge Append
               Sort Key: hyper_1."time", hyper_1.device
               ->  Custom Scan (DataNodeScan) on public.hyper hyper_1
                     Output: hyper_1."time", hyper_1.device
                     Data node: data_node_1
                     Fetcher Type: Row by row
                     Chunks: _dist_hyper_1_1_chunk, _dist_hyper_1_4_chunk, _dist_hyper_1_8_chunk, _dist_hyper_1_12_chunk, _dist_hyper_1_13_chunk, _dist_hyper_1_15_chunk, _dist_hyper_1_17_chunk
                     Remote SQL: SELECT "time", device FROM public.hyper WHERE _timescaledb_internal.chunks_in(public.hyper.*, ARRAY[1, 2, 3, 4, 5, 6, 7]) ORDER BY "time" ASC NULLS LAST, device ASC NULLS LAST LIMIT 1
               ->  Custom Scan (DataNodeScan) on public.hyper hyper_2
                     Output: hyper_2."time", hyper_2.device
                     Data node: data_node_2
                     Fetcher Type: Row by row
                     Chunks: _dist_hyper_1_2_chunk, _dist_hyper_1_5_chunk, _dist_hyper_1_7_chunk, _dist_hyper_1_9_chunk, _dist_hyper_1_11_chunk, _dist_hyper_1_14_chunk, _dist_hyper_1_18_chunk
                     Remote SQL: SELECT "time", device FROM public.hyper WHERE _timescaledb_internal.chunks_in(public.hyper.*, ARRAY[1, 2, 3, 4, 5, 6, 7]) ORDER BY "time" ASC NULLS LAST, device ASC NULLS LAST LIMIT 1
               ->  Custom Scan (DataNodeScan) on public.hyper hyper_3
                     Output: hyper_3."time", hyper_3.device
                     Data node: data_node_3
                     Fetcher Type: Row by row
                     Chunks: _dist_hyper_1_3_chunk, _dist_hyper_1_6_chunk, _dist_hyper_1_10_chunk, _dist_hyper_1_16_chunk
                     Remote SQL: SELECT "time", device FROM public.hyper WHERE _timescaledb_internal.chunks_in(public.hyper.*, ARRAY[1, 2, 3, 4]) ORDER BY "time" ASC NULLS LAST, device ASC NULLS LAST LIMIT 1
(24 rows)


######### LIMIT push down cases

EXPLAIN (verbose, costs off)
SELECT time, device
FROM hyper
ORDER BY 1,2
LIMIT extract(year from date '2000-01-01')
                                                                                                         QUERY PLAN                                                                                                         
----------------------------------------------------------------------------------------------------------------------------------------------------------------------------------------------------------------------------
 Limit
   Output: hyper."time", hyper.device
   ->  Custom Scan (AsyncAppend)
         Output: hyper."time", hyper.device
         ->  Merge Append
               Sort Key: hyper_1."time", hyper_1.device
               ->  Custom Scan (DataNodeScan) on public.hyper hyper_1
                     Output: hyper_1."time", hyper_1.device
                     Data node: data_node_1
                     Fetcher Type: Row by row
                     Chunks: _dist_hyper_1_1_chunk, _dist_hyper_1_4_chunk, _dist_hyper_1_8_chunk, _dist_hyper_1_12_chunk, _dist_hyper_1_13_chunk, _dist_hyper_1_15_chunk, _dist_hyper_1_17_chunk
                     Remote SQL: SELECT "time", device FROM public.hyper WHERE _timescaledb_internal.chunks_in(public.hyper.*, ARRAY[1, 2, 3, 4, 5, 6, 7]) ORDER BY "time" ASC NULLS LAST, device ASC NULLS LAST LIMIT 2000
               ->  Custom Scan (DataNodeScan) on public.hyper hyper_2
                     Output: hyper_2."time", hyper_2.device
                     Data node: data_node_2
                     Fetcher Type: Row by row
                     Chunks: _dist_hyper_1_2_chunk, _dist_hyper_1_5_chunk, _dist_hyper_1_7_chunk, _dist_hyper_1_9_chunk, _dist_hyper_1_11_chunk, _dist_hyper_1_14_chunk, _dist_hyper_1_18_chunk
                     Remote SQL: SELECT "time", device FROM public.hyper WHERE _timescaledb_internal.chunks_in(public.hyper.*, ARRAY[1, 2, 3, 4, 5, 6, 7]) ORDER BY "time" ASC NULLS LAST, device ASC NULLS LAST LIMIT 2000
               ->  Custom Scan (DataNodeScan) on public.hyper hyper_3
                     Output: hyper_3."time", hyper_3.device
                     Data node: data_node_3
                     Fetcher Type: Row by row
                     Chunks: _dist_hyper_1_3_chunk, _dist_hyper_1_6_chunk, _dist_hyper_1_10_chunk, _dist_hyper_1_16_chunk
                     Remote SQL: SELECT "time", device FROM public.hyper WHERE _timescaledb_internal.chunks_in(public.hyper.*, ARRAY[1, 2, 3, 4]) ORDER BY "time" ASC NULLS LAST, device ASC NULLS LAST LIMIT 2000
(24 rows)


######### LIMIT push down cases

EXPLAIN (verbose, costs off)
SELECT time, device
FROM hyper
ORDER BY 1,2
LIMIT greatest(random(), 10.0)
                                                                                                   QUERY PLAN                                                                                                    
-----------------------------------------------------------------------------------------------------------------------------------------------------------------------------------------------------------------
 Limit
   Output: hyper."time", hyper.device
   ->  Custom Scan (AsyncAppend)
         Output: hyper."time", hyper.device
         ->  Merge Append
               Sort Key: hyper_1."time", hyper_1.device
               ->  Custom Scan (DataNodeScan) on public.hyper hyper_1
                     Output: hyper_1."time", hyper_1.device
                     Data node: data_node_1
                     Fetcher Type: Row by row
                     Chunks: _dist_hyper_1_1_chunk, _dist_hyper_1_4_chunk, _dist_hyper_1_8_chunk, _dist_hyper_1_12_chunk, _dist_hyper_1_13_chunk, _dist_hyper_1_15_chunk, _dist_hyper_1_17_chunk
                     Remote SQL: SELECT "time", device FROM public.hyper WHERE _timescaledb_internal.chunks_in(public.hyper.*, ARRAY[1, 2, 3, 4, 5, 6, 7]) ORDER BY "time" ASC NULLS LAST, device ASC NULLS LAST
               ->  Custom Scan (DataNodeScan) on public.hyper hyper_2
                     Output: hyper_2."time", hyper_2.device
                     Data node: data_node_2
                     Fetcher Type: Row by row
                     Chunks: _dist_hyper_1_2_chunk, _dist_hyper_1_5_chunk, _dist_hyper_1_7_chunk, _dist_hyper_1_9_chunk, _dist_hyper_1_11_chunk, _dist_hyper_1_14_chunk, _dist_hyper_1_18_chunk
                     Remote SQL: SELECT "time", device FROM public.hyper WHERE _timescaledb_internal.chunks_in(public.hyper.*, ARRAY[1, 2, 3, 4, 5, 6, 7]) ORDER BY "time" ASC NULLS LAST, device ASC NULLS LAST
               ->  Custom Scan (DataNodeScan) on public.hyper hyper_3
                     Output: hyper_3."time", hyper_3.device
                     Data node: data_node_3
                     Fetcher Type: Row by row
                     Chunks: _dist_hyper_1_3_chunk, _dist_hyper_1_6_chunk, _dist_hyper_1_10_chunk, _dist_hyper_1_16_chunk
                     Remote SQL: SELECT "time", device FROM public.hyper WHERE _timescaledb_internal.chunks_in(public.hyper.*, ARRAY[1, 2, 3, 4]) ORDER BY "time" ASC NULLS LAST, device ASC NULLS LAST
(24 rows)


######### LIMIT push down cases

EXPLAIN (verbose, costs off)
SELECT time, device, avg(temp) OVER (PARTITION BY device)
FROM hyper
ORDER BY 1,2
LIMIT 10
                                                                                                 QUERY PLAN                                                                                                  
-------------------------------------------------------------------------------------------------------------------------------------------------------------------------------------------------------------
 Limit
   Output: hyper."time", hyper.device, (avg(hyper.temp) OVER (?))
   ->  Sort
         Output: hyper."time", hyper.device, (avg(hyper.temp) OVER (?))
         Sort Key: hyper."time", hyper.device
         ->  WindowAgg
               Output: hyper."time", hyper.device, avg(hyper.temp) OVER (?)
               ->  Custom Scan (AsyncAppend)
                     Output: hyper.device, hyper."time", hyper.temp
                     ->  Merge Append
                           Sort Key: hyper_1.device
                           ->  Custom Scan (DataNodeScan) on public.hyper hyper_1
                                 Output: hyper_1.device, hyper_1."time", hyper_1.temp
                                 Data node: data_node_1
                                 Fetcher Type: Row by row
                                 Chunks: _dist_hyper_1_1_chunk, _dist_hyper_1_4_chunk, _dist_hyper_1_8_chunk, _dist_hyper_1_12_chunk, _dist_hyper_1_13_chunk, _dist_hyper_1_15_chunk, _dist_hyper_1_17_chunk
                                 Remote SQL: SELECT "time", device, temp FROM public.hyper WHERE _timescaledb_internal.chunks_in(public.hyper.*, ARRAY[1, 2, 3, 4, 5, 6, 7]) ORDER BY device ASC NULLS LAST
                           ->  Custom Scan (DataNodeScan) on public.hyper hyper_2
                                 Output: hyper_2.device, hyper_2."time", hyper_2.temp
                                 Data node: data_node_2
                                 Fetcher Type: Row by row
                                 Chunks: _dist_hyper_1_2_chunk, _dist_hyper_1_5_chunk, _dist_hyper_1_7_chunk, _dist_hyper_1_9_chunk, _dist_hyper_1_11_chunk, _dist_hyper_1_14_chunk, _dist_hyper_1_18_chunk
                                 Remote SQL: SELECT "time", device, temp FROM public.hyper WHERE _timescaledb_internal.chunks_in(public.hyper.*, ARRAY[1, 2, 3, 4, 5, 6, 7]) ORDER BY device ASC NULLS LAST
                           ->  Custom Scan (DataNodeScan) on public.hyper hyper_3
                                 Output: hyper_3.device, hyper_3."time", hyper_3.temp
                                 Data node: data_node_3
                                 Fetcher Type: Row by row
                                 Chunks: _dist_hyper_1_3_chunk, _dist_hyper_1_6_chunk, _dist_hyper_1_10_chunk, _dist_hyper_1_16_chunk
                                 Remote SQL: SELECT "time", device, temp FROM public.hyper WHERE _timescaledb_internal.chunks_in(public.hyper.*, ARRAY[1, 2, 3, 4]) ORDER BY device ASC NULLS LAST
(29 rows)


######### LIMIT push down cases

EXPLAIN (verbose, costs off)
SELECT DISTINCT device, time
FROM hyper
ORDER BY 1,2
LIMIT 10
                                                                                                           QUERY PLAN                                                                                                           
--------------------------------------------------------------------------------------------------------------------------------------------------------------------------------------------------------------------------------
 Limit
   Output: hyper.device, hyper."time"
   ->  Unique
         Output: hyper.device, hyper."time"
         ->  Custom Scan (AsyncAppend)
               Output: hyper.device, hyper."time"
               ->  Merge Append
                     Sort Key: hyper_1.device, hyper_1."time"
                     ->  Custom Scan (DataNodeScan) on public.hyper hyper_1
                           Output: hyper_1.device, hyper_1."time"
                           Data node: data_node_1
                           Fetcher Type: Row by row
                           Chunks: _dist_hyper_1_1_chunk, _dist_hyper_1_4_chunk, _dist_hyper_1_8_chunk, _dist_hyper_1_12_chunk, _dist_hyper_1_13_chunk, _dist_hyper_1_15_chunk, _dist_hyper_1_17_chunk
                           Remote SQL: SELECT DISTINCT "time", device FROM public.hyper WHERE _timescaledb_internal.chunks_in(public.hyper.*, ARRAY[1, 2, 3, 4, 5, 6, 7]) ORDER BY device ASC NULLS LAST, "time" ASC NULLS LAST
                     ->  Custom Scan (DataNodeScan) on public.hyper hyper_2
                           Output: hyper_2.device, hyper_2."time"
                           Data node: data_node_2
                           Fetcher Type: Row by row
                           Chunks: _dist_hyper_1_2_chunk, _dist_hyper_1_5_chunk, _dist_hyper_1_7_chunk, _dist_hyper_1_9_chunk, _dist_hyper_1_11_chunk, _dist_hyper_1_14_chunk, _dist_hyper_1_18_chunk
                           Remote SQL: SELECT DISTINCT "time", device FROM public.hyper WHERE _timescaledb_internal.chunks_in(public.hyper.*, ARRAY[1, 2, 3, 4, 5, 6, 7]) ORDER BY device ASC NULLS LAST, "time" ASC NULLS LAST
                     ->  Custom Scan (DataNodeScan) on public.hyper hyper_3
                           Output: hyper_3.device, hyper_3."time"
                           Data node: data_node_3
                           Fetcher Type: Row by row
                           Chunks: _dist_hyper_1_3_chunk, _dist_hyper_1_6_chunk, _dist_hyper_1_10_chunk, _dist_hyper_1_16_chunk
                           Remote SQL: SELECT DISTINCT "time", device FROM public.hyper WHERE _timescaledb_internal.chunks_in(public.hyper.*, ARRAY[1, 2, 3, 4]) ORDER BY device ASC NULLS LAST, "time" ASC NULLS LAST
(26 rows)


######### LIMIT push down cases

EXPLAIN (verbose, costs off)
SELECT DISTINCT ON (device) device, time
FROM hyper
ORDER BY 1,2
LIMIT 10
                                                                                                                 QUERY PLAN                                                                                                                 
--------------------------------------------------------------------------------------------------------------------------------------------------------------------------------------------------------------------------------------------
 Limit
   Output: hyper.device, hyper."time"
   ->  Unique
         Output: hyper.device, hyper."time"
         ->  Custom Scan (AsyncAppend)
               Output: hyper.device, hyper."time"
               ->  Merge Append
                     Sort Key: hyper_1.device, hyper_1."time"
                     ->  Custom Scan (DataNodeScan) on public.hyper hyper_1
                           Output: hyper_1.device, hyper_1."time"
                           Data node: data_node_1
                           Fetcher Type: Row by row
                           Chunks: _dist_hyper_1_1_chunk, _dist_hyper_1_4_chunk, _dist_hyper_1_8_chunk, _dist_hyper_1_12_chunk, _dist_hyper_1_13_chunk, _dist_hyper_1_15_chunk, _dist_hyper_1_17_chunk
                           Remote SQL: SELECT DISTINCT ON (device) "time", device FROM public.hyper WHERE _timescaledb_internal.chunks_in(public.hyper.*, ARRAY[1, 2, 3, 4, 5, 6, 7]) ORDER BY device ASC NULLS LAST, "time" ASC NULLS LAST
                     ->  Custom Scan (DataNodeScan) on public.hyper hyper_2
                           Output: hyper_2.device, hyper_2."time"
                           Data node: data_node_2
                           Fetcher Type: Row by row
                           Chunks: _dist_hyper_1_2_chunk, _dist_hyper_1_5_chunk, _dist_hyper_1_7_chunk, _dist_hyper_1_9_chunk, _dist_hyper_1_11_chunk, _dist_hyper_1_14_chunk, _dist_hyper_1_18_chunk
                           Remote SQL: SELECT DISTINCT ON (device) "time", device FROM public.hyper WHERE _timescaledb_internal.chunks_in(public.hyper.*, ARRAY[1, 2, 3, 4, 5, 6, 7]) ORDER BY device ASC NULLS LAST, "time" ASC NULLS LAST
                     ->  Custom Scan (DataNodeScan) on public.hyper hyper_3
                           Output: hyper_3.device, hyper_3."time"
                           Data node: data_node_3
                           Fetcher Type: Row by row
                           Chunks: _dist_hyper_1_3_chunk, _dist_hyper_1_6_chunk, _dist_hyper_1_10_chunk, _dist_hyper_1_16_chunk
                           Remote SQL: SELECT DISTINCT ON (device) "time", device FROM public.hyper WHERE _timescaledb_internal.chunks_in(public.hyper.*, ARRAY[1, 2, 3, 4]) ORDER BY device ASC NULLS LAST, "time" ASC NULLS LAST
(26 rows)


######### LIMIT push down cases

                                                                                              QUERY PLAN                                                                                               
-------------------------------------------------------------------------------------------------------------------------------------------------------------------------------------------------------
 Limit
   Output: t."time"
   ->  Nested Loop
         Output: t."time"
         Join Filter: (t.device = join_test.device)
         ->  Custom Scan (AsyncAppend)
               Output: t."time", t.device
               ->  Append
                     ->  Custom Scan (DataNodeScan) on public.hyper t_1
                           Output: t_1."time", t_1.device
                           Data node: data_node_1
                           Fetcher Type: Row by row
                           Chunks: _dist_hyper_1_1_chunk, _dist_hyper_1_4_chunk, _dist_hyper_1_8_chunk, _dist_hyper_1_12_chunk, _dist_hyper_1_13_chunk, _dist_hyper_1_15_chunk, _dist_hyper_1_17_chunk
                           Remote SQL: SELECT "time", device FROM public.hyper WHERE _timescaledb_internal.chunks_in(public.hyper.*, ARRAY[1, 2, 3, 4, 5, 6, 7])
                     ->  Custom Scan (DataNodeScan) on public.hyper t_2
                           Output: t_2."time", t_2.device
                           Data node: data_node_2
                           Fetcher Type: Row by row
                           Chunks: _dist_hyper_1_2_chunk, _dist_hyper_1_5_chunk, _dist_hyper_1_7_chunk, _dist_hyper_1_9_chunk, _dist_hyper_1_11_chunk, _dist_hyper_1_14_chunk, _dist_hyper_1_18_chunk
                           Remote SQL: SELECT "time", device FROM public.hyper WHERE _timescaledb_internal.chunks_in(public.hyper.*, ARRAY[1, 2, 3, 4, 5, 6, 7])
                     ->  Custom Scan (DataNodeScan) on public.hyper t_3
                           Output: t_3."time", t_3.device
                           Data node: data_node_3
                           Fetcher Type: Row by row
                           Chunks: _dist_hyper_1_3_chunk, _dist_hyper_1_6_chunk, _dist_hyper_1_10_chunk, _dist_hyper_1_16_chunk
                           Remote SQL: SELECT "time", device FROM public.hyper WHERE _timescaledb_internal.chunks_in(public.hyper.*, ARRAY[1, 2, 3, 4])
         ->  Materialize
               Output: join_test.device
               ->  Seq Scan on public.join_test
                     Output: join_test.device
(30 rows)


######### CTEs/Sub-queries

EXPLAIN (verbose, costs off)
WITH top_n AS (
	 SELECT device, avg(temp)
	 FROM hyper
	 WHERE time BETWEEN '2019-01-01' AND '2019-01-01 15:00'
     GROUP BY 1
	 ORDER BY 2 DESC
	 LIMIT 10
)
SELECT time_bucket('60s', time) AS "time", device, avg(temp)
FROM hyper INNER JOIN top_n USING (device)
WHERE time BETWEEN '2019-01-01' AND '2019-01-01 15:00'
GROUP BY 1,2
ORDER BY 1,2
                                                                                                                                                                                             QUERY PLAN                                                                                                                                                                                              
-----------------------------------------------------------------------------------------------------------------------------------------------------------------------------------------------------------------------------------------------------------------------------------------------------------------------------------------------------------------------------------------------------
 GroupAggregate
   Output: (time_bucket('@ 1 min'::interval, hyper."time")), hyper.device, avg(hyper.temp)
   Group Key: (time_bucket('@ 1 min'::interval, hyper."time")), hyper.device
   ->  Sort
         Output: (time_bucket('@ 1 min'::interval, hyper."time")), hyper.device, hyper.temp
         Sort Key: (time_bucket('@ 1 min'::interval, hyper."time")), hyper.device
         ->  Hash Join
               Output: time_bucket('@ 1 min'::interval, hyper."time"), hyper.device, hyper.temp
               Inner Unique: true
               Hash Cond: (hyper.device = top_n.device)
               ->  Custom Scan (AsyncAppend)
                     Output: hyper."time", hyper.device, hyper.temp
                     ->  Append
                           ->  Custom Scan (DataNodeScan) on public.hyper hyper_1
                                 Output: hyper_1."time", hyper_1.device, hyper_1.temp
                                 Data node: data_node_1
                                 Fetcher Type: Row by row
                                 Chunks: _dist_hyper_1_1_chunk
                                 Remote SQL: SELECT "time", device, temp FROM public.hyper WHERE _timescaledb_internal.chunks_in(public.hyper.*, ARRAY[1]) AND (("time" >= '2019-01-01 00:00:00-08'::timestamp with time zone)) AND (("time" <= '2019-01-01 15:00:00-08'::timestamp with time zone)) ORDER BY public.time_bucket('00:01:00'::interval, "time") ASC NULLS LAST, device ASC NULLS LAST
                           ->  Custom Scan (DataNodeScan) on public.hyper hyper_2
                                 Output: hyper_2."time", hyper_2.device, hyper_2.temp
                                 Data node: data_node_2
                                 Fetcher Type: Row by row
                                 Chunks: _dist_hyper_1_2_chunk
                                 Remote SQL: SELECT "time", device, temp FROM public.hyper WHERE _timescaledb_internal.chunks_in(public.hyper.*, ARRAY[1]) AND (("time" >= '2019-01-01 00:00:00-08'::timestamp with time zone)) AND (("time" <= '2019-01-01 15:00:00-08'::timestamp with time zone)) ORDER BY public.time_bucket('00:01:00'::interval, "time") ASC NULLS LAST, device ASC NULLS LAST
                           ->  Custom Scan (DataNodeScan) on public.hyper hyper_3
                                 Output: hyper_3."time", hyper_3.device, hyper_3.temp
                                 Data node: data_node_3
                                 Fetcher Type: Row by row
                                 Chunks: _dist_hyper_1_3_chunk
                                 Remote SQL: SELECT "time", device, temp FROM public.hyper WHERE _timescaledb_internal.chunks_in(public.hyper.*, ARRAY[1]) AND (("time" >= '2019-01-01 00:00:00-08'::timestamp with time zone)) AND (("time" <= '2019-01-01 15:00:00-08'::timestamp with time zone)) ORDER BY public.time_bucket('00:01:00'::interval, "time") ASC NULLS LAST, device ASC NULLS LAST
               ->  Hash
                     Output: top_n.device
                     ->  Subquery Scan on top_n
                           Output: top_n.device
                           ->  Limit
                                 Output: device, (avg(temp))
                                 ->  Sort
                                       Output: device, (avg(temp))
                                       Sort Key: (avg(temp)) DESC
                                       ->  Custom Scan (AsyncAppend)
                                             Output: device, (avg(temp))
                                             ->  Append
                                                   ->  Custom Scan (DataNodeScan)
                                                         Output: hyper_4.device, (avg(hyper_4.temp))
                                                         Relations: Aggregate on (public.hyper)
                                                         Data node: data_node_1
                                                         Fetcher Type: Row by row
                                                         Chunks: _dist_hyper_1_1_chunk
                                                         Remote SQL: SELECT device, avg(temp) FROM public.hyper WHERE _timescaledb_internal.chunks_in(public.hyper.*, ARRAY[1]) AND (("time" >= '2019-01-01 00:00:00-08'::timestamp with time zone)) AND (("time" <= '2019-01-01 15:00:00-08'::timestamp with time zone)) GROUP BY 1 ORDER BY device ASC NULLS LAST
                                                   ->  Custom Scan (DataNodeScan)
                                                         Output: hyper_5.device, (avg(hyper_5.temp))
                                                         Relations: Aggregate on (public.hyper)
                                                         Data node: data_node_2
                                                         Fetcher Type: Row by row
                                                         Chunks: _dist_hyper_1_2_chunk
                                                         Remote SQL: SELECT device, avg(temp) FROM public.hyper WHERE _timescaledb_internal.chunks_in(public.hyper.*, ARRAY[1]) AND (("time" >= '2019-01-01 00:00:00-08'::timestamp with time zone)) AND (("time" <= '2019-01-01 15:00:00-08'::timestamp with time zone)) GROUP BY 1 ORDER BY device ASC NULLS LAST
                                                   ->  GroupAggregate
                                                         Output: hyper_6.device, avg(hyper_6.temp)
                                                         Group Key: hyper_6.device
                                                         ->  Custom Scan (DataNodeScan) on public.hyper hyper_6
                                                               Output: hyper_6.device, hyper_6.temp
                                                               Data node: data_node_3
                                                               Fetcher Type: Row by row
                                                               Chunks: _dist_hyper_1_3_chunk
                                                               Remote SQL: SELECT device, temp FROM public.hyper WHERE _timescaledb_internal.chunks_in(public.hyper.*, ARRAY[1]) AND (("time" >= '2019-01-01 00:00:00-08'::timestamp with time zone)) AND (("time" <= '2019-01-01 15:00:00-08'::timestamp with time zone)) ORDER BY device ASC NULLS LAST
(66 rows)


######### CTEs/Sub-queries

EXPLAIN (verbose, costs off)
SELECT time_bucket('60s', h1.time) AS "time", h1.device, avg(h1.temp), max(h2.temp)
FROM hyper h1 INNER JOIN hyper1d h2 ON (time_bucket('60', h1.time) = time_bucket('60', h2.time) AND h1.device = h2.device)
WHERE h1.time BETWEEN '2019-01-01' AND '2019-01-01 15:00' AND
	  h2.time BETWEEN '2019-01-01' AND '2019-01-01 15:00'
GROUP BY 1,2
ORDER BY 1,2
                                                                                                                                                                                          QUERY PLAN                                                                                                                                                                                           
-----------------------------------------------------------------------------------------------------------------------------------------------------------------------------------------------------------------------------------------------------------------------------------------------------------------------------------------------------------------------------------------------
 GroupAggregate
   Output: (time_bucket('@ 1 min'::interval, h1."time")), h1.device, avg(h1.temp), max(h2.temp)
   Group Key: time_bucket('@ 1 min'::interval, h1."time"), h1.device
   ->  Merge Join
         Output: time_bucket('@ 1 min'::interval, h1."time"), h1.device, h1.temp, h2.temp
         Merge Cond: ((time_bucket('@ 1 min'::interval, h1."time") = (time_bucket('@ 1 min'::interval, h2."time"))) AND (h1.device = h2.device))
         ->  Custom Scan (AsyncAppend)
               Output: h1."time", h1.device, h1.temp
               ->  Merge Append
                     Sort Key: (time_bucket('@ 1 min'::interval, h1_1."time")), h1_1.device
                     ->  Custom Scan (DataNodeScan) on public.hyper h1_1
                           Output: h1_1."time", h1_1.device, h1_1.temp, time_bucket('@ 1 min'::interval, h1_1."time")
                           Data node: data_node_1
                           Fetcher Type: Row by row
                           Chunks: _dist_hyper_1_1_chunk
                           Remote SQL: SELECT "time", device, temp FROM public.hyper WHERE _timescaledb_internal.chunks_in(public.hyper.*, ARRAY[1]) AND (("time" >= '2019-01-01 00:00:00-08'::timestamp with time zone)) AND (("time" <= '2019-01-01 15:00:00-08'::timestamp with time zone)) ORDER BY public.time_bucket('00:01:00'::interval, "time") ASC NULLS LAST, device ASC NULLS LAST
                     ->  Custom Scan (DataNodeScan) on public.hyper h1_2
                           Output: h1_2."time", h1_2.device, h1_2.temp, time_bucket('@ 1 min'::interval, h1_2."time")
                           Data node: data_node_2
                           Fetcher Type: Row by row
                           Chunks: _dist_hyper_1_2_chunk
                           Remote SQL: SELECT "time", device, temp FROM public.hyper WHERE _timescaledb_internal.chunks_in(public.hyper.*, ARRAY[1]) AND (("time" >= '2019-01-01 00:00:00-08'::timestamp with time zone)) AND (("time" <= '2019-01-01 15:00:00-08'::timestamp with time zone)) ORDER BY public.time_bucket('00:01:00'::interval, "time") ASC NULLS LAST, device ASC NULLS LAST
                     ->  Custom Scan (DataNodeScan) on public.hyper h1_3
                           Output: h1_3."time", h1_3.device, h1_3.temp, time_bucket('@ 1 min'::interval, h1_3."time")
                           Data node: data_node_3
                           Fetcher Type: Row by row
                           Chunks: _dist_hyper_1_3_chunk
                           Remote SQL: SELECT "time", device, temp FROM public.hyper WHERE _timescaledb_internal.chunks_in(public.hyper.*, ARRAY[1]) AND (("time" >= '2019-01-01 00:00:00-08'::timestamp with time zone)) AND (("time" <= '2019-01-01 15:00:00-08'::timestamp with time zone)) ORDER BY public.time_bucket('00:01:00'::interval, "time") ASC NULLS LAST, device ASC NULLS LAST
         ->  Materialize
               Output: h2.temp, h2."time", h2.device, (time_bucket('@ 1 min'::interval, h2."time"))
               ->  Custom Scan (DataNodeScan) on public.hyper1d h2
                     Output: h2.temp, h2."time", h2.device, time_bucket('@ 1 min'::interval, h2."time")
                     Data node: data_node_3
                     Fetcher Type: Row by row
                     Chunks: _dist_hyper_2_19_chunk
                     Remote SQL: SELECT "time", device, temp FROM public.hyper1d WHERE _timescaledb_internal.chunks_in(public.hyper1d.*, ARRAY[5]) AND (("time" >= '2019-01-01 00:00:00-08'::timestamp with time zone)) AND (("time" <= '2019-01-01 15:00:00-08'::timestamp with time zone)) ORDER BY public.time_bucket('00:01:00'::interval, "time") ASC NULLS LAST, device ASC NULLS LAST
(36 rows)

%%%%%%%%%%%%%%%%%%%%%%%%%%%%%%%%%%%%%%%%%%%%%%%%%%%%%%%%%%%%%%%%%%%%%%%%%%%%%%%%%
%%% RUNNING TESTS on table: hyper
%%% PREFIX: EXPLAIN (verbose, costs off)
%%% WHERE_CLAUSE: :CLEAN_PARTITIONING_TIME_RANGE AND device = 1
%%% ORDER_BY_1: ORDER BY 1
%%% ORDER_BY_1_2: ORDER BY 1,2
%%% LIMIT: 
%%%%%%%%%%%%%%%%%%%%%%%%%%%%%%%%%%%%%%%%%%%%%%%%%%%%%%%%%%%%%%%%%%%%%%%%%%%%%%%%%
 setseed 
---------
 
(1 row)


######### Grouping on time only (partial aggregation)

EXPLAIN (verbose, costs off)
SELECT time, avg(temp)
FROM hyper
WHERE time BETWEEN '2019-01-01' AND '2019-01-01 15:00' AND device = 1
GROUP BY 1
ORDER BY 1

                                                                                                                                                           QUERY PLAN                                                                                                                                                            
---------------------------------------------------------------------------------------------------------------------------------------------------------------------------------------------------------------------------------------------------------------------------------------------------------------------------------
 Custom Scan (DataNodeScan)
   Output: hyper."time", (avg(hyper.temp))
   Relations: Aggregate on (public.hyper)
   Data node: data_node_1
   Fetcher Type: Row by row
   Chunks: _dist_hyper_1_1_chunk
   Remote SQL: SELECT "time", avg(temp) FROM public.hyper WHERE _timescaledb_internal.chunks_in(public.hyper.*, ARRAY[1]) AND (("time" >= '2019-01-01 00:00:00-08'::timestamp with time zone)) AND (("time" <= '2019-01-01 15:00:00-08'::timestamp with time zone)) AND ((device = 1)) GROUP BY 1 ORDER BY "time" ASC NULLS LAST
(7 rows)


######### Grouping on time only (partial aggregation)

EXPLAIN (verbose, costs off)
SELECT time_bucket('2 days', time) AS time, avg(temp)
FROM hyper
WHERE time BETWEEN '2019-01-01' AND '2019-01-01 15:00' AND device = 1
GROUP BY 1
ORDER BY 1

                                                                                                                                                                                                    QUERY PLAN                                                                                                                                                                                                     
-------------------------------------------------------------------------------------------------------------------------------------------------------------------------------------------------------------------------------------------------------------------------------------------------------------------------------------------------------------------------------------------------------------------
 Custom Scan (DataNodeScan)
   Output: (time_bucket('@ 2 days'::interval, hyper."time")), (avg(hyper.temp))
   Relations: Aggregate on (public.hyper)
   Data node: data_node_1
   Fetcher Type: Row by row
   Chunks: _dist_hyper_1_1_chunk
   Remote SQL: SELECT public.time_bucket('@ 2 days'::interval, "time"), avg(temp) FROM public.hyper WHERE _timescaledb_internal.chunks_in(public.hyper.*, ARRAY[1]) AND (("time" >= '2019-01-01 00:00:00-08'::timestamp with time zone)) AND (("time" <= '2019-01-01 15:00:00-08'::timestamp with time zone)) AND ((device = 1)) GROUP BY 1 ORDER BY public.time_bucket('2 days'::interval, "time") ASC NULLS LAST
(7 rows)


######### Grouping on time and device (full aggregation)

EXPLAIN (verbose, costs off)
SELECT time, device, avg(temp)
FROM hyper
WHERE time BETWEEN '2019-01-01' AND '2019-01-01 15:00' AND device = 1
GROUP BY 1,2
ORDER BY 1,2

                                                                                                                                                                 QUERY PLAN                                                                                                                                                                 
--------------------------------------------------------------------------------------------------------------------------------------------------------------------------------------------------------------------------------------------------------------------------------------------------------------------------------------------
 Custom Scan (DataNodeScan)
   Output: hyper."time", hyper.device, (avg(hyper.temp))
   Relations: Aggregate on (public.hyper)
   Data node: data_node_1
   Fetcher Type: Row by row
   Chunks: _dist_hyper_1_1_chunk
   Remote SQL: SELECT "time", device, avg(temp) FROM public.hyper WHERE _timescaledb_internal.chunks_in(public.hyper.*, ARRAY[1]) AND (("time" >= '2019-01-01 00:00:00-08'::timestamp with time zone)) AND (("time" <= '2019-01-01 15:00:00-08'::timestamp with time zone)) AND ((device = 1)) GROUP BY 1, 2 ORDER BY "time" ASC NULLS LAST
(7 rows)


######### Grouping on time and device (full aggregation)

EXPLAIN (verbose, costs off)
SELECT time_bucket('2 days', time) AS time, device, avg(temp)
FROM hyper
WHERE time BETWEEN '2019-01-01' AND '2019-01-01 15:00' AND device = 1
GROUP BY 1,2
ORDER BY 1,2

                                                                                                                                                                                                          QUERY PLAN                                                                                                                                                                                                          
------------------------------------------------------------------------------------------------------------------------------------------------------------------------------------------------------------------------------------------------------------------------------------------------------------------------------------------------------------------------------------------------------------------------------
 Custom Scan (DataNodeScan)
   Output: (time_bucket('@ 2 days'::interval, hyper."time")), hyper.device, (avg(hyper.temp))
   Relations: Aggregate on (public.hyper)
   Data node: data_node_1
   Fetcher Type: Row by row
   Chunks: _dist_hyper_1_1_chunk
   Remote SQL: SELECT public.time_bucket('@ 2 days'::interval, "time"), device, avg(temp) FROM public.hyper WHERE _timescaledb_internal.chunks_in(public.hyper.*, ARRAY[1]) AND (("time" >= '2019-01-01 00:00:00-08'::timestamp with time zone)) AND (("time" <= '2019-01-01 15:00:00-08'::timestamp with time zone)) AND ((device = 1)) GROUP BY 1, 2 ORDER BY public.time_bucket('2 days'::interval, "time") ASC NULLS LAST
(7 rows)


######### Grouping on time and device (full aggregation)

EXPLAIN (verbose, costs off)
SELECT date_trunc('month', time) AS time, device, avg(temp)
FROM hyper
WHERE time BETWEEN '2019-01-01' AND '2019-01-01 15:00' AND device = 1
GROUP BY 1,2
ORDER BY 1,2

                                                                                                                                                                                            QUERY PLAN                                                                                                                                                                                            
--------------------------------------------------------------------------------------------------------------------------------------------------------------------------------------------------------------------------------------------------------------------------------------------------------------------------------------------------------------------------------------------------
 Custom Scan (DataNodeScan)
   Output: (date_trunc('month'::text, hyper."time")), hyper.device, (avg(hyper.temp))
   Relations: Aggregate on (public.hyper)
   Data node: data_node_1
   Fetcher Type: Row by row
   Chunks: _dist_hyper_1_1_chunk
   Remote SQL: SELECT date_trunc('month'::text, "time"), device, avg(temp) FROM public.hyper WHERE _timescaledb_internal.chunks_in(public.hyper.*, ARRAY[1]) AND (("time" >= '2019-01-01 00:00:00-08'::timestamp with time zone)) AND (("time" <= '2019-01-01 15:00:00-08'::timestamp with time zone)) AND ((device = 1)) GROUP BY 1, 2 ORDER BY date_trunc('month'::text, "time") ASC NULLS LAST
(7 rows)


######### Grouping on time and device (full aggregation)

EXPLAIN (verbose, costs off)
SELECT time_bucket('2 days', time) AS time, device, avg(temp)
FROM hyper
WHERE time BETWEEN '2019-01-01' AND '2019-01-01 15:00' AND device = 1
GROUP BY 1,2
HAVING device > 4
ORDER BY 1,2

<<<<<<< HEAD
                                           QUERY PLAN                                            
-------------------------------------------------------------------------------------------------
 GroupAggregate
   Output: (time_bucket('@ 2 days'::interval, hyper."time")), hyper.device, avg(hyper.temp)
   Group Key: (time_bucket('@ 2 days'::interval, hyper."time")), hyper.device
   ->  Sort
         Output: (time_bucket('@ 2 days'::interval, hyper."time")), hyper.device, hyper.temp
         Sort Key: (time_bucket('@ 2 days'::interval, hyper."time"))
         ->  Result
               Output: time_bucket('@ 2 days'::interval, hyper."time"), hyper.device, hyper.temp
               One-Time Filter: false
(9 rows)
=======
                                                                                                                                                                                                                   QUERY PLAN                                                                                                                                                                                                                    
-------------------------------------------------------------------------------------------------------------------------------------------------------------------------------------------------------------------------------------------------------------------------------------------------------------------------------------------------------------------------------------------------------------------------------------------------
 Custom Scan (DataNodeScan)
   Output: (time_bucket('@ 2 days'::interval, hyper."time")), hyper.device, (avg(hyper.temp))
   Relations: Aggregate on (public.hyper)
   Data node: data_node_1
   Fetcher Type: Row by row
   Chunks: _dist_hyper_1_1_chunk
   Remote SQL: SELECT public.time_bucket('@ 2 days'::interval, "time"), device, avg(temp) FROM public.hyper WHERE _timescaledb_internal.chunks_in(public.hyper.*, ARRAY[1]) AND (("time" >= '2019-01-01 00:00:00-08'::timestamp with time zone)) AND (("time" <= '2019-01-01 15:00:00-08'::timestamp with time zone)) AND ((device > 4)) AND ((device = 1)) GROUP BY 1, 2 ORDER BY public.time_bucket('2 days'::interval, "time") ASC NULLS LAST
(7 rows)
>>>>>>> 0f81a60c

EXPLAIN (verbose, costs off)
SELECT time_bucket('2 days', time) AS time, device, avg(temp)
FROM hyper
WHERE time BETWEEN '2019-01-01' AND '2019-01-01 15:00' AND device = 1
GROUP BY 1,2
HAVING avg(temp) > 40 AND max(temp) < 70
ORDER BY 1,2

                                                                                                                                                                                                                                                    QUERY PLAN                                                                                                                                                                                                                                                     
-------------------------------------------------------------------------------------------------------------------------------------------------------------------------------------------------------------------------------------------------------------------------------------------------------------------------------------------------------------------------------------------------------------------------------------------------------------------------------------------------------------------
 Custom Scan (DataNodeScan)
   Output: (time_bucket('@ 2 days'::interval, hyper."time")), hyper.device, (avg(hyper.temp))
   Relations: Aggregate on (public.hyper)
   Data node: data_node_1
   Fetcher Type: Row by row
   Chunks: _dist_hyper_1_1_chunk
   Remote SQL: SELECT public.time_bucket('@ 2 days'::interval, "time"), device, avg(temp) FROM public.hyper WHERE _timescaledb_internal.chunks_in(public.hyper.*, ARRAY[1]) AND (("time" >= '2019-01-01 00:00:00-08'::timestamp with time zone)) AND (("time" <= '2019-01-01 15:00:00-08'::timestamp with time zone)) AND ((device = 1)) GROUP BY 1, 2 HAVING ((avg(temp) > 40::double precision)) AND ((max(temp) < 70::double precision)) ORDER BY public.time_bucket('2 days'::interval, "time") ASC NULLS LAST
(7 rows)


######### Grouping on device only (full aggregation)

EXPLAIN (verbose, costs off)
SELECT device, avg(temp)
FROM hyper
WHERE time BETWEEN '2019-01-01' AND '2019-01-01 15:00' AND device = 1
GROUP BY 1
ORDER BY 1

                                                                                                                                            QUERY PLAN                                                                                                                                            
--------------------------------------------------------------------------------------------------------------------------------------------------------------------------------------------------------------------------------------------------------------------------------------------------
 Custom Scan (DataNodeScan)
   Output: hyper.device, (avg(hyper.temp))
   Relations: Aggregate on (public.hyper)
   Data node: data_node_1
   Fetcher Type: Row by row
   Chunks: _dist_hyper_1_1_chunk
   Remote SQL: SELECT device, avg(temp) FROM public.hyper WHERE _timescaledb_internal.chunks_in(public.hyper.*, ARRAY[1]) AND (("time" >= '2019-01-01 00:00:00-08'::timestamp with time zone)) AND (("time" <= '2019-01-01 15:00:00-08'::timestamp with time zone)) AND ((device = 1)) GROUP BY 1
(7 rows)


######### No push down on some functions

EXPLAIN (verbose, costs off)
SELECT location, avg(temp)
FROM hyper
WHERE time BETWEEN '2019-01-01' AND '2019-01-01 15:00' AND device = 1 AND (temp * random() >= 0)
GROUP BY 1
ORDER BY 1

                                                                                                                                                        QUERY PLAN                                                                                                                                                         
---------------------------------------------------------------------------------------------------------------------------------------------------------------------------------------------------------------------------------------------------------------------------------------------------------------------------
 GroupAggregate
   Output: hyper.location, avg(hyper.temp)
   Group Key: hyper.location
   ->  Custom Scan (DataNodeScan) on public.hyper
         Output: hyper.location, hyper.temp
         Filter: ((hyper.temp * random()) >= '0'::double precision)
         Data node: data_node_1
         Fetcher Type: Row by row
         Chunks: _dist_hyper_1_1_chunk
         Remote SQL: SELECT location, temp FROM public.hyper WHERE _timescaledb_internal.chunks_in(public.hyper.*, ARRAY[1]) AND (("time" >= '2019-01-01 00:00:00-08'::timestamp with time zone)) AND (("time" <= '2019-01-01 15:00:00-08'::timestamp with time zone)) AND ((device = 1)) ORDER BY location ASC NULLS LAST
(10 rows)


######### No push down on some functions

EXPLAIN (verbose, costs off)
SELECT time_bucket('2 days', time) AS time, device, avg(temp), sum(temp * (random() <= 1)::int) as sum
FROM hyper
WHERE time BETWEEN '2019-01-01' AND '2019-01-01 15:00' AND device = 1
GROUP BY 1,2
ORDER BY 1,2

                                                                                                                                                                              QUERY PLAN                                                                                                                                                                               
-----------------------------------------------------------------------------------------------------------------------------------------------------------------------------------------------------------------------------------------------------------------------------------------------------------------------------------------------------------------------
 GroupAggregate
   Output: (time_bucket('@ 2 days'::interval, hyper."time")), hyper.device, avg(hyper.temp), sum((hyper.temp * (((random() <= '1'::double precision))::integer)::double precision))
   Group Key: time_bucket('@ 2 days'::interval, hyper."time"), hyper.device
   ->  Custom Scan (DataNodeScan) on public.hyper
         Output: time_bucket('@ 2 days'::interval, hyper."time"), hyper.device, hyper.temp
         Data node: data_node_1
         Fetcher Type: Row by row
         Chunks: _dist_hyper_1_1_chunk
         Remote SQL: SELECT "time", device, temp FROM public.hyper WHERE _timescaledb_internal.chunks_in(public.hyper.*, ARRAY[1]) AND (("time" >= '2019-01-01 00:00:00-08'::timestamp with time zone)) AND (("time" <= '2019-01-01 15:00:00-08'::timestamp with time zone)) AND ((device = 1)) ORDER BY public.time_bucket('2 days'::interval, "time") ASC NULLS LAST
(9 rows)


######### No push down on some functions

EXPLAIN (verbose, costs off)
SELECT time, device, avg(temp)
FROM hyper
WHERE time BETWEEN '2019-01-01' AND '2019-01-01 15:00' AND device = 1
GROUP BY 1,2
HAVING avg(temp) * custom_sum(device) > 0.8
ORDER BY 1,2

                                                                                                                                                          QUERY PLAN                                                                                                                                                           
-------------------------------------------------------------------------------------------------------------------------------------------------------------------------------------------------------------------------------------------------------------------------------------------------------------------------------
 GroupAggregate
   Output: hyper."time", hyper.device, avg(hyper.temp)
   Group Key: hyper."time", hyper.device
   Filter: ((avg(hyper.temp) * (custom_sum(hyper.device))::double precision) > '0.8'::double precision)
   ->  Custom Scan (DataNodeScan) on public.hyper
         Output: hyper."time", hyper.device, hyper.temp
         Data node: data_node_1
         Fetcher Type: Row by row
         Chunks: _dist_hyper_1_1_chunk
         Remote SQL: SELECT "time", device, temp FROM public.hyper WHERE _timescaledb_internal.chunks_in(public.hyper.*, ARRAY[1]) AND (("time" >= '2019-01-01 00:00:00-08'::timestamp with time zone)) AND (("time" <= '2019-01-01 15:00:00-08'::timestamp with time zone)) AND ((device = 1)) ORDER BY "time" ASC NULLS LAST
(10 rows)


######### No push down on some functions

EXPLAIN (verbose, costs off)
SELECT time, device, avg(temp), custom_sum(device)
FROM hyper
WHERE time BETWEEN '2019-01-01' AND '2019-01-01 15:00' AND device = 1
GROUP BY 1,2
ORDER BY 1,2

                                                                                                                                                          QUERY PLAN                                                                                                                                                           
-------------------------------------------------------------------------------------------------------------------------------------------------------------------------------------------------------------------------------------------------------------------------------------------------------------------------------
 GroupAggregate
   Output: hyper."time", hyper.device, avg(hyper.temp), custom_sum(hyper.device)
   Group Key: hyper."time", hyper.device
   ->  Custom Scan (DataNodeScan) on public.hyper
         Output: hyper."time", hyper.device, hyper.temp
         Data node: data_node_1
         Fetcher Type: Row by row
         Chunks: _dist_hyper_1_1_chunk
         Remote SQL: SELECT "time", device, temp FROM public.hyper WHERE _timescaledb_internal.chunks_in(public.hyper.*, ARRAY[1]) AND (("time" >= '2019-01-01 00:00:00-08'::timestamp with time zone)) AND (("time" <= '2019-01-01 15:00:00-08'::timestamp with time zone)) AND ((device = 1)) ORDER BY "time" ASC NULLS LAST
(9 rows)


######### Constification and runtime push down of time-related functions

 tsl_override_current_timestamptz 
----------------------------------
 
(1 row)

                                                                                                                                                                 QUERY PLAN                                                                                                                                                                 
--------------------------------------------------------------------------------------------------------------------------------------------------------------------------------------------------------------------------------------------------------------------------------------------------------------------------------------------
 Custom Scan (DataNodeScan)
   Output: hyper."time", hyper.device, (avg(hyper.temp))
   Relations: Aggregate on (public.hyper)
   Data node: data_node_1
   Fetcher Type: Row by row
   Chunks: _dist_hyper_1_1_chunk
   Remote SQL: SELECT "time", device, avg(temp) FROM public.hyper WHERE _timescaledb_internal.chunks_in(public.hyper.*, ARRAY[1]) AND (("time" >= '2019-01-01 00:00:00-08'::timestamp with time zone)) AND (("time" <= '2019-01-01 15:00:00-08'::timestamp with time zone)) AND ((device = 1)) GROUP BY 1, 2 ORDER BY "time" ASC NULLS LAST
(7 rows)

                                                                                                                                                                 QUERY PLAN                                                                                                                                                                 
--------------------------------------------------------------------------------------------------------------------------------------------------------------------------------------------------------------------------------------------------------------------------------------------------------------------------------------------
 Custom Scan (DataNodeScan)
   Output: hyper."time", hyper.device, (avg(hyper.temp))
   Relations: Aggregate on (public.hyper)
   Data node: data_node_1
   Fetcher Type: Row by row
   Chunks: _dist_hyper_1_1_chunk
   Remote SQL: SELECT "time", device, avg(temp) FROM public.hyper WHERE _timescaledb_internal.chunks_in(public.hyper.*, ARRAY[1]) AND (("time" >= '2019-01-01 00:00:00-08'::timestamp with time zone)) AND (("time" <= '2019-01-01 15:00:00-08'::timestamp with time zone)) AND ((device = 1)) GROUP BY 1, 2 ORDER BY "time" ASC NULLS LAST
(7 rows)

 tsl_override_current_timestamptz 
----------------------------------
 
(1 row)

                                                                                                                                                                 QUERY PLAN                                                                                                                                                                 
--------------------------------------------------------------------------------------------------------------------------------------------------------------------------------------------------------------------------------------------------------------------------------------------------------------------------------------------
 Custom Scan (DataNodeScan)
   Output: hyper."time", hyper.device, (avg(hyper.temp))
   Relations: Aggregate on (public.hyper)
   Data node: data_node_1
   Fetcher Type: Row by row
   Chunks: _dist_hyper_1_1_chunk
   Remote SQL: SELECT "time", device, avg(temp) FROM public.hyper WHERE _timescaledb_internal.chunks_in(public.hyper.*, ARRAY[1]) AND (("time" >= '2019-01-01 00:00:00-08'::timestamp with time zone)) AND (("time" <= '2019-01-01 15:00:00-08'::timestamp with time zone)) AND ((device = 1)) GROUP BY 1, 2 ORDER BY "time" ASC NULLS LAST
(7 rows)


######### LIMIT push down cases

EXPLAIN (verbose, costs off)
SELECT time, device
FROM hyper
ORDER BY 1,2
LIMIT 10
                                                                                                        QUERY PLAN                                                                                                        
--------------------------------------------------------------------------------------------------------------------------------------------------------------------------------------------------------------------------
 Limit
   Output: hyper."time", hyper.device
   ->  Custom Scan (AsyncAppend)
         Output: hyper."time", hyper.device
         ->  Merge Append
               Sort Key: hyper_1."time", hyper_1.device
               ->  Custom Scan (DataNodeScan) on public.hyper hyper_1
                     Output: hyper_1."time", hyper_1.device
                     Data node: data_node_1
                     Fetcher Type: Row by row
                     Chunks: _dist_hyper_1_1_chunk, _dist_hyper_1_4_chunk, _dist_hyper_1_8_chunk, _dist_hyper_1_12_chunk, _dist_hyper_1_13_chunk, _dist_hyper_1_15_chunk, _dist_hyper_1_17_chunk
                     Remote SQL: SELECT "time", device FROM public.hyper WHERE _timescaledb_internal.chunks_in(public.hyper.*, ARRAY[1, 2, 3, 4, 5, 6, 7]) ORDER BY "time" ASC NULLS LAST, device ASC NULLS LAST LIMIT 10
               ->  Custom Scan (DataNodeScan) on public.hyper hyper_2
                     Output: hyper_2."time", hyper_2.device
                     Data node: data_node_2
                     Fetcher Type: Row by row
                     Chunks: _dist_hyper_1_2_chunk, _dist_hyper_1_5_chunk, _dist_hyper_1_7_chunk, _dist_hyper_1_9_chunk, _dist_hyper_1_11_chunk, _dist_hyper_1_14_chunk, _dist_hyper_1_18_chunk
                     Remote SQL: SELECT "time", device FROM public.hyper WHERE _timescaledb_internal.chunks_in(public.hyper.*, ARRAY[1, 2, 3, 4, 5, 6, 7]) ORDER BY "time" ASC NULLS LAST, device ASC NULLS LAST LIMIT 10
               ->  Custom Scan (DataNodeScan) on public.hyper hyper_3
                     Output: hyper_3."time", hyper_3.device
                     Data node: data_node_3
                     Fetcher Type: Row by row
                     Chunks: _dist_hyper_1_3_chunk, _dist_hyper_1_6_chunk, _dist_hyper_1_10_chunk, _dist_hyper_1_16_chunk
                     Remote SQL: SELECT "time", device FROM public.hyper WHERE _timescaledb_internal.chunks_in(public.hyper.*, ARRAY[1, 2, 3, 4]) ORDER BY "time" ASC NULLS LAST, device ASC NULLS LAST LIMIT 10
(24 rows)


######### LIMIT push down cases

EXPLAIN (verbose, costs off)
SELECT time, device
FROM hyper
ORDER BY 1,2
LIMIT 5
OFFSET 5
                                                                                                        QUERY PLAN                                                                                                        
--------------------------------------------------------------------------------------------------------------------------------------------------------------------------------------------------------------------------
 Limit
   Output: hyper."time", hyper.device
   ->  Custom Scan (AsyncAppend)
         Output: hyper."time", hyper.device
         ->  Merge Append
               Sort Key: hyper_1."time", hyper_1.device
               ->  Custom Scan (DataNodeScan) on public.hyper hyper_1
                     Output: hyper_1."time", hyper_1.device
                     Data node: data_node_1
                     Fetcher Type: Row by row
                     Chunks: _dist_hyper_1_1_chunk, _dist_hyper_1_4_chunk, _dist_hyper_1_8_chunk, _dist_hyper_1_12_chunk, _dist_hyper_1_13_chunk, _dist_hyper_1_15_chunk, _dist_hyper_1_17_chunk
                     Remote SQL: SELECT "time", device FROM public.hyper WHERE _timescaledb_internal.chunks_in(public.hyper.*, ARRAY[1, 2, 3, 4, 5, 6, 7]) ORDER BY "time" ASC NULLS LAST, device ASC NULLS LAST LIMIT 10
               ->  Custom Scan (DataNodeScan) on public.hyper hyper_2
                     Output: hyper_2."time", hyper_2.device
                     Data node: data_node_2
                     Fetcher Type: Row by row
                     Chunks: _dist_hyper_1_2_chunk, _dist_hyper_1_5_chunk, _dist_hyper_1_7_chunk, _dist_hyper_1_9_chunk, _dist_hyper_1_11_chunk, _dist_hyper_1_14_chunk, _dist_hyper_1_18_chunk
                     Remote SQL: SELECT "time", device FROM public.hyper WHERE _timescaledb_internal.chunks_in(public.hyper.*, ARRAY[1, 2, 3, 4, 5, 6, 7]) ORDER BY "time" ASC NULLS LAST, device ASC NULLS LAST LIMIT 10
               ->  Custom Scan (DataNodeScan) on public.hyper hyper_3
                     Output: hyper_3."time", hyper_3.device
                     Data node: data_node_3
                     Fetcher Type: Row by row
                     Chunks: _dist_hyper_1_3_chunk, _dist_hyper_1_6_chunk, _dist_hyper_1_10_chunk, _dist_hyper_1_16_chunk
                     Remote SQL: SELECT "time", device FROM public.hyper WHERE _timescaledb_internal.chunks_in(public.hyper.*, ARRAY[1, 2, 3, 4]) ORDER BY "time" ASC NULLS LAST, device ASC NULLS LAST LIMIT 10
(24 rows)


######### LIMIT push down cases

EXPLAIN (verbose, costs off)
SELECT time, device
FROM hyper
ORDER BY 1,2
LIMIT 0
                                                                                                       QUERY PLAN                                                                                                        
-------------------------------------------------------------------------------------------------------------------------------------------------------------------------------------------------------------------------
 Limit
   Output: hyper."time", hyper.device
   ->  Custom Scan (AsyncAppend)
         Output: hyper."time", hyper.device
         ->  Merge Append
               Sort Key: hyper_1."time", hyper_1.device
               ->  Custom Scan (DataNodeScan) on public.hyper hyper_1
                     Output: hyper_1."time", hyper_1.device
                     Data node: data_node_1
                     Fetcher Type: Row by row
                     Chunks: _dist_hyper_1_1_chunk, _dist_hyper_1_4_chunk, _dist_hyper_1_8_chunk, _dist_hyper_1_12_chunk, _dist_hyper_1_13_chunk, _dist_hyper_1_15_chunk, _dist_hyper_1_17_chunk
                     Remote SQL: SELECT "time", device FROM public.hyper WHERE _timescaledb_internal.chunks_in(public.hyper.*, ARRAY[1, 2, 3, 4, 5, 6, 7]) ORDER BY "time" ASC NULLS LAST, device ASC NULLS LAST LIMIT 1
               ->  Custom Scan (DataNodeScan) on public.hyper hyper_2
                     Output: hyper_2."time", hyper_2.device
                     Data node: data_node_2
                     Fetcher Type: Row by row
                     Chunks: _dist_hyper_1_2_chunk, _dist_hyper_1_5_chunk, _dist_hyper_1_7_chunk, _dist_hyper_1_9_chunk, _dist_hyper_1_11_chunk, _dist_hyper_1_14_chunk, _dist_hyper_1_18_chunk
                     Remote SQL: SELECT "time", device FROM public.hyper WHERE _timescaledb_internal.chunks_in(public.hyper.*, ARRAY[1, 2, 3, 4, 5, 6, 7]) ORDER BY "time" ASC NULLS LAST, device ASC NULLS LAST LIMIT 1
               ->  Custom Scan (DataNodeScan) on public.hyper hyper_3
                     Output: hyper_3."time", hyper_3.device
                     Data node: data_node_3
                     Fetcher Type: Row by row
                     Chunks: _dist_hyper_1_3_chunk, _dist_hyper_1_6_chunk, _dist_hyper_1_10_chunk, _dist_hyper_1_16_chunk
                     Remote SQL: SELECT "time", device FROM public.hyper WHERE _timescaledb_internal.chunks_in(public.hyper.*, ARRAY[1, 2, 3, 4]) ORDER BY "time" ASC NULLS LAST, device ASC NULLS LAST LIMIT 1
(24 rows)


######### LIMIT push down cases

EXPLAIN (verbose, costs off)
SELECT time, device
FROM hyper
ORDER BY 1,2
LIMIT extract(year from date '2000-01-01')
                                                                                                         QUERY PLAN                                                                                                         
----------------------------------------------------------------------------------------------------------------------------------------------------------------------------------------------------------------------------
 Limit
   Output: hyper."time", hyper.device
   ->  Custom Scan (AsyncAppend)
         Output: hyper."time", hyper.device
         ->  Merge Append
               Sort Key: hyper_1."time", hyper_1.device
               ->  Custom Scan (DataNodeScan) on public.hyper hyper_1
                     Output: hyper_1."time", hyper_1.device
                     Data node: data_node_1
                     Fetcher Type: Row by row
                     Chunks: _dist_hyper_1_1_chunk, _dist_hyper_1_4_chunk, _dist_hyper_1_8_chunk, _dist_hyper_1_12_chunk, _dist_hyper_1_13_chunk, _dist_hyper_1_15_chunk, _dist_hyper_1_17_chunk
                     Remote SQL: SELECT "time", device FROM public.hyper WHERE _timescaledb_internal.chunks_in(public.hyper.*, ARRAY[1, 2, 3, 4, 5, 6, 7]) ORDER BY "time" ASC NULLS LAST, device ASC NULLS LAST LIMIT 2000
               ->  Custom Scan (DataNodeScan) on public.hyper hyper_2
                     Output: hyper_2."time", hyper_2.device
                     Data node: data_node_2
                     Fetcher Type: Row by row
                     Chunks: _dist_hyper_1_2_chunk, _dist_hyper_1_5_chunk, _dist_hyper_1_7_chunk, _dist_hyper_1_9_chunk, _dist_hyper_1_11_chunk, _dist_hyper_1_14_chunk, _dist_hyper_1_18_chunk
                     Remote SQL: SELECT "time", device FROM public.hyper WHERE _timescaledb_internal.chunks_in(public.hyper.*, ARRAY[1, 2, 3, 4, 5, 6, 7]) ORDER BY "time" ASC NULLS LAST, device ASC NULLS LAST LIMIT 2000
               ->  Custom Scan (DataNodeScan) on public.hyper hyper_3
                     Output: hyper_3."time", hyper_3.device
                     Data node: data_node_3
                     Fetcher Type: Row by row
                     Chunks: _dist_hyper_1_3_chunk, _dist_hyper_1_6_chunk, _dist_hyper_1_10_chunk, _dist_hyper_1_16_chunk
                     Remote SQL: SELECT "time", device FROM public.hyper WHERE _timescaledb_internal.chunks_in(public.hyper.*, ARRAY[1, 2, 3, 4]) ORDER BY "time" ASC NULLS LAST, device ASC NULLS LAST LIMIT 2000
(24 rows)


######### LIMIT push down cases

EXPLAIN (verbose, costs off)
SELECT time, device
FROM hyper
ORDER BY 1,2
LIMIT greatest(random(), 10.0)
                                                                                                   QUERY PLAN                                                                                                    
-----------------------------------------------------------------------------------------------------------------------------------------------------------------------------------------------------------------
 Limit
   Output: hyper."time", hyper.device
   ->  Custom Scan (AsyncAppend)
         Output: hyper."time", hyper.device
         ->  Merge Append
               Sort Key: hyper_1."time", hyper_1.device
               ->  Custom Scan (DataNodeScan) on public.hyper hyper_1
                     Output: hyper_1."time", hyper_1.device
                     Data node: data_node_1
                     Fetcher Type: Row by row
                     Chunks: _dist_hyper_1_1_chunk, _dist_hyper_1_4_chunk, _dist_hyper_1_8_chunk, _dist_hyper_1_12_chunk, _dist_hyper_1_13_chunk, _dist_hyper_1_15_chunk, _dist_hyper_1_17_chunk
                     Remote SQL: SELECT "time", device FROM public.hyper WHERE _timescaledb_internal.chunks_in(public.hyper.*, ARRAY[1, 2, 3, 4, 5, 6, 7]) ORDER BY "time" ASC NULLS LAST, device ASC NULLS LAST
               ->  Custom Scan (DataNodeScan) on public.hyper hyper_2
                     Output: hyper_2."time", hyper_2.device
                     Data node: data_node_2
                     Fetcher Type: Row by row
                     Chunks: _dist_hyper_1_2_chunk, _dist_hyper_1_5_chunk, _dist_hyper_1_7_chunk, _dist_hyper_1_9_chunk, _dist_hyper_1_11_chunk, _dist_hyper_1_14_chunk, _dist_hyper_1_18_chunk
                     Remote SQL: SELECT "time", device FROM public.hyper WHERE _timescaledb_internal.chunks_in(public.hyper.*, ARRAY[1, 2, 3, 4, 5, 6, 7]) ORDER BY "time" ASC NULLS LAST, device ASC NULLS LAST
               ->  Custom Scan (DataNodeScan) on public.hyper hyper_3
                     Output: hyper_3."time", hyper_3.device
                     Data node: data_node_3
                     Fetcher Type: Row by row
                     Chunks: _dist_hyper_1_3_chunk, _dist_hyper_1_6_chunk, _dist_hyper_1_10_chunk, _dist_hyper_1_16_chunk
                     Remote SQL: SELECT "time", device FROM public.hyper WHERE _timescaledb_internal.chunks_in(public.hyper.*, ARRAY[1, 2, 3, 4]) ORDER BY "time" ASC NULLS LAST, device ASC NULLS LAST
(24 rows)


######### LIMIT push down cases

EXPLAIN (verbose, costs off)
SELECT time, device, avg(temp) OVER (PARTITION BY device)
FROM hyper
ORDER BY 1,2
LIMIT 10
                                                                                                 QUERY PLAN                                                                                                  
-------------------------------------------------------------------------------------------------------------------------------------------------------------------------------------------------------------
 Limit
   Output: hyper."time", hyper.device, (avg(hyper.temp) OVER (?))
   ->  Sort
         Output: hyper."time", hyper.device, (avg(hyper.temp) OVER (?))
         Sort Key: hyper."time", hyper.device
         ->  WindowAgg
               Output: hyper."time", hyper.device, avg(hyper.temp) OVER (?)
               ->  Custom Scan (AsyncAppend)
                     Output: hyper.device, hyper."time", hyper.temp
                     ->  Merge Append
                           Sort Key: hyper_1.device
                           ->  Custom Scan (DataNodeScan) on public.hyper hyper_1
                                 Output: hyper_1.device, hyper_1."time", hyper_1.temp
                                 Data node: data_node_1
                                 Fetcher Type: Row by row
                                 Chunks: _dist_hyper_1_1_chunk, _dist_hyper_1_4_chunk, _dist_hyper_1_8_chunk, _dist_hyper_1_12_chunk, _dist_hyper_1_13_chunk, _dist_hyper_1_15_chunk, _dist_hyper_1_17_chunk
                                 Remote SQL: SELECT "time", device, temp FROM public.hyper WHERE _timescaledb_internal.chunks_in(public.hyper.*, ARRAY[1, 2, 3, 4, 5, 6, 7]) ORDER BY device ASC NULLS LAST
                           ->  Custom Scan (DataNodeScan) on public.hyper hyper_2
                                 Output: hyper_2.device, hyper_2."time", hyper_2.temp
                                 Data node: data_node_2
                                 Fetcher Type: Row by row
                                 Chunks: _dist_hyper_1_2_chunk, _dist_hyper_1_5_chunk, _dist_hyper_1_7_chunk, _dist_hyper_1_9_chunk, _dist_hyper_1_11_chunk, _dist_hyper_1_14_chunk, _dist_hyper_1_18_chunk
                                 Remote SQL: SELECT "time", device, temp FROM public.hyper WHERE _timescaledb_internal.chunks_in(public.hyper.*, ARRAY[1, 2, 3, 4, 5, 6, 7]) ORDER BY device ASC NULLS LAST
                           ->  Custom Scan (DataNodeScan) on public.hyper hyper_3
                                 Output: hyper_3.device, hyper_3."time", hyper_3.temp
                                 Data node: data_node_3
                                 Fetcher Type: Row by row
                                 Chunks: _dist_hyper_1_3_chunk, _dist_hyper_1_6_chunk, _dist_hyper_1_10_chunk, _dist_hyper_1_16_chunk
                                 Remote SQL: SELECT "time", device, temp FROM public.hyper WHERE _timescaledb_internal.chunks_in(public.hyper.*, ARRAY[1, 2, 3, 4]) ORDER BY device ASC NULLS LAST
(29 rows)


######### LIMIT push down cases

EXPLAIN (verbose, costs off)
SELECT DISTINCT device, time
FROM hyper
ORDER BY 1,2
LIMIT 10
                                                                                                           QUERY PLAN                                                                                                           
--------------------------------------------------------------------------------------------------------------------------------------------------------------------------------------------------------------------------------
 Limit
   Output: hyper.device, hyper."time"
   ->  Unique
         Output: hyper.device, hyper."time"
         ->  Custom Scan (AsyncAppend)
               Output: hyper.device, hyper."time"
               ->  Merge Append
                     Sort Key: hyper_1.device, hyper_1."time"
                     ->  Custom Scan (DataNodeScan) on public.hyper hyper_1
                           Output: hyper_1.device, hyper_1."time"
                           Data node: data_node_1
                           Fetcher Type: Row by row
                           Chunks: _dist_hyper_1_1_chunk, _dist_hyper_1_4_chunk, _dist_hyper_1_8_chunk, _dist_hyper_1_12_chunk, _dist_hyper_1_13_chunk, _dist_hyper_1_15_chunk, _dist_hyper_1_17_chunk
                           Remote SQL: SELECT DISTINCT "time", device FROM public.hyper WHERE _timescaledb_internal.chunks_in(public.hyper.*, ARRAY[1, 2, 3, 4, 5, 6, 7]) ORDER BY device ASC NULLS LAST, "time" ASC NULLS LAST
                     ->  Custom Scan (DataNodeScan) on public.hyper hyper_2
                           Output: hyper_2.device, hyper_2."time"
                           Data node: data_node_2
                           Fetcher Type: Row by row
                           Chunks: _dist_hyper_1_2_chunk, _dist_hyper_1_5_chunk, _dist_hyper_1_7_chunk, _dist_hyper_1_9_chunk, _dist_hyper_1_11_chunk, _dist_hyper_1_14_chunk, _dist_hyper_1_18_chunk
                           Remote SQL: SELECT DISTINCT "time", device FROM public.hyper WHERE _timescaledb_internal.chunks_in(public.hyper.*, ARRAY[1, 2, 3, 4, 5, 6, 7]) ORDER BY device ASC NULLS LAST, "time" ASC NULLS LAST
                     ->  Custom Scan (DataNodeScan) on public.hyper hyper_3
                           Output: hyper_3.device, hyper_3."time"
                           Data node: data_node_3
                           Fetcher Type: Row by row
                           Chunks: _dist_hyper_1_3_chunk, _dist_hyper_1_6_chunk, _dist_hyper_1_10_chunk, _dist_hyper_1_16_chunk
                           Remote SQL: SELECT DISTINCT "time", device FROM public.hyper WHERE _timescaledb_internal.chunks_in(public.hyper.*, ARRAY[1, 2, 3, 4]) ORDER BY device ASC NULLS LAST, "time" ASC NULLS LAST
(26 rows)


######### LIMIT push down cases

EXPLAIN (verbose, costs off)
SELECT DISTINCT ON (device) device, time
FROM hyper
ORDER BY 1,2
LIMIT 10
                                                                                                                 QUERY PLAN                                                                                                                 
--------------------------------------------------------------------------------------------------------------------------------------------------------------------------------------------------------------------------------------------
 Limit
   Output: hyper.device, hyper."time"
   ->  Unique
         Output: hyper.device, hyper."time"
         ->  Custom Scan (AsyncAppend)
               Output: hyper.device, hyper."time"
               ->  Merge Append
                     Sort Key: hyper_1.device, hyper_1."time"
                     ->  Custom Scan (DataNodeScan) on public.hyper hyper_1
                           Output: hyper_1.device, hyper_1."time"
                           Data node: data_node_1
                           Fetcher Type: Row by row
                           Chunks: _dist_hyper_1_1_chunk, _dist_hyper_1_4_chunk, _dist_hyper_1_8_chunk, _dist_hyper_1_12_chunk, _dist_hyper_1_13_chunk, _dist_hyper_1_15_chunk, _dist_hyper_1_17_chunk
                           Remote SQL: SELECT DISTINCT ON (device) "time", device FROM public.hyper WHERE _timescaledb_internal.chunks_in(public.hyper.*, ARRAY[1, 2, 3, 4, 5, 6, 7]) ORDER BY device ASC NULLS LAST, "time" ASC NULLS LAST
                     ->  Custom Scan (DataNodeScan) on public.hyper hyper_2
                           Output: hyper_2.device, hyper_2."time"
                           Data node: data_node_2
                           Fetcher Type: Row by row
                           Chunks: _dist_hyper_1_2_chunk, _dist_hyper_1_5_chunk, _dist_hyper_1_7_chunk, _dist_hyper_1_9_chunk, _dist_hyper_1_11_chunk, _dist_hyper_1_14_chunk, _dist_hyper_1_18_chunk
                           Remote SQL: SELECT DISTINCT ON (device) "time", device FROM public.hyper WHERE _timescaledb_internal.chunks_in(public.hyper.*, ARRAY[1, 2, 3, 4, 5, 6, 7]) ORDER BY device ASC NULLS LAST, "time" ASC NULLS LAST
                     ->  Custom Scan (DataNodeScan) on public.hyper hyper_3
                           Output: hyper_3.device, hyper_3."time"
                           Data node: data_node_3
                           Fetcher Type: Row by row
                           Chunks: _dist_hyper_1_3_chunk, _dist_hyper_1_6_chunk, _dist_hyper_1_10_chunk, _dist_hyper_1_16_chunk
                           Remote SQL: SELECT DISTINCT ON (device) "time", device FROM public.hyper WHERE _timescaledb_internal.chunks_in(public.hyper.*, ARRAY[1, 2, 3, 4]) ORDER BY device ASC NULLS LAST, "time" ASC NULLS LAST
(26 rows)


######### LIMIT push down cases

                                                                                              QUERY PLAN                                                                                               
-------------------------------------------------------------------------------------------------------------------------------------------------------------------------------------------------------
 Limit
   Output: t."time"
   ->  Nested Loop
         Output: t."time"
         Join Filter: (t.device = join_test.device)
         ->  Custom Scan (AsyncAppend)
               Output: t."time", t.device
               ->  Append
                     ->  Custom Scan (DataNodeScan) on public.hyper t_1
                           Output: t_1."time", t_1.device
                           Data node: data_node_1
                           Fetcher Type: Row by row
                           Chunks: _dist_hyper_1_1_chunk, _dist_hyper_1_4_chunk, _dist_hyper_1_8_chunk, _dist_hyper_1_12_chunk, _dist_hyper_1_13_chunk, _dist_hyper_1_15_chunk, _dist_hyper_1_17_chunk
                           Remote SQL: SELECT "time", device FROM public.hyper WHERE _timescaledb_internal.chunks_in(public.hyper.*, ARRAY[1, 2, 3, 4, 5, 6, 7])
                     ->  Custom Scan (DataNodeScan) on public.hyper t_2
                           Output: t_2."time", t_2.device
                           Data node: data_node_2
                           Fetcher Type: Row by row
                           Chunks: _dist_hyper_1_2_chunk, _dist_hyper_1_5_chunk, _dist_hyper_1_7_chunk, _dist_hyper_1_9_chunk, _dist_hyper_1_11_chunk, _dist_hyper_1_14_chunk, _dist_hyper_1_18_chunk
                           Remote SQL: SELECT "time", device FROM public.hyper WHERE _timescaledb_internal.chunks_in(public.hyper.*, ARRAY[1, 2, 3, 4, 5, 6, 7])
                     ->  Custom Scan (DataNodeScan) on public.hyper t_3
                           Output: t_3."time", t_3.device
                           Data node: data_node_3
                           Fetcher Type: Row by row
                           Chunks: _dist_hyper_1_3_chunk, _dist_hyper_1_6_chunk, _dist_hyper_1_10_chunk, _dist_hyper_1_16_chunk
                           Remote SQL: SELECT "time", device FROM public.hyper WHERE _timescaledb_internal.chunks_in(public.hyper.*, ARRAY[1, 2, 3, 4])
         ->  Materialize
               Output: join_test.device
               ->  Seq Scan on public.join_test
                     Output: join_test.device
(30 rows)


######### CTEs/Sub-queries

EXPLAIN (verbose, costs off)
WITH top_n AS (
	 SELECT device, avg(temp)
	 FROM hyper
	 WHERE time BETWEEN '2019-01-01' AND '2019-01-01 15:00' AND device = 1
     GROUP BY 1
	 ORDER BY 2 DESC
	 LIMIT 10
)
SELECT time_bucket('60s', time) AS "time", device, avg(temp)
FROM hyper INNER JOIN top_n USING (device)
WHERE time BETWEEN '2019-01-01' AND '2019-01-01 15:00' AND device = 1
GROUP BY 1,2
ORDER BY 1,2
                                                                                                                                                                                  QUERY PLAN                                                                                                                                                                                   
-------------------------------------------------------------------------------------------------------------------------------------------------------------------------------------------------------------------------------------------------------------------------------------------------------------------------------------------------------------------------------
 GroupAggregate
   Output: (time_bucket('@ 1 min'::interval, hyper."time")), hyper.device, avg(hyper.temp)
   Group Key: (time_bucket('@ 1 min'::interval, hyper."time")), hyper.device
   ->  Nested Loop
         Output: (time_bucket('@ 1 min'::interval, hyper."time")), hyper.device, hyper.temp
         ->  Custom Scan (DataNodeScan) on public.hyper
               Output: hyper."time", hyper.device, hyper.temp, time_bucket('@ 1 min'::interval, hyper."time")
               Data node: data_node_1
               Fetcher Type: Row by row
               Chunks: _dist_hyper_1_1_chunk
               Remote SQL: SELECT "time", device, temp FROM public.hyper WHERE _timescaledb_internal.chunks_in(public.hyper.*, ARRAY[1]) AND (("time" >= '2019-01-01 00:00:00-08'::timestamp with time zone)) AND (("time" <= '2019-01-01 15:00:00-08'::timestamp with time zone)) AND ((device = 1)) ORDER BY public.time_bucket('00:01:00'::interval, "time") ASC NULLS LAST
         ->  Materialize
               Output: top_n.device
               ->  Subquery Scan on top_n
                     Output: top_n.device
                     Filter: (top_n.device = 1)
                     ->  Limit
                           Output: hyper_1.device, (avg(hyper_1.temp))
                           ->  Custom Scan (DataNodeScan)
                                 Output: hyper_1.device, (avg(hyper_1.temp))
                                 Relations: Aggregate on (public.hyper)
                                 Data node: data_node_1
                                 Fetcher Type: Row by row
                                 Chunks: _dist_hyper_1_1_chunk
                                 Remote SQL: SELECT device, avg(temp) FROM public.hyper WHERE _timescaledb_internal.chunks_in(public.hyper.*, ARRAY[1]) AND (("time" >= '2019-01-01 00:00:00-08'::timestamp with time zone)) AND (("time" <= '2019-01-01 15:00:00-08'::timestamp with time zone)) AND ((device = 1)) GROUP BY 1 ORDER BY avg(temp) DESC NULLS FIRST
(25 rows)


######### CTEs/Sub-queries

EXPLAIN (verbose, costs off)
SELECT time_bucket('60s', h1.time) AS "time", h1.device, avg(h1.temp), max(h2.temp)
FROM hyper h1 INNER JOIN hyper1d h2 ON (time_bucket('60', h1.time) = time_bucket('60', h2.time) AND h1.device = h2.device)
WHERE h1.time BETWEEN '2019-01-01' AND '2019-01-01 15:00' AND
	  h2.time BETWEEN '2019-01-01' AND '2019-01-01 15:00'
GROUP BY 1,2
ORDER BY 1,2
                                                                                                                                                                                          QUERY PLAN                                                                                                                                                                                           
-----------------------------------------------------------------------------------------------------------------------------------------------------------------------------------------------------------------------------------------------------------------------------------------------------------------------------------------------------------------------------------------------
 GroupAggregate
   Output: (time_bucket('@ 1 min'::interval, h1."time")), h1.device, avg(h1.temp), max(h2.temp)
   Group Key: time_bucket('@ 1 min'::interval, h1."time"), h1.device
   ->  Merge Join
         Output: time_bucket('@ 1 min'::interval, h1."time"), h1.device, h1.temp, h2.temp
         Merge Cond: ((time_bucket('@ 1 min'::interval, h1."time") = (time_bucket('@ 1 min'::interval, h2."time"))) AND (h1.device = h2.device))
         ->  Custom Scan (AsyncAppend)
               Output: h1."time", h1.device, h1.temp
               ->  Merge Append
                     Sort Key: (time_bucket('@ 1 min'::interval, h1_1."time")), h1_1.device
                     ->  Custom Scan (DataNodeScan) on public.hyper h1_1
                           Output: h1_1."time", h1_1.device, h1_1.temp, time_bucket('@ 1 min'::interval, h1_1."time")
                           Data node: data_node_1
                           Fetcher Type: Row by row
                           Chunks: _dist_hyper_1_1_chunk
                           Remote SQL: SELECT "time", device, temp FROM public.hyper WHERE _timescaledb_internal.chunks_in(public.hyper.*, ARRAY[1]) AND (("time" >= '2019-01-01 00:00:00-08'::timestamp with time zone)) AND (("time" <= '2019-01-01 15:00:00-08'::timestamp with time zone)) ORDER BY public.time_bucket('00:01:00'::interval, "time") ASC NULLS LAST, device ASC NULLS LAST
                     ->  Custom Scan (DataNodeScan) on public.hyper h1_2
                           Output: h1_2."time", h1_2.device, h1_2.temp, time_bucket('@ 1 min'::interval, h1_2."time")
                           Data node: data_node_2
                           Fetcher Type: Row by row
                           Chunks: _dist_hyper_1_2_chunk
                           Remote SQL: SELECT "time", device, temp FROM public.hyper WHERE _timescaledb_internal.chunks_in(public.hyper.*, ARRAY[1]) AND (("time" >= '2019-01-01 00:00:00-08'::timestamp with time zone)) AND (("time" <= '2019-01-01 15:00:00-08'::timestamp with time zone)) ORDER BY public.time_bucket('00:01:00'::interval, "time") ASC NULLS LAST, device ASC NULLS LAST
                     ->  Custom Scan (DataNodeScan) on public.hyper h1_3
                           Output: h1_3."time", h1_3.device, h1_3.temp, time_bucket('@ 1 min'::interval, h1_3."time")
                           Data node: data_node_3
                           Fetcher Type: Row by row
                           Chunks: _dist_hyper_1_3_chunk
                           Remote SQL: SELECT "time", device, temp FROM public.hyper WHERE _timescaledb_internal.chunks_in(public.hyper.*, ARRAY[1]) AND (("time" >= '2019-01-01 00:00:00-08'::timestamp with time zone)) AND (("time" <= '2019-01-01 15:00:00-08'::timestamp with time zone)) ORDER BY public.time_bucket('00:01:00'::interval, "time") ASC NULLS LAST, device ASC NULLS LAST
         ->  Materialize
               Output: h2.temp, h2."time", h2.device, (time_bucket('@ 1 min'::interval, h2."time"))
               ->  Custom Scan (DataNodeScan) on public.hyper1d h2
                     Output: h2.temp, h2."time", h2.device, time_bucket('@ 1 min'::interval, h2."time")
                     Data node: data_node_3
                     Fetcher Type: Row by row
                     Chunks: _dist_hyper_2_19_chunk
                     Remote SQL: SELECT "time", device, temp FROM public.hyper1d WHERE _timescaledb_internal.chunks_in(public.hyper1d.*, ARRAY[5]) AND (("time" >= '2019-01-01 00:00:00-08'::timestamp with time zone)) AND (("time" <= '2019-01-01 15:00:00-08'::timestamp with time zone)) ORDER BY public.time_bucket('00:01:00'::interval, "time") ASC NULLS LAST, device ASC NULLS LAST
(36 rows)

%%%%%%%%%%%%%%%%%%%%%%%%%%%%%%%%%%%%%%%%%%%%%%%%%%%%%%%%%%%%%%%%%%%%%%%%%%%%%%%%%
%%% RUNNING TESTS on table: hyper
%%% PREFIX: EXPLAIN (verbose, costs off)
%%% WHERE_CLAUSE: :CLEAN_PARTITIONING_TIME_RANGE
%%% ORDER_BY_1: ORDER BY 1
%%% ORDER_BY_1_2: ORDER BY 1,2
%%% LIMIT: LIMIT 10
%%%%%%%%%%%%%%%%%%%%%%%%%%%%%%%%%%%%%%%%%%%%%%%%%%%%%%%%%%%%%%%%%%%%%%%%%%%%%%%%%
 setseed 
---------
 
(1 row)


######### Grouping on time only (partial aggregation)

EXPLAIN (verbose, costs off)
SELECT time, avg(temp)
FROM hyper
WHERE time BETWEEN '2019-01-01' AND '2019-01-01 15:00'
GROUP BY 1
ORDER BY 1
LIMIT 10
                                                                                                                                                      QUERY PLAN                                                                                                                                                      
----------------------------------------------------------------------------------------------------------------------------------------------------------------------------------------------------------------------------------------------------------------------------------------------------------------------
 Limit
   Output: hyper."time", (avg(hyper.temp))
   ->  GroupAggregate
         Output: hyper."time", avg(hyper.temp)
         Group Key: hyper."time"
         ->  Custom Scan (AsyncAppend)
               Output: hyper."time", hyper.temp
               ->  Merge Append
                     Sort Key: hyper_1."time"
                     ->  Custom Scan (DataNodeScan) on public.hyper hyper_1
                           Output: hyper_1."time", hyper_1.temp
                           Data node: data_node_1
                           Fetcher Type: Row by row
                           Chunks: _dist_hyper_1_1_chunk
                           Remote SQL: SELECT "time", temp FROM public.hyper WHERE _timescaledb_internal.chunks_in(public.hyper.*, ARRAY[1]) AND (("time" >= '2019-01-01 00:00:00-08'::timestamp with time zone)) AND (("time" <= '2019-01-01 15:00:00-08'::timestamp with time zone)) ORDER BY "time" ASC NULLS LAST
                     ->  Custom Scan (DataNodeScan) on public.hyper hyper_2
                           Output: hyper_2."time", hyper_2.temp
                           Data node: data_node_2
                           Fetcher Type: Row by row
                           Chunks: _dist_hyper_1_2_chunk
                           Remote SQL: SELECT "time", temp FROM public.hyper WHERE _timescaledb_internal.chunks_in(public.hyper.*, ARRAY[1]) AND (("time" >= '2019-01-01 00:00:00-08'::timestamp with time zone)) AND (("time" <= '2019-01-01 15:00:00-08'::timestamp with time zone)) ORDER BY "time" ASC NULLS LAST
                     ->  Custom Scan (DataNodeScan) on public.hyper hyper_3
                           Output: hyper_3."time", hyper_3.temp
                           Data node: data_node_3
                           Fetcher Type: Row by row
                           Chunks: _dist_hyper_1_3_chunk
                           Remote SQL: SELECT "time", temp FROM public.hyper WHERE _timescaledb_internal.chunks_in(public.hyper.*, ARRAY[1]) AND (("time" >= '2019-01-01 00:00:00-08'::timestamp with time zone)) AND (("time" <= '2019-01-01 15:00:00-08'::timestamp with time zone)) ORDER BY "time" ASC NULLS LAST
(27 rows)


######### Grouping on time only (partial aggregation)

EXPLAIN (verbose, costs off)
SELECT time_bucket('2 days', time) AS time, avg(temp)
FROM hyper
WHERE time BETWEEN '2019-01-01' AND '2019-01-01 15:00'
GROUP BY 1
ORDER BY 1
LIMIT 10
                                                                                                                                                                          QUERY PLAN                                                                                                                                                                          
--------------------------------------------------------------------------------------------------------------------------------------------------------------------------------------------------------------------------------------------------------------------------------------------------------------------------------------------------------------
 Limit
   Output: (time_bucket('@ 2 days'::interval, hyper."time")), (avg(hyper.temp))
   ->  GroupAggregate
         Output: (time_bucket('@ 2 days'::interval, hyper."time")), avg(hyper.temp)
         Group Key: (time_bucket('@ 2 days'::interval, hyper."time"))
         ->  Custom Scan (AsyncAppend)
               Output: (time_bucket('@ 2 days'::interval, hyper."time")), hyper.temp
               ->  Merge Append
                     Sort Key: (time_bucket('@ 2 days'::interval, hyper_1."time"))
                     ->  Custom Scan (DataNodeScan) on public.hyper hyper_1
                           Output: time_bucket('@ 2 days'::interval, hyper_1."time"), hyper_1.temp
                           Data node: data_node_1
                           Fetcher Type: Row by row
                           Chunks: _dist_hyper_1_1_chunk
                           Remote SQL: SELECT "time", temp FROM public.hyper WHERE _timescaledb_internal.chunks_in(public.hyper.*, ARRAY[1]) AND (("time" >= '2019-01-01 00:00:00-08'::timestamp with time zone)) AND (("time" <= '2019-01-01 15:00:00-08'::timestamp with time zone)) ORDER BY public.time_bucket('2 days'::interval, "time") ASC NULLS LAST
                     ->  Custom Scan (DataNodeScan) on public.hyper hyper_2
                           Output: time_bucket('@ 2 days'::interval, hyper_2."time"), hyper_2.temp
                           Data node: data_node_2
                           Fetcher Type: Row by row
                           Chunks: _dist_hyper_1_2_chunk
                           Remote SQL: SELECT "time", temp FROM public.hyper WHERE _timescaledb_internal.chunks_in(public.hyper.*, ARRAY[1]) AND (("time" >= '2019-01-01 00:00:00-08'::timestamp with time zone)) AND (("time" <= '2019-01-01 15:00:00-08'::timestamp with time zone)) ORDER BY public.time_bucket('2 days'::interval, "time") ASC NULLS LAST
                     ->  Custom Scan (DataNodeScan) on public.hyper hyper_3
                           Output: time_bucket('@ 2 days'::interval, hyper_3."time"), hyper_3.temp
                           Data node: data_node_3
                           Fetcher Type: Row by row
                           Chunks: _dist_hyper_1_3_chunk
                           Remote SQL: SELECT "time", temp FROM public.hyper WHERE _timescaledb_internal.chunks_in(public.hyper.*, ARRAY[1]) AND (("time" >= '2019-01-01 00:00:00-08'::timestamp with time zone)) AND (("time" <= '2019-01-01 15:00:00-08'::timestamp with time zone)) ORDER BY public.time_bucket('2 days'::interval, "time") ASC NULLS LAST
(27 rows)


######### Grouping on time and device (full aggregation)

EXPLAIN (verbose, costs off)
SELECT time, device, avg(temp)
FROM hyper
WHERE time BETWEEN '2019-01-01' AND '2019-01-01 15:00'
GROUP BY 1,2
ORDER BY 1,2
LIMIT 10
                                                                                                                                                                     QUERY PLAN                                                                                                                                                                      
-----------------------------------------------------------------------------------------------------------------------------------------------------------------------------------------------------------------------------------------------------------------------------------------------------------------------------------------------------
 Limit
   Output: hyper."time", hyper.device, (avg(hyper.temp))
   ->  GroupAggregate
         Output: hyper."time", hyper.device, avg(hyper.temp)
         Group Key: hyper."time", hyper.device
         ->  Custom Scan (AsyncAppend)
               Output: hyper."time", hyper.device, hyper.temp
               ->  Merge Append
                     Sort Key: hyper_1."time", hyper_1.device
                     ->  Custom Scan (DataNodeScan) on public.hyper hyper_1
                           Output: hyper_1."time", hyper_1.device, hyper_1.temp
                           Data node: data_node_1
                           Fetcher Type: Row by row
                           Chunks: _dist_hyper_1_1_chunk
                           Remote SQL: SELECT "time", device, temp FROM public.hyper WHERE _timescaledb_internal.chunks_in(public.hyper.*, ARRAY[1]) AND (("time" >= '2019-01-01 00:00:00-08'::timestamp with time zone)) AND (("time" <= '2019-01-01 15:00:00-08'::timestamp with time zone)) ORDER BY "time" ASC NULLS LAST, device ASC NULLS LAST
                     ->  Custom Scan (DataNodeScan) on public.hyper hyper_2
                           Output: hyper_2."time", hyper_2.device, hyper_2.temp
                           Data node: data_node_2
                           Fetcher Type: Row by row
                           Chunks: _dist_hyper_1_2_chunk
                           Remote SQL: SELECT "time", device, temp FROM public.hyper WHERE _timescaledb_internal.chunks_in(public.hyper.*, ARRAY[1]) AND (("time" >= '2019-01-01 00:00:00-08'::timestamp with time zone)) AND (("time" <= '2019-01-01 15:00:00-08'::timestamp with time zone)) ORDER BY "time" ASC NULLS LAST, device ASC NULLS LAST
                     ->  Custom Scan (DataNodeScan) on public.hyper hyper_3
                           Output: hyper_3."time", hyper_3.device, hyper_3.temp
                           Data node: data_node_3
                           Fetcher Type: Row by row
                           Chunks: _dist_hyper_1_3_chunk
                           Remote SQL: SELECT "time", device, temp FROM public.hyper WHERE _timescaledb_internal.chunks_in(public.hyper.*, ARRAY[1]) AND (("time" >= '2019-01-01 00:00:00-08'::timestamp with time zone)) AND (("time" <= '2019-01-01 15:00:00-08'::timestamp with time zone)) ORDER BY "time" ASC NULLS LAST, device ASC NULLS LAST
(27 rows)


######### Grouping on time and device (full aggregation)

EXPLAIN (verbose, costs off)
SELECT time_bucket('2 days', time) AS time, device, avg(temp)
FROM hyper
WHERE time BETWEEN '2019-01-01' AND '2019-01-01 15:00'
GROUP BY 1,2
ORDER BY 1,2
LIMIT 10
                                                                                                                                                                                         QUERY PLAN                                                                                                                                                                                          
---------------------------------------------------------------------------------------------------------------------------------------------------------------------------------------------------------------------------------------------------------------------------------------------------------------------------------------------------------------------------------------------
 Limit
   Output: (time_bucket('@ 2 days'::interval, hyper."time")), hyper.device, (avg(hyper.temp))
   ->  GroupAggregate
         Output: (time_bucket('@ 2 days'::interval, hyper."time")), hyper.device, avg(hyper.temp)
         Group Key: (time_bucket('@ 2 days'::interval, hyper."time")), hyper.device
         ->  Custom Scan (AsyncAppend)
               Output: (time_bucket('@ 2 days'::interval, hyper."time")), hyper.device, hyper.temp
               ->  Merge Append
                     Sort Key: (time_bucket('@ 2 days'::interval, hyper_1."time")), hyper_1.device
                     ->  Custom Scan (DataNodeScan) on public.hyper hyper_1
                           Output: time_bucket('@ 2 days'::interval, hyper_1."time"), hyper_1.device, hyper_1.temp
                           Data node: data_node_1
                           Fetcher Type: Row by row
                           Chunks: _dist_hyper_1_1_chunk
                           Remote SQL: SELECT "time", device, temp FROM public.hyper WHERE _timescaledb_internal.chunks_in(public.hyper.*, ARRAY[1]) AND (("time" >= '2019-01-01 00:00:00-08'::timestamp with time zone)) AND (("time" <= '2019-01-01 15:00:00-08'::timestamp with time zone)) ORDER BY public.time_bucket('2 days'::interval, "time") ASC NULLS LAST, device ASC NULLS LAST
                     ->  Custom Scan (DataNodeScan) on public.hyper hyper_2
                           Output: time_bucket('@ 2 days'::interval, hyper_2."time"), hyper_2.device, hyper_2.temp
                           Data node: data_node_2
                           Fetcher Type: Row by row
                           Chunks: _dist_hyper_1_2_chunk
                           Remote SQL: SELECT "time", device, temp FROM public.hyper WHERE _timescaledb_internal.chunks_in(public.hyper.*, ARRAY[1]) AND (("time" >= '2019-01-01 00:00:00-08'::timestamp with time zone)) AND (("time" <= '2019-01-01 15:00:00-08'::timestamp with time zone)) ORDER BY public.time_bucket('2 days'::interval, "time") ASC NULLS LAST, device ASC NULLS LAST
                     ->  Custom Scan (DataNodeScan) on public.hyper hyper_3
                           Output: time_bucket('@ 2 days'::interval, hyper_3."time"), hyper_3.device, hyper_3.temp
                           Data node: data_node_3
                           Fetcher Type: Row by row
                           Chunks: _dist_hyper_1_3_chunk
                           Remote SQL: SELECT "time", device, temp FROM public.hyper WHERE _timescaledb_internal.chunks_in(public.hyper.*, ARRAY[1]) AND (("time" >= '2019-01-01 00:00:00-08'::timestamp with time zone)) AND (("time" <= '2019-01-01 15:00:00-08'::timestamp with time zone)) ORDER BY public.time_bucket('2 days'::interval, "time") ASC NULLS LAST, device ASC NULLS LAST
(27 rows)


######### Grouping on time and device (full aggregation)

EXPLAIN (verbose, costs off)
SELECT date_trunc('month', time) AS time, device, avg(temp)
FROM hyper
WHERE time BETWEEN '2019-01-01' AND '2019-01-01 15:00'
GROUP BY 1,2
ORDER BY 1,2
LIMIT 10
                                                                                                                                                                                   QUERY PLAN                                                                                                                                                                                   
--------------------------------------------------------------------------------------------------------------------------------------------------------------------------------------------------------------------------------------------------------------------------------------------------------------------------------------------------------------------------------
 Limit
   Output: (date_trunc('month'::text, hyper."time")), hyper.device, (avg(hyper.temp))
   ->  GroupAggregate
         Output: (date_trunc('month'::text, hyper."time")), hyper.device, avg(hyper.temp)
         Group Key: (date_trunc('month'::text, hyper."time")), hyper.device
         ->  Custom Scan (AsyncAppend)
               Output: (date_trunc('month'::text, hyper."time")), hyper.device, hyper.temp
               ->  Merge Append
                     Sort Key: (date_trunc('month'::text, hyper_1."time")), hyper_1.device
                     ->  Custom Scan (DataNodeScan) on public.hyper hyper_1
                           Output: date_trunc('month'::text, hyper_1."time"), hyper_1.device, hyper_1.temp
                           Data node: data_node_1
                           Fetcher Type: Row by row
                           Chunks: _dist_hyper_1_1_chunk
                           Remote SQL: SELECT "time", device, temp FROM public.hyper WHERE _timescaledb_internal.chunks_in(public.hyper.*, ARRAY[1]) AND (("time" >= '2019-01-01 00:00:00-08'::timestamp with time zone)) AND (("time" <= '2019-01-01 15:00:00-08'::timestamp with time zone)) ORDER BY date_trunc('month'::text, "time") ASC NULLS LAST, device ASC NULLS LAST
                     ->  Custom Scan (DataNodeScan) on public.hyper hyper_2
                           Output: date_trunc('month'::text, hyper_2."time"), hyper_2.device, hyper_2.temp
                           Data node: data_node_2
                           Fetcher Type: Row by row
                           Chunks: _dist_hyper_1_2_chunk
                           Remote SQL: SELECT "time", device, temp FROM public.hyper WHERE _timescaledb_internal.chunks_in(public.hyper.*, ARRAY[1]) AND (("time" >= '2019-01-01 00:00:00-08'::timestamp with time zone)) AND (("time" <= '2019-01-01 15:00:00-08'::timestamp with time zone)) ORDER BY date_trunc('month'::text, "time") ASC NULLS LAST, device ASC NULLS LAST
                     ->  Custom Scan (DataNodeScan) on public.hyper hyper_3
                           Output: date_trunc('month'::text, hyper_3."time"), hyper_3.device, hyper_3.temp
                           Data node: data_node_3
                           Fetcher Type: Row by row
                           Chunks: _dist_hyper_1_3_chunk
                           Remote SQL: SELECT "time", device, temp FROM public.hyper WHERE _timescaledb_internal.chunks_in(public.hyper.*, ARRAY[1]) AND (("time" >= '2019-01-01 00:00:00-08'::timestamp with time zone)) AND (("time" <= '2019-01-01 15:00:00-08'::timestamp with time zone)) ORDER BY date_trunc('month'::text, "time") ASC NULLS LAST, device ASC NULLS LAST
(27 rows)


######### Grouping on time and device (full aggregation)

EXPLAIN (verbose, costs off)
SELECT time_bucket('2 days', time) AS time, device, avg(temp)
FROM hyper
WHERE time BETWEEN '2019-01-01' AND '2019-01-01 15:00'
GROUP BY 1,2
HAVING device > 4
ORDER BY 1,2
LIMIT 10
                                                                                                                                                                                                   QUERY PLAN                                                                                                                                                                                                   
----------------------------------------------------------------------------------------------------------------------------------------------------------------------------------------------------------------------------------------------------------------------------------------------------------------------------------------------------------------------------------------------------------------
 Limit
   Output: (time_bucket('@ 2 days'::interval, hyper."time")), hyper.device, (avg(hyper.temp))
   ->  GroupAggregate
         Output: (time_bucket('@ 2 days'::interval, hyper."time")), hyper.device, avg(hyper.temp)
         Group Key: (time_bucket('@ 2 days'::interval, hyper."time")), hyper.device
         ->  Custom Scan (AsyncAppend)
               Output: (time_bucket('@ 2 days'::interval, hyper."time")), hyper.device, hyper.temp
               ->  Merge Append
                     Sort Key: (time_bucket('@ 2 days'::interval, hyper_1."time")), hyper_1.device
                     ->  Custom Scan (DataNodeScan) on public.hyper hyper_1
                           Output: time_bucket('@ 2 days'::interval, hyper_1."time"), hyper_1.device, hyper_1.temp
                           Data node: data_node_1
                           Fetcher Type: Row by row
                           Chunks: _dist_hyper_1_1_chunk
                           Remote SQL: SELECT "time", device, temp FROM public.hyper WHERE _timescaledb_internal.chunks_in(public.hyper.*, ARRAY[1]) AND (("time" >= '2019-01-01 00:00:00-08'::timestamp with time zone)) AND (("time" <= '2019-01-01 15:00:00-08'::timestamp with time zone)) AND ((device > 4)) ORDER BY public.time_bucket('2 days'::interval, "time") ASC NULLS LAST, device ASC NULLS LAST
                     ->  Custom Scan (DataNodeScan) on public.hyper hyper_2
                           Output: time_bucket('@ 2 days'::interval, hyper_2."time"), hyper_2.device, hyper_2.temp
                           Data node: data_node_2
                           Fetcher Type: Row by row
                           Chunks: _dist_hyper_1_2_chunk
                           Remote SQL: SELECT "time", device, temp FROM public.hyper WHERE _timescaledb_internal.chunks_in(public.hyper.*, ARRAY[1]) AND (("time" >= '2019-01-01 00:00:00-08'::timestamp with time zone)) AND (("time" <= '2019-01-01 15:00:00-08'::timestamp with time zone)) AND ((device > 4)) ORDER BY public.time_bucket('2 days'::interval, "time") ASC NULLS LAST, device ASC NULLS LAST
                     ->  Custom Scan (DataNodeScan) on public.hyper hyper_3
                           Output: time_bucket('@ 2 days'::interval, hyper_3."time"), hyper_3.device, hyper_3.temp
                           Data node: data_node_3
                           Fetcher Type: Row by row
                           Chunks: _dist_hyper_1_3_chunk
                           Remote SQL: SELECT "time", device, temp FROM public.hyper WHERE _timescaledb_internal.chunks_in(public.hyper.*, ARRAY[1]) AND (("time" >= '2019-01-01 00:00:00-08'::timestamp with time zone)) AND (("time" <= '2019-01-01 15:00:00-08'::timestamp with time zone)) AND ((device > 4)) ORDER BY public.time_bucket('2 days'::interval, "time") ASC NULLS LAST, device ASC NULLS LAST
(27 rows)

EXPLAIN (verbose, costs off)
SELECT time_bucket('2 days', time) AS time, device, avg(temp)
FROM hyper
WHERE time BETWEEN '2019-01-01' AND '2019-01-01 15:00'
GROUP BY 1,2
HAVING avg(temp) > 40 AND max(temp) < 70
ORDER BY 1,2
LIMIT 10
                                                                                                                                                                                                                                                               QUERY PLAN                                                                                                                                                                                                                                                                
-----------------------------------------------------------------------------------------------------------------------------------------------------------------------------------------------------------------------------------------------------------------------------------------------------------------------------------------------------------------------------------------------------------------------------------------------------------------------------------------------------------------------------------------
 Limit
   Output: (time_bucket('@ 2 days'::interval, "time")), device, (avg(temp))
   ->  Custom Scan (AsyncAppend)
         Output: (time_bucket('@ 2 days'::interval, "time")), device, (avg(temp))
         ->  Merge Append
               Sort Key: (time_bucket('@ 2 days'::interval, hyper."time")), hyper.device
               ->  Custom Scan (DataNodeScan)
                     Output: (time_bucket('@ 2 days'::interval, hyper."time")), hyper.device, (avg(hyper.temp))
                     Relations: Aggregate on (public.hyper)
                     Data node: data_node_1
                     Fetcher Type: Row by row
                     Chunks: _dist_hyper_1_1_chunk
                     Remote SQL: SELECT public.time_bucket('@ 2 days'::interval, "time"), device, avg(temp) FROM public.hyper WHERE _timescaledb_internal.chunks_in(public.hyper.*, ARRAY[1]) AND (("time" >= '2019-01-01 00:00:00-08'::timestamp with time zone)) AND (("time" <= '2019-01-01 15:00:00-08'::timestamp with time zone)) GROUP BY 1, 2 HAVING ((avg(temp) > 40::double precision)) AND ((max(temp) < 70::double precision)) ORDER BY public.time_bucket('2 days'::interval, "time") ASC NULLS LAST, device ASC NULLS LAST
               ->  Custom Scan (DataNodeScan)
                     Output: (time_bucket('@ 2 days'::interval, hyper_1."time")), hyper_1.device, (avg(hyper_1.temp))
                     Relations: Aggregate on (public.hyper)
                     Data node: data_node_2
                     Fetcher Type: Row by row
                     Chunks: _dist_hyper_1_2_chunk
                     Remote SQL: SELECT public.time_bucket('@ 2 days'::interval, "time"), device, avg(temp) FROM public.hyper WHERE _timescaledb_internal.chunks_in(public.hyper.*, ARRAY[1]) AND (("time" >= '2019-01-01 00:00:00-08'::timestamp with time zone)) AND (("time" <= '2019-01-01 15:00:00-08'::timestamp with time zone)) GROUP BY 1, 2 HAVING ((avg(temp) > 40::double precision)) AND ((max(temp) < 70::double precision)) ORDER BY public.time_bucket('2 days'::interval, "time") ASC NULLS LAST, device ASC NULLS LAST
               ->  Custom Scan (DataNodeScan)
                     Output: (time_bucket('@ 2 days'::interval, hyper_2."time")), hyper_2.device, (avg(hyper_2.temp))
                     Relations: Aggregate on (public.hyper)
                     Data node: data_node_3
                     Fetcher Type: Row by row
                     Chunks: _dist_hyper_1_3_chunk
                     Remote SQL: SELECT public.time_bucket('@ 2 days'::interval, "time"), device, avg(temp) FROM public.hyper WHERE _timescaledb_internal.chunks_in(public.hyper.*, ARRAY[1]) AND (("time" >= '2019-01-01 00:00:00-08'::timestamp with time zone)) AND (("time" <= '2019-01-01 15:00:00-08'::timestamp with time zone)) GROUP BY 1, 2 HAVING ((avg(temp) > 40::double precision)) AND ((max(temp) < 70::double precision)) ORDER BY public.time_bucket('2 days'::interval, "time") ASC NULLS LAST, device ASC NULLS LAST
(27 rows)


######### Grouping on device only (full aggregation)

EXPLAIN (verbose, costs off)
SELECT device, avg(temp)
FROM hyper
WHERE time BETWEEN '2019-01-01' AND '2019-01-01 15:00'
GROUP BY 1
ORDER BY 1
LIMIT 10
                                                                                                                                                      QUERY PLAN                                                                                                                                                      
----------------------------------------------------------------------------------------------------------------------------------------------------------------------------------------------------------------------------------------------------------------------------------------------------------------------
 Limit
   Output: hyper.device, (avg(hyper.temp))
   ->  GroupAggregate
         Output: hyper.device, avg(hyper.temp)
         Group Key: hyper.device
         ->  Custom Scan (AsyncAppend)
               Output: hyper.device, hyper.temp
               ->  Merge Append
                     Sort Key: hyper_1.device
                     ->  Custom Scan (DataNodeScan) on public.hyper hyper_1
                           Output: hyper_1.device, hyper_1.temp
                           Data node: data_node_1
                           Fetcher Type: Row by row
                           Chunks: _dist_hyper_1_1_chunk
                           Remote SQL: SELECT device, temp FROM public.hyper WHERE _timescaledb_internal.chunks_in(public.hyper.*, ARRAY[1]) AND (("time" >= '2019-01-01 00:00:00-08'::timestamp with time zone)) AND (("time" <= '2019-01-01 15:00:00-08'::timestamp with time zone)) ORDER BY device ASC NULLS LAST
                     ->  Custom Scan (DataNodeScan) on public.hyper hyper_2
                           Output: hyper_2.device, hyper_2.temp
                           Data node: data_node_2
                           Fetcher Type: Row by row
                           Chunks: _dist_hyper_1_2_chunk
                           Remote SQL: SELECT device, temp FROM public.hyper WHERE _timescaledb_internal.chunks_in(public.hyper.*, ARRAY[1]) AND (("time" >= '2019-01-01 00:00:00-08'::timestamp with time zone)) AND (("time" <= '2019-01-01 15:00:00-08'::timestamp with time zone)) ORDER BY device ASC NULLS LAST
                     ->  Custom Scan (DataNodeScan) on public.hyper hyper_3
                           Output: hyper_3.device, hyper_3.temp
                           Data node: data_node_3
                           Fetcher Type: Row by row
                           Chunks: _dist_hyper_1_3_chunk
                           Remote SQL: SELECT device, temp FROM public.hyper WHERE _timescaledb_internal.chunks_in(public.hyper.*, ARRAY[1]) AND (("time" >= '2019-01-01 00:00:00-08'::timestamp with time zone)) AND (("time" <= '2019-01-01 15:00:00-08'::timestamp with time zone)) ORDER BY device ASC NULLS LAST
(27 rows)


######### No push down on some functions

EXPLAIN (verbose, costs off)
SELECT location, avg(temp)
FROM hyper
WHERE time BETWEEN '2019-01-01' AND '2019-01-01 15:00' AND (temp * random() >= 0)
GROUP BY 1
ORDER BY 1
LIMIT 10
                                                                                                                                                        QUERY PLAN                                                                                                                                                        
--------------------------------------------------------------------------------------------------------------------------------------------------------------------------------------------------------------------------------------------------------------------------------------------------------------------------
 Limit
   Output: hyper.location, (avg(hyper.temp))
   ->  GroupAggregate
         Output: hyper.location, avg(hyper.temp)
         Group Key: hyper.location
         ->  Custom Scan (AsyncAppend)
               Output: hyper.location, hyper.temp
               ->  Merge Append
                     Sort Key: hyper_1.location
                     ->  Custom Scan (DataNodeScan) on public.hyper hyper_1
                           Output: hyper_1.location, hyper_1.temp
                           Filter: ((hyper_1.temp * random()) >= '0'::double precision)
                           Data node: data_node_1
                           Fetcher Type: Row by row
                           Chunks: _dist_hyper_1_1_chunk
                           Remote SQL: SELECT location, temp FROM public.hyper WHERE _timescaledb_internal.chunks_in(public.hyper.*, ARRAY[1]) AND (("time" >= '2019-01-01 00:00:00-08'::timestamp with time zone)) AND (("time" <= '2019-01-01 15:00:00-08'::timestamp with time zone)) ORDER BY location ASC NULLS LAST
                     ->  Custom Scan (DataNodeScan) on public.hyper hyper_2
                           Output: hyper_2.location, hyper_2.temp
                           Filter: ((hyper_2.temp * random()) >= '0'::double precision)
                           Data node: data_node_2
                           Fetcher Type: Row by row
                           Chunks: _dist_hyper_1_2_chunk
                           Remote SQL: SELECT location, temp FROM public.hyper WHERE _timescaledb_internal.chunks_in(public.hyper.*, ARRAY[1]) AND (("time" >= '2019-01-01 00:00:00-08'::timestamp with time zone)) AND (("time" <= '2019-01-01 15:00:00-08'::timestamp with time zone)) ORDER BY location ASC NULLS LAST
                     ->  Custom Scan (DataNodeScan) on public.hyper hyper_3
                           Output: hyper_3.location, hyper_3.temp
                           Filter: ((hyper_3.temp * random()) >= '0'::double precision)
                           Data node: data_node_3
                           Fetcher Type: Row by row
                           Chunks: _dist_hyper_1_3_chunk
                           Remote SQL: SELECT location, temp FROM public.hyper WHERE _timescaledb_internal.chunks_in(public.hyper.*, ARRAY[1]) AND (("time" >= '2019-01-01 00:00:00-08'::timestamp with time zone)) AND (("time" <= '2019-01-01 15:00:00-08'::timestamp with time zone)) ORDER BY location ASC NULLS LAST
(30 rows)


######### No push down on some functions

EXPLAIN (verbose, costs off)
SELECT time_bucket('2 days', time) AS time, device, avg(temp), sum(temp * (random() <= 1)::int) as sum
FROM hyper
WHERE time BETWEEN '2019-01-01' AND '2019-01-01 15:00'
GROUP BY 1,2
ORDER BY 1,2
LIMIT 10
                                                                                                                                                                                         QUERY PLAN                                                                                                                                                                                          
---------------------------------------------------------------------------------------------------------------------------------------------------------------------------------------------------------------------------------------------------------------------------------------------------------------------------------------------------------------------------------------------
 Limit
   Output: (time_bucket('@ 2 days'::interval, hyper."time")), hyper.device, (avg(hyper.temp)), (sum((hyper.temp * (((random() <= '1'::double precision))::integer)::double precision)))
   ->  GroupAggregate
         Output: (time_bucket('@ 2 days'::interval, hyper."time")), hyper.device, avg(hyper.temp), sum((hyper.temp * (((random() <= '1'::double precision))::integer)::double precision))
         Group Key: (time_bucket('@ 2 days'::interval, hyper."time")), hyper.device
         ->  Custom Scan (AsyncAppend)
               Output: (time_bucket('@ 2 days'::interval, hyper."time")), hyper.device, hyper.temp
               ->  Merge Append
                     Sort Key: (time_bucket('@ 2 days'::interval, hyper_1."time")), hyper_1.device
                     ->  Custom Scan (DataNodeScan) on public.hyper hyper_1
                           Output: time_bucket('@ 2 days'::interval, hyper_1."time"), hyper_1.device, hyper_1.temp
                           Data node: data_node_1
                           Fetcher Type: Row by row
                           Chunks: _dist_hyper_1_1_chunk
                           Remote SQL: SELECT "time", device, temp FROM public.hyper WHERE _timescaledb_internal.chunks_in(public.hyper.*, ARRAY[1]) AND (("time" >= '2019-01-01 00:00:00-08'::timestamp with time zone)) AND (("time" <= '2019-01-01 15:00:00-08'::timestamp with time zone)) ORDER BY public.time_bucket('2 days'::interval, "time") ASC NULLS LAST, device ASC NULLS LAST
                     ->  Custom Scan (DataNodeScan) on public.hyper hyper_2
                           Output: time_bucket('@ 2 days'::interval, hyper_2."time"), hyper_2.device, hyper_2.temp
                           Data node: data_node_2
                           Fetcher Type: Row by row
                           Chunks: _dist_hyper_1_2_chunk
                           Remote SQL: SELECT "time", device, temp FROM public.hyper WHERE _timescaledb_internal.chunks_in(public.hyper.*, ARRAY[1]) AND (("time" >= '2019-01-01 00:00:00-08'::timestamp with time zone)) AND (("time" <= '2019-01-01 15:00:00-08'::timestamp with time zone)) ORDER BY public.time_bucket('2 days'::interval, "time") ASC NULLS LAST, device ASC NULLS LAST
                     ->  Custom Scan (DataNodeScan) on public.hyper hyper_3
                           Output: time_bucket('@ 2 days'::interval, hyper_3."time"), hyper_3.device, hyper_3.temp
                           Data node: data_node_3
                           Fetcher Type: Row by row
                           Chunks: _dist_hyper_1_3_chunk
                           Remote SQL: SELECT "time", device, temp FROM public.hyper WHERE _timescaledb_internal.chunks_in(public.hyper.*, ARRAY[1]) AND (("time" >= '2019-01-01 00:00:00-08'::timestamp with time zone)) AND (("time" <= '2019-01-01 15:00:00-08'::timestamp with time zone)) ORDER BY public.time_bucket('2 days'::interval, "time") ASC NULLS LAST, device ASC NULLS LAST
(27 rows)


######### No push down on some functions

EXPLAIN (verbose, costs off)
SELECT time, device, avg(temp)
FROM hyper
WHERE time BETWEEN '2019-01-01' AND '2019-01-01 15:00'
GROUP BY 1,2
HAVING avg(temp) * custom_sum(device) > 0.8
ORDER BY 1,2
LIMIT 10
                                                                                                                                                                     QUERY PLAN                                                                                                                                                                      
-----------------------------------------------------------------------------------------------------------------------------------------------------------------------------------------------------------------------------------------------------------------------------------------------------------------------------------------------------
 Limit
   Output: hyper."time", hyper.device, (avg(hyper.temp))
   ->  GroupAggregate
         Output: hyper."time", hyper.device, avg(hyper.temp)
         Group Key: hyper."time", hyper.device
         Filter: ((avg(hyper.temp) * (custom_sum(hyper.device))::double precision) > '0.8'::double precision)
         ->  Custom Scan (AsyncAppend)
               Output: hyper."time", hyper.device, hyper.temp
               ->  Merge Append
                     Sort Key: hyper_1."time", hyper_1.device
                     ->  Custom Scan (DataNodeScan) on public.hyper hyper_1
                           Output: hyper_1."time", hyper_1.device, hyper_1.temp
                           Data node: data_node_1
                           Fetcher Type: Row by row
                           Chunks: _dist_hyper_1_1_chunk
                           Remote SQL: SELECT "time", device, temp FROM public.hyper WHERE _timescaledb_internal.chunks_in(public.hyper.*, ARRAY[1]) AND (("time" >= '2019-01-01 00:00:00-08'::timestamp with time zone)) AND (("time" <= '2019-01-01 15:00:00-08'::timestamp with time zone)) ORDER BY "time" ASC NULLS LAST, device ASC NULLS LAST
                     ->  Custom Scan (DataNodeScan) on public.hyper hyper_2
                           Output: hyper_2."time", hyper_2.device, hyper_2.temp
                           Data node: data_node_2
                           Fetcher Type: Row by row
                           Chunks: _dist_hyper_1_2_chunk
                           Remote SQL: SELECT "time", device, temp FROM public.hyper WHERE _timescaledb_internal.chunks_in(public.hyper.*, ARRAY[1]) AND (("time" >= '2019-01-01 00:00:00-08'::timestamp with time zone)) AND (("time" <= '2019-01-01 15:00:00-08'::timestamp with time zone)) ORDER BY "time" ASC NULLS LAST, device ASC NULLS LAST
                     ->  Custom Scan (DataNodeScan) on public.hyper hyper_3
                           Output: hyper_3."time", hyper_3.device, hyper_3.temp
                           Data node: data_node_3
                           Fetcher Type: Row by row
                           Chunks: _dist_hyper_1_3_chunk
                           Remote SQL: SELECT "time", device, temp FROM public.hyper WHERE _timescaledb_internal.chunks_in(public.hyper.*, ARRAY[1]) AND (("time" >= '2019-01-01 00:00:00-08'::timestamp with time zone)) AND (("time" <= '2019-01-01 15:00:00-08'::timestamp with time zone)) ORDER BY "time" ASC NULLS LAST, device ASC NULLS LAST
(28 rows)


######### No push down on some functions

EXPLAIN (verbose, costs off)
SELECT time, device, avg(temp), custom_sum(device)
FROM hyper
WHERE time BETWEEN '2019-01-01' AND '2019-01-01 15:00'
GROUP BY 1,2
ORDER BY 1,2
LIMIT 10
                                                                                                                                                                     QUERY PLAN                                                                                                                                                                      
-----------------------------------------------------------------------------------------------------------------------------------------------------------------------------------------------------------------------------------------------------------------------------------------------------------------------------------------------------
 Limit
   Output: hyper."time", hyper.device, (avg(hyper.temp)), (custom_sum(hyper.device))
   ->  GroupAggregate
         Output: hyper."time", hyper.device, avg(hyper.temp), custom_sum(hyper.device)
         Group Key: hyper."time", hyper.device
         ->  Custom Scan (AsyncAppend)
               Output: hyper."time", hyper.device, hyper.temp
               ->  Merge Append
                     Sort Key: hyper_1."time", hyper_1.device
                     ->  Custom Scan (DataNodeScan) on public.hyper hyper_1
                           Output: hyper_1."time", hyper_1.device, hyper_1.temp
                           Data node: data_node_1
                           Fetcher Type: Row by row
                           Chunks: _dist_hyper_1_1_chunk
                           Remote SQL: SELECT "time", device, temp FROM public.hyper WHERE _timescaledb_internal.chunks_in(public.hyper.*, ARRAY[1]) AND (("time" >= '2019-01-01 00:00:00-08'::timestamp with time zone)) AND (("time" <= '2019-01-01 15:00:00-08'::timestamp with time zone)) ORDER BY "time" ASC NULLS LAST, device ASC NULLS LAST
                     ->  Custom Scan (DataNodeScan) on public.hyper hyper_2
                           Output: hyper_2."time", hyper_2.device, hyper_2.temp
                           Data node: data_node_2
                           Fetcher Type: Row by row
                           Chunks: _dist_hyper_1_2_chunk
                           Remote SQL: SELECT "time", device, temp FROM public.hyper WHERE _timescaledb_internal.chunks_in(public.hyper.*, ARRAY[1]) AND (("time" >= '2019-01-01 00:00:00-08'::timestamp with time zone)) AND (("time" <= '2019-01-01 15:00:00-08'::timestamp with time zone)) ORDER BY "time" ASC NULLS LAST, device ASC NULLS LAST
                     ->  Custom Scan (DataNodeScan) on public.hyper hyper_3
                           Output: hyper_3."time", hyper_3.device, hyper_3.temp
                           Data node: data_node_3
                           Fetcher Type: Row by row
                           Chunks: _dist_hyper_1_3_chunk
                           Remote SQL: SELECT "time", device, temp FROM public.hyper WHERE _timescaledb_internal.chunks_in(public.hyper.*, ARRAY[1]) AND (("time" >= '2019-01-01 00:00:00-08'::timestamp with time zone)) AND (("time" <= '2019-01-01 15:00:00-08'::timestamp with time zone)) ORDER BY "time" ASC NULLS LAST, device ASC NULLS LAST
(27 rows)


######### Constification and runtime push down of time-related functions

 tsl_override_current_timestamptz 
----------------------------------
 
(1 row)

                                                                                                                                                                     QUERY PLAN                                                                                                                                                                      
-----------------------------------------------------------------------------------------------------------------------------------------------------------------------------------------------------------------------------------------------------------------------------------------------------------------------------------------------------
 Limit
   Output: hyper."time", hyper.device, (avg(hyper.temp))
   ->  GroupAggregate
         Output: hyper."time", hyper.device, avg(hyper.temp)
         Group Key: hyper."time", hyper.device
         ->  Custom Scan (AsyncAppend)
               Output: hyper."time", hyper.device, hyper.temp
               ->  Merge Append
                     Sort Key: hyper_1."time", hyper_1.device
                     ->  Custom Scan (DataNodeScan) on public.hyper hyper_1
                           Output: hyper_1."time", hyper_1.device, hyper_1.temp
                           Data node: data_node_1
                           Fetcher Type: Row by row
                           Chunks: _dist_hyper_1_1_chunk
                           Remote SQL: SELECT "time", device, temp FROM public.hyper WHERE _timescaledb_internal.chunks_in(public.hyper.*, ARRAY[1]) AND (("time" >= '2019-01-01 00:00:00-08'::timestamp with time zone)) AND (("time" <= '2019-01-01 15:00:00-08'::timestamp with time zone)) ORDER BY "time" ASC NULLS LAST, device ASC NULLS LAST
                     ->  Custom Scan (DataNodeScan) on public.hyper hyper_2
                           Output: hyper_2."time", hyper_2.device, hyper_2.temp
                           Data node: data_node_2
                           Fetcher Type: Row by row
                           Chunks: _dist_hyper_1_2_chunk
                           Remote SQL: SELECT "time", device, temp FROM public.hyper WHERE _timescaledb_internal.chunks_in(public.hyper.*, ARRAY[1]) AND (("time" >= '2019-01-01 00:00:00-08'::timestamp with time zone)) AND (("time" <= '2019-01-01 15:00:00-08'::timestamp with time zone)) ORDER BY "time" ASC NULLS LAST, device ASC NULLS LAST
                     ->  Custom Scan (DataNodeScan) on public.hyper hyper_3
                           Output: hyper_3."time", hyper_3.device, hyper_3.temp
                           Data node: data_node_3
                           Fetcher Type: Row by row
                           Chunks: _dist_hyper_1_3_chunk
                           Remote SQL: SELECT "time", device, temp FROM public.hyper WHERE _timescaledb_internal.chunks_in(public.hyper.*, ARRAY[1]) AND (("time" >= '2019-01-01 00:00:00-08'::timestamp with time zone)) AND (("time" <= '2019-01-01 15:00:00-08'::timestamp with time zone)) ORDER BY "time" ASC NULLS LAST, device ASC NULLS LAST
(27 rows)

                                                                                                                                                                     QUERY PLAN                                                                                                                                                                      
-----------------------------------------------------------------------------------------------------------------------------------------------------------------------------------------------------------------------------------------------------------------------------------------------------------------------------------------------------
 Limit
   Output: hyper."time", hyper.device, (avg(hyper.temp))
   ->  GroupAggregate
         Output: hyper."time", hyper.device, avg(hyper.temp)
         Group Key: hyper."time", hyper.device
         ->  Custom Scan (AsyncAppend)
               Output: hyper."time", hyper.device, hyper.temp
               ->  Merge Append
                     Sort Key: hyper_1."time", hyper_1.device
                     ->  Custom Scan (DataNodeScan) on public.hyper hyper_1
                           Output: hyper_1."time", hyper_1.device, hyper_1.temp
                           Data node: data_node_1
                           Fetcher Type: Row by row
                           Chunks: _dist_hyper_1_1_chunk
                           Remote SQL: SELECT "time", device, temp FROM public.hyper WHERE _timescaledb_internal.chunks_in(public.hyper.*, ARRAY[1]) AND (("time" >= '2019-01-01 00:00:00-08'::timestamp with time zone)) AND (("time" <= '2019-01-01 15:00:00-08'::timestamp with time zone)) ORDER BY "time" ASC NULLS LAST, device ASC NULLS LAST
                     ->  Custom Scan (DataNodeScan) on public.hyper hyper_2
                           Output: hyper_2."time", hyper_2.device, hyper_2.temp
                           Data node: data_node_2
                           Fetcher Type: Row by row
                           Chunks: _dist_hyper_1_2_chunk
                           Remote SQL: SELECT "time", device, temp FROM public.hyper WHERE _timescaledb_internal.chunks_in(public.hyper.*, ARRAY[1]) AND (("time" >= '2019-01-01 00:00:00-08'::timestamp with time zone)) AND (("time" <= '2019-01-01 15:00:00-08'::timestamp with time zone)) ORDER BY "time" ASC NULLS LAST, device ASC NULLS LAST
                     ->  Custom Scan (DataNodeScan) on public.hyper hyper_3
                           Output: hyper_3."time", hyper_3.device, hyper_3.temp
                           Data node: data_node_3
                           Fetcher Type: Row by row
                           Chunks: _dist_hyper_1_3_chunk
                           Remote SQL: SELECT "time", device, temp FROM public.hyper WHERE _timescaledb_internal.chunks_in(public.hyper.*, ARRAY[1]) AND (("time" >= '2019-01-01 00:00:00-08'::timestamp with time zone)) AND (("time" <= '2019-01-01 15:00:00-08'::timestamp with time zone)) ORDER BY "time" ASC NULLS LAST, device ASC NULLS LAST
(27 rows)

 tsl_override_current_timestamptz 
----------------------------------
 
(1 row)

                                                                                                                                                                     QUERY PLAN                                                                                                                                                                      
-----------------------------------------------------------------------------------------------------------------------------------------------------------------------------------------------------------------------------------------------------------------------------------------------------------------------------------------------------
 Limit
   Output: hyper."time", hyper.device, (avg(hyper.temp))
   ->  GroupAggregate
         Output: hyper."time", hyper.device, avg(hyper.temp)
         Group Key: hyper."time", hyper.device
         ->  Custom Scan (AsyncAppend)
               Output: hyper."time", hyper.device, hyper.temp
               ->  Merge Append
                     Sort Key: hyper_1."time", hyper_1.device
                     ->  Custom Scan (DataNodeScan) on public.hyper hyper_1
                           Output: hyper_1."time", hyper_1.device, hyper_1.temp
                           Data node: data_node_1
                           Fetcher Type: Row by row
                           Chunks: _dist_hyper_1_1_chunk
                           Remote SQL: SELECT "time", device, temp FROM public.hyper WHERE _timescaledb_internal.chunks_in(public.hyper.*, ARRAY[1]) AND (("time" >= '2019-01-01 00:00:00-08'::timestamp with time zone)) AND (("time" <= '2019-01-01 15:00:00-08'::timestamp with time zone)) ORDER BY "time" ASC NULLS LAST, device ASC NULLS LAST
                     ->  Custom Scan (DataNodeScan) on public.hyper hyper_2
                           Output: hyper_2."time", hyper_2.device, hyper_2.temp
                           Data node: data_node_2
                           Fetcher Type: Row by row
                           Chunks: _dist_hyper_1_2_chunk
                           Remote SQL: SELECT "time", device, temp FROM public.hyper WHERE _timescaledb_internal.chunks_in(public.hyper.*, ARRAY[1]) AND (("time" >= '2019-01-01 00:00:00-08'::timestamp with time zone)) AND (("time" <= '2019-01-01 15:00:00-08'::timestamp with time zone)) ORDER BY "time" ASC NULLS LAST, device ASC NULLS LAST
                     ->  Custom Scan (DataNodeScan) on public.hyper hyper_3
                           Output: hyper_3."time", hyper_3.device, hyper_3.temp
                           Data node: data_node_3
                           Fetcher Type: Row by row
                           Chunks: _dist_hyper_1_3_chunk
                           Remote SQL: SELECT "time", device, temp FROM public.hyper WHERE _timescaledb_internal.chunks_in(public.hyper.*, ARRAY[1]) AND (("time" >= '2019-01-01 00:00:00-08'::timestamp with time zone)) AND (("time" <= '2019-01-01 15:00:00-08'::timestamp with time zone)) ORDER BY "time" ASC NULLS LAST, device ASC NULLS LAST
(27 rows)


######### LIMIT push down cases

EXPLAIN (verbose, costs off)
SELECT time, device
FROM hyper
ORDER BY 1,2
LIMIT 10
                                                                                                        QUERY PLAN                                                                                                        
--------------------------------------------------------------------------------------------------------------------------------------------------------------------------------------------------------------------------
 Limit
   Output: hyper."time", hyper.device
   ->  Custom Scan (AsyncAppend)
         Output: hyper."time", hyper.device
         ->  Merge Append
               Sort Key: hyper_1."time", hyper_1.device
               ->  Custom Scan (DataNodeScan) on public.hyper hyper_1
                     Output: hyper_1."time", hyper_1.device
                     Data node: data_node_1
                     Fetcher Type: Row by row
                     Chunks: _dist_hyper_1_1_chunk, _dist_hyper_1_4_chunk, _dist_hyper_1_8_chunk, _dist_hyper_1_12_chunk, _dist_hyper_1_13_chunk, _dist_hyper_1_15_chunk, _dist_hyper_1_17_chunk
                     Remote SQL: SELECT "time", device FROM public.hyper WHERE _timescaledb_internal.chunks_in(public.hyper.*, ARRAY[1, 2, 3, 4, 5, 6, 7]) ORDER BY "time" ASC NULLS LAST, device ASC NULLS LAST LIMIT 10
               ->  Custom Scan (DataNodeScan) on public.hyper hyper_2
                     Output: hyper_2."time", hyper_2.device
                     Data node: data_node_2
                     Fetcher Type: Row by row
                     Chunks: _dist_hyper_1_2_chunk, _dist_hyper_1_5_chunk, _dist_hyper_1_7_chunk, _dist_hyper_1_9_chunk, _dist_hyper_1_11_chunk, _dist_hyper_1_14_chunk, _dist_hyper_1_18_chunk
                     Remote SQL: SELECT "time", device FROM public.hyper WHERE _timescaledb_internal.chunks_in(public.hyper.*, ARRAY[1, 2, 3, 4, 5, 6, 7]) ORDER BY "time" ASC NULLS LAST, device ASC NULLS LAST LIMIT 10
               ->  Custom Scan (DataNodeScan) on public.hyper hyper_3
                     Output: hyper_3."time", hyper_3.device
                     Data node: data_node_3
                     Fetcher Type: Row by row
                     Chunks: _dist_hyper_1_3_chunk, _dist_hyper_1_6_chunk, _dist_hyper_1_10_chunk, _dist_hyper_1_16_chunk
                     Remote SQL: SELECT "time", device FROM public.hyper WHERE _timescaledb_internal.chunks_in(public.hyper.*, ARRAY[1, 2, 3, 4]) ORDER BY "time" ASC NULLS LAST, device ASC NULLS LAST LIMIT 10
(24 rows)


######### LIMIT push down cases

EXPLAIN (verbose, costs off)
SELECT time, device
FROM hyper
ORDER BY 1,2
LIMIT 5
OFFSET 5
                                                                                                        QUERY PLAN                                                                                                        
--------------------------------------------------------------------------------------------------------------------------------------------------------------------------------------------------------------------------
 Limit
   Output: hyper."time", hyper.device
   ->  Custom Scan (AsyncAppend)
         Output: hyper."time", hyper.device
         ->  Merge Append
               Sort Key: hyper_1."time", hyper_1.device
               ->  Custom Scan (DataNodeScan) on public.hyper hyper_1
                     Output: hyper_1."time", hyper_1.device
                     Data node: data_node_1
                     Fetcher Type: Row by row
                     Chunks: _dist_hyper_1_1_chunk, _dist_hyper_1_4_chunk, _dist_hyper_1_8_chunk, _dist_hyper_1_12_chunk, _dist_hyper_1_13_chunk, _dist_hyper_1_15_chunk, _dist_hyper_1_17_chunk
                     Remote SQL: SELECT "time", device FROM public.hyper WHERE _timescaledb_internal.chunks_in(public.hyper.*, ARRAY[1, 2, 3, 4, 5, 6, 7]) ORDER BY "time" ASC NULLS LAST, device ASC NULLS LAST LIMIT 10
               ->  Custom Scan (DataNodeScan) on public.hyper hyper_2
                     Output: hyper_2."time", hyper_2.device
                     Data node: data_node_2
                     Fetcher Type: Row by row
                     Chunks: _dist_hyper_1_2_chunk, _dist_hyper_1_5_chunk, _dist_hyper_1_7_chunk, _dist_hyper_1_9_chunk, _dist_hyper_1_11_chunk, _dist_hyper_1_14_chunk, _dist_hyper_1_18_chunk
                     Remote SQL: SELECT "time", device FROM public.hyper WHERE _timescaledb_internal.chunks_in(public.hyper.*, ARRAY[1, 2, 3, 4, 5, 6, 7]) ORDER BY "time" ASC NULLS LAST, device ASC NULLS LAST LIMIT 10
               ->  Custom Scan (DataNodeScan) on public.hyper hyper_3
                     Output: hyper_3."time", hyper_3.device
                     Data node: data_node_3
                     Fetcher Type: Row by row
                     Chunks: _dist_hyper_1_3_chunk, _dist_hyper_1_6_chunk, _dist_hyper_1_10_chunk, _dist_hyper_1_16_chunk
                     Remote SQL: SELECT "time", device FROM public.hyper WHERE _timescaledb_internal.chunks_in(public.hyper.*, ARRAY[1, 2, 3, 4]) ORDER BY "time" ASC NULLS LAST, device ASC NULLS LAST LIMIT 10
(24 rows)


######### LIMIT push down cases

EXPLAIN (verbose, costs off)
SELECT time, device
FROM hyper
ORDER BY 1,2
LIMIT 0
                                                                                                       QUERY PLAN                                                                                                        
-------------------------------------------------------------------------------------------------------------------------------------------------------------------------------------------------------------------------
 Limit
   Output: hyper."time", hyper.device
   ->  Custom Scan (AsyncAppend)
         Output: hyper."time", hyper.device
         ->  Merge Append
               Sort Key: hyper_1."time", hyper_1.device
               ->  Custom Scan (DataNodeScan) on public.hyper hyper_1
                     Output: hyper_1."time", hyper_1.device
                     Data node: data_node_1
                     Fetcher Type: Row by row
                     Chunks: _dist_hyper_1_1_chunk, _dist_hyper_1_4_chunk, _dist_hyper_1_8_chunk, _dist_hyper_1_12_chunk, _dist_hyper_1_13_chunk, _dist_hyper_1_15_chunk, _dist_hyper_1_17_chunk
                     Remote SQL: SELECT "time", device FROM public.hyper WHERE _timescaledb_internal.chunks_in(public.hyper.*, ARRAY[1, 2, 3, 4, 5, 6, 7]) ORDER BY "time" ASC NULLS LAST, device ASC NULLS LAST LIMIT 1
               ->  Custom Scan (DataNodeScan) on public.hyper hyper_2
                     Output: hyper_2."time", hyper_2.device
                     Data node: data_node_2
                     Fetcher Type: Row by row
                     Chunks: _dist_hyper_1_2_chunk, _dist_hyper_1_5_chunk, _dist_hyper_1_7_chunk, _dist_hyper_1_9_chunk, _dist_hyper_1_11_chunk, _dist_hyper_1_14_chunk, _dist_hyper_1_18_chunk
                     Remote SQL: SELECT "time", device FROM public.hyper WHERE _timescaledb_internal.chunks_in(public.hyper.*, ARRAY[1, 2, 3, 4, 5, 6, 7]) ORDER BY "time" ASC NULLS LAST, device ASC NULLS LAST LIMIT 1
               ->  Custom Scan (DataNodeScan) on public.hyper hyper_3
                     Output: hyper_3."time", hyper_3.device
                     Data node: data_node_3
                     Fetcher Type: Row by row
                     Chunks: _dist_hyper_1_3_chunk, _dist_hyper_1_6_chunk, _dist_hyper_1_10_chunk, _dist_hyper_1_16_chunk
                     Remote SQL: SELECT "time", device FROM public.hyper WHERE _timescaledb_internal.chunks_in(public.hyper.*, ARRAY[1, 2, 3, 4]) ORDER BY "time" ASC NULLS LAST, device ASC NULLS LAST LIMIT 1
(24 rows)


######### LIMIT push down cases

EXPLAIN (verbose, costs off)
SELECT time, device
FROM hyper
ORDER BY 1,2
LIMIT extract(year from date '2000-01-01')
                                                                                                         QUERY PLAN                                                                                                         
----------------------------------------------------------------------------------------------------------------------------------------------------------------------------------------------------------------------------
 Limit
   Output: hyper."time", hyper.device
   ->  Custom Scan (AsyncAppend)
         Output: hyper."time", hyper.device
         ->  Merge Append
               Sort Key: hyper_1."time", hyper_1.device
               ->  Custom Scan (DataNodeScan) on public.hyper hyper_1
                     Output: hyper_1."time", hyper_1.device
                     Data node: data_node_1
                     Fetcher Type: Row by row
                     Chunks: _dist_hyper_1_1_chunk, _dist_hyper_1_4_chunk, _dist_hyper_1_8_chunk, _dist_hyper_1_12_chunk, _dist_hyper_1_13_chunk, _dist_hyper_1_15_chunk, _dist_hyper_1_17_chunk
                     Remote SQL: SELECT "time", device FROM public.hyper WHERE _timescaledb_internal.chunks_in(public.hyper.*, ARRAY[1, 2, 3, 4, 5, 6, 7]) ORDER BY "time" ASC NULLS LAST, device ASC NULLS LAST LIMIT 2000
               ->  Custom Scan (DataNodeScan) on public.hyper hyper_2
                     Output: hyper_2."time", hyper_2.device
                     Data node: data_node_2
                     Fetcher Type: Row by row
                     Chunks: _dist_hyper_1_2_chunk, _dist_hyper_1_5_chunk, _dist_hyper_1_7_chunk, _dist_hyper_1_9_chunk, _dist_hyper_1_11_chunk, _dist_hyper_1_14_chunk, _dist_hyper_1_18_chunk
                     Remote SQL: SELECT "time", device FROM public.hyper WHERE _timescaledb_internal.chunks_in(public.hyper.*, ARRAY[1, 2, 3, 4, 5, 6, 7]) ORDER BY "time" ASC NULLS LAST, device ASC NULLS LAST LIMIT 2000
               ->  Custom Scan (DataNodeScan) on public.hyper hyper_3
                     Output: hyper_3."time", hyper_3.device
                     Data node: data_node_3
                     Fetcher Type: Row by row
                     Chunks: _dist_hyper_1_3_chunk, _dist_hyper_1_6_chunk, _dist_hyper_1_10_chunk, _dist_hyper_1_16_chunk
                     Remote SQL: SELECT "time", device FROM public.hyper WHERE _timescaledb_internal.chunks_in(public.hyper.*, ARRAY[1, 2, 3, 4]) ORDER BY "time" ASC NULLS LAST, device ASC NULLS LAST LIMIT 2000
(24 rows)


######### LIMIT push down cases

EXPLAIN (verbose, costs off)
SELECT time, device
FROM hyper
ORDER BY 1,2
LIMIT greatest(random(), 10.0)
                                                                                                   QUERY PLAN                                                                                                    
-----------------------------------------------------------------------------------------------------------------------------------------------------------------------------------------------------------------
 Limit
   Output: hyper."time", hyper.device
   ->  Custom Scan (AsyncAppend)
         Output: hyper."time", hyper.device
         ->  Merge Append
               Sort Key: hyper_1."time", hyper_1.device
               ->  Custom Scan (DataNodeScan) on public.hyper hyper_1
                     Output: hyper_1."time", hyper_1.device
                     Data node: data_node_1
                     Fetcher Type: Row by row
                     Chunks: _dist_hyper_1_1_chunk, _dist_hyper_1_4_chunk, _dist_hyper_1_8_chunk, _dist_hyper_1_12_chunk, _dist_hyper_1_13_chunk, _dist_hyper_1_15_chunk, _dist_hyper_1_17_chunk
                     Remote SQL: SELECT "time", device FROM public.hyper WHERE _timescaledb_internal.chunks_in(public.hyper.*, ARRAY[1, 2, 3, 4, 5, 6, 7]) ORDER BY "time" ASC NULLS LAST, device ASC NULLS LAST
               ->  Custom Scan (DataNodeScan) on public.hyper hyper_2
                     Output: hyper_2."time", hyper_2.device
                     Data node: data_node_2
                     Fetcher Type: Row by row
                     Chunks: _dist_hyper_1_2_chunk, _dist_hyper_1_5_chunk, _dist_hyper_1_7_chunk, _dist_hyper_1_9_chunk, _dist_hyper_1_11_chunk, _dist_hyper_1_14_chunk, _dist_hyper_1_18_chunk
                     Remote SQL: SELECT "time", device FROM public.hyper WHERE _timescaledb_internal.chunks_in(public.hyper.*, ARRAY[1, 2, 3, 4, 5, 6, 7]) ORDER BY "time" ASC NULLS LAST, device ASC NULLS LAST
               ->  Custom Scan (DataNodeScan) on public.hyper hyper_3
                     Output: hyper_3."time", hyper_3.device
                     Data node: data_node_3
                     Fetcher Type: Row by row
                     Chunks: _dist_hyper_1_3_chunk, _dist_hyper_1_6_chunk, _dist_hyper_1_10_chunk, _dist_hyper_1_16_chunk
                     Remote SQL: SELECT "time", device FROM public.hyper WHERE _timescaledb_internal.chunks_in(public.hyper.*, ARRAY[1, 2, 3, 4]) ORDER BY "time" ASC NULLS LAST, device ASC NULLS LAST
(24 rows)


######### LIMIT push down cases

EXPLAIN (verbose, costs off)
SELECT time, device, avg(temp) OVER (PARTITION BY device)
FROM hyper
ORDER BY 1,2
LIMIT 10
                                                                                                 QUERY PLAN                                                                                                  
-------------------------------------------------------------------------------------------------------------------------------------------------------------------------------------------------------------
 Limit
   Output: hyper."time", hyper.device, (avg(hyper.temp) OVER (?))
   ->  Sort
         Output: hyper."time", hyper.device, (avg(hyper.temp) OVER (?))
         Sort Key: hyper."time", hyper.device
         ->  WindowAgg
               Output: hyper."time", hyper.device, avg(hyper.temp) OVER (?)
               ->  Custom Scan (AsyncAppend)
                     Output: hyper.device, hyper."time", hyper.temp
                     ->  Merge Append
                           Sort Key: hyper_1.device
                           ->  Custom Scan (DataNodeScan) on public.hyper hyper_1
                                 Output: hyper_1.device, hyper_1."time", hyper_1.temp
                                 Data node: data_node_1
                                 Fetcher Type: Row by row
                                 Chunks: _dist_hyper_1_1_chunk, _dist_hyper_1_4_chunk, _dist_hyper_1_8_chunk, _dist_hyper_1_12_chunk, _dist_hyper_1_13_chunk, _dist_hyper_1_15_chunk, _dist_hyper_1_17_chunk
                                 Remote SQL: SELECT "time", device, temp FROM public.hyper WHERE _timescaledb_internal.chunks_in(public.hyper.*, ARRAY[1, 2, 3, 4, 5, 6, 7]) ORDER BY device ASC NULLS LAST
                           ->  Custom Scan (DataNodeScan) on public.hyper hyper_2
                                 Output: hyper_2.device, hyper_2."time", hyper_2.temp
                                 Data node: data_node_2
                                 Fetcher Type: Row by row
                                 Chunks: _dist_hyper_1_2_chunk, _dist_hyper_1_5_chunk, _dist_hyper_1_7_chunk, _dist_hyper_1_9_chunk, _dist_hyper_1_11_chunk, _dist_hyper_1_14_chunk, _dist_hyper_1_18_chunk
                                 Remote SQL: SELECT "time", device, temp FROM public.hyper WHERE _timescaledb_internal.chunks_in(public.hyper.*, ARRAY[1, 2, 3, 4, 5, 6, 7]) ORDER BY device ASC NULLS LAST
                           ->  Custom Scan (DataNodeScan) on public.hyper hyper_3
                                 Output: hyper_3.device, hyper_3."time", hyper_3.temp
                                 Data node: data_node_3
                                 Fetcher Type: Row by row
                                 Chunks: _dist_hyper_1_3_chunk, _dist_hyper_1_6_chunk, _dist_hyper_1_10_chunk, _dist_hyper_1_16_chunk
                                 Remote SQL: SELECT "time", device, temp FROM public.hyper WHERE _timescaledb_internal.chunks_in(public.hyper.*, ARRAY[1, 2, 3, 4]) ORDER BY device ASC NULLS LAST
(29 rows)


######### LIMIT push down cases

EXPLAIN (verbose, costs off)
SELECT DISTINCT device, time
FROM hyper
ORDER BY 1,2
LIMIT 10
                                                                                                           QUERY PLAN                                                                                                           
--------------------------------------------------------------------------------------------------------------------------------------------------------------------------------------------------------------------------------
 Limit
   Output: hyper.device, hyper."time"
   ->  Unique
         Output: hyper.device, hyper."time"
         ->  Custom Scan (AsyncAppend)
               Output: hyper.device, hyper."time"
               ->  Merge Append
                     Sort Key: hyper_1.device, hyper_1."time"
                     ->  Custom Scan (DataNodeScan) on public.hyper hyper_1
                           Output: hyper_1.device, hyper_1."time"
                           Data node: data_node_1
                           Fetcher Type: Row by row
                           Chunks: _dist_hyper_1_1_chunk, _dist_hyper_1_4_chunk, _dist_hyper_1_8_chunk, _dist_hyper_1_12_chunk, _dist_hyper_1_13_chunk, _dist_hyper_1_15_chunk, _dist_hyper_1_17_chunk
                           Remote SQL: SELECT DISTINCT "time", device FROM public.hyper WHERE _timescaledb_internal.chunks_in(public.hyper.*, ARRAY[1, 2, 3, 4, 5, 6, 7]) ORDER BY device ASC NULLS LAST, "time" ASC NULLS LAST
                     ->  Custom Scan (DataNodeScan) on public.hyper hyper_2
                           Output: hyper_2.device, hyper_2."time"
                           Data node: data_node_2
                           Fetcher Type: Row by row
                           Chunks: _dist_hyper_1_2_chunk, _dist_hyper_1_5_chunk, _dist_hyper_1_7_chunk, _dist_hyper_1_9_chunk, _dist_hyper_1_11_chunk, _dist_hyper_1_14_chunk, _dist_hyper_1_18_chunk
                           Remote SQL: SELECT DISTINCT "time", device FROM public.hyper WHERE _timescaledb_internal.chunks_in(public.hyper.*, ARRAY[1, 2, 3, 4, 5, 6, 7]) ORDER BY device ASC NULLS LAST, "time" ASC NULLS LAST
                     ->  Custom Scan (DataNodeScan) on public.hyper hyper_3
                           Output: hyper_3.device, hyper_3."time"
                           Data node: data_node_3
                           Fetcher Type: Row by row
                           Chunks: _dist_hyper_1_3_chunk, _dist_hyper_1_6_chunk, _dist_hyper_1_10_chunk, _dist_hyper_1_16_chunk
                           Remote SQL: SELECT DISTINCT "time", device FROM public.hyper WHERE _timescaledb_internal.chunks_in(public.hyper.*, ARRAY[1, 2, 3, 4]) ORDER BY device ASC NULLS LAST, "time" ASC NULLS LAST
(26 rows)


######### LIMIT push down cases

EXPLAIN (verbose, costs off)
SELECT DISTINCT ON (device) device, time
FROM hyper
ORDER BY 1,2
LIMIT 10
                                                                                                                 QUERY PLAN                                                                                                                 
--------------------------------------------------------------------------------------------------------------------------------------------------------------------------------------------------------------------------------------------
 Limit
   Output: hyper.device, hyper."time"
   ->  Unique
         Output: hyper.device, hyper."time"
         ->  Custom Scan (AsyncAppend)
               Output: hyper.device, hyper."time"
               ->  Merge Append
                     Sort Key: hyper_1.device, hyper_1."time"
                     ->  Custom Scan (DataNodeScan) on public.hyper hyper_1
                           Output: hyper_1.device, hyper_1."time"
                           Data node: data_node_1
                           Fetcher Type: Row by row
                           Chunks: _dist_hyper_1_1_chunk, _dist_hyper_1_4_chunk, _dist_hyper_1_8_chunk, _dist_hyper_1_12_chunk, _dist_hyper_1_13_chunk, _dist_hyper_1_15_chunk, _dist_hyper_1_17_chunk
                           Remote SQL: SELECT DISTINCT ON (device) "time", device FROM public.hyper WHERE _timescaledb_internal.chunks_in(public.hyper.*, ARRAY[1, 2, 3, 4, 5, 6, 7]) ORDER BY device ASC NULLS LAST, "time" ASC NULLS LAST
                     ->  Custom Scan (DataNodeScan) on public.hyper hyper_2
                           Output: hyper_2.device, hyper_2."time"
                           Data node: data_node_2
                           Fetcher Type: Row by row
                           Chunks: _dist_hyper_1_2_chunk, _dist_hyper_1_5_chunk, _dist_hyper_1_7_chunk, _dist_hyper_1_9_chunk, _dist_hyper_1_11_chunk, _dist_hyper_1_14_chunk, _dist_hyper_1_18_chunk
                           Remote SQL: SELECT DISTINCT ON (device) "time", device FROM public.hyper WHERE _timescaledb_internal.chunks_in(public.hyper.*, ARRAY[1, 2, 3, 4, 5, 6, 7]) ORDER BY device ASC NULLS LAST, "time" ASC NULLS LAST
                     ->  Custom Scan (DataNodeScan) on public.hyper hyper_3
                           Output: hyper_3.device, hyper_3."time"
                           Data node: data_node_3
                           Fetcher Type: Row by row
                           Chunks: _dist_hyper_1_3_chunk, _dist_hyper_1_6_chunk, _dist_hyper_1_10_chunk, _dist_hyper_1_16_chunk
                           Remote SQL: SELECT DISTINCT ON (device) "time", device FROM public.hyper WHERE _timescaledb_internal.chunks_in(public.hyper.*, ARRAY[1, 2, 3, 4]) ORDER BY device ASC NULLS LAST, "time" ASC NULLS LAST
(26 rows)


######### LIMIT push down cases

                                                                                              QUERY PLAN                                                                                               
-------------------------------------------------------------------------------------------------------------------------------------------------------------------------------------------------------
 Limit
   Output: t."time"
   ->  Nested Loop
         Output: t."time"
         Join Filter: (t.device = join_test.device)
         ->  Custom Scan (AsyncAppend)
               Output: t."time", t.device
               ->  Append
                     ->  Custom Scan (DataNodeScan) on public.hyper t_1
                           Output: t_1."time", t_1.device
                           Data node: data_node_1
                           Fetcher Type: Row by row
                           Chunks: _dist_hyper_1_1_chunk, _dist_hyper_1_4_chunk, _dist_hyper_1_8_chunk, _dist_hyper_1_12_chunk, _dist_hyper_1_13_chunk, _dist_hyper_1_15_chunk, _dist_hyper_1_17_chunk
                           Remote SQL: SELECT "time", device FROM public.hyper WHERE _timescaledb_internal.chunks_in(public.hyper.*, ARRAY[1, 2, 3, 4, 5, 6, 7])
                     ->  Custom Scan (DataNodeScan) on public.hyper t_2
                           Output: t_2."time", t_2.device
                           Data node: data_node_2
                           Fetcher Type: Row by row
                           Chunks: _dist_hyper_1_2_chunk, _dist_hyper_1_5_chunk, _dist_hyper_1_7_chunk, _dist_hyper_1_9_chunk, _dist_hyper_1_11_chunk, _dist_hyper_1_14_chunk, _dist_hyper_1_18_chunk
                           Remote SQL: SELECT "time", device FROM public.hyper WHERE _timescaledb_internal.chunks_in(public.hyper.*, ARRAY[1, 2, 3, 4, 5, 6, 7])
                     ->  Custom Scan (DataNodeScan) on public.hyper t_3
                           Output: t_3."time", t_3.device
                           Data node: data_node_3
                           Fetcher Type: Row by row
                           Chunks: _dist_hyper_1_3_chunk, _dist_hyper_1_6_chunk, _dist_hyper_1_10_chunk, _dist_hyper_1_16_chunk
                           Remote SQL: SELECT "time", device FROM public.hyper WHERE _timescaledb_internal.chunks_in(public.hyper.*, ARRAY[1, 2, 3, 4])
         ->  Materialize
               Output: join_test.device
               ->  Seq Scan on public.join_test
                     Output: join_test.device
(30 rows)


######### CTEs/Sub-queries

EXPLAIN (verbose, costs off)
WITH top_n AS (
	 SELECT device, avg(temp)
	 FROM hyper
	 WHERE time BETWEEN '2019-01-01' AND '2019-01-01 15:00'
     GROUP BY 1
	 ORDER BY 2 DESC
	 LIMIT 10
)
SELECT time_bucket('60s', time) AS "time", device, avg(temp)
FROM hyper INNER JOIN top_n USING (device)
WHERE time BETWEEN '2019-01-01' AND '2019-01-01 15:00'
GROUP BY 1,2
ORDER BY 1,2
                                                                                                                                                                                             QUERY PLAN                                                                                                                                                                                              
-----------------------------------------------------------------------------------------------------------------------------------------------------------------------------------------------------------------------------------------------------------------------------------------------------------------------------------------------------------------------------------------------------
 GroupAggregate
   Output: (time_bucket('@ 1 min'::interval, hyper."time")), hyper.device, avg(hyper.temp)
   Group Key: (time_bucket('@ 1 min'::interval, hyper."time")), hyper.device
   ->  Sort
         Output: (time_bucket('@ 1 min'::interval, hyper."time")), hyper.device, hyper.temp
         Sort Key: (time_bucket('@ 1 min'::interval, hyper."time")), hyper.device
         ->  Hash Join
               Output: time_bucket('@ 1 min'::interval, hyper."time"), hyper.device, hyper.temp
               Inner Unique: true
               Hash Cond: (hyper.device = top_n.device)
               ->  Custom Scan (AsyncAppend)
                     Output: hyper."time", hyper.device, hyper.temp
                     ->  Append
                           ->  Custom Scan (DataNodeScan) on public.hyper hyper_1
                                 Output: hyper_1."time", hyper_1.device, hyper_1.temp
                                 Data node: data_node_1
                                 Fetcher Type: Row by row
                                 Chunks: _dist_hyper_1_1_chunk
                                 Remote SQL: SELECT "time", device, temp FROM public.hyper WHERE _timescaledb_internal.chunks_in(public.hyper.*, ARRAY[1]) AND (("time" >= '2019-01-01 00:00:00-08'::timestamp with time zone)) AND (("time" <= '2019-01-01 15:00:00-08'::timestamp with time zone)) ORDER BY public.time_bucket('00:01:00'::interval, "time") ASC NULLS LAST, device ASC NULLS LAST
                           ->  Custom Scan (DataNodeScan) on public.hyper hyper_2
                                 Output: hyper_2."time", hyper_2.device, hyper_2.temp
                                 Data node: data_node_2
                                 Fetcher Type: Row by row
                                 Chunks: _dist_hyper_1_2_chunk
                                 Remote SQL: SELECT "time", device, temp FROM public.hyper WHERE _timescaledb_internal.chunks_in(public.hyper.*, ARRAY[1]) AND (("time" >= '2019-01-01 00:00:00-08'::timestamp with time zone)) AND (("time" <= '2019-01-01 15:00:00-08'::timestamp with time zone)) ORDER BY public.time_bucket('00:01:00'::interval, "time") ASC NULLS LAST, device ASC NULLS LAST
                           ->  Custom Scan (DataNodeScan) on public.hyper hyper_3
                                 Output: hyper_3."time", hyper_3.device, hyper_3.temp
                                 Data node: data_node_3
                                 Fetcher Type: Row by row
                                 Chunks: _dist_hyper_1_3_chunk
                                 Remote SQL: SELECT "time", device, temp FROM public.hyper WHERE _timescaledb_internal.chunks_in(public.hyper.*, ARRAY[1]) AND (("time" >= '2019-01-01 00:00:00-08'::timestamp with time zone)) AND (("time" <= '2019-01-01 15:00:00-08'::timestamp with time zone)) ORDER BY public.time_bucket('00:01:00'::interval, "time") ASC NULLS LAST, device ASC NULLS LAST
               ->  Hash
                     Output: top_n.device
                     ->  Subquery Scan on top_n
                           Output: top_n.device
                           ->  Limit
                                 Output: device, (avg(temp))
                                 ->  Sort
                                       Output: device, (avg(temp))
                                       Sort Key: (avg(temp)) DESC
                                       ->  Custom Scan (AsyncAppend)
                                             Output: device, (avg(temp))
                                             ->  Append
                                                   ->  Custom Scan (DataNodeScan)
                                                         Output: hyper_4.device, (avg(hyper_4.temp))
                                                         Relations: Aggregate on (public.hyper)
                                                         Data node: data_node_1
                                                         Fetcher Type: Row by row
                                                         Chunks: _dist_hyper_1_1_chunk
                                                         Remote SQL: SELECT device, avg(temp) FROM public.hyper WHERE _timescaledb_internal.chunks_in(public.hyper.*, ARRAY[1]) AND (("time" >= '2019-01-01 00:00:00-08'::timestamp with time zone)) AND (("time" <= '2019-01-01 15:00:00-08'::timestamp with time zone)) GROUP BY 1 ORDER BY device ASC NULLS LAST
                                                   ->  Custom Scan (DataNodeScan)
                                                         Output: hyper_5.device, (avg(hyper_5.temp))
                                                         Relations: Aggregate on (public.hyper)
                                                         Data node: data_node_2
                                                         Fetcher Type: Row by row
                                                         Chunks: _dist_hyper_1_2_chunk
                                                         Remote SQL: SELECT device, avg(temp) FROM public.hyper WHERE _timescaledb_internal.chunks_in(public.hyper.*, ARRAY[1]) AND (("time" >= '2019-01-01 00:00:00-08'::timestamp with time zone)) AND (("time" <= '2019-01-01 15:00:00-08'::timestamp with time zone)) GROUP BY 1 ORDER BY device ASC NULLS LAST
                                                   ->  GroupAggregate
                                                         Output: hyper_6.device, avg(hyper_6.temp)
                                                         Group Key: hyper_6.device
                                                         ->  Custom Scan (DataNodeScan) on public.hyper hyper_6
                                                               Output: hyper_6.device, hyper_6.temp
                                                               Data node: data_node_3
                                                               Fetcher Type: Row by row
                                                               Chunks: _dist_hyper_1_3_chunk
                                                               Remote SQL: SELECT device, temp FROM public.hyper WHERE _timescaledb_internal.chunks_in(public.hyper.*, ARRAY[1]) AND (("time" >= '2019-01-01 00:00:00-08'::timestamp with time zone)) AND (("time" <= '2019-01-01 15:00:00-08'::timestamp with time zone)) ORDER BY device ASC NULLS LAST
(66 rows)


######### CTEs/Sub-queries

EXPLAIN (verbose, costs off)
SELECT time_bucket('60s', h1.time) AS "time", h1.device, avg(h1.temp), max(h2.temp)
FROM hyper h1 INNER JOIN hyper1d h2 ON (time_bucket('60', h1.time) = time_bucket('60', h2.time) AND h1.device = h2.device)
WHERE h1.time BETWEEN '2019-01-01' AND '2019-01-01 15:00' AND
	  h2.time BETWEEN '2019-01-01' AND '2019-01-01 15:00'
GROUP BY 1,2
ORDER BY 1,2
                                                                                                                                                                                          QUERY PLAN                                                                                                                                                                                           
-----------------------------------------------------------------------------------------------------------------------------------------------------------------------------------------------------------------------------------------------------------------------------------------------------------------------------------------------------------------------------------------------
 GroupAggregate
   Output: (time_bucket('@ 1 min'::interval, h1."time")), h1.device, avg(h1.temp), max(h2.temp)
   Group Key: time_bucket('@ 1 min'::interval, h1."time"), h1.device
   ->  Merge Join
         Output: time_bucket('@ 1 min'::interval, h1."time"), h1.device, h1.temp, h2.temp
         Merge Cond: ((time_bucket('@ 1 min'::interval, h1."time") = (time_bucket('@ 1 min'::interval, h2."time"))) AND (h1.device = h2.device))
         ->  Custom Scan (AsyncAppend)
               Output: h1."time", h1.device, h1.temp
               ->  Merge Append
                     Sort Key: (time_bucket('@ 1 min'::interval, h1_1."time")), h1_1.device
                     ->  Custom Scan (DataNodeScan) on public.hyper h1_1
                           Output: h1_1."time", h1_1.device, h1_1.temp, time_bucket('@ 1 min'::interval, h1_1."time")
                           Data node: data_node_1
                           Fetcher Type: Row by row
                           Chunks: _dist_hyper_1_1_chunk
                           Remote SQL: SELECT "time", device, temp FROM public.hyper WHERE _timescaledb_internal.chunks_in(public.hyper.*, ARRAY[1]) AND (("time" >= '2019-01-01 00:00:00-08'::timestamp with time zone)) AND (("time" <= '2019-01-01 15:00:00-08'::timestamp with time zone)) ORDER BY public.time_bucket('00:01:00'::interval, "time") ASC NULLS LAST, device ASC NULLS LAST
                     ->  Custom Scan (DataNodeScan) on public.hyper h1_2
                           Output: h1_2."time", h1_2.device, h1_2.temp, time_bucket('@ 1 min'::interval, h1_2."time")
                           Data node: data_node_2
                           Fetcher Type: Row by row
                           Chunks: _dist_hyper_1_2_chunk
                           Remote SQL: SELECT "time", device, temp FROM public.hyper WHERE _timescaledb_internal.chunks_in(public.hyper.*, ARRAY[1]) AND (("time" >= '2019-01-01 00:00:00-08'::timestamp with time zone)) AND (("time" <= '2019-01-01 15:00:00-08'::timestamp with time zone)) ORDER BY public.time_bucket('00:01:00'::interval, "time") ASC NULLS LAST, device ASC NULLS LAST
                     ->  Custom Scan (DataNodeScan) on public.hyper h1_3
                           Output: h1_3."time", h1_3.device, h1_3.temp, time_bucket('@ 1 min'::interval, h1_3."time")
                           Data node: data_node_3
                           Fetcher Type: Row by row
                           Chunks: _dist_hyper_1_3_chunk
                           Remote SQL: SELECT "time", device, temp FROM public.hyper WHERE _timescaledb_internal.chunks_in(public.hyper.*, ARRAY[1]) AND (("time" >= '2019-01-01 00:00:00-08'::timestamp with time zone)) AND (("time" <= '2019-01-01 15:00:00-08'::timestamp with time zone)) ORDER BY public.time_bucket('00:01:00'::interval, "time") ASC NULLS LAST, device ASC NULLS LAST
         ->  Materialize
               Output: h2.temp, h2."time", h2.device, (time_bucket('@ 1 min'::interval, h2."time"))
               ->  Custom Scan (DataNodeScan) on public.hyper1d h2
                     Output: h2.temp, h2."time", h2.device, time_bucket('@ 1 min'::interval, h2."time")
                     Data node: data_node_3
                     Fetcher Type: Row by row
                     Chunks: _dist_hyper_2_19_chunk
                     Remote SQL: SELECT "time", device, temp FROM public.hyper1d WHERE _timescaledb_internal.chunks_in(public.hyper1d.*, ARRAY[5]) AND (("time" >= '2019-01-01 00:00:00-08'::timestamp with time zone)) AND (("time" <= '2019-01-01 15:00:00-08'::timestamp with time zone)) ORDER BY public.time_bucket('00:01:00'::interval, "time") ASC NULLS LAST, device ASC NULLS LAST
(36 rows)

%%%%%%%%%%%%%%%%%%%%%%%%%%%%%%%%%%%%%%%%%%%%%%%%%%%%%%%%%%%%%%%%%%%%%%%%%%%%%%%%%
%%% RUNNING TESTS on table: hyper
%%% PREFIX: EXPLAIN (verbose, costs off)
%%% WHERE_CLAUSE: :REPARTITIONED_TIME_RANGE
%%% ORDER_BY_1: 
%%% ORDER_BY_1_2: ORDER BY 1,2
%%% LIMIT: 
%%%%%%%%%%%%%%%%%%%%%%%%%%%%%%%%%%%%%%%%%%%%%%%%%%%%%%%%%%%%%%%%%%%%%%%%%%%%%%%%%
 setseed 
---------
 
(1 row)


######### Grouping on time only (partial aggregation)

EXPLAIN (verbose, costs off)
SELECT time, avg(temp)
FROM hyper
WHERE time >= '2019-01-01'
GROUP BY 1


                                                                                                                                     QUERY PLAN                                                                                                                                     
------------------------------------------------------------------------------------------------------------------------------------------------------------------------------------------------------------------------------------------------------------------------------------
 Finalize HashAggregate
   Output: "time", avg(temp)
   Group Key: "time"
   ->  Custom Scan (AsyncAppend)
         Output: "time", (PARTIAL avg(temp))
         ->  Append
               ->  Custom Scan (DataNodeScan)
                     Output: hyper."time", (PARTIAL avg(hyper.temp))
                     Relations: Aggregate on (public.hyper)
                     Data node: data_node_1
                     Fetcher Type: Row by row
                     Chunks: _dist_hyper_1_8_chunk, _dist_hyper_1_12_chunk, _dist_hyper_1_17_chunk, _dist_hyper_1_1_chunk, _dist_hyper_1_15_chunk, _dist_hyper_1_4_chunk, _dist_hyper_1_13_chunk
                     Remote SQL: SELECT "time", _timescaledb_internal.partialize_agg(avg(temp)) FROM public.hyper WHERE _timescaledb_internal.chunks_in(public.hyper.*, ARRAY[3, 4, 7, 1, 6, 2, 5]) AND (("time" >= '2019-01-01 00:00:00-08'::timestamp with time zone)) GROUP BY 1
               ->  Custom Scan (DataNodeScan)
                     Output: hyper_1."time", (PARTIAL avg(hyper_1.temp))
                     Relations: Aggregate on (public.hyper)
                     Data node: data_node_2
                     Fetcher Type: Row by row
                     Chunks: _dist_hyper_1_14_chunk, _dist_hyper_1_11_chunk, _dist_hyper_1_18_chunk, _dist_hyper_1_2_chunk, _dist_hyper_1_5_chunk, _dist_hyper_1_9_chunk, _dist_hyper_1_7_chunk
                     Remote SQL: SELECT "time", _timescaledb_internal.partialize_agg(avg(temp)) FROM public.hyper WHERE _timescaledb_internal.chunks_in(public.hyper.*, ARRAY[6, 5, 7, 1, 2, 4, 3]) AND (("time" >= '2019-01-01 00:00:00-08'::timestamp with time zone)) GROUP BY 1
               ->  Custom Scan (DataNodeScan)
                     Output: hyper_2."time", (PARTIAL avg(hyper_2.temp))
                     Relations: Aggregate on (public.hyper)
                     Data node: data_node_3
                     Fetcher Type: Row by row
                     Chunks: _dist_hyper_1_10_chunk, _dist_hyper_1_16_chunk, _dist_hyper_1_6_chunk, _dist_hyper_1_3_chunk
                     Remote SQL: SELECT "time", _timescaledb_internal.partialize_agg(avg(temp)) FROM public.hyper WHERE _timescaledb_internal.chunks_in(public.hyper.*, ARRAY[3, 4, 2, 1]) AND (("time" >= '2019-01-01 00:00:00-08'::timestamp with time zone)) GROUP BY 1
(27 rows)


######### Grouping on time only (partial aggregation)

EXPLAIN (verbose, costs off)
SELECT time_bucket('2 days', time) AS time, avg(temp)
FROM hyper
WHERE time >= '2019-01-01'
GROUP BY 1


                                                                                                                                                          QUERY PLAN                                                                                                                                                          
------------------------------------------------------------------------------------------------------------------------------------------------------------------------------------------------------------------------------------------------------------------------------------------------------------------------------
 Finalize HashAggregate
   Output: (time_bucket('@ 2 days'::interval, "time")), avg(temp)
   Group Key: (time_bucket('@ 2 days'::interval, "time"))
   ->  Custom Scan (AsyncAppend)
         Output: (time_bucket('@ 2 days'::interval, "time")), (PARTIAL avg(temp))
         ->  Append
               ->  Custom Scan (DataNodeScan)
                     Output: (time_bucket('@ 2 days'::interval, hyper."time")), (PARTIAL avg(hyper.temp))
                     Relations: Aggregate on (public.hyper)
                     Data node: data_node_1
                     Fetcher Type: Row by row
                     Chunks: _dist_hyper_1_8_chunk, _dist_hyper_1_12_chunk, _dist_hyper_1_17_chunk, _dist_hyper_1_1_chunk, _dist_hyper_1_15_chunk, _dist_hyper_1_4_chunk, _dist_hyper_1_13_chunk
                     Remote SQL: SELECT public.time_bucket('@ 2 days'::interval, "time"), _timescaledb_internal.partialize_agg(avg(temp)) FROM public.hyper WHERE _timescaledb_internal.chunks_in(public.hyper.*, ARRAY[3, 4, 7, 1, 6, 2, 5]) AND (("time" >= '2019-01-01 00:00:00-08'::timestamp with time zone)) GROUP BY 1
               ->  Custom Scan (DataNodeScan)
                     Output: (time_bucket('@ 2 days'::interval, hyper_1."time")), (PARTIAL avg(hyper_1.temp))
                     Relations: Aggregate on (public.hyper)
                     Data node: data_node_2
                     Fetcher Type: Row by row
                     Chunks: _dist_hyper_1_14_chunk, _dist_hyper_1_11_chunk, _dist_hyper_1_18_chunk, _dist_hyper_1_2_chunk, _dist_hyper_1_5_chunk, _dist_hyper_1_9_chunk, _dist_hyper_1_7_chunk
                     Remote SQL: SELECT public.time_bucket('@ 2 days'::interval, "time"), _timescaledb_internal.partialize_agg(avg(temp)) FROM public.hyper WHERE _timescaledb_internal.chunks_in(public.hyper.*, ARRAY[6, 5, 7, 1, 2, 4, 3]) AND (("time" >= '2019-01-01 00:00:00-08'::timestamp with time zone)) GROUP BY 1
               ->  Custom Scan (DataNodeScan)
                     Output: (time_bucket('@ 2 days'::interval, hyper_2."time")), (PARTIAL avg(hyper_2.temp))
                     Relations: Aggregate on (public.hyper)
                     Data node: data_node_3
                     Fetcher Type: Row by row
                     Chunks: _dist_hyper_1_10_chunk, _dist_hyper_1_16_chunk, _dist_hyper_1_6_chunk, _dist_hyper_1_3_chunk
                     Remote SQL: SELECT public.time_bucket('@ 2 days'::interval, "time"), _timescaledb_internal.partialize_agg(avg(temp)) FROM public.hyper WHERE _timescaledb_internal.chunks_in(public.hyper.*, ARRAY[3, 4, 2, 1]) AND (("time" >= '2019-01-01 00:00:00-08'::timestamp with time zone)) GROUP BY 1
(27 rows)


######### Grouping on time and device (full aggregation)

EXPLAIN (verbose, costs off)
SELECT time, device, avg(temp)
FROM hyper
WHERE time >= '2019-01-01'
GROUP BY 1,2
ORDER BY 1,2

                                                                                                                                               QUERY PLAN                                                                                                                                                
---------------------------------------------------------------------------------------------------------------------------------------------------------------------------------------------------------------------------------------------------------------------------------------------------------
 Custom Scan (AsyncAppend)
   Output: "time", device, (avg(temp))
   ->  Merge Append
         Sort Key: hyper."time", hyper.device
         ->  Custom Scan (DataNodeScan)
               Output: hyper."time", hyper.device, (avg(hyper.temp))
               Relations: Aggregate on (public.hyper)
               Data node: data_node_1
               Fetcher Type: Row by row
               Chunks: _dist_hyper_1_1_chunk, _dist_hyper_1_4_chunk, _dist_hyper_1_8_chunk, _dist_hyper_1_12_chunk, _dist_hyper_1_13_chunk, _dist_hyper_1_15_chunk, _dist_hyper_1_17_chunk
               Remote SQL: SELECT "time", device, avg(temp) FROM public.hyper WHERE _timescaledb_internal.chunks_in(public.hyper.*, ARRAY[1, 2, 3, 4, 5, 6, 7]) AND (("time" >= '2019-01-01 00:00:00-08'::timestamp with time zone)) GROUP BY 1, 2 ORDER BY "time" ASC NULLS LAST, device ASC NULLS LAST
         ->  Custom Scan (DataNodeScan)
               Output: hyper_1."time", hyper_1.device, (avg(hyper_1.temp))
               Relations: Aggregate on (public.hyper)
               Data node: data_node_2
               Fetcher Type: Row by row
               Chunks: _dist_hyper_1_2_chunk, _dist_hyper_1_5_chunk, _dist_hyper_1_7_chunk, _dist_hyper_1_9_chunk, _dist_hyper_1_11_chunk, _dist_hyper_1_14_chunk, _dist_hyper_1_18_chunk
               Remote SQL: SELECT "time", device, avg(temp) FROM public.hyper WHERE _timescaledb_internal.chunks_in(public.hyper.*, ARRAY[1, 2, 3, 4, 5, 6, 7]) AND (("time" >= '2019-01-01 00:00:00-08'::timestamp with time zone)) GROUP BY 1, 2 ORDER BY "time" ASC NULLS LAST, device ASC NULLS LAST
         ->  Custom Scan (DataNodeScan)
               Output: hyper_2."time", hyper_2.device, (avg(hyper_2.temp))
               Relations: Aggregate on (public.hyper)
               Data node: data_node_3
               Fetcher Type: Row by row
               Chunks: _dist_hyper_1_3_chunk, _dist_hyper_1_6_chunk, _dist_hyper_1_10_chunk, _dist_hyper_1_16_chunk
               Remote SQL: SELECT "time", device, avg(temp) FROM public.hyper WHERE _timescaledb_internal.chunks_in(public.hyper.*, ARRAY[1, 2, 3, 4]) AND (("time" >= '2019-01-01 00:00:00-08'::timestamp with time zone)) GROUP BY 1, 2 ORDER BY "time" ASC NULLS LAST, device ASC NULLS LAST
(25 rows)


######### Grouping on time and device (full aggregation)

EXPLAIN (verbose, costs off)
SELECT time_bucket('2 days', time) AS time, device, avg(temp)
FROM hyper
WHERE time >= '2019-01-01'
GROUP BY 1,2
ORDER BY 1,2

                                                                                                                                                                                                              QUERY PLAN                                                                                                                                                                                                               
---------------------------------------------------------------------------------------------------------------------------------------------------------------------------------------------------------------------------------------------------------------------------------------------------------------------------------------------------------------------------------------------------------------------------------------
 Finalize GroupAggregate
   Output: (time_bucket('@ 2 days'::interval, "time")), device, avg(temp)
   Group Key: (time_bucket('@ 2 days'::interval, "time")), device
   ->  Custom Scan (AsyncAppend)
         Output: (time_bucket('@ 2 days'::interval, "time")), device, (PARTIAL avg(temp))
         ->  Merge Append
               Sort Key: (time_bucket('@ 2 days'::interval, hyper."time")), hyper.device
               ->  Custom Scan (DataNodeScan)
                     Output: (time_bucket('@ 2 days'::interval, hyper."time")), hyper.device, (PARTIAL avg(hyper.temp))
                     Relations: Aggregate on (public.hyper)
                     Data node: data_node_1
                     Fetcher Type: Row by row
                     Chunks: _dist_hyper_1_8_chunk, _dist_hyper_1_12_chunk, _dist_hyper_1_17_chunk, _dist_hyper_1_1_chunk, _dist_hyper_1_15_chunk, _dist_hyper_1_4_chunk, _dist_hyper_1_13_chunk
                     Remote SQL: SELECT public.time_bucket('@ 2 days'::interval, "time"), device, _timescaledb_internal.partialize_agg(avg(temp)) FROM public.hyper WHERE _timescaledb_internal.chunks_in(public.hyper.*, ARRAY[3, 4, 7, 1, 6, 2, 5]) AND (("time" >= '2019-01-01 00:00:00-08'::timestamp with time zone)) GROUP BY 1, 2 ORDER BY public.time_bucket('2 days'::interval, "time") ASC NULLS LAST, device ASC NULLS LAST
               ->  Custom Scan (DataNodeScan)
                     Output: (time_bucket('@ 2 days'::interval, hyper_1."time")), hyper_1.device, (PARTIAL avg(hyper_1.temp))
                     Relations: Aggregate on (public.hyper)
                     Data node: data_node_2
                     Fetcher Type: Row by row
                     Chunks: _dist_hyper_1_14_chunk, _dist_hyper_1_11_chunk, _dist_hyper_1_18_chunk, _dist_hyper_1_2_chunk, _dist_hyper_1_5_chunk, _dist_hyper_1_9_chunk, _dist_hyper_1_7_chunk
                     Remote SQL: SELECT public.time_bucket('@ 2 days'::interval, "time"), device, _timescaledb_internal.partialize_agg(avg(temp)) FROM public.hyper WHERE _timescaledb_internal.chunks_in(public.hyper.*, ARRAY[6, 5, 7, 1, 2, 4, 3]) AND (("time" >= '2019-01-01 00:00:00-08'::timestamp with time zone)) GROUP BY 1, 2 ORDER BY public.time_bucket('2 days'::interval, "time") ASC NULLS LAST, device ASC NULLS LAST
               ->  Custom Scan (DataNodeScan)
                     Output: (time_bucket('@ 2 days'::interval, hyper_2."time")), hyper_2.device, (PARTIAL avg(hyper_2.temp))
                     Relations: Aggregate on (public.hyper)
                     Data node: data_node_3
                     Fetcher Type: Row by row
                     Chunks: _dist_hyper_1_10_chunk, _dist_hyper_1_16_chunk, _dist_hyper_1_6_chunk, _dist_hyper_1_3_chunk
                     Remote SQL: SELECT public.time_bucket('@ 2 days'::interval, "time"), device, _timescaledb_internal.partialize_agg(avg(temp)) FROM public.hyper WHERE _timescaledb_internal.chunks_in(public.hyper.*, ARRAY[3, 4, 2, 1]) AND (("time" >= '2019-01-01 00:00:00-08'::timestamp with time zone)) GROUP BY 1, 2 ORDER BY public.time_bucket('2 days'::interval, "time") ASC NULLS LAST, device ASC NULLS LAST
(28 rows)


######### Grouping on time and device (full aggregation)

EXPLAIN (verbose, costs off)
SELECT date_trunc('month', time) AS time, device, avg(temp)
FROM hyper
WHERE time >= '2019-01-01'
GROUP BY 1,2
ORDER BY 1,2

                                                                                                                                                                                                QUERY PLAN                                                                                                                                                                                                 
-----------------------------------------------------------------------------------------------------------------------------------------------------------------------------------------------------------------------------------------------------------------------------------------------------------------------------------------------------------------------------------------------------------
 Finalize GroupAggregate
   Output: (date_trunc('month'::text, "time")), device, avg(temp)
   Group Key: (date_trunc('month'::text, "time")), device
   ->  Custom Scan (AsyncAppend)
         Output: (date_trunc('month'::text, "time")), device, (PARTIAL avg(temp))
         ->  Merge Append
               Sort Key: (date_trunc('month'::text, hyper."time")), hyper.device
               ->  Custom Scan (DataNodeScan)
                     Output: (date_trunc('month'::text, hyper."time")), hyper.device, (PARTIAL avg(hyper.temp))
                     Relations: Aggregate on (public.hyper)
                     Data node: data_node_1
                     Fetcher Type: Row by row
                     Chunks: _dist_hyper_1_8_chunk, _dist_hyper_1_12_chunk, _dist_hyper_1_17_chunk, _dist_hyper_1_1_chunk, _dist_hyper_1_15_chunk, _dist_hyper_1_4_chunk, _dist_hyper_1_13_chunk
                     Remote SQL: SELECT date_trunc('month'::text, "time"), device, _timescaledb_internal.partialize_agg(avg(temp)) FROM public.hyper WHERE _timescaledb_internal.chunks_in(public.hyper.*, ARRAY[3, 4, 7, 1, 6, 2, 5]) AND (("time" >= '2019-01-01 00:00:00-08'::timestamp with time zone)) GROUP BY 1, 2 ORDER BY date_trunc('month'::text, "time") ASC NULLS LAST, device ASC NULLS LAST
               ->  Custom Scan (DataNodeScan)
                     Output: (date_trunc('month'::text, hyper_1."time")), hyper_1.device, (PARTIAL avg(hyper_1.temp))
                     Relations: Aggregate on (public.hyper)
                     Data node: data_node_2
                     Fetcher Type: Row by row
                     Chunks: _dist_hyper_1_14_chunk, _dist_hyper_1_11_chunk, _dist_hyper_1_18_chunk, _dist_hyper_1_2_chunk, _dist_hyper_1_5_chunk, _dist_hyper_1_9_chunk, _dist_hyper_1_7_chunk
                     Remote SQL: SELECT date_trunc('month'::text, "time"), device, _timescaledb_internal.partialize_agg(avg(temp)) FROM public.hyper WHERE _timescaledb_internal.chunks_in(public.hyper.*, ARRAY[6, 5, 7, 1, 2, 4, 3]) AND (("time" >= '2019-01-01 00:00:00-08'::timestamp with time zone)) GROUP BY 1, 2 ORDER BY date_trunc('month'::text, "time") ASC NULLS LAST, device ASC NULLS LAST
               ->  Custom Scan (DataNodeScan)
                     Output: (date_trunc('month'::text, hyper_2."time")), hyper_2.device, (PARTIAL avg(hyper_2.temp))
                     Relations: Aggregate on (public.hyper)
                     Data node: data_node_3
                     Fetcher Type: Row by row
                     Chunks: _dist_hyper_1_10_chunk, _dist_hyper_1_16_chunk, _dist_hyper_1_6_chunk, _dist_hyper_1_3_chunk
                     Remote SQL: SELECT date_trunc('month'::text, "time"), device, _timescaledb_internal.partialize_agg(avg(temp)) FROM public.hyper WHERE _timescaledb_internal.chunks_in(public.hyper.*, ARRAY[3, 4, 2, 1]) AND (("time" >= '2019-01-01 00:00:00-08'::timestamp with time zone)) GROUP BY 1, 2 ORDER BY date_trunc('month'::text, "time") ASC NULLS LAST, device ASC NULLS LAST
(28 rows)


######### Grouping on time and device (full aggregation)

EXPLAIN (verbose, costs off)
SELECT time_bucket('2 days', time) AS time, device, avg(temp)
FROM hyper
WHERE time >= '2019-01-01'
GROUP BY 1,2
HAVING device > 4
ORDER BY 1,2

                                                                                                                                                                                                                        QUERY PLAN                                                                                                                                                                                                                        
----------------------------------------------------------------------------------------------------------------------------------------------------------------------------------------------------------------------------------------------------------------------------------------------------------------------------------------------------------------------------------------------------------------------------------------------------------
 Finalize GroupAggregate
   Output: (time_bucket('@ 2 days'::interval, "time")), device, avg(temp)
   Group Key: (time_bucket('@ 2 days'::interval, "time")), device
   ->  Custom Scan (AsyncAppend)
         Output: (time_bucket('@ 2 days'::interval, "time")), device, (PARTIAL avg(temp))
         ->  Merge Append
               Sort Key: (time_bucket('@ 2 days'::interval, hyper."time")), hyper.device
               ->  Custom Scan (DataNodeScan)
                     Output: (time_bucket('@ 2 days'::interval, hyper."time")), hyper.device, (PARTIAL avg(hyper.temp))
                     Relations: Aggregate on (public.hyper)
                     Data node: data_node_1
                     Fetcher Type: Row by row
                     Chunks: _dist_hyper_1_8_chunk, _dist_hyper_1_12_chunk, _dist_hyper_1_17_chunk, _dist_hyper_1_1_chunk, _dist_hyper_1_15_chunk, _dist_hyper_1_4_chunk, _dist_hyper_1_13_chunk
                     Remote SQL: SELECT public.time_bucket('@ 2 days'::interval, "time"), device, _timescaledb_internal.partialize_agg(avg(temp)) FROM public.hyper WHERE _timescaledb_internal.chunks_in(public.hyper.*, ARRAY[3, 4, 7, 1, 6, 2, 5]) AND (("time" >= '2019-01-01 00:00:00-08'::timestamp with time zone)) AND ((device > 4)) GROUP BY 1, 2 ORDER BY public.time_bucket('2 days'::interval, "time") ASC NULLS LAST, device ASC NULLS LAST
               ->  Custom Scan (DataNodeScan)
                     Output: (time_bucket('@ 2 days'::interval, hyper_1."time")), hyper_1.device, (PARTIAL avg(hyper_1.temp))
                     Relations: Aggregate on (public.hyper)
                     Data node: data_node_2
                     Fetcher Type: Row by row
                     Chunks: _dist_hyper_1_14_chunk, _dist_hyper_1_11_chunk, _dist_hyper_1_18_chunk, _dist_hyper_1_2_chunk, _dist_hyper_1_5_chunk, _dist_hyper_1_9_chunk, _dist_hyper_1_7_chunk
                     Remote SQL: SELECT public.time_bucket('@ 2 days'::interval, "time"), device, _timescaledb_internal.partialize_agg(avg(temp)) FROM public.hyper WHERE _timescaledb_internal.chunks_in(public.hyper.*, ARRAY[6, 5, 7, 1, 2, 4, 3]) AND (("time" >= '2019-01-01 00:00:00-08'::timestamp with time zone)) AND ((device > 4)) GROUP BY 1, 2 ORDER BY public.time_bucket('2 days'::interval, "time") ASC NULLS LAST, device ASC NULLS LAST
               ->  Custom Scan (DataNodeScan)
                     Output: (time_bucket('@ 2 days'::interval, hyper_2."time")), hyper_2.device, (PARTIAL avg(hyper_2.temp))
                     Relations: Aggregate on (public.hyper)
                     Data node: data_node_3
                     Fetcher Type: Row by row
                     Chunks: _dist_hyper_1_10_chunk, _dist_hyper_1_16_chunk, _dist_hyper_1_6_chunk, _dist_hyper_1_3_chunk
                     Remote SQL: SELECT public.time_bucket('@ 2 days'::interval, "time"), device, _timescaledb_internal.partialize_agg(avg(temp)) FROM public.hyper WHERE _timescaledb_internal.chunks_in(public.hyper.*, ARRAY[3, 4, 2, 1]) AND (("time" >= '2019-01-01 00:00:00-08'::timestamp with time zone)) AND ((device > 4)) GROUP BY 1, 2 ORDER BY public.time_bucket('2 days'::interval, "time") ASC NULLS LAST, device ASC NULLS LAST
(28 rows)

EXPLAIN (verbose, costs off)
SELECT time_bucket('2 days', time) AS time, device, avg(temp)
FROM hyper
WHERE time >= '2019-01-01'
GROUP BY 1,2
HAVING avg(temp) > 40 AND max(temp) < 70
ORDER BY 1,2

                                                                                                                                                                                                                                       QUERY PLAN                                                                                                                                                                                                                                       
----------------------------------------------------------------------------------------------------------------------------------------------------------------------------------------------------------------------------------------------------------------------------------------------------------------------------------------------------------------------------------------------------------------------------------------------------------------------------------------
 Finalize GroupAggregate
   Output: (time_bucket('@ 2 days'::interval, "time")), device, avg(temp)
   Group Key: (time_bucket('@ 2 days'::interval, "time")), device
   Filter: ((avg(temp) > '40'::double precision) AND (max(temp) < '70'::double precision))
   ->  Custom Scan (AsyncAppend)
         Output: (time_bucket('@ 2 days'::interval, "time")), device, (PARTIAL avg(temp)), (PARTIAL max(temp))
         ->  Merge Append
               Sort Key: (time_bucket('@ 2 days'::interval, hyper."time")), hyper.device
               ->  Custom Scan (DataNodeScan)
                     Output: (time_bucket('@ 2 days'::interval, hyper."time")), hyper.device, (PARTIAL avg(hyper.temp)), (PARTIAL max(hyper.temp))
                     Relations: Aggregate on (public.hyper)
                     Data node: data_node_1
                     Fetcher Type: Row by row
                     Chunks: _dist_hyper_1_8_chunk, _dist_hyper_1_12_chunk, _dist_hyper_1_17_chunk, _dist_hyper_1_1_chunk, _dist_hyper_1_15_chunk, _dist_hyper_1_4_chunk, _dist_hyper_1_13_chunk
                     Remote SQL: SELECT public.time_bucket('@ 2 days'::interval, "time"), device, _timescaledb_internal.partialize_agg(avg(temp)), _timescaledb_internal.partialize_agg(max(temp)) FROM public.hyper WHERE _timescaledb_internal.chunks_in(public.hyper.*, ARRAY[3, 4, 7, 1, 6, 2, 5]) AND (("time" >= '2019-01-01 00:00:00-08'::timestamp with time zone)) GROUP BY 1, 2 ORDER BY public.time_bucket('2 days'::interval, "time") ASC NULLS LAST, device ASC NULLS LAST
               ->  Custom Scan (DataNodeScan)
                     Output: (time_bucket('@ 2 days'::interval, hyper_1."time")), hyper_1.device, (PARTIAL avg(hyper_1.temp)), (PARTIAL max(hyper_1.temp))
                     Relations: Aggregate on (public.hyper)
                     Data node: data_node_2
                     Fetcher Type: Row by row
                     Chunks: _dist_hyper_1_14_chunk, _dist_hyper_1_11_chunk, _dist_hyper_1_18_chunk, _dist_hyper_1_2_chunk, _dist_hyper_1_5_chunk, _dist_hyper_1_9_chunk, _dist_hyper_1_7_chunk
                     Remote SQL: SELECT public.time_bucket('@ 2 days'::interval, "time"), device, _timescaledb_internal.partialize_agg(avg(temp)), _timescaledb_internal.partialize_agg(max(temp)) FROM public.hyper WHERE _timescaledb_internal.chunks_in(public.hyper.*, ARRAY[6, 5, 7, 1, 2, 4, 3]) AND (("time" >= '2019-01-01 00:00:00-08'::timestamp with time zone)) GROUP BY 1, 2 ORDER BY public.time_bucket('2 days'::interval, "time") ASC NULLS LAST, device ASC NULLS LAST
               ->  Custom Scan (DataNodeScan)
                     Output: (time_bucket('@ 2 days'::interval, hyper_2."time")), hyper_2.device, (PARTIAL avg(hyper_2.temp)), (PARTIAL max(hyper_2.temp))
                     Relations: Aggregate on (public.hyper)
                     Data node: data_node_3
                     Fetcher Type: Row by row
                     Chunks: _dist_hyper_1_10_chunk, _dist_hyper_1_16_chunk, _dist_hyper_1_6_chunk, _dist_hyper_1_3_chunk
                     Remote SQL: SELECT public.time_bucket('@ 2 days'::interval, "time"), device, _timescaledb_internal.partialize_agg(avg(temp)), _timescaledb_internal.partialize_agg(max(temp)) FROM public.hyper WHERE _timescaledb_internal.chunks_in(public.hyper.*, ARRAY[3, 4, 2, 1]) AND (("time" >= '2019-01-01 00:00:00-08'::timestamp with time zone)) GROUP BY 1, 2 ORDER BY public.time_bucket('2 days'::interval, "time") ASC NULLS LAST, device ASC NULLS LAST
(29 rows)


######### Grouping on device only (full aggregation)

EXPLAIN (verbose, costs off)
SELECT device, avg(temp)
FROM hyper
WHERE time >= '2019-01-01'
GROUP BY 1


                                                                                                                                     QUERY PLAN                                                                                                                                     
------------------------------------------------------------------------------------------------------------------------------------------------------------------------------------------------------------------------------------------------------------------------------------
 Finalize HashAggregate
   Output: device, avg(temp)
   Group Key: device
   ->  Custom Scan (AsyncAppend)
         Output: device, (PARTIAL avg(temp))
         ->  Append
               ->  Custom Scan (DataNodeScan)
                     Output: hyper.device, (PARTIAL avg(hyper.temp))
                     Relations: Aggregate on (public.hyper)
                     Data node: data_node_1
                     Fetcher Type: Row by row
                     Chunks: _dist_hyper_1_8_chunk, _dist_hyper_1_12_chunk, _dist_hyper_1_17_chunk, _dist_hyper_1_1_chunk, _dist_hyper_1_15_chunk, _dist_hyper_1_4_chunk, _dist_hyper_1_13_chunk
                     Remote SQL: SELECT device, _timescaledb_internal.partialize_agg(avg(temp)) FROM public.hyper WHERE _timescaledb_internal.chunks_in(public.hyper.*, ARRAY[3, 4, 7, 1, 6, 2, 5]) AND (("time" >= '2019-01-01 00:00:00-08'::timestamp with time zone)) GROUP BY 1
               ->  Custom Scan (DataNodeScan)
                     Output: hyper_1.device, (PARTIAL avg(hyper_1.temp))
                     Relations: Aggregate on (public.hyper)
                     Data node: data_node_2
                     Fetcher Type: Row by row
                     Chunks: _dist_hyper_1_14_chunk, _dist_hyper_1_11_chunk, _dist_hyper_1_18_chunk, _dist_hyper_1_2_chunk, _dist_hyper_1_5_chunk, _dist_hyper_1_9_chunk, _dist_hyper_1_7_chunk
                     Remote SQL: SELECT device, _timescaledb_internal.partialize_agg(avg(temp)) FROM public.hyper WHERE _timescaledb_internal.chunks_in(public.hyper.*, ARRAY[6, 5, 7, 1, 2, 4, 3]) AND (("time" >= '2019-01-01 00:00:00-08'::timestamp with time zone)) GROUP BY 1
               ->  Custom Scan (DataNodeScan)
                     Output: hyper_2.device, (PARTIAL avg(hyper_2.temp))
                     Relations: Aggregate on (public.hyper)
                     Data node: data_node_3
                     Fetcher Type: Row by row
                     Chunks: _dist_hyper_1_10_chunk, _dist_hyper_1_16_chunk, _dist_hyper_1_6_chunk, _dist_hyper_1_3_chunk
                     Remote SQL: SELECT device, _timescaledb_internal.partialize_agg(avg(temp)) FROM public.hyper WHERE _timescaledb_internal.chunks_in(public.hyper.*, ARRAY[3, 4, 2, 1]) AND (("time" >= '2019-01-01 00:00:00-08'::timestamp with time zone)) GROUP BY 1
(27 rows)


######### No push down on some functions

EXPLAIN (verbose, costs off)
SELECT location, avg(temp)
FROM hyper
WHERE time >= '2019-01-01' AND (temp * random() >= 0)
GROUP BY 1


                                                                                                                              QUERY PLAN                                                                                                                               
-----------------------------------------------------------------------------------------------------------------------------------------------------------------------------------------------------------------------------------------------------------------------
 Finalize GroupAggregate
   Output: location, avg(temp)
   Group Key: location
   ->  Custom Scan (AsyncAppend)
         Output: location, (PARTIAL avg(temp))
         ->  Merge Append
               Sort Key: hyper.location
               ->  Partial GroupAggregate
                     Output: hyper.location, PARTIAL avg(hyper.temp)
                     Group Key: hyper.location
                     ->  Custom Scan (DataNodeScan) on public.hyper
                           Output: hyper.location, hyper.temp
                           Filter: ((hyper.temp * random()) >= '0'::double precision)
                           Data node: data_node_1
                           Fetcher Type: Row by row
                           Chunks: _dist_hyper_1_8_chunk, _dist_hyper_1_12_chunk, _dist_hyper_1_17_chunk, _dist_hyper_1_1_chunk, _dist_hyper_1_15_chunk, _dist_hyper_1_4_chunk, _dist_hyper_1_13_chunk
                           Remote SQL: SELECT location, temp FROM public.hyper WHERE _timescaledb_internal.chunks_in(public.hyper.*, ARRAY[3, 4, 7, 1, 6, 2, 5]) AND (("time" >= '2019-01-01 00:00:00-08'::timestamp with time zone)) ORDER BY location ASC NULLS LAST
               ->  Partial GroupAggregate
                     Output: hyper_1.location, PARTIAL avg(hyper_1.temp)
                     Group Key: hyper_1.location
                     ->  Custom Scan (DataNodeScan) on public.hyper hyper_1
                           Output: hyper_1.location, hyper_1.temp
                           Filter: ((hyper_1.temp * random()) >= '0'::double precision)
                           Data node: data_node_2
                           Fetcher Type: Row by row
                           Chunks: _dist_hyper_1_14_chunk, _dist_hyper_1_11_chunk, _dist_hyper_1_18_chunk, _dist_hyper_1_2_chunk, _dist_hyper_1_5_chunk, _dist_hyper_1_9_chunk, _dist_hyper_1_7_chunk
                           Remote SQL: SELECT location, temp FROM public.hyper WHERE _timescaledb_internal.chunks_in(public.hyper.*, ARRAY[6, 5, 7, 1, 2, 4, 3]) AND (("time" >= '2019-01-01 00:00:00-08'::timestamp with time zone)) ORDER BY location ASC NULLS LAST
               ->  Partial GroupAggregate
                     Output: hyper_2.location, PARTIAL avg(hyper_2.temp)
                     Group Key: hyper_2.location
                     ->  Custom Scan (DataNodeScan) on public.hyper hyper_2
                           Output: hyper_2.location, hyper_2.temp
                           Filter: ((hyper_2.temp * random()) >= '0'::double precision)
                           Data node: data_node_3
                           Fetcher Type: Row by row
                           Chunks: _dist_hyper_1_10_chunk, _dist_hyper_1_16_chunk, _dist_hyper_1_6_chunk, _dist_hyper_1_3_chunk
                           Remote SQL: SELECT location, temp FROM public.hyper WHERE _timescaledb_internal.chunks_in(public.hyper.*, ARRAY[3, 4, 2, 1]) AND (("time" >= '2019-01-01 00:00:00-08'::timestamp with time zone)) ORDER BY location ASC NULLS LAST
(37 rows)


######### No push down on some functions

EXPLAIN (verbose, costs off)
SELECT time_bucket('2 days', time) AS time, device, avg(temp), sum(temp * (random() <= 1)::int) as sum
FROM hyper
WHERE time >= '2019-01-01'
GROUP BY 1,2
ORDER BY 1,2

                                                                                                                                                             QUERY PLAN                                                                                                                                                             
------------------------------------------------------------------------------------------------------------------------------------------------------------------------------------------------------------------------------------------------------------------------------------------------------------------------------------
 Finalize GroupAggregate
   Output: (time_bucket('@ 2 days'::interval, hyper."time")), hyper.device, avg(hyper.temp), sum((hyper.temp * (((random() <= '1'::double precision))::integer)::double precision))
   Group Key: (time_bucket('@ 2 days'::interval, hyper."time")), hyper.device
   ->  Merge Append
         Sort Key: (time_bucket('@ 2 days'::interval, hyper."time")), hyper.device
         ->  Partial GroupAggregate
               Output: (time_bucket('@ 2 days'::interval, hyper."time")), hyper.device, PARTIAL avg(hyper.temp), PARTIAL sum((hyper.temp * (((random() <= '1'::double precision))::integer)::double precision))
               Group Key: time_bucket('@ 2 days'::interval, hyper."time"), hyper.device
               ->  Custom Scan (DataNodeScan) on public.hyper
                     Output: time_bucket('@ 2 days'::interval, hyper."time"), hyper.device, hyper.temp
                     Data node: data_node_1
                     Fetcher Type: Row by row
                     Chunks: _dist_hyper_1_8_chunk, _dist_hyper_1_12_chunk, _dist_hyper_1_17_chunk, _dist_hyper_1_1_chunk, _dist_hyper_1_15_chunk, _dist_hyper_1_4_chunk, _dist_hyper_1_13_chunk
                     Remote SQL: SELECT "time", device, temp FROM public.hyper WHERE _timescaledb_internal.chunks_in(public.hyper.*, ARRAY[3, 4, 7, 1, 6, 2, 5]) AND (("time" >= '2019-01-01 00:00:00-08'::timestamp with time zone)) ORDER BY public.time_bucket('2 days'::interval, "time") ASC NULLS LAST, device ASC NULLS LAST
         ->  Partial GroupAggregate
               Output: (time_bucket('@ 2 days'::interval, hyper_1."time")), hyper_1.device, PARTIAL avg(hyper_1.temp), PARTIAL sum((hyper_1.temp * (((random() <= '1'::double precision))::integer)::double precision))
               Group Key: time_bucket('@ 2 days'::interval, hyper_1."time"), hyper_1.device
               ->  Custom Scan (DataNodeScan) on public.hyper hyper_1
                     Output: time_bucket('@ 2 days'::interval, hyper_1."time"), hyper_1.device, hyper_1.temp
                     Data node: data_node_2
                     Fetcher Type: Row by row
                     Chunks: _dist_hyper_1_14_chunk, _dist_hyper_1_11_chunk, _dist_hyper_1_18_chunk, _dist_hyper_1_2_chunk, _dist_hyper_1_5_chunk, _dist_hyper_1_9_chunk, _dist_hyper_1_7_chunk
                     Remote SQL: SELECT "time", device, temp FROM public.hyper WHERE _timescaledb_internal.chunks_in(public.hyper.*, ARRAY[6, 5, 7, 1, 2, 4, 3]) AND (("time" >= '2019-01-01 00:00:00-08'::timestamp with time zone)) ORDER BY public.time_bucket('2 days'::interval, "time") ASC NULLS LAST, device ASC NULLS LAST
         ->  Partial GroupAggregate
               Output: (time_bucket('@ 2 days'::interval, hyper_2."time")), hyper_2.device, PARTIAL avg(hyper_2.temp), PARTIAL sum((hyper_2.temp * (((random() <= '1'::double precision))::integer)::double precision))
               Group Key: time_bucket('@ 2 days'::interval, hyper_2."time"), hyper_2.device
               ->  Custom Scan (DataNodeScan) on public.hyper hyper_2
                     Output: time_bucket('@ 2 days'::interval, hyper_2."time"), hyper_2.device, hyper_2.temp
                     Data node: data_node_3
                     Fetcher Type: Row by row
                     Chunks: _dist_hyper_1_10_chunk, _dist_hyper_1_16_chunk, _dist_hyper_1_6_chunk, _dist_hyper_1_3_chunk
                     Remote SQL: SELECT "time", device, temp FROM public.hyper WHERE _timescaledb_internal.chunks_in(public.hyper.*, ARRAY[3, 4, 2, 1]) AND (("time" >= '2019-01-01 00:00:00-08'::timestamp with time zone)) ORDER BY public.time_bucket('2 days'::interval, "time") ASC NULLS LAST, device ASC NULLS LAST
(32 rows)


######### No push down on some functions

EXPLAIN (verbose, costs off)
SELECT time, device, avg(temp)
FROM hyper
WHERE time >= '2019-01-01'
GROUP BY 1,2
HAVING avg(temp) * custom_sum(device) > 0.8
ORDER BY 1,2

                                                                                                                                         QUERY PLAN                                                                                                                                         
--------------------------------------------------------------------------------------------------------------------------------------------------------------------------------------------------------------------------------------------------------------------------------------------
 Custom Scan (AsyncAppend)
   Output: "time", device, (avg(temp))
   ->  Merge Append
         Sort Key: hyper."time", hyper.device
         ->  GroupAggregate
               Output: hyper."time", hyper.device, avg(hyper.temp)
               Group Key: hyper."time", hyper.device
               Filter: ((avg(hyper.temp) * (custom_sum(hyper.device))::double precision) > '0.8'::double precision)
               ->  Custom Scan (DataNodeScan) on public.hyper
                     Output: hyper."time", hyper.device, hyper.temp
                     Data node: data_node_1
                     Fetcher Type: Row by row
                     Chunks: _dist_hyper_1_1_chunk, _dist_hyper_1_4_chunk, _dist_hyper_1_8_chunk, _dist_hyper_1_12_chunk, _dist_hyper_1_13_chunk, _dist_hyper_1_15_chunk, _dist_hyper_1_17_chunk
                     Remote SQL: SELECT "time", device, temp FROM public.hyper WHERE _timescaledb_internal.chunks_in(public.hyper.*, ARRAY[1, 2, 3, 4, 5, 6, 7]) AND (("time" >= '2019-01-01 00:00:00-08'::timestamp with time zone)) ORDER BY "time" ASC NULLS LAST, device ASC NULLS LAST
         ->  GroupAggregate
               Output: hyper_1."time", hyper_1.device, avg(hyper_1.temp)
               Group Key: hyper_1."time", hyper_1.device
               Filter: ((avg(hyper_1.temp) * (custom_sum(hyper_1.device))::double precision) > '0.8'::double precision)
               ->  Custom Scan (DataNodeScan) on public.hyper hyper_1
                     Output: hyper_1."time", hyper_1.device, hyper_1.temp
                     Data node: data_node_2
                     Fetcher Type: Row by row
                     Chunks: _dist_hyper_1_2_chunk, _dist_hyper_1_5_chunk, _dist_hyper_1_7_chunk, _dist_hyper_1_9_chunk, _dist_hyper_1_11_chunk, _dist_hyper_1_14_chunk, _dist_hyper_1_18_chunk
                     Remote SQL: SELECT "time", device, temp FROM public.hyper WHERE _timescaledb_internal.chunks_in(public.hyper.*, ARRAY[1, 2, 3, 4, 5, 6, 7]) AND (("time" >= '2019-01-01 00:00:00-08'::timestamp with time zone)) ORDER BY "time" ASC NULLS LAST, device ASC NULLS LAST
         ->  GroupAggregate
               Output: hyper_2."time", hyper_2.device, avg(hyper_2.temp)
               Group Key: hyper_2."time", hyper_2.device
               Filter: ((avg(hyper_2.temp) * (custom_sum(hyper_2.device))::double precision) > '0.8'::double precision)
               ->  Custom Scan (DataNodeScan) on public.hyper hyper_2
                     Output: hyper_2."time", hyper_2.device, hyper_2.temp
                     Data node: data_node_3
                     Fetcher Type: Row by row
                     Chunks: _dist_hyper_1_3_chunk, _dist_hyper_1_6_chunk, _dist_hyper_1_10_chunk, _dist_hyper_1_16_chunk
                     Remote SQL: SELECT "time", device, temp FROM public.hyper WHERE _timescaledb_internal.chunks_in(public.hyper.*, ARRAY[1, 2, 3, 4]) AND (("time" >= '2019-01-01 00:00:00-08'::timestamp with time zone)) ORDER BY "time" ASC NULLS LAST, device ASC NULLS LAST
(34 rows)


######### No push down on some functions

EXPLAIN (verbose, costs off)
SELECT time, device, avg(temp), custom_sum(device)
FROM hyper
WHERE time >= '2019-01-01'
GROUP BY 1,2
ORDER BY 1,2

                                                                                                                                         QUERY PLAN                                                                                                                                         
--------------------------------------------------------------------------------------------------------------------------------------------------------------------------------------------------------------------------------------------------------------------------------------------
 Custom Scan (AsyncAppend)
   Output: "time", device, (avg(temp)), (custom_sum(device))
   ->  Merge Append
         Sort Key: hyper."time", hyper.device
         ->  GroupAggregate
               Output: hyper."time", hyper.device, avg(hyper.temp), custom_sum(hyper.device)
               Group Key: hyper."time", hyper.device
               ->  Custom Scan (DataNodeScan) on public.hyper
                     Output: hyper."time", hyper.device, hyper.temp
                     Data node: data_node_1
                     Fetcher Type: Row by row
                     Chunks: _dist_hyper_1_1_chunk, _dist_hyper_1_4_chunk, _dist_hyper_1_8_chunk, _dist_hyper_1_12_chunk, _dist_hyper_1_13_chunk, _dist_hyper_1_15_chunk, _dist_hyper_1_17_chunk
                     Remote SQL: SELECT "time", device, temp FROM public.hyper WHERE _timescaledb_internal.chunks_in(public.hyper.*, ARRAY[1, 2, 3, 4, 5, 6, 7]) AND (("time" >= '2019-01-01 00:00:00-08'::timestamp with time zone)) ORDER BY "time" ASC NULLS LAST, device ASC NULLS LAST
         ->  GroupAggregate
               Output: hyper_1."time", hyper_1.device, avg(hyper_1.temp), custom_sum(hyper_1.device)
               Group Key: hyper_1."time", hyper_1.device
               ->  Custom Scan (DataNodeScan) on public.hyper hyper_1
                     Output: hyper_1."time", hyper_1.device, hyper_1.temp
                     Data node: data_node_2
                     Fetcher Type: Row by row
                     Chunks: _dist_hyper_1_2_chunk, _dist_hyper_1_5_chunk, _dist_hyper_1_7_chunk, _dist_hyper_1_9_chunk, _dist_hyper_1_11_chunk, _dist_hyper_1_14_chunk, _dist_hyper_1_18_chunk
                     Remote SQL: SELECT "time", device, temp FROM public.hyper WHERE _timescaledb_internal.chunks_in(public.hyper.*, ARRAY[1, 2, 3, 4, 5, 6, 7]) AND (("time" >= '2019-01-01 00:00:00-08'::timestamp with time zone)) ORDER BY "time" ASC NULLS LAST, device ASC NULLS LAST
         ->  GroupAggregate
               Output: hyper_2."time", hyper_2.device, avg(hyper_2.temp), custom_sum(hyper_2.device)
               Group Key: hyper_2."time", hyper_2.device
               ->  Custom Scan (DataNodeScan) on public.hyper hyper_2
                     Output: hyper_2."time", hyper_2.device, hyper_2.temp
                     Data node: data_node_3
                     Fetcher Type: Row by row
                     Chunks: _dist_hyper_1_3_chunk, _dist_hyper_1_6_chunk, _dist_hyper_1_10_chunk, _dist_hyper_1_16_chunk
                     Remote SQL: SELECT "time", device, temp FROM public.hyper WHERE _timescaledb_internal.chunks_in(public.hyper.*, ARRAY[1, 2, 3, 4]) AND (("time" >= '2019-01-01 00:00:00-08'::timestamp with time zone)) ORDER BY "time" ASC NULLS LAST, device ASC NULLS LAST
(31 rows)


######### Constification and runtime push down of time-related functions

 tsl_override_current_timestamptz 
----------------------------------
 
(1 row)

                                                                                                                                               QUERY PLAN                                                                                                                                                
---------------------------------------------------------------------------------------------------------------------------------------------------------------------------------------------------------------------------------------------------------------------------------------------------------
 Custom Scan (AsyncAppend)
   Output: "time", device, (avg(temp))
   ->  Merge Append
         Sort Key: hyper."time", hyper.device
         ->  Custom Scan (DataNodeScan)
               Output: hyper."time", hyper.device, (avg(hyper.temp))
               Relations: Aggregate on (public.hyper)
               Data node: data_node_1
               Fetcher Type: Row by row
               Chunks: _dist_hyper_1_1_chunk, _dist_hyper_1_4_chunk, _dist_hyper_1_8_chunk, _dist_hyper_1_12_chunk, _dist_hyper_1_13_chunk, _dist_hyper_1_15_chunk, _dist_hyper_1_17_chunk
               Remote SQL: SELECT "time", device, avg(temp) FROM public.hyper WHERE _timescaledb_internal.chunks_in(public.hyper.*, ARRAY[1, 2, 3, 4, 5, 6, 7]) AND (("time" >= '2019-01-01 00:00:00-08'::timestamp with time zone)) GROUP BY 1, 2 ORDER BY "time" ASC NULLS LAST, device ASC NULLS LAST
         ->  Custom Scan (DataNodeScan)
               Output: hyper_1."time", hyper_1.device, (avg(hyper_1.temp))
               Relations: Aggregate on (public.hyper)
               Data node: data_node_2
               Fetcher Type: Row by row
               Chunks: _dist_hyper_1_2_chunk, _dist_hyper_1_5_chunk, _dist_hyper_1_7_chunk, _dist_hyper_1_9_chunk, _dist_hyper_1_11_chunk, _dist_hyper_1_14_chunk, _dist_hyper_1_18_chunk
               Remote SQL: SELECT "time", device, avg(temp) FROM public.hyper WHERE _timescaledb_internal.chunks_in(public.hyper.*, ARRAY[1, 2, 3, 4, 5, 6, 7]) AND (("time" >= '2019-01-01 00:00:00-08'::timestamp with time zone)) GROUP BY 1, 2 ORDER BY "time" ASC NULLS LAST, device ASC NULLS LAST
         ->  Custom Scan (DataNodeScan)
               Output: hyper_2."time", hyper_2.device, (avg(hyper_2.temp))
               Relations: Aggregate on (public.hyper)
               Data node: data_node_3
               Fetcher Type: Row by row
               Chunks: _dist_hyper_1_3_chunk, _dist_hyper_1_6_chunk, _dist_hyper_1_10_chunk, _dist_hyper_1_16_chunk
               Remote SQL: SELECT "time", device, avg(temp) FROM public.hyper WHERE _timescaledb_internal.chunks_in(public.hyper.*, ARRAY[1, 2, 3, 4]) AND (("time" >= '2019-01-01 00:00:00-08'::timestamp with time zone)) GROUP BY 1, 2 ORDER BY "time" ASC NULLS LAST, device ASC NULLS LAST
(25 rows)

                                                                                                                                               QUERY PLAN                                                                                                                                                
---------------------------------------------------------------------------------------------------------------------------------------------------------------------------------------------------------------------------------------------------------------------------------------------------------
 Custom Scan (AsyncAppend)
   Output: "time", device, (avg(temp))
   ->  Merge Append
         Sort Key: hyper."time", hyper.device
         ->  Custom Scan (DataNodeScan)
               Output: hyper."time", hyper.device, (avg(hyper.temp))
               Relations: Aggregate on (public.hyper)
               Data node: data_node_1
               Fetcher Type: Row by row
               Chunks: _dist_hyper_1_1_chunk, _dist_hyper_1_4_chunk, _dist_hyper_1_8_chunk, _dist_hyper_1_12_chunk, _dist_hyper_1_13_chunk, _dist_hyper_1_15_chunk, _dist_hyper_1_17_chunk
               Remote SQL: SELECT "time", device, avg(temp) FROM public.hyper WHERE _timescaledb_internal.chunks_in(public.hyper.*, ARRAY[1, 2, 3, 4, 5, 6, 7]) AND (("time" >= '2019-01-01 00:00:00-08'::timestamp with time zone)) GROUP BY 1, 2 ORDER BY "time" ASC NULLS LAST, device ASC NULLS LAST
         ->  Custom Scan (DataNodeScan)
               Output: hyper_1."time", hyper_1.device, (avg(hyper_1.temp))
               Relations: Aggregate on (public.hyper)
               Data node: data_node_2
               Fetcher Type: Row by row
               Chunks: _dist_hyper_1_2_chunk, _dist_hyper_1_5_chunk, _dist_hyper_1_7_chunk, _dist_hyper_1_9_chunk, _dist_hyper_1_11_chunk, _dist_hyper_1_14_chunk, _dist_hyper_1_18_chunk
               Remote SQL: SELECT "time", device, avg(temp) FROM public.hyper WHERE _timescaledb_internal.chunks_in(public.hyper.*, ARRAY[1, 2, 3, 4, 5, 6, 7]) AND (("time" >= '2019-01-01 00:00:00-08'::timestamp with time zone)) GROUP BY 1, 2 ORDER BY "time" ASC NULLS LAST, device ASC NULLS LAST
         ->  Custom Scan (DataNodeScan)
               Output: hyper_2."time", hyper_2.device, (avg(hyper_2.temp))
               Relations: Aggregate on (public.hyper)
               Data node: data_node_3
               Fetcher Type: Row by row
               Chunks: _dist_hyper_1_3_chunk, _dist_hyper_1_6_chunk, _dist_hyper_1_10_chunk, _dist_hyper_1_16_chunk
               Remote SQL: SELECT "time", device, avg(temp) FROM public.hyper WHERE _timescaledb_internal.chunks_in(public.hyper.*, ARRAY[1, 2, 3, 4]) AND (("time" >= '2019-01-01 00:00:00-08'::timestamp with time zone)) GROUP BY 1, 2 ORDER BY "time" ASC NULLS LAST, device ASC NULLS LAST
(25 rows)

 tsl_override_current_timestamptz 
----------------------------------
 
(1 row)

                                                                                                                                               QUERY PLAN                                                                                                                                                
---------------------------------------------------------------------------------------------------------------------------------------------------------------------------------------------------------------------------------------------------------------------------------------------------------
 Custom Scan (AsyncAppend)
   Output: "time", device, (avg(temp))
   ->  Merge Append
         Sort Key: hyper."time", hyper.device
         ->  Custom Scan (DataNodeScan)
               Output: hyper."time", hyper.device, (avg(hyper.temp))
               Relations: Aggregate on (public.hyper)
               Data node: data_node_1
               Fetcher Type: Row by row
               Chunks: _dist_hyper_1_1_chunk, _dist_hyper_1_4_chunk, _dist_hyper_1_8_chunk, _dist_hyper_1_12_chunk, _dist_hyper_1_13_chunk, _dist_hyper_1_15_chunk, _dist_hyper_1_17_chunk
               Remote SQL: SELECT "time", device, avg(temp) FROM public.hyper WHERE _timescaledb_internal.chunks_in(public.hyper.*, ARRAY[1, 2, 3, 4, 5, 6, 7]) AND (("time" >= '2019-01-01 00:00:00-08'::timestamp with time zone)) GROUP BY 1, 2 ORDER BY "time" ASC NULLS LAST, device ASC NULLS LAST
         ->  Custom Scan (DataNodeScan)
               Output: hyper_1."time", hyper_1.device, (avg(hyper_1.temp))
               Relations: Aggregate on (public.hyper)
               Data node: data_node_2
               Fetcher Type: Row by row
               Chunks: _dist_hyper_1_2_chunk, _dist_hyper_1_5_chunk, _dist_hyper_1_7_chunk, _dist_hyper_1_9_chunk, _dist_hyper_1_11_chunk, _dist_hyper_1_14_chunk, _dist_hyper_1_18_chunk
               Remote SQL: SELECT "time", device, avg(temp) FROM public.hyper WHERE _timescaledb_internal.chunks_in(public.hyper.*, ARRAY[1, 2, 3, 4, 5, 6, 7]) AND (("time" >= '2019-01-01 00:00:00-08'::timestamp with time zone)) GROUP BY 1, 2 ORDER BY "time" ASC NULLS LAST, device ASC NULLS LAST
         ->  Custom Scan (DataNodeScan)
               Output: hyper_2."time", hyper_2.device, (avg(hyper_2.temp))
               Relations: Aggregate on (public.hyper)
               Data node: data_node_3
               Fetcher Type: Row by row
               Chunks: _dist_hyper_1_3_chunk, _dist_hyper_1_6_chunk, _dist_hyper_1_10_chunk, _dist_hyper_1_16_chunk
               Remote SQL: SELECT "time", device, avg(temp) FROM public.hyper WHERE _timescaledb_internal.chunks_in(public.hyper.*, ARRAY[1, 2, 3, 4]) AND (("time" >= '2019-01-01 00:00:00-08'::timestamp with time zone)) GROUP BY 1, 2 ORDER BY "time" ASC NULLS LAST, device ASC NULLS LAST
(25 rows)


######### LIMIT push down cases

EXPLAIN (verbose, costs off)
SELECT time, device
FROM hyper
ORDER BY 1,2
LIMIT 10
                                                                                                        QUERY PLAN                                                                                                        
--------------------------------------------------------------------------------------------------------------------------------------------------------------------------------------------------------------------------
 Limit
   Output: hyper."time", hyper.device
   ->  Custom Scan (AsyncAppend)
         Output: hyper."time", hyper.device
         ->  Merge Append
               Sort Key: hyper_1."time", hyper_1.device
               ->  Custom Scan (DataNodeScan) on public.hyper hyper_1
                     Output: hyper_1."time", hyper_1.device
                     Data node: data_node_1
                     Fetcher Type: Row by row
                     Chunks: _dist_hyper_1_1_chunk, _dist_hyper_1_4_chunk, _dist_hyper_1_8_chunk, _dist_hyper_1_12_chunk, _dist_hyper_1_13_chunk, _dist_hyper_1_15_chunk, _dist_hyper_1_17_chunk
                     Remote SQL: SELECT "time", device FROM public.hyper WHERE _timescaledb_internal.chunks_in(public.hyper.*, ARRAY[1, 2, 3, 4, 5, 6, 7]) ORDER BY "time" ASC NULLS LAST, device ASC NULLS LAST LIMIT 10
               ->  Custom Scan (DataNodeScan) on public.hyper hyper_2
                     Output: hyper_2."time", hyper_2.device
                     Data node: data_node_2
                     Fetcher Type: Row by row
                     Chunks: _dist_hyper_1_2_chunk, _dist_hyper_1_5_chunk, _dist_hyper_1_7_chunk, _dist_hyper_1_9_chunk, _dist_hyper_1_11_chunk, _dist_hyper_1_14_chunk, _dist_hyper_1_18_chunk
                     Remote SQL: SELECT "time", device FROM public.hyper WHERE _timescaledb_internal.chunks_in(public.hyper.*, ARRAY[1, 2, 3, 4, 5, 6, 7]) ORDER BY "time" ASC NULLS LAST, device ASC NULLS LAST LIMIT 10
               ->  Custom Scan (DataNodeScan) on public.hyper hyper_3
                     Output: hyper_3."time", hyper_3.device
                     Data node: data_node_3
                     Fetcher Type: Row by row
                     Chunks: _dist_hyper_1_3_chunk, _dist_hyper_1_6_chunk, _dist_hyper_1_10_chunk, _dist_hyper_1_16_chunk
                     Remote SQL: SELECT "time", device FROM public.hyper WHERE _timescaledb_internal.chunks_in(public.hyper.*, ARRAY[1, 2, 3, 4]) ORDER BY "time" ASC NULLS LAST, device ASC NULLS LAST LIMIT 10
(24 rows)


######### LIMIT push down cases

EXPLAIN (verbose, costs off)
SELECT time, device
FROM hyper
ORDER BY 1,2
LIMIT 5
OFFSET 5
                                                                                                        QUERY PLAN                                                                                                        
--------------------------------------------------------------------------------------------------------------------------------------------------------------------------------------------------------------------------
 Limit
   Output: hyper."time", hyper.device
   ->  Custom Scan (AsyncAppend)
         Output: hyper."time", hyper.device
         ->  Merge Append
               Sort Key: hyper_1."time", hyper_1.device
               ->  Custom Scan (DataNodeScan) on public.hyper hyper_1
                     Output: hyper_1."time", hyper_1.device
                     Data node: data_node_1
                     Fetcher Type: Row by row
                     Chunks: _dist_hyper_1_1_chunk, _dist_hyper_1_4_chunk, _dist_hyper_1_8_chunk, _dist_hyper_1_12_chunk, _dist_hyper_1_13_chunk, _dist_hyper_1_15_chunk, _dist_hyper_1_17_chunk
                     Remote SQL: SELECT "time", device FROM public.hyper WHERE _timescaledb_internal.chunks_in(public.hyper.*, ARRAY[1, 2, 3, 4, 5, 6, 7]) ORDER BY "time" ASC NULLS LAST, device ASC NULLS LAST LIMIT 10
               ->  Custom Scan (DataNodeScan) on public.hyper hyper_2
                     Output: hyper_2."time", hyper_2.device
                     Data node: data_node_2
                     Fetcher Type: Row by row
                     Chunks: _dist_hyper_1_2_chunk, _dist_hyper_1_5_chunk, _dist_hyper_1_7_chunk, _dist_hyper_1_9_chunk, _dist_hyper_1_11_chunk, _dist_hyper_1_14_chunk, _dist_hyper_1_18_chunk
                     Remote SQL: SELECT "time", device FROM public.hyper WHERE _timescaledb_internal.chunks_in(public.hyper.*, ARRAY[1, 2, 3, 4, 5, 6, 7]) ORDER BY "time" ASC NULLS LAST, device ASC NULLS LAST LIMIT 10
               ->  Custom Scan (DataNodeScan) on public.hyper hyper_3
                     Output: hyper_3."time", hyper_3.device
                     Data node: data_node_3
                     Fetcher Type: Row by row
                     Chunks: _dist_hyper_1_3_chunk, _dist_hyper_1_6_chunk, _dist_hyper_1_10_chunk, _dist_hyper_1_16_chunk
                     Remote SQL: SELECT "time", device FROM public.hyper WHERE _timescaledb_internal.chunks_in(public.hyper.*, ARRAY[1, 2, 3, 4]) ORDER BY "time" ASC NULLS LAST, device ASC NULLS LAST LIMIT 10
(24 rows)


######### LIMIT push down cases

EXPLAIN (verbose, costs off)
SELECT time, device
FROM hyper
ORDER BY 1,2
LIMIT 0
                                                                                                       QUERY PLAN                                                                                                        
-------------------------------------------------------------------------------------------------------------------------------------------------------------------------------------------------------------------------
 Limit
   Output: hyper."time", hyper.device
   ->  Custom Scan (AsyncAppend)
         Output: hyper."time", hyper.device
         ->  Merge Append
               Sort Key: hyper_1."time", hyper_1.device
               ->  Custom Scan (DataNodeScan) on public.hyper hyper_1
                     Output: hyper_1."time", hyper_1.device
                     Data node: data_node_1
                     Fetcher Type: Row by row
                     Chunks: _dist_hyper_1_1_chunk, _dist_hyper_1_4_chunk, _dist_hyper_1_8_chunk, _dist_hyper_1_12_chunk, _dist_hyper_1_13_chunk, _dist_hyper_1_15_chunk, _dist_hyper_1_17_chunk
                     Remote SQL: SELECT "time", device FROM public.hyper WHERE _timescaledb_internal.chunks_in(public.hyper.*, ARRAY[1, 2, 3, 4, 5, 6, 7]) ORDER BY "time" ASC NULLS LAST, device ASC NULLS LAST LIMIT 1
               ->  Custom Scan (DataNodeScan) on public.hyper hyper_2
                     Output: hyper_2."time", hyper_2.device
                     Data node: data_node_2
                     Fetcher Type: Row by row
                     Chunks: _dist_hyper_1_2_chunk, _dist_hyper_1_5_chunk, _dist_hyper_1_7_chunk, _dist_hyper_1_9_chunk, _dist_hyper_1_11_chunk, _dist_hyper_1_14_chunk, _dist_hyper_1_18_chunk
                     Remote SQL: SELECT "time", device FROM public.hyper WHERE _timescaledb_internal.chunks_in(public.hyper.*, ARRAY[1, 2, 3, 4, 5, 6, 7]) ORDER BY "time" ASC NULLS LAST, device ASC NULLS LAST LIMIT 1
               ->  Custom Scan (DataNodeScan) on public.hyper hyper_3
                     Output: hyper_3."time", hyper_3.device
                     Data node: data_node_3
                     Fetcher Type: Row by row
                     Chunks: _dist_hyper_1_3_chunk, _dist_hyper_1_6_chunk, _dist_hyper_1_10_chunk, _dist_hyper_1_16_chunk
                     Remote SQL: SELECT "time", device FROM public.hyper WHERE _timescaledb_internal.chunks_in(public.hyper.*, ARRAY[1, 2, 3, 4]) ORDER BY "time" ASC NULLS LAST, device ASC NULLS LAST LIMIT 1
(24 rows)


######### LIMIT push down cases

EXPLAIN (verbose, costs off)
SELECT time, device
FROM hyper
ORDER BY 1,2
LIMIT extract(year from date '2000-01-01')
                                                                                                         QUERY PLAN                                                                                                         
----------------------------------------------------------------------------------------------------------------------------------------------------------------------------------------------------------------------------
 Limit
   Output: hyper."time", hyper.device
   ->  Custom Scan (AsyncAppend)
         Output: hyper."time", hyper.device
         ->  Merge Append
               Sort Key: hyper_1."time", hyper_1.device
               ->  Custom Scan (DataNodeScan) on public.hyper hyper_1
                     Output: hyper_1."time", hyper_1.device
                     Data node: data_node_1
                     Fetcher Type: Row by row
                     Chunks: _dist_hyper_1_1_chunk, _dist_hyper_1_4_chunk, _dist_hyper_1_8_chunk, _dist_hyper_1_12_chunk, _dist_hyper_1_13_chunk, _dist_hyper_1_15_chunk, _dist_hyper_1_17_chunk
                     Remote SQL: SELECT "time", device FROM public.hyper WHERE _timescaledb_internal.chunks_in(public.hyper.*, ARRAY[1, 2, 3, 4, 5, 6, 7]) ORDER BY "time" ASC NULLS LAST, device ASC NULLS LAST LIMIT 2000
               ->  Custom Scan (DataNodeScan) on public.hyper hyper_2
                     Output: hyper_2."time", hyper_2.device
                     Data node: data_node_2
                     Fetcher Type: Row by row
                     Chunks: _dist_hyper_1_2_chunk, _dist_hyper_1_5_chunk, _dist_hyper_1_7_chunk, _dist_hyper_1_9_chunk, _dist_hyper_1_11_chunk, _dist_hyper_1_14_chunk, _dist_hyper_1_18_chunk
                     Remote SQL: SELECT "time", device FROM public.hyper WHERE _timescaledb_internal.chunks_in(public.hyper.*, ARRAY[1, 2, 3, 4, 5, 6, 7]) ORDER BY "time" ASC NULLS LAST, device ASC NULLS LAST LIMIT 2000
               ->  Custom Scan (DataNodeScan) on public.hyper hyper_3
                     Output: hyper_3."time", hyper_3.device
                     Data node: data_node_3
                     Fetcher Type: Row by row
                     Chunks: _dist_hyper_1_3_chunk, _dist_hyper_1_6_chunk, _dist_hyper_1_10_chunk, _dist_hyper_1_16_chunk
                     Remote SQL: SELECT "time", device FROM public.hyper WHERE _timescaledb_internal.chunks_in(public.hyper.*, ARRAY[1, 2, 3, 4]) ORDER BY "time" ASC NULLS LAST, device ASC NULLS LAST LIMIT 2000
(24 rows)


######### LIMIT push down cases

EXPLAIN (verbose, costs off)
SELECT time, device
FROM hyper
ORDER BY 1,2
LIMIT greatest(random(), 10.0)
                                                                                                   QUERY PLAN                                                                                                    
-----------------------------------------------------------------------------------------------------------------------------------------------------------------------------------------------------------------
 Limit
   Output: hyper."time", hyper.device
   ->  Custom Scan (AsyncAppend)
         Output: hyper."time", hyper.device
         ->  Merge Append
               Sort Key: hyper_1."time", hyper_1.device
               ->  Custom Scan (DataNodeScan) on public.hyper hyper_1
                     Output: hyper_1."time", hyper_1.device
                     Data node: data_node_1
                     Fetcher Type: Row by row
                     Chunks: _dist_hyper_1_1_chunk, _dist_hyper_1_4_chunk, _dist_hyper_1_8_chunk, _dist_hyper_1_12_chunk, _dist_hyper_1_13_chunk, _dist_hyper_1_15_chunk, _dist_hyper_1_17_chunk
                     Remote SQL: SELECT "time", device FROM public.hyper WHERE _timescaledb_internal.chunks_in(public.hyper.*, ARRAY[1, 2, 3, 4, 5, 6, 7]) ORDER BY "time" ASC NULLS LAST, device ASC NULLS LAST
               ->  Custom Scan (DataNodeScan) on public.hyper hyper_2
                     Output: hyper_2."time", hyper_2.device
                     Data node: data_node_2
                     Fetcher Type: Row by row
                     Chunks: _dist_hyper_1_2_chunk, _dist_hyper_1_5_chunk, _dist_hyper_1_7_chunk, _dist_hyper_1_9_chunk, _dist_hyper_1_11_chunk, _dist_hyper_1_14_chunk, _dist_hyper_1_18_chunk
                     Remote SQL: SELECT "time", device FROM public.hyper WHERE _timescaledb_internal.chunks_in(public.hyper.*, ARRAY[1, 2, 3, 4, 5, 6, 7]) ORDER BY "time" ASC NULLS LAST, device ASC NULLS LAST
               ->  Custom Scan (DataNodeScan) on public.hyper hyper_3
                     Output: hyper_3."time", hyper_3.device
                     Data node: data_node_3
                     Fetcher Type: Row by row
                     Chunks: _dist_hyper_1_3_chunk, _dist_hyper_1_6_chunk, _dist_hyper_1_10_chunk, _dist_hyper_1_16_chunk
                     Remote SQL: SELECT "time", device FROM public.hyper WHERE _timescaledb_internal.chunks_in(public.hyper.*, ARRAY[1, 2, 3, 4]) ORDER BY "time" ASC NULLS LAST, device ASC NULLS LAST
(24 rows)


######### LIMIT push down cases

EXPLAIN (verbose, costs off)
SELECT time, device, avg(temp) OVER (PARTITION BY device)
FROM hyper
ORDER BY 1,2
LIMIT 10
                                                                                                 QUERY PLAN                                                                                                  
-------------------------------------------------------------------------------------------------------------------------------------------------------------------------------------------------------------
 Limit
   Output: hyper."time", hyper.device, (avg(hyper.temp) OVER (?))
   ->  Sort
         Output: hyper."time", hyper.device, (avg(hyper.temp) OVER (?))
         Sort Key: hyper."time", hyper.device
         ->  WindowAgg
               Output: hyper."time", hyper.device, avg(hyper.temp) OVER (?)
               ->  Custom Scan (AsyncAppend)
                     Output: hyper.device, hyper."time", hyper.temp
                     ->  Merge Append
                           Sort Key: hyper_1.device
                           ->  Custom Scan (DataNodeScan) on public.hyper hyper_1
                                 Output: hyper_1.device, hyper_1."time", hyper_1.temp
                                 Data node: data_node_1
                                 Fetcher Type: Row by row
                                 Chunks: _dist_hyper_1_1_chunk, _dist_hyper_1_4_chunk, _dist_hyper_1_8_chunk, _dist_hyper_1_12_chunk, _dist_hyper_1_13_chunk, _dist_hyper_1_15_chunk, _dist_hyper_1_17_chunk
                                 Remote SQL: SELECT "time", device, temp FROM public.hyper WHERE _timescaledb_internal.chunks_in(public.hyper.*, ARRAY[1, 2, 3, 4, 5, 6, 7]) ORDER BY device ASC NULLS LAST
                           ->  Custom Scan (DataNodeScan) on public.hyper hyper_2
                                 Output: hyper_2.device, hyper_2."time", hyper_2.temp
                                 Data node: data_node_2
                                 Fetcher Type: Row by row
                                 Chunks: _dist_hyper_1_2_chunk, _dist_hyper_1_5_chunk, _dist_hyper_1_7_chunk, _dist_hyper_1_9_chunk, _dist_hyper_1_11_chunk, _dist_hyper_1_14_chunk, _dist_hyper_1_18_chunk
                                 Remote SQL: SELECT "time", device, temp FROM public.hyper WHERE _timescaledb_internal.chunks_in(public.hyper.*, ARRAY[1, 2, 3, 4, 5, 6, 7]) ORDER BY device ASC NULLS LAST
                           ->  Custom Scan (DataNodeScan) on public.hyper hyper_3
                                 Output: hyper_3.device, hyper_3."time", hyper_3.temp
                                 Data node: data_node_3
                                 Fetcher Type: Row by row
                                 Chunks: _dist_hyper_1_3_chunk, _dist_hyper_1_6_chunk, _dist_hyper_1_10_chunk, _dist_hyper_1_16_chunk
                                 Remote SQL: SELECT "time", device, temp FROM public.hyper WHERE _timescaledb_internal.chunks_in(public.hyper.*, ARRAY[1, 2, 3, 4]) ORDER BY device ASC NULLS LAST
(29 rows)


######### LIMIT push down cases

EXPLAIN (verbose, costs off)
SELECT DISTINCT device, time
FROM hyper
ORDER BY 1,2
LIMIT 10
                                                                                                           QUERY PLAN                                                                                                           
--------------------------------------------------------------------------------------------------------------------------------------------------------------------------------------------------------------------------------
 Limit
   Output: hyper.device, hyper."time"
   ->  Unique
         Output: hyper.device, hyper."time"
         ->  Custom Scan (AsyncAppend)
               Output: hyper.device, hyper."time"
               ->  Merge Append
                     Sort Key: hyper_1.device, hyper_1."time"
                     ->  Custom Scan (DataNodeScan) on public.hyper hyper_1
                           Output: hyper_1.device, hyper_1."time"
                           Data node: data_node_1
                           Fetcher Type: Row by row
                           Chunks: _dist_hyper_1_1_chunk, _dist_hyper_1_4_chunk, _dist_hyper_1_8_chunk, _dist_hyper_1_12_chunk, _dist_hyper_1_13_chunk, _dist_hyper_1_15_chunk, _dist_hyper_1_17_chunk
                           Remote SQL: SELECT DISTINCT "time", device FROM public.hyper WHERE _timescaledb_internal.chunks_in(public.hyper.*, ARRAY[1, 2, 3, 4, 5, 6, 7]) ORDER BY device ASC NULLS LAST, "time" ASC NULLS LAST
                     ->  Custom Scan (DataNodeScan) on public.hyper hyper_2
                           Output: hyper_2.device, hyper_2."time"
                           Data node: data_node_2
                           Fetcher Type: Row by row
                           Chunks: _dist_hyper_1_2_chunk, _dist_hyper_1_5_chunk, _dist_hyper_1_7_chunk, _dist_hyper_1_9_chunk, _dist_hyper_1_11_chunk, _dist_hyper_1_14_chunk, _dist_hyper_1_18_chunk
                           Remote SQL: SELECT DISTINCT "time", device FROM public.hyper WHERE _timescaledb_internal.chunks_in(public.hyper.*, ARRAY[1, 2, 3, 4, 5, 6, 7]) ORDER BY device ASC NULLS LAST, "time" ASC NULLS LAST
                     ->  Custom Scan (DataNodeScan) on public.hyper hyper_3
                           Output: hyper_3.device, hyper_3."time"
                           Data node: data_node_3
                           Fetcher Type: Row by row
                           Chunks: _dist_hyper_1_3_chunk, _dist_hyper_1_6_chunk, _dist_hyper_1_10_chunk, _dist_hyper_1_16_chunk
                           Remote SQL: SELECT DISTINCT "time", device FROM public.hyper WHERE _timescaledb_internal.chunks_in(public.hyper.*, ARRAY[1, 2, 3, 4]) ORDER BY device ASC NULLS LAST, "time" ASC NULLS LAST
(26 rows)


######### LIMIT push down cases

EXPLAIN (verbose, costs off)
SELECT DISTINCT ON (device) device, time
FROM hyper
ORDER BY 1,2
LIMIT 10
                                                                                                                 QUERY PLAN                                                                                                                 
--------------------------------------------------------------------------------------------------------------------------------------------------------------------------------------------------------------------------------------------
 Limit
   Output: hyper.device, hyper."time"
   ->  Unique
         Output: hyper.device, hyper."time"
         ->  Custom Scan (AsyncAppend)
               Output: hyper.device, hyper."time"
               ->  Merge Append
                     Sort Key: hyper_1.device, hyper_1."time"
                     ->  Custom Scan (DataNodeScan) on public.hyper hyper_1
                           Output: hyper_1.device, hyper_1."time"
                           Data node: data_node_1
                           Fetcher Type: Row by row
                           Chunks: _dist_hyper_1_1_chunk, _dist_hyper_1_4_chunk, _dist_hyper_1_8_chunk, _dist_hyper_1_12_chunk, _dist_hyper_1_13_chunk, _dist_hyper_1_15_chunk, _dist_hyper_1_17_chunk
                           Remote SQL: SELECT DISTINCT ON (device) "time", device FROM public.hyper WHERE _timescaledb_internal.chunks_in(public.hyper.*, ARRAY[1, 2, 3, 4, 5, 6, 7]) ORDER BY device ASC NULLS LAST, "time" ASC NULLS LAST
                     ->  Custom Scan (DataNodeScan) on public.hyper hyper_2
                           Output: hyper_2.device, hyper_2."time"
                           Data node: data_node_2
                           Fetcher Type: Row by row
                           Chunks: _dist_hyper_1_2_chunk, _dist_hyper_1_5_chunk, _dist_hyper_1_7_chunk, _dist_hyper_1_9_chunk, _dist_hyper_1_11_chunk, _dist_hyper_1_14_chunk, _dist_hyper_1_18_chunk
                           Remote SQL: SELECT DISTINCT ON (device) "time", device FROM public.hyper WHERE _timescaledb_internal.chunks_in(public.hyper.*, ARRAY[1, 2, 3, 4, 5, 6, 7]) ORDER BY device ASC NULLS LAST, "time" ASC NULLS LAST
                     ->  Custom Scan (DataNodeScan) on public.hyper hyper_3
                           Output: hyper_3.device, hyper_3."time"
                           Data node: data_node_3
                           Fetcher Type: Row by row
                           Chunks: _dist_hyper_1_3_chunk, _dist_hyper_1_6_chunk, _dist_hyper_1_10_chunk, _dist_hyper_1_16_chunk
                           Remote SQL: SELECT DISTINCT ON (device) "time", device FROM public.hyper WHERE _timescaledb_internal.chunks_in(public.hyper.*, ARRAY[1, 2, 3, 4]) ORDER BY device ASC NULLS LAST, "time" ASC NULLS LAST
(26 rows)


######### LIMIT push down cases

                                                                                              QUERY PLAN                                                                                               
-------------------------------------------------------------------------------------------------------------------------------------------------------------------------------------------------------
 Limit
   Output: t."time"
   ->  Nested Loop
         Output: t."time"
         Join Filter: (t.device = join_test.device)
         ->  Custom Scan (AsyncAppend)
               Output: t."time", t.device
               ->  Append
                     ->  Custom Scan (DataNodeScan) on public.hyper t_1
                           Output: t_1."time", t_1.device
                           Data node: data_node_1
                           Fetcher Type: Row by row
                           Chunks: _dist_hyper_1_1_chunk, _dist_hyper_1_4_chunk, _dist_hyper_1_8_chunk, _dist_hyper_1_12_chunk, _dist_hyper_1_13_chunk, _dist_hyper_1_15_chunk, _dist_hyper_1_17_chunk
                           Remote SQL: SELECT "time", device FROM public.hyper WHERE _timescaledb_internal.chunks_in(public.hyper.*, ARRAY[1, 2, 3, 4, 5, 6, 7])
                     ->  Custom Scan (DataNodeScan) on public.hyper t_2
                           Output: t_2."time", t_2.device
                           Data node: data_node_2
                           Fetcher Type: Row by row
                           Chunks: _dist_hyper_1_2_chunk, _dist_hyper_1_5_chunk, _dist_hyper_1_7_chunk, _dist_hyper_1_9_chunk, _dist_hyper_1_11_chunk, _dist_hyper_1_14_chunk, _dist_hyper_1_18_chunk
                           Remote SQL: SELECT "time", device FROM public.hyper WHERE _timescaledb_internal.chunks_in(public.hyper.*, ARRAY[1, 2, 3, 4, 5, 6, 7])
                     ->  Custom Scan (DataNodeScan) on public.hyper t_3
                           Output: t_3."time", t_3.device
                           Data node: data_node_3
                           Fetcher Type: Row by row
                           Chunks: _dist_hyper_1_3_chunk, _dist_hyper_1_6_chunk, _dist_hyper_1_10_chunk, _dist_hyper_1_16_chunk
                           Remote SQL: SELECT "time", device FROM public.hyper WHERE _timescaledb_internal.chunks_in(public.hyper.*, ARRAY[1, 2, 3, 4])
         ->  Materialize
               Output: join_test.device
               ->  Seq Scan on public.join_test
                     Output: join_test.device
(30 rows)


######### CTEs/Sub-queries

EXPLAIN (verbose, costs off)
WITH top_n AS (
	 SELECT device, avg(temp)
	 FROM hyper
	 WHERE time >= '2019-01-01'
     GROUP BY 1
	 ORDER BY 2 DESC
	 LIMIT 10
)
SELECT time_bucket('60s', time) AS "time", device, avg(temp)
FROM hyper INNER JOIN top_n USING (device)
WHERE time >= '2019-01-01'
GROUP BY 1,2
ORDER BY 1,2
                                                                                                                                                                         QUERY PLAN                                                                                                                                                                          
-------------------------------------------------------------------------------------------------------------------------------------------------------------------------------------------------------------------------------------------------------------------------------------------------------------------------------------------------------------
 GroupAggregate
   Output: (time_bucket('@ 1 min'::interval, hyper."time")), hyper.device, avg(hyper.temp)
   Group Key: (time_bucket('@ 1 min'::interval, hyper."time")), hyper.device
   ->  Sort
         Output: (time_bucket('@ 1 min'::interval, hyper."time")), hyper.device, hyper.temp
         Sort Key: (time_bucket('@ 1 min'::interval, hyper."time")), hyper.device
         ->  Hash Join
               Output: time_bucket('@ 1 min'::interval, hyper."time"), hyper.device, hyper.temp
               Inner Unique: true
               Hash Cond: (hyper.device = top_n.device)
               ->  Custom Scan (AsyncAppend)
                     Output: hyper."time", hyper.device, hyper.temp
                     ->  Append
                           ->  Custom Scan (DataNodeScan) on public.hyper hyper_1
                                 Output: hyper_1."time", hyper_1.device, hyper_1.temp
                                 Data node: data_node_1
                                 Fetcher Type: Row by row
                                 Chunks: _dist_hyper_1_8_chunk, _dist_hyper_1_12_chunk, _dist_hyper_1_17_chunk, _dist_hyper_1_1_chunk, _dist_hyper_1_15_chunk, _dist_hyper_1_4_chunk, _dist_hyper_1_13_chunk
                                 Remote SQL: SELECT "time", device, temp FROM public.hyper WHERE _timescaledb_internal.chunks_in(public.hyper.*, ARRAY[3, 4, 7, 1, 6, 2, 5]) AND (("time" >= '2019-01-01 00:00:00-08'::timestamp with time zone)) ORDER BY public.time_bucket('00:01:00'::interval, "time") ASC NULLS LAST, device ASC NULLS LAST
                           ->  Custom Scan (DataNodeScan) on public.hyper hyper_2
                                 Output: hyper_2."time", hyper_2.device, hyper_2.temp
                                 Data node: data_node_2
                                 Fetcher Type: Row by row
                                 Chunks: _dist_hyper_1_14_chunk, _dist_hyper_1_11_chunk, _dist_hyper_1_18_chunk, _dist_hyper_1_2_chunk, _dist_hyper_1_5_chunk, _dist_hyper_1_9_chunk, _dist_hyper_1_7_chunk
                                 Remote SQL: SELECT "time", device, temp FROM public.hyper WHERE _timescaledb_internal.chunks_in(public.hyper.*, ARRAY[6, 5, 7, 1, 2, 4, 3]) AND (("time" >= '2019-01-01 00:00:00-08'::timestamp with time zone)) ORDER BY public.time_bucket('00:01:00'::interval, "time") ASC NULLS LAST, device ASC NULLS LAST
                           ->  Custom Scan (DataNodeScan) on public.hyper hyper_3
                                 Output: hyper_3."time", hyper_3.device, hyper_3.temp
                                 Data node: data_node_3
                                 Fetcher Type: Row by row
                                 Chunks: _dist_hyper_1_10_chunk, _dist_hyper_1_16_chunk, _dist_hyper_1_6_chunk, _dist_hyper_1_3_chunk
                                 Remote SQL: SELECT "time", device, temp FROM public.hyper WHERE _timescaledb_internal.chunks_in(public.hyper.*, ARRAY[3, 4, 2, 1]) AND (("time" >= '2019-01-01 00:00:00-08'::timestamp with time zone)) ORDER BY public.time_bucket('00:01:00'::interval, "time") ASC NULLS LAST, device ASC NULLS LAST
               ->  Hash
                     Output: top_n.device
                     ->  Subquery Scan on top_n
                           Output: top_n.device
                           ->  Limit
                                 Output: device, (avg(temp))
                                 ->  Sort
                                       Output: device, (avg(temp))
                                       Sort Key: (avg(temp)) DESC
                                       ->  Finalize GroupAggregate
                                             Output: device, avg(temp)
                                             Group Key: device
                                             ->  Custom Scan (AsyncAppend)
                                                   Output: device, (PARTIAL avg(temp))
                                                   ->  Merge Append
                                                         Sort Key: hyper_4.device
                                                         ->  Custom Scan (DataNodeScan)
                                                               Output: hyper_4.device, (PARTIAL avg(hyper_4.temp))
                                                               Relations: Aggregate on (public.hyper)
                                                               Data node: data_node_1
                                                               Fetcher Type: Row by row
                                                               Chunks: _dist_hyper_1_8_chunk, _dist_hyper_1_12_chunk, _dist_hyper_1_17_chunk, _dist_hyper_1_1_chunk, _dist_hyper_1_15_chunk, _dist_hyper_1_4_chunk, _dist_hyper_1_13_chunk
                                                               Remote SQL: SELECT device, _timescaledb_internal.partialize_agg(avg(temp)) FROM public.hyper WHERE _timescaledb_internal.chunks_in(public.hyper.*, ARRAY[3, 4, 7, 1, 6, 2, 5]) AND (("time" >= '2019-01-01 00:00:00-08'::timestamp with time zone)) GROUP BY 1 ORDER BY device ASC NULLS LAST
                                                         ->  Custom Scan (DataNodeScan)
                                                               Output: hyper_5.device, (PARTIAL avg(hyper_5.temp))
                                                               Relations: Aggregate on (public.hyper)
                                                               Data node: data_node_2
                                                               Fetcher Type: Row by row
                                                               Chunks: _dist_hyper_1_14_chunk, _dist_hyper_1_11_chunk, _dist_hyper_1_18_chunk, _dist_hyper_1_2_chunk, _dist_hyper_1_5_chunk, _dist_hyper_1_9_chunk, _dist_hyper_1_7_chunk
                                                               Remote SQL: SELECT device, _timescaledb_internal.partialize_agg(avg(temp)) FROM public.hyper WHERE _timescaledb_internal.chunks_in(public.hyper.*, ARRAY[6, 5, 7, 1, 2, 4, 3]) AND (("time" >= '2019-01-01 00:00:00-08'::timestamp with time zone)) GROUP BY 1 ORDER BY device ASC NULLS LAST
                                                         ->  Custom Scan (DataNodeScan)
                                                               Output: hyper_6.device, (PARTIAL avg(hyper_6.temp))
                                                               Relations: Aggregate on (public.hyper)
                                                               Data node: data_node_3
                                                               Fetcher Type: Row by row
                                                               Chunks: _dist_hyper_1_10_chunk, _dist_hyper_1_16_chunk, _dist_hyper_1_6_chunk, _dist_hyper_1_3_chunk
                                                               Remote SQL: SELECT device, _timescaledb_internal.partialize_agg(avg(temp)) FROM public.hyper WHERE _timescaledb_internal.chunks_in(public.hyper.*, ARRAY[3, 4, 2, 1]) AND (("time" >= '2019-01-01 00:00:00-08'::timestamp with time zone)) GROUP BY 1 ORDER BY device ASC NULLS LAST
(68 rows)


######### CTEs/Sub-queries

EXPLAIN (verbose, costs off)
SELECT time_bucket('60s', h1.time) AS "time", h1.device, avg(h1.temp), max(h2.temp)
FROM hyper h1 INNER JOIN hyper1d h2 ON (time_bucket('60', h1.time) = time_bucket('60', h2.time) AND h1.device = h2.device)
WHERE h1.time BETWEEN '2019-01-01' AND '2019-01-01 15:00' AND
	  h2.time BETWEEN '2019-01-01' AND '2019-01-01 15:00'
GROUP BY 1,2
ORDER BY 1,2
                                                                                                                                                                                          QUERY PLAN                                                                                                                                                                                           
-----------------------------------------------------------------------------------------------------------------------------------------------------------------------------------------------------------------------------------------------------------------------------------------------------------------------------------------------------------------------------------------------
 GroupAggregate
   Output: (time_bucket('@ 1 min'::interval, h1."time")), h1.device, avg(h1.temp), max(h2.temp)
   Group Key: time_bucket('@ 1 min'::interval, h1."time"), h1.device
   ->  Merge Join
         Output: time_bucket('@ 1 min'::interval, h1."time"), h1.device, h1.temp, h2.temp
         Merge Cond: ((time_bucket('@ 1 min'::interval, h1."time") = (time_bucket('@ 1 min'::interval, h2."time"))) AND (h1.device = h2.device))
         ->  Custom Scan (AsyncAppend)
               Output: h1."time", h1.device, h1.temp
               ->  Merge Append
                     Sort Key: (time_bucket('@ 1 min'::interval, h1_1."time")), h1_1.device
                     ->  Custom Scan (DataNodeScan) on public.hyper h1_1
                           Output: h1_1."time", h1_1.device, h1_1.temp, time_bucket('@ 1 min'::interval, h1_1."time")
                           Data node: data_node_1
                           Fetcher Type: Row by row
                           Chunks: _dist_hyper_1_1_chunk
                           Remote SQL: SELECT "time", device, temp FROM public.hyper WHERE _timescaledb_internal.chunks_in(public.hyper.*, ARRAY[1]) AND (("time" >= '2019-01-01 00:00:00-08'::timestamp with time zone)) AND (("time" <= '2019-01-01 15:00:00-08'::timestamp with time zone)) ORDER BY public.time_bucket('00:01:00'::interval, "time") ASC NULLS LAST, device ASC NULLS LAST
                     ->  Custom Scan (DataNodeScan) on public.hyper h1_2
                           Output: h1_2."time", h1_2.device, h1_2.temp, time_bucket('@ 1 min'::interval, h1_2."time")
                           Data node: data_node_2
                           Fetcher Type: Row by row
                           Chunks: _dist_hyper_1_2_chunk
                           Remote SQL: SELECT "time", device, temp FROM public.hyper WHERE _timescaledb_internal.chunks_in(public.hyper.*, ARRAY[1]) AND (("time" >= '2019-01-01 00:00:00-08'::timestamp with time zone)) AND (("time" <= '2019-01-01 15:00:00-08'::timestamp with time zone)) ORDER BY public.time_bucket('00:01:00'::interval, "time") ASC NULLS LAST, device ASC NULLS LAST
                     ->  Custom Scan (DataNodeScan) on public.hyper h1_3
                           Output: h1_3."time", h1_3.device, h1_3.temp, time_bucket('@ 1 min'::interval, h1_3."time")
                           Data node: data_node_3
                           Fetcher Type: Row by row
                           Chunks: _dist_hyper_1_3_chunk
                           Remote SQL: SELECT "time", device, temp FROM public.hyper WHERE _timescaledb_internal.chunks_in(public.hyper.*, ARRAY[1]) AND (("time" >= '2019-01-01 00:00:00-08'::timestamp with time zone)) AND (("time" <= '2019-01-01 15:00:00-08'::timestamp with time zone)) ORDER BY public.time_bucket('00:01:00'::interval, "time") ASC NULLS LAST, device ASC NULLS LAST
         ->  Materialize
               Output: h2.temp, h2."time", h2.device, (time_bucket('@ 1 min'::interval, h2."time"))
               ->  Custom Scan (DataNodeScan) on public.hyper1d h2
                     Output: h2.temp, h2."time", h2.device, time_bucket('@ 1 min'::interval, h2."time")
                     Data node: data_node_3
                     Fetcher Type: Row by row
                     Chunks: _dist_hyper_2_19_chunk
                     Remote SQL: SELECT "time", device, temp FROM public.hyper1d WHERE _timescaledb_internal.chunks_in(public.hyper1d.*, ARRAY[5]) AND (("time" >= '2019-01-01 00:00:00-08'::timestamp with time zone)) AND (("time" <= '2019-01-01 15:00:00-08'::timestamp with time zone)) ORDER BY public.time_bucket('00:01:00'::interval, "time") ASC NULLS LAST, device ASC NULLS LAST
(36 rows)

%%%%%%%%%%%%%%%%%%%%%%%%%%%%%%%%%%%%%%%%%%%%%%%%%%%%%%%%%%%%%%%%%%%%%%%%%%%%%%%%%
%%% RUNNING TESTS on table: hyper1d
%%% PREFIX: EXPLAIN (verbose, costs off)
%%% WHERE_CLAUSE: :REPARTITIONED_TIME_RANGE
%%% ORDER_BY_1: ORDER BY 1
%%% ORDER_BY_1_2: 
%%% LIMIT: 
%%%%%%%%%%%%%%%%%%%%%%%%%%%%%%%%%%%%%%%%%%%%%%%%%%%%%%%%%%%%%%%%%%%%%%%%%%%%%%%%%
 setseed 
---------
 
(1 row)


######### Grouping on time only (partial aggregation)

EXPLAIN (verbose, costs off)
SELECT time, avg(temp)
FROM hyper1d
WHERE time >= '2019-01-01'
GROUP BY 1
ORDER BY 1

                                                                                                                       QUERY PLAN                                                                                                                        
---------------------------------------------------------------------------------------------------------------------------------------------------------------------------------------------------------------------------------------------------------
 Custom Scan (AsyncAppend)
   Output: "time", (avg(temp))
   ->  Merge Append
         Sort Key: hyper1d."time"
         ->  Custom Scan (DataNodeScan)
               Output: hyper1d."time", (avg(hyper1d.temp))
               Relations: Aggregate on (public.hyper1d)
               Data node: data_node_1
               Fetcher Type: Row by row
               Chunks: _dist_hyper_2_20_chunk
               Remote SQL: SELECT "time", avg(temp) FROM public.hyper1d WHERE _timescaledb_internal.chunks_in(public.hyper1d.*, ARRAY[8]) AND (("time" >= '2019-01-01 00:00:00-08'::timestamp with time zone)) GROUP BY 1 ORDER BY "time" ASC NULLS LAST
         ->  Custom Scan (DataNodeScan)
               Output: hyper1d_1."time", (avg(hyper1d_1.temp))
               Relations: Aggregate on (public.hyper1d)
               Data node: data_node_2
               Fetcher Type: Row by row
               Chunks: _dist_hyper_2_21_chunk
               Remote SQL: SELECT "time", avg(temp) FROM public.hyper1d WHERE _timescaledb_internal.chunks_in(public.hyper1d.*, ARRAY[8]) AND (("time" >= '2019-01-01 00:00:00-08'::timestamp with time zone)) GROUP BY 1 ORDER BY "time" ASC NULLS LAST
         ->  Custom Scan (DataNodeScan)
               Output: hyper1d_2."time", (avg(hyper1d_2.temp))
               Relations: Aggregate on (public.hyper1d)
               Data node: data_node_3
               Fetcher Type: Row by row
               Chunks: _dist_hyper_2_19_chunk
               Remote SQL: SELECT "time", avg(temp) FROM public.hyper1d WHERE _timescaledb_internal.chunks_in(public.hyper1d.*, ARRAY[5]) AND (("time" >= '2019-01-01 00:00:00-08'::timestamp with time zone)) GROUP BY 1 ORDER BY "time" ASC NULLS LAST
(25 rows)


######### Grouping on time only (partial aggregation)

EXPLAIN (verbose, costs off)
SELECT time_bucket('2 days', time) AS time, avg(temp)
FROM hyper1d
WHERE time >= '2019-01-01'
GROUP BY 1
ORDER BY 1

                                                                                                                                                                                      QUERY PLAN                                                                                                                                                                                       
---------------------------------------------------------------------------------------------------------------------------------------------------------------------------------------------------------------------------------------------------------------------------------------------------------------------------------------------------------------------------------------
 Finalize GroupAggregate
   Output: (time_bucket('@ 2 days'::interval, "time")), avg(temp)
   Group Key: (time_bucket('@ 2 days'::interval, "time"))
   ->  Custom Scan (AsyncAppend)
         Output: (time_bucket('@ 2 days'::interval, "time")), (PARTIAL avg(temp))
         ->  Merge Append
               Sort Key: (time_bucket('@ 2 days'::interval, hyper1d."time"))
               ->  Custom Scan (DataNodeScan)
                     Output: (time_bucket('@ 2 days'::interval, hyper1d."time")), (PARTIAL avg(hyper1d.temp))
                     Relations: Aggregate on (public.hyper1d)
                     Data node: data_node_1
                     Fetcher Type: Row by row
                     Chunks: _dist_hyper_2_20_chunk
                     Remote SQL: SELECT public.time_bucket('@ 2 days'::interval, "time"), _timescaledb_internal.partialize_agg(avg(temp)) FROM public.hyper1d WHERE _timescaledb_internal.chunks_in(public.hyper1d.*, ARRAY[8]) AND (("time" >= '2019-01-01 00:00:00-08'::timestamp with time zone)) GROUP BY 1 ORDER BY public.time_bucket('2 days'::interval, "time") ASC NULLS LAST
               ->  Custom Scan (DataNodeScan)
                     Output: (time_bucket('@ 2 days'::interval, hyper1d_1."time")), (PARTIAL avg(hyper1d_1.temp))
                     Relations: Aggregate on (public.hyper1d)
                     Data node: data_node_2
                     Fetcher Type: Row by row
                     Chunks: _dist_hyper_2_21_chunk
                     Remote SQL: SELECT public.time_bucket('@ 2 days'::interval, "time"), _timescaledb_internal.partialize_agg(avg(temp)) FROM public.hyper1d WHERE _timescaledb_internal.chunks_in(public.hyper1d.*, ARRAY[8]) AND (("time" >= '2019-01-01 00:00:00-08'::timestamp with time zone)) GROUP BY 1 ORDER BY public.time_bucket('2 days'::interval, "time") ASC NULLS LAST
               ->  Custom Scan (DataNodeScan)
                     Output: (time_bucket('@ 2 days'::interval, hyper1d_2."time")), (PARTIAL avg(hyper1d_2.temp))
                     Relations: Aggregate on (public.hyper1d)
                     Data node: data_node_3
                     Fetcher Type: Row by row
                     Chunks: _dist_hyper_2_19_chunk
                     Remote SQL: SELECT public.time_bucket('@ 2 days'::interval, "time"), _timescaledb_internal.partialize_agg(avg(temp)) FROM public.hyper1d WHERE _timescaledb_internal.chunks_in(public.hyper1d.*, ARRAY[5]) AND (("time" >= '2019-01-01 00:00:00-08'::timestamp with time zone)) GROUP BY 1 ORDER BY public.time_bucket('2 days'::interval, "time") ASC NULLS LAST
(28 rows)


######### Grouping on time and device (full aggregation)

EXPLAIN (verbose, costs off)
SELECT time, device, avg(temp)
FROM hyper
WHERE time >= '2019-01-01'
GROUP BY 1,2


                                                                                                                    QUERY PLAN                                                                                                                     
---------------------------------------------------------------------------------------------------------------------------------------------------------------------------------------------------------------------------------------------------
 Custom Scan (AsyncAppend)
   Output: "time", device, (avg(temp))
   ->  Append
         ->  Custom Scan (DataNodeScan)
               Output: hyper."time", hyper.device, (avg(hyper.temp))
               Relations: Aggregate on (public.hyper)
               Data node: data_node_1
               Fetcher Type: Row by row
               Chunks: _dist_hyper_1_8_chunk, _dist_hyper_1_12_chunk, _dist_hyper_1_17_chunk, _dist_hyper_1_1_chunk, _dist_hyper_1_15_chunk, _dist_hyper_1_4_chunk, _dist_hyper_1_13_chunk
               Remote SQL: SELECT "time", device, avg(temp) FROM public.hyper WHERE _timescaledb_internal.chunks_in(public.hyper.*, ARRAY[3, 4, 7, 1, 6, 2, 5]) AND (("time" >= '2019-01-01 00:00:00-08'::timestamp with time zone)) GROUP BY 1, 2
         ->  Custom Scan (DataNodeScan)
               Output: hyper_1."time", hyper_1.device, (avg(hyper_1.temp))
               Relations: Aggregate on (public.hyper)
               Data node: data_node_2
               Fetcher Type: Row by row
               Chunks: _dist_hyper_1_14_chunk, _dist_hyper_1_11_chunk, _dist_hyper_1_18_chunk, _dist_hyper_1_2_chunk, _dist_hyper_1_5_chunk, _dist_hyper_1_9_chunk, _dist_hyper_1_7_chunk
               Remote SQL: SELECT "time", device, avg(temp) FROM public.hyper WHERE _timescaledb_internal.chunks_in(public.hyper.*, ARRAY[6, 5, 7, 1, 2, 4, 3]) AND (("time" >= '2019-01-01 00:00:00-08'::timestamp with time zone)) GROUP BY 1, 2
         ->  Custom Scan (DataNodeScan)
               Output: hyper_2."time", hyper_2.device, (avg(hyper_2.temp))
               Relations: Aggregate on (public.hyper)
               Data node: data_node_3
               Fetcher Type: Row by row
               Chunks: _dist_hyper_1_10_chunk, _dist_hyper_1_16_chunk, _dist_hyper_1_6_chunk, _dist_hyper_1_3_chunk
               Remote SQL: SELECT "time", device, avg(temp) FROM public.hyper WHERE _timescaledb_internal.chunks_in(public.hyper.*, ARRAY[3, 4, 2, 1]) AND (("time" >= '2019-01-01 00:00:00-08'::timestamp with time zone)) GROUP BY 1, 2
(24 rows)


######### Grouping on time and device (full aggregation)

EXPLAIN (verbose, costs off)
SELECT time_bucket('2 days', time) AS time, device, avg(temp)
FROM hyper1d
WHERE time >= '2019-01-01'
GROUP BY 1,2


                                                                                                                                                        QUERY PLAN                                                                                                                                                         
---------------------------------------------------------------------------------------------------------------------------------------------------------------------------------------------------------------------------------------------------------------------------------------------------------------------------
 Finalize HashAggregate
   Output: (time_bucket('@ 2 days'::interval, "time")), device, avg(temp)
   Group Key: (time_bucket('@ 2 days'::interval, "time")), device
   ->  Custom Scan (AsyncAppend)
         Output: (time_bucket('@ 2 days'::interval, "time")), device, (PARTIAL avg(temp))
         ->  Append
               ->  Custom Scan (DataNodeScan)
                     Output: (time_bucket('@ 2 days'::interval, hyper1d."time")), hyper1d.device, (PARTIAL avg(hyper1d.temp))
                     Relations: Aggregate on (public.hyper1d)
                     Data node: data_node_1
                     Fetcher Type: Row by row
                     Chunks: _dist_hyper_2_20_chunk
                     Remote SQL: SELECT public.time_bucket('@ 2 days'::interval, "time"), device, _timescaledb_internal.partialize_agg(avg(temp)) FROM public.hyper1d WHERE _timescaledb_internal.chunks_in(public.hyper1d.*, ARRAY[8]) AND (("time" >= '2019-01-01 00:00:00-08'::timestamp with time zone)) GROUP BY 1, 2
               ->  Custom Scan (DataNodeScan)
                     Output: (time_bucket('@ 2 days'::interval, hyper1d_1."time")), hyper1d_1.device, (PARTIAL avg(hyper1d_1.temp))
                     Relations: Aggregate on (public.hyper1d)
                     Data node: data_node_2
                     Fetcher Type: Row by row
                     Chunks: _dist_hyper_2_21_chunk
                     Remote SQL: SELECT public.time_bucket('@ 2 days'::interval, "time"), device, _timescaledb_internal.partialize_agg(avg(temp)) FROM public.hyper1d WHERE _timescaledb_internal.chunks_in(public.hyper1d.*, ARRAY[8]) AND (("time" >= '2019-01-01 00:00:00-08'::timestamp with time zone)) GROUP BY 1, 2
               ->  Custom Scan (DataNodeScan)
                     Output: (time_bucket('@ 2 days'::interval, hyper1d_2."time")), hyper1d_2.device, (PARTIAL avg(hyper1d_2.temp))
                     Relations: Aggregate on (public.hyper1d)
                     Data node: data_node_3
                     Fetcher Type: Row by row
                     Chunks: _dist_hyper_2_19_chunk
                     Remote SQL: SELECT public.time_bucket('@ 2 days'::interval, "time"), device, _timescaledb_internal.partialize_agg(avg(temp)) FROM public.hyper1d WHERE _timescaledb_internal.chunks_in(public.hyper1d.*, ARRAY[5]) AND (("time" >= '2019-01-01 00:00:00-08'::timestamp with time zone)) GROUP BY 1, 2
(27 rows)


######### Grouping on time and device (full aggregation)

EXPLAIN (verbose, costs off)
SELECT date_trunc('month', time) AS time, device, avg(temp)
FROM hyper1d
WHERE time >= '2019-01-01'
GROUP BY 1,2


                                                                                                                                                 QUERY PLAN                                                                                                                                                 
------------------------------------------------------------------------------------------------------------------------------------------------------------------------------------------------------------------------------------------------------------------------------------------------------------
 Finalize HashAggregate
   Output: (date_trunc('month'::text, "time")), device, avg(temp)
   Group Key: (date_trunc('month'::text, "time")), device
   ->  Custom Scan (AsyncAppend)
         Output: (date_trunc('month'::text, "time")), device, (PARTIAL avg(temp))
         ->  Append
               ->  Custom Scan (DataNodeScan)
                     Output: (date_trunc('month'::text, hyper1d."time")), hyper1d.device, (PARTIAL avg(hyper1d.temp))
                     Relations: Aggregate on (public.hyper1d)
                     Data node: data_node_1
                     Fetcher Type: Row by row
                     Chunks: _dist_hyper_2_20_chunk
                     Remote SQL: SELECT date_trunc('month'::text, "time"), device, _timescaledb_internal.partialize_agg(avg(temp)) FROM public.hyper1d WHERE _timescaledb_internal.chunks_in(public.hyper1d.*, ARRAY[8]) AND (("time" >= '2019-01-01 00:00:00-08'::timestamp with time zone)) GROUP BY 1, 2
               ->  Custom Scan (DataNodeScan)
                     Output: (date_trunc('month'::text, hyper1d_1."time")), hyper1d_1.device, (PARTIAL avg(hyper1d_1.temp))
                     Relations: Aggregate on (public.hyper1d)
                     Data node: data_node_2
                     Fetcher Type: Row by row
                     Chunks: _dist_hyper_2_21_chunk
                     Remote SQL: SELECT date_trunc('month'::text, "time"), device, _timescaledb_internal.partialize_agg(avg(temp)) FROM public.hyper1d WHERE _timescaledb_internal.chunks_in(public.hyper1d.*, ARRAY[8]) AND (("time" >= '2019-01-01 00:00:00-08'::timestamp with time zone)) GROUP BY 1, 2
               ->  Custom Scan (DataNodeScan)
                     Output: (date_trunc('month'::text, hyper1d_2."time")), hyper1d_2.device, (PARTIAL avg(hyper1d_2.temp))
                     Relations: Aggregate on (public.hyper1d)
                     Data node: data_node_3
                     Fetcher Type: Row by row
                     Chunks: _dist_hyper_2_19_chunk
                     Remote SQL: SELECT date_trunc('month'::text, "time"), device, _timescaledb_internal.partialize_agg(avg(temp)) FROM public.hyper1d WHERE _timescaledb_internal.chunks_in(public.hyper1d.*, ARRAY[5]) AND (("time" >= '2019-01-01 00:00:00-08'::timestamp with time zone)) GROUP BY 1, 2
(27 rows)


######### Grouping on time and device (full aggregation)

EXPLAIN (verbose, costs off)
SELECT time_bucket('2 days', time) AS time, device, avg(temp)
FROM hyper1d
WHERE time >= '2019-01-01'
GROUP BY 1,2
HAVING device > 4


                                                                                                                                                                  QUERY PLAN                                                                                                                                                                  
----------------------------------------------------------------------------------------------------------------------------------------------------------------------------------------------------------------------------------------------------------------------------------------------------------------------------------------------
 Finalize HashAggregate
   Output: (time_bucket('@ 2 days'::interval, "time")), device, avg(temp)
   Group Key: (time_bucket('@ 2 days'::interval, "time")), device
   ->  Custom Scan (AsyncAppend)
         Output: (time_bucket('@ 2 days'::interval, "time")), device, (PARTIAL avg(temp))
         ->  Append
               ->  Custom Scan (DataNodeScan)
                     Output: (time_bucket('@ 2 days'::interval, hyper1d."time")), hyper1d.device, (PARTIAL avg(hyper1d.temp))
                     Relations: Aggregate on (public.hyper1d)
                     Data node: data_node_1
                     Fetcher Type: Row by row
                     Chunks: _dist_hyper_2_20_chunk
                     Remote SQL: SELECT public.time_bucket('@ 2 days'::interval, "time"), device, _timescaledb_internal.partialize_agg(avg(temp)) FROM public.hyper1d WHERE _timescaledb_internal.chunks_in(public.hyper1d.*, ARRAY[8]) AND (("time" >= '2019-01-01 00:00:00-08'::timestamp with time zone)) AND ((device > 4)) GROUP BY 1, 2
               ->  Custom Scan (DataNodeScan)
                     Output: (time_bucket('@ 2 days'::interval, hyper1d_1."time")), hyper1d_1.device, (PARTIAL avg(hyper1d_1.temp))
                     Relations: Aggregate on (public.hyper1d)
                     Data node: data_node_2
                     Fetcher Type: Row by row
                     Chunks: _dist_hyper_2_21_chunk
                     Remote SQL: SELECT public.time_bucket('@ 2 days'::interval, "time"), device, _timescaledb_internal.partialize_agg(avg(temp)) FROM public.hyper1d WHERE _timescaledb_internal.chunks_in(public.hyper1d.*, ARRAY[8]) AND (("time" >= '2019-01-01 00:00:00-08'::timestamp with time zone)) AND ((device > 4)) GROUP BY 1, 2
               ->  Custom Scan (DataNodeScan)
                     Output: (time_bucket('@ 2 days'::interval, hyper1d_2."time")), hyper1d_2.device, (PARTIAL avg(hyper1d_2.temp))
                     Relations: Aggregate on (public.hyper1d)
                     Data node: data_node_3
                     Fetcher Type: Row by row
                     Chunks: _dist_hyper_2_19_chunk
                     Remote SQL: SELECT public.time_bucket('@ 2 days'::interval, "time"), device, _timescaledb_internal.partialize_agg(avg(temp)) FROM public.hyper1d WHERE _timescaledb_internal.chunks_in(public.hyper1d.*, ARRAY[5]) AND (("time" >= '2019-01-01 00:00:00-08'::timestamp with time zone)) AND ((device > 4)) GROUP BY 1, 2
(27 rows)

EXPLAIN (verbose, costs off)
SELECT time_bucket('2 days', time) AS time, device, avg(temp)
FROM hyper1d
WHERE time >= '2019-01-01'
GROUP BY 1,2
HAVING avg(temp) > 40 AND max(temp) < 70


                                                                                                                                                                                    QUERY PLAN                                                                                                                                                                                    
----------------------------------------------------------------------------------------------------------------------------------------------------------------------------------------------------------------------------------------------------------------------------------------------------------------------------------------------------------------------------------
 Finalize GroupAggregate
   Output: (time_bucket('@ 2 days'::interval, "time")), device, avg(temp)
   Group Key: (time_bucket('@ 2 days'::interval, "time")), device
   Filter: ((avg(temp) > '40'::double precision) AND (max(temp) < '70'::double precision))
   ->  Sort
         Output: (time_bucket('@ 2 days'::interval, "time")), device, (PARTIAL avg(temp)), (PARTIAL max(temp))
         Sort Key: (time_bucket('@ 2 days'::interval, "time")), device
         ->  Custom Scan (AsyncAppend)
               Output: (time_bucket('@ 2 days'::interval, "time")), device, (PARTIAL avg(temp)), (PARTIAL max(temp))
               ->  Append
                     ->  Custom Scan (DataNodeScan)
                           Output: (time_bucket('@ 2 days'::interval, hyper1d."time")), hyper1d.device, (PARTIAL avg(hyper1d.temp)), (PARTIAL max(hyper1d.temp))
                           Relations: Aggregate on (public.hyper1d)
                           Data node: data_node_1
                           Fetcher Type: Row by row
                           Chunks: _dist_hyper_2_20_chunk
                           Remote SQL: SELECT public.time_bucket('@ 2 days'::interval, "time"), device, _timescaledb_internal.partialize_agg(avg(temp)), _timescaledb_internal.partialize_agg(max(temp)) FROM public.hyper1d WHERE _timescaledb_internal.chunks_in(public.hyper1d.*, ARRAY[8]) AND (("time" >= '2019-01-01 00:00:00-08'::timestamp with time zone)) GROUP BY 1, 2
                     ->  Custom Scan (DataNodeScan)
                           Output: (time_bucket('@ 2 days'::interval, hyper1d_1."time")), hyper1d_1.device, (PARTIAL avg(hyper1d_1.temp)), (PARTIAL max(hyper1d_1.temp))
                           Relations: Aggregate on (public.hyper1d)
                           Data node: data_node_2
                           Fetcher Type: Row by row
                           Chunks: _dist_hyper_2_21_chunk
                           Remote SQL: SELECT public.time_bucket('@ 2 days'::interval, "time"), device, _timescaledb_internal.partialize_agg(avg(temp)), _timescaledb_internal.partialize_agg(max(temp)) FROM public.hyper1d WHERE _timescaledb_internal.chunks_in(public.hyper1d.*, ARRAY[8]) AND (("time" >= '2019-01-01 00:00:00-08'::timestamp with time zone)) GROUP BY 1, 2
                     ->  Custom Scan (DataNodeScan)
                           Output: (time_bucket('@ 2 days'::interval, hyper1d_2."time")), hyper1d_2.device, (PARTIAL avg(hyper1d_2.temp)), (PARTIAL max(hyper1d_2.temp))
                           Relations: Aggregate on (public.hyper1d)
                           Data node: data_node_3
                           Fetcher Type: Row by row
                           Chunks: _dist_hyper_2_19_chunk
                           Remote SQL: SELECT public.time_bucket('@ 2 days'::interval, "time"), device, _timescaledb_internal.partialize_agg(avg(temp)), _timescaledb_internal.partialize_agg(max(temp)) FROM public.hyper1d WHERE _timescaledb_internal.chunks_in(public.hyper1d.*, ARRAY[5]) AND (("time" >= '2019-01-01 00:00:00-08'::timestamp with time zone)) GROUP BY 1, 2
(31 rows)


######### Grouping on device only (full aggregation)

EXPLAIN (verbose, costs off)
SELECT device, avg(temp)
FROM hyper
WHERE time >= '2019-01-01'
GROUP BY 1
ORDER BY 1

                                                                                                                                                    QUERY PLAN                                                                                                                                                     
-------------------------------------------------------------------------------------------------------------------------------------------------------------------------------------------------------------------------------------------------------------------------------------------------------------------
 Finalize GroupAggregate
   Output: device, avg(temp)
   Group Key: device
   ->  Custom Scan (AsyncAppend)
         Output: device, (PARTIAL avg(temp))
         ->  Merge Append
               Sort Key: hyper.device
               ->  Custom Scan (DataNodeScan)
                     Output: hyper.device, (PARTIAL avg(hyper.temp))
                     Relations: Aggregate on (public.hyper)
                     Data node: data_node_1
                     Fetcher Type: Row by row
                     Chunks: _dist_hyper_1_8_chunk, _dist_hyper_1_12_chunk, _dist_hyper_1_17_chunk, _dist_hyper_1_1_chunk, _dist_hyper_1_15_chunk, _dist_hyper_1_4_chunk, _dist_hyper_1_13_chunk
                     Remote SQL: SELECT device, _timescaledb_internal.partialize_agg(avg(temp)) FROM public.hyper WHERE _timescaledb_internal.chunks_in(public.hyper.*, ARRAY[3, 4, 7, 1, 6, 2, 5]) AND (("time" >= '2019-01-01 00:00:00-08'::timestamp with time zone)) GROUP BY 1 ORDER BY device ASC NULLS LAST
               ->  Custom Scan (DataNodeScan)
                     Output: hyper_1.device, (PARTIAL avg(hyper_1.temp))
                     Relations: Aggregate on (public.hyper)
                     Data node: data_node_2
                     Fetcher Type: Row by row
                     Chunks: _dist_hyper_1_14_chunk, _dist_hyper_1_11_chunk, _dist_hyper_1_18_chunk, _dist_hyper_1_2_chunk, _dist_hyper_1_5_chunk, _dist_hyper_1_9_chunk, _dist_hyper_1_7_chunk
                     Remote SQL: SELECT device, _timescaledb_internal.partialize_agg(avg(temp)) FROM public.hyper WHERE _timescaledb_internal.chunks_in(public.hyper.*, ARRAY[6, 5, 7, 1, 2, 4, 3]) AND (("time" >= '2019-01-01 00:00:00-08'::timestamp with time zone)) GROUP BY 1 ORDER BY device ASC NULLS LAST
               ->  Custom Scan (DataNodeScan)
                     Output: hyper_2.device, (PARTIAL avg(hyper_2.temp))
                     Relations: Aggregate on (public.hyper)
                     Data node: data_node_3
                     Fetcher Type: Row by row
                     Chunks: _dist_hyper_1_10_chunk, _dist_hyper_1_16_chunk, _dist_hyper_1_6_chunk, _dist_hyper_1_3_chunk
                     Remote SQL: SELECT device, _timescaledb_internal.partialize_agg(avg(temp)) FROM public.hyper WHERE _timescaledb_internal.chunks_in(public.hyper.*, ARRAY[3, 4, 2, 1]) AND (("time" >= '2019-01-01 00:00:00-08'::timestamp with time zone)) GROUP BY 1 ORDER BY device ASC NULLS LAST
(28 rows)


######### No push down on some functions

EXPLAIN (verbose, costs off)
SELECT location, avg(temp)
FROM hyper1d
WHERE time >= '2019-01-01' AND (temp * random() >= 0)
GROUP BY 1
ORDER BY 1

                                                                                                                       QUERY PLAN                                                                                                                        
---------------------------------------------------------------------------------------------------------------------------------------------------------------------------------------------------------------------------------------------------------
 Finalize GroupAggregate
   Output: location, avg(temp)
   Group Key: location
   ->  Custom Scan (AsyncAppend)
         Output: location, (PARTIAL avg(temp))
         ->  Merge Append
               Sort Key: hyper1d.location
               ->  Partial GroupAggregate
                     Output: hyper1d.location, PARTIAL avg(hyper1d.temp)
                     Group Key: hyper1d.location
                     ->  Custom Scan (DataNodeScan) on public.hyper1d
                           Output: hyper1d.location, hyper1d.temp
                           Filter: ((hyper1d.temp * random()) >= '0'::double precision)
                           Data node: data_node_1
                           Fetcher Type: Row by row
                           Chunks: _dist_hyper_2_20_chunk
                           Remote SQL: SELECT location, temp FROM public.hyper1d WHERE _timescaledb_internal.chunks_in(public.hyper1d.*, ARRAY[8]) AND (("time" >= '2019-01-01 00:00:00-08'::timestamp with time zone)) ORDER BY location ASC NULLS LAST
               ->  Partial GroupAggregate
                     Output: hyper1d_1.location, PARTIAL avg(hyper1d_1.temp)
                     Group Key: hyper1d_1.location
                     ->  Custom Scan (DataNodeScan) on public.hyper1d hyper1d_1
                           Output: hyper1d_1.location, hyper1d_1.temp
                           Filter: ((hyper1d_1.temp * random()) >= '0'::double precision)
                           Data node: data_node_2
                           Fetcher Type: Row by row
                           Chunks: _dist_hyper_2_21_chunk
                           Remote SQL: SELECT location, temp FROM public.hyper1d WHERE _timescaledb_internal.chunks_in(public.hyper1d.*, ARRAY[8]) AND (("time" >= '2019-01-01 00:00:00-08'::timestamp with time zone)) ORDER BY location ASC NULLS LAST
               ->  Partial GroupAggregate
                     Output: hyper1d_2.location, PARTIAL avg(hyper1d_2.temp)
                     Group Key: hyper1d_2.location
                     ->  Custom Scan (DataNodeScan) on public.hyper1d hyper1d_2
                           Output: hyper1d_2.location, hyper1d_2.temp
                           Filter: ((hyper1d_2.temp * random()) >= '0'::double precision)
                           Data node: data_node_3
                           Fetcher Type: Row by row
                           Chunks: _dist_hyper_2_19_chunk
                           Remote SQL: SELECT location, temp FROM public.hyper1d WHERE _timescaledb_internal.chunks_in(public.hyper1d.*, ARRAY[5]) AND (("time" >= '2019-01-01 00:00:00-08'::timestamp with time zone)) ORDER BY location ASC NULLS LAST
(37 rows)


######### No push down on some functions

EXPLAIN (verbose, costs off)
SELECT time_bucket('2 days', time) AS time, device, avg(temp), sum(temp * (random() <= 1)::int) as sum
FROM hyper1d
WHERE time >= '2019-01-01'
GROUP BY 1,2


                                                                                                                                                      QUERY PLAN                                                                                                                                                      
----------------------------------------------------------------------------------------------------------------------------------------------------------------------------------------------------------------------------------------------------------------------------------------------------------------------
 Finalize GroupAggregate
   Output: (time_bucket('@ 2 days'::interval, hyper1d."time")), hyper1d.device, avg(hyper1d.temp), sum((hyper1d.temp * (((random() <= '1'::double precision))::integer)::double precision))
   Group Key: (time_bucket('@ 2 days'::interval, hyper1d."time")), hyper1d.device
   ->  Merge Append
         Sort Key: (time_bucket('@ 2 days'::interval, hyper1d."time")), hyper1d.device
         ->  Partial GroupAggregate
               Output: (time_bucket('@ 2 days'::interval, hyper1d."time")), hyper1d.device, PARTIAL avg(hyper1d.temp), PARTIAL sum((hyper1d.temp * (((random() <= '1'::double precision))::integer)::double precision))
               Group Key: time_bucket('@ 2 days'::interval, hyper1d."time"), hyper1d.device
               ->  Custom Scan (DataNodeScan) on public.hyper1d
                     Output: time_bucket('@ 2 days'::interval, hyper1d."time"), hyper1d.device, hyper1d.temp
                     Data node: data_node_1
                     Fetcher Type: Row by row
                     Chunks: _dist_hyper_2_20_chunk
                     Remote SQL: SELECT "time", device, temp FROM public.hyper1d WHERE _timescaledb_internal.chunks_in(public.hyper1d.*, ARRAY[8]) AND (("time" >= '2019-01-01 00:00:00-08'::timestamp with time zone)) ORDER BY public.time_bucket('2 days'::interval, "time") ASC NULLS LAST, device ASC NULLS LAST
         ->  Partial GroupAggregate
               Output: (time_bucket('@ 2 days'::interval, hyper1d_1."time")), hyper1d_1.device, PARTIAL avg(hyper1d_1.temp), PARTIAL sum((hyper1d_1.temp * (((random() <= '1'::double precision))::integer)::double precision))
               Group Key: time_bucket('@ 2 days'::interval, hyper1d_1."time"), hyper1d_1.device
               ->  Custom Scan (DataNodeScan) on public.hyper1d hyper1d_1
                     Output: time_bucket('@ 2 days'::interval, hyper1d_1."time"), hyper1d_1.device, hyper1d_1.temp
                     Data node: data_node_2
                     Fetcher Type: Row by row
                     Chunks: _dist_hyper_2_21_chunk
                     Remote SQL: SELECT "time", device, temp FROM public.hyper1d WHERE _timescaledb_internal.chunks_in(public.hyper1d.*, ARRAY[8]) AND (("time" >= '2019-01-01 00:00:00-08'::timestamp with time zone)) ORDER BY public.time_bucket('2 days'::interval, "time") ASC NULLS LAST, device ASC NULLS LAST
         ->  Partial GroupAggregate
               Output: (time_bucket('@ 2 days'::interval, hyper1d_2."time")), hyper1d_2.device, PARTIAL avg(hyper1d_2.temp), PARTIAL sum((hyper1d_2.temp * (((random() <= '1'::double precision))::integer)::double precision))
               Group Key: time_bucket('@ 2 days'::interval, hyper1d_2."time"), hyper1d_2.device
               ->  Custom Scan (DataNodeScan) on public.hyper1d hyper1d_2
                     Output: time_bucket('@ 2 days'::interval, hyper1d_2."time"), hyper1d_2.device, hyper1d_2.temp
                     Data node: data_node_3
                     Fetcher Type: Row by row
                     Chunks: _dist_hyper_2_19_chunk
                     Remote SQL: SELECT "time", device, temp FROM public.hyper1d WHERE _timescaledb_internal.chunks_in(public.hyper1d.*, ARRAY[5]) AND (("time" >= '2019-01-01 00:00:00-08'::timestamp with time zone)) ORDER BY public.time_bucket('2 days'::interval, "time") ASC NULLS LAST, device ASC NULLS LAST
(32 rows)


######### No push down on some functions

EXPLAIN (verbose, costs off)
SELECT time, device, avg(temp)
FROM hyper1d
WHERE time >= '2019-01-01'
GROUP BY 1,2
HAVING avg(temp) * custom_sum(device) > 0.8


                                                                                                                                  QUERY PLAN                                                                                                                                  
------------------------------------------------------------------------------------------------------------------------------------------------------------------------------------------------------------------------------------------------------------------------------
 Custom Scan (AsyncAppend)
   Output: "time", device, (avg(temp))
   ->  Append
         ->  GroupAggregate
               Output: hyper1d."time", hyper1d.device, avg(hyper1d.temp)
               Group Key: hyper1d."time", hyper1d.device
               Filter: ((avg(hyper1d.temp) * (custom_sum(hyper1d.device))::double precision) > '0.8'::double precision)
               ->  Custom Scan (DataNodeScan) on public.hyper1d
                     Output: hyper1d."time", hyper1d.device, hyper1d.temp
                     Data node: data_node_1
                     Fetcher Type: Row by row
                     Chunks: _dist_hyper_2_20_chunk
                     Remote SQL: SELECT "time", device, temp FROM public.hyper1d WHERE _timescaledb_internal.chunks_in(public.hyper1d.*, ARRAY[8]) AND (("time" >= '2019-01-01 00:00:00-08'::timestamp with time zone)) ORDER BY "time" ASC NULLS LAST, device ASC NULLS LAST
         ->  GroupAggregate
               Output: hyper1d_1."time", hyper1d_1.device, avg(hyper1d_1.temp)
               Group Key: hyper1d_1."time", hyper1d_1.device
               Filter: ((avg(hyper1d_1.temp) * (custom_sum(hyper1d_1.device))::double precision) > '0.8'::double precision)
               ->  Custom Scan (DataNodeScan) on public.hyper1d hyper1d_1
                     Output: hyper1d_1."time", hyper1d_1.device, hyper1d_1.temp
                     Data node: data_node_2
                     Fetcher Type: Row by row
                     Chunks: _dist_hyper_2_21_chunk
                     Remote SQL: SELECT "time", device, temp FROM public.hyper1d WHERE _timescaledb_internal.chunks_in(public.hyper1d.*, ARRAY[8]) AND (("time" >= '2019-01-01 00:00:00-08'::timestamp with time zone)) ORDER BY "time" ASC NULLS LAST, device ASC NULLS LAST
         ->  GroupAggregate
               Output: hyper1d_2."time", hyper1d_2.device, avg(hyper1d_2.temp)
               Group Key: hyper1d_2."time", hyper1d_2.device
               Filter: ((avg(hyper1d_2.temp) * (custom_sum(hyper1d_2.device))::double precision) > '0.8'::double precision)
               ->  Custom Scan (DataNodeScan) on public.hyper1d hyper1d_2
                     Output: hyper1d_2."time", hyper1d_2.device, hyper1d_2.temp
                     Data node: data_node_3
                     Fetcher Type: Row by row
                     Chunks: _dist_hyper_2_19_chunk
                     Remote SQL: SELECT "time", device, temp FROM public.hyper1d WHERE _timescaledb_internal.chunks_in(public.hyper1d.*, ARRAY[5]) AND (("time" >= '2019-01-01 00:00:00-08'::timestamp with time zone)) ORDER BY "time" ASC NULLS LAST, device ASC NULLS LAST
(33 rows)


######### No push down on some functions

EXPLAIN (verbose, costs off)
SELECT time, device, avg(temp), custom_sum(device)
FROM hyper1d
WHERE time >= '2019-01-01'
GROUP BY 1,2


                                                                                                                                  QUERY PLAN                                                                                                                                  
------------------------------------------------------------------------------------------------------------------------------------------------------------------------------------------------------------------------------------------------------------------------------
 Custom Scan (AsyncAppend)
   Output: "time", device, (avg(temp)), (custom_sum(device))
   ->  Append
         ->  GroupAggregate
               Output: hyper1d."time", hyper1d.device, avg(hyper1d.temp), custom_sum(hyper1d.device)
               Group Key: hyper1d."time", hyper1d.device
               ->  Custom Scan (DataNodeScan) on public.hyper1d
                     Output: hyper1d."time", hyper1d.device, hyper1d.temp
                     Data node: data_node_1
                     Fetcher Type: Row by row
                     Chunks: _dist_hyper_2_20_chunk
                     Remote SQL: SELECT "time", device, temp FROM public.hyper1d WHERE _timescaledb_internal.chunks_in(public.hyper1d.*, ARRAY[8]) AND (("time" >= '2019-01-01 00:00:00-08'::timestamp with time zone)) ORDER BY "time" ASC NULLS LAST, device ASC NULLS LAST
         ->  GroupAggregate
               Output: hyper1d_1."time", hyper1d_1.device, avg(hyper1d_1.temp), custom_sum(hyper1d_1.device)
               Group Key: hyper1d_1."time", hyper1d_1.device
               ->  Custom Scan (DataNodeScan) on public.hyper1d hyper1d_1
                     Output: hyper1d_1."time", hyper1d_1.device, hyper1d_1.temp
                     Data node: data_node_2
                     Fetcher Type: Row by row
                     Chunks: _dist_hyper_2_21_chunk
                     Remote SQL: SELECT "time", device, temp FROM public.hyper1d WHERE _timescaledb_internal.chunks_in(public.hyper1d.*, ARRAY[8]) AND (("time" >= '2019-01-01 00:00:00-08'::timestamp with time zone)) ORDER BY "time" ASC NULLS LAST, device ASC NULLS LAST
         ->  GroupAggregate
               Output: hyper1d_2."time", hyper1d_2.device, avg(hyper1d_2.temp), custom_sum(hyper1d_2.device)
               Group Key: hyper1d_2."time", hyper1d_2.device
               ->  Custom Scan (DataNodeScan) on public.hyper1d hyper1d_2
                     Output: hyper1d_2."time", hyper1d_2.device, hyper1d_2.temp
                     Data node: data_node_3
                     Fetcher Type: Row by row
                     Chunks: _dist_hyper_2_19_chunk
                     Remote SQL: SELECT "time", device, temp FROM public.hyper1d WHERE _timescaledb_internal.chunks_in(public.hyper1d.*, ARRAY[5]) AND (("time" >= '2019-01-01 00:00:00-08'::timestamp with time zone)) ORDER BY "time" ASC NULLS LAST, device ASC NULLS LAST
(30 rows)


######### Constification and runtime push down of time-related functions

 tsl_override_current_timestamptz 
----------------------------------
 
(1 row)

                                                                                                             QUERY PLAN                                                                                                              
-------------------------------------------------------------------------------------------------------------------------------------------------------------------------------------------------------------------------------------
 Custom Scan (AsyncAppend)
   Output: "time", device, (avg(temp))
   ->  Append
         ->  Custom Scan (DataNodeScan)
               Output: hyper1d."time", hyper1d.device, (avg(hyper1d.temp))
               Relations: Aggregate on (public.hyper1d)
               Data node: data_node_1
               Fetcher Type: Row by row
               Chunks: _dist_hyper_2_20_chunk
               Remote SQL: SELECT "time", device, avg(temp) FROM public.hyper1d WHERE _timescaledb_internal.chunks_in(public.hyper1d.*, ARRAY[8]) AND (("time" >= '2019-01-01 00:00:00-08'::timestamp with time zone)) GROUP BY 1, 2
         ->  Custom Scan (DataNodeScan)
               Output: hyper1d_1."time", hyper1d_1.device, (avg(hyper1d_1.temp))
               Relations: Aggregate on (public.hyper1d)
               Data node: data_node_2
               Fetcher Type: Row by row
               Chunks: _dist_hyper_2_21_chunk
               Remote SQL: SELECT "time", device, avg(temp) FROM public.hyper1d WHERE _timescaledb_internal.chunks_in(public.hyper1d.*, ARRAY[8]) AND (("time" >= '2019-01-01 00:00:00-08'::timestamp with time zone)) GROUP BY 1, 2
         ->  Custom Scan (DataNodeScan)
               Output: hyper1d_2."time", hyper1d_2.device, (avg(hyper1d_2.temp))
               Relations: Aggregate on (public.hyper1d)
               Data node: data_node_3
               Fetcher Type: Row by row
               Chunks: _dist_hyper_2_19_chunk
               Remote SQL: SELECT "time", device, avg(temp) FROM public.hyper1d WHERE _timescaledb_internal.chunks_in(public.hyper1d.*, ARRAY[5]) AND (("time" >= '2019-01-01 00:00:00-08'::timestamp with time zone)) GROUP BY 1, 2
(24 rows)

                                                                                                             QUERY PLAN                                                                                                              
-------------------------------------------------------------------------------------------------------------------------------------------------------------------------------------------------------------------------------------
 Custom Scan (AsyncAppend)
   Output: "time", device, (avg(temp))
   ->  Append
         ->  Custom Scan (DataNodeScan)
               Output: hyper1d."time", hyper1d.device, (avg(hyper1d.temp))
               Relations: Aggregate on (public.hyper1d)
               Data node: data_node_1
               Fetcher Type: Row by row
               Chunks: _dist_hyper_2_20_chunk
               Remote SQL: SELECT "time", device, avg(temp) FROM public.hyper1d WHERE _timescaledb_internal.chunks_in(public.hyper1d.*, ARRAY[8]) AND (("time" >= '2019-01-01 00:00:00-08'::timestamp with time zone)) GROUP BY 1, 2
         ->  Custom Scan (DataNodeScan)
               Output: hyper1d_1."time", hyper1d_1.device, (avg(hyper1d_1.temp))
               Relations: Aggregate on (public.hyper1d)
               Data node: data_node_2
               Fetcher Type: Row by row
               Chunks: _dist_hyper_2_21_chunk
               Remote SQL: SELECT "time", device, avg(temp) FROM public.hyper1d WHERE _timescaledb_internal.chunks_in(public.hyper1d.*, ARRAY[8]) AND (("time" >= '2019-01-01 00:00:00-08'::timestamp with time zone)) GROUP BY 1, 2
         ->  Custom Scan (DataNodeScan)
               Output: hyper1d_2."time", hyper1d_2.device, (avg(hyper1d_2.temp))
               Relations: Aggregate on (public.hyper1d)
               Data node: data_node_3
               Fetcher Type: Row by row
               Chunks: _dist_hyper_2_19_chunk
               Remote SQL: SELECT "time", device, avg(temp) FROM public.hyper1d WHERE _timescaledb_internal.chunks_in(public.hyper1d.*, ARRAY[5]) AND (("time" >= '2019-01-01 00:00:00-08'::timestamp with time zone)) GROUP BY 1, 2
(24 rows)

 tsl_override_current_timestamptz 
----------------------------------
 
(1 row)

                                                                                                             QUERY PLAN                                                                                                              
-------------------------------------------------------------------------------------------------------------------------------------------------------------------------------------------------------------------------------------
 Custom Scan (AsyncAppend)
   Output: "time", device, (avg(temp))
   ->  Append
         ->  Custom Scan (DataNodeScan)
               Output: hyper1d."time", hyper1d.device, (avg(hyper1d.temp))
               Relations: Aggregate on (public.hyper1d)
               Data node: data_node_1
               Fetcher Type: Row by row
               Chunks: _dist_hyper_2_20_chunk
               Remote SQL: SELECT "time", device, avg(temp) FROM public.hyper1d WHERE _timescaledb_internal.chunks_in(public.hyper1d.*, ARRAY[8]) AND (("time" >= '2019-01-01 00:00:00-08'::timestamp with time zone)) GROUP BY 1, 2
         ->  Custom Scan (DataNodeScan)
               Output: hyper1d_1."time", hyper1d_1.device, (avg(hyper1d_1.temp))
               Relations: Aggregate on (public.hyper1d)
               Data node: data_node_2
               Fetcher Type: Row by row
               Chunks: _dist_hyper_2_21_chunk
               Remote SQL: SELECT "time", device, avg(temp) FROM public.hyper1d WHERE _timescaledb_internal.chunks_in(public.hyper1d.*, ARRAY[8]) AND (("time" >= '2019-01-01 00:00:00-08'::timestamp with time zone)) GROUP BY 1, 2
         ->  Custom Scan (DataNodeScan)
               Output: hyper1d_2."time", hyper1d_2.device, (avg(hyper1d_2.temp))
               Relations: Aggregate on (public.hyper1d)
               Data node: data_node_3
               Fetcher Type: Row by row
               Chunks: _dist_hyper_2_19_chunk
               Remote SQL: SELECT "time", device, avg(temp) FROM public.hyper1d WHERE _timescaledb_internal.chunks_in(public.hyper1d.*, ARRAY[5]) AND (("time" >= '2019-01-01 00:00:00-08'::timestamp with time zone)) GROUP BY 1, 2
(24 rows)


######### LIMIT push down cases

EXPLAIN (verbose, costs off)
SELECT time, device
FROM hyper1d

LIMIT 10
                                                                      QUERY PLAN                                                                      
------------------------------------------------------------------------------------------------------------------------------------------------------
 Limit
   Output: hyper1d."time", hyper1d.device
   ->  Custom Scan (AsyncAppend)
         Output: hyper1d."time", hyper1d.device
         ->  Append
               ->  Custom Scan (DataNodeScan) on public.hyper1d hyper1d_1
                     Output: hyper1d_1."time", hyper1d_1.device
                     Data node: data_node_1
                     Fetcher Type: Row by row
                     Chunks: _dist_hyper_2_20_chunk
                     Remote SQL: SELECT "time", device FROM public.hyper1d WHERE _timescaledb_internal.chunks_in(public.hyper1d.*, ARRAY[8]) LIMIT 10
               ->  Custom Scan (DataNodeScan) on public.hyper1d hyper1d_2
                     Output: hyper1d_2."time", hyper1d_2.device
                     Data node: data_node_2
                     Fetcher Type: Row by row
                     Chunks: _dist_hyper_2_21_chunk
                     Remote SQL: SELECT "time", device FROM public.hyper1d WHERE _timescaledb_internal.chunks_in(public.hyper1d.*, ARRAY[8]) LIMIT 10
               ->  Custom Scan (DataNodeScan) on public.hyper1d hyper1d_3
                     Output: hyper1d_3."time", hyper1d_3.device
                     Data node: data_node_3
                     Fetcher Type: Row by row
                     Chunks: _dist_hyper_2_19_chunk
                     Remote SQL: SELECT "time", device FROM public.hyper1d WHERE _timescaledb_internal.chunks_in(public.hyper1d.*, ARRAY[5]) LIMIT 10
(23 rows)


######### LIMIT push down cases

EXPLAIN (verbose, costs off)
SELECT time, device
FROM hyper1d

LIMIT 5
OFFSET 5
                                                                      QUERY PLAN                                                                      
------------------------------------------------------------------------------------------------------------------------------------------------------
 Limit
   Output: hyper1d."time", hyper1d.device
   ->  Custom Scan (AsyncAppend)
         Output: hyper1d."time", hyper1d.device
         ->  Append
               ->  Custom Scan (DataNodeScan) on public.hyper1d hyper1d_1
                     Output: hyper1d_1."time", hyper1d_1.device
                     Data node: data_node_1
                     Fetcher Type: Row by row
                     Chunks: _dist_hyper_2_20_chunk
                     Remote SQL: SELECT "time", device FROM public.hyper1d WHERE _timescaledb_internal.chunks_in(public.hyper1d.*, ARRAY[8]) LIMIT 10
               ->  Custom Scan (DataNodeScan) on public.hyper1d hyper1d_2
                     Output: hyper1d_2."time", hyper1d_2.device
                     Data node: data_node_2
                     Fetcher Type: Row by row
                     Chunks: _dist_hyper_2_21_chunk
                     Remote SQL: SELECT "time", device FROM public.hyper1d WHERE _timescaledb_internal.chunks_in(public.hyper1d.*, ARRAY[8]) LIMIT 10
               ->  Custom Scan (DataNodeScan) on public.hyper1d hyper1d_3
                     Output: hyper1d_3."time", hyper1d_3.device
                     Data node: data_node_3
                     Fetcher Type: Row by row
                     Chunks: _dist_hyper_2_19_chunk
                     Remote SQL: SELECT "time", device FROM public.hyper1d WHERE _timescaledb_internal.chunks_in(public.hyper1d.*, ARRAY[5]) LIMIT 10
(23 rows)


######### LIMIT push down cases

EXPLAIN (verbose, costs off)
SELECT time, device
FROM hyper1d

LIMIT 0
                                                                     QUERY PLAN                                                                      
-----------------------------------------------------------------------------------------------------------------------------------------------------
 Limit
   Output: hyper1d."time", hyper1d.device
   ->  Custom Scan (AsyncAppend)
         Output: hyper1d."time", hyper1d.device
         ->  Append
               ->  Custom Scan (DataNodeScan) on public.hyper1d hyper1d_1
                     Output: hyper1d_1."time", hyper1d_1.device
                     Data node: data_node_1
                     Fetcher Type: Row by row
                     Chunks: _dist_hyper_2_20_chunk
                     Remote SQL: SELECT "time", device FROM public.hyper1d WHERE _timescaledb_internal.chunks_in(public.hyper1d.*, ARRAY[8]) LIMIT 1
               ->  Custom Scan (DataNodeScan) on public.hyper1d hyper1d_2
                     Output: hyper1d_2."time", hyper1d_2.device
                     Data node: data_node_2
                     Fetcher Type: Row by row
                     Chunks: _dist_hyper_2_21_chunk
                     Remote SQL: SELECT "time", device FROM public.hyper1d WHERE _timescaledb_internal.chunks_in(public.hyper1d.*, ARRAY[8]) LIMIT 1
               ->  Custom Scan (DataNodeScan) on public.hyper1d hyper1d_3
                     Output: hyper1d_3."time", hyper1d_3.device
                     Data node: data_node_3
                     Fetcher Type: Row by row
                     Chunks: _dist_hyper_2_19_chunk
                     Remote SQL: SELECT "time", device FROM public.hyper1d WHERE _timescaledb_internal.chunks_in(public.hyper1d.*, ARRAY[5]) LIMIT 1
(23 rows)


######### LIMIT push down cases

EXPLAIN (verbose, costs off)
SELECT time, device
FROM hyper1d

LIMIT extract(year from date '2000-01-01')
                                                                       QUERY PLAN                                                                       
--------------------------------------------------------------------------------------------------------------------------------------------------------
 Limit
   Output: hyper1d."time", hyper1d.device
   ->  Custom Scan (AsyncAppend)
         Output: hyper1d."time", hyper1d.device
         ->  Append
               ->  Custom Scan (DataNodeScan) on public.hyper1d hyper1d_1
                     Output: hyper1d_1."time", hyper1d_1.device
                     Data node: data_node_1
                     Fetcher Type: Row by row
                     Chunks: _dist_hyper_2_20_chunk
                     Remote SQL: SELECT "time", device FROM public.hyper1d WHERE _timescaledb_internal.chunks_in(public.hyper1d.*, ARRAY[8]) LIMIT 2000
               ->  Custom Scan (DataNodeScan) on public.hyper1d hyper1d_2
                     Output: hyper1d_2."time", hyper1d_2.device
                     Data node: data_node_2
                     Fetcher Type: Row by row
                     Chunks: _dist_hyper_2_21_chunk
                     Remote SQL: SELECT "time", device FROM public.hyper1d WHERE _timescaledb_internal.chunks_in(public.hyper1d.*, ARRAY[8]) LIMIT 2000
               ->  Custom Scan (DataNodeScan) on public.hyper1d hyper1d_3
                     Output: hyper1d_3."time", hyper1d_3.device
                     Data node: data_node_3
                     Fetcher Type: Row by row
                     Chunks: _dist_hyper_2_19_chunk
                     Remote SQL: SELECT "time", device FROM public.hyper1d WHERE _timescaledb_internal.chunks_in(public.hyper1d.*, ARRAY[5]) LIMIT 2000
(23 rows)


######### LIMIT push down cases

EXPLAIN (verbose, costs off)
SELECT time, device
FROM hyper1d

LIMIT greatest(random(), 10.0)
                                                                 QUERY PLAN                                                                  
---------------------------------------------------------------------------------------------------------------------------------------------
 Limit
   Output: hyper1d."time", hyper1d.device
   ->  Custom Scan (AsyncAppend)
         Output: hyper1d."time", hyper1d.device
         ->  Append
               ->  Custom Scan (DataNodeScan) on public.hyper1d hyper1d_1
                     Output: hyper1d_1."time", hyper1d_1.device
                     Data node: data_node_1
                     Fetcher Type: Row by row
                     Chunks: _dist_hyper_2_20_chunk
                     Remote SQL: SELECT "time", device FROM public.hyper1d WHERE _timescaledb_internal.chunks_in(public.hyper1d.*, ARRAY[8])
               ->  Custom Scan (DataNodeScan) on public.hyper1d hyper1d_2
                     Output: hyper1d_2."time", hyper1d_2.device
                     Data node: data_node_2
                     Fetcher Type: Row by row
                     Chunks: _dist_hyper_2_21_chunk
                     Remote SQL: SELECT "time", device FROM public.hyper1d WHERE _timescaledb_internal.chunks_in(public.hyper1d.*, ARRAY[8])
               ->  Custom Scan (DataNodeScan) on public.hyper1d hyper1d_3
                     Output: hyper1d_3."time", hyper1d_3.device
                     Data node: data_node_3
                     Fetcher Type: Row by row
                     Chunks: _dist_hyper_2_19_chunk
                     Remote SQL: SELECT "time", device FROM public.hyper1d WHERE _timescaledb_internal.chunks_in(public.hyper1d.*, ARRAY[5])
(23 rows)


######### LIMIT push down cases

EXPLAIN (verbose, costs off)
SELECT time, device, avg(temp) OVER (PARTITION BY device)
FROM hyper1d

LIMIT 10
                                                                                       QUERY PLAN                                                                                       
----------------------------------------------------------------------------------------------------------------------------------------------------------------------------------------
 Limit
   Output: hyper1d."time", hyper1d.device, (avg(hyper1d.temp) OVER (?))
   ->  WindowAgg
         Output: hyper1d."time", hyper1d.device, avg(hyper1d.temp) OVER (?)
         ->  Custom Scan (AsyncAppend)
               Output: hyper1d.device, hyper1d."time", hyper1d.temp
               ->  Merge Append
                     Sort Key: hyper1d_1.device
                     ->  Custom Scan (DataNodeScan) on public.hyper1d hyper1d_1
                           Output: hyper1d_1.device, hyper1d_1."time", hyper1d_1.temp
                           Data node: data_node_1
                           Fetcher Type: Row by row
                           Chunks: _dist_hyper_2_20_chunk
                           Remote SQL: SELECT "time", device, temp FROM public.hyper1d WHERE _timescaledb_internal.chunks_in(public.hyper1d.*, ARRAY[8]) ORDER BY device ASC NULLS LAST
                     ->  Custom Scan (DataNodeScan) on public.hyper1d hyper1d_2
                           Output: hyper1d_2.device, hyper1d_2."time", hyper1d_2.temp
                           Data node: data_node_2
                           Fetcher Type: Row by row
                           Chunks: _dist_hyper_2_21_chunk
                           Remote SQL: SELECT "time", device, temp FROM public.hyper1d WHERE _timescaledb_internal.chunks_in(public.hyper1d.*, ARRAY[8]) ORDER BY device ASC NULLS LAST
                     ->  Custom Scan (DataNodeScan) on public.hyper1d hyper1d_3
                           Output: hyper1d_3.device, hyper1d_3."time", hyper1d_3.temp
                           Data node: data_node_3
                           Fetcher Type: Row by row
                           Chunks: _dist_hyper_2_19_chunk
                           Remote SQL: SELECT "time", device, temp FROM public.hyper1d WHERE _timescaledb_internal.chunks_in(public.hyper1d.*, ARRAY[5]) ORDER BY device ASC NULLS LAST
(26 rows)


######### LIMIT push down cases

EXPLAIN (verbose, costs off)
SELECT DISTINCT device, time
FROM hyper1d

LIMIT 10
                                                                                                    QUERY PLAN                                                                                                    
------------------------------------------------------------------------------------------------------------------------------------------------------------------------------------------------------------------
 Limit
   Output: hyper1d.device, hyper1d."time"
   ->  Unique
         Output: hyper1d.device, hyper1d."time"
         ->  Custom Scan (AsyncAppend)
               Output: hyper1d.device, hyper1d."time"
               ->  Merge Append
                     Sort Key: hyper1d_1.device, hyper1d_1."time"
                     ->  Custom Scan (DataNodeScan) on public.hyper1d hyper1d_1
                           Output: hyper1d_1.device, hyper1d_1."time"
                           Data node: data_node_1
                           Fetcher Type: Row by row
                           Chunks: _dist_hyper_2_20_chunk
                           Remote SQL: SELECT DISTINCT "time", device FROM public.hyper1d WHERE _timescaledb_internal.chunks_in(public.hyper1d.*, ARRAY[8]) ORDER BY device ASC NULLS LAST, "time" ASC NULLS LAST
                     ->  Custom Scan (DataNodeScan) on public.hyper1d hyper1d_2
                           Output: hyper1d_2.device, hyper1d_2."time"
                           Data node: data_node_2
                           Fetcher Type: Row by row
                           Chunks: _dist_hyper_2_21_chunk
                           Remote SQL: SELECT DISTINCT "time", device FROM public.hyper1d WHERE _timescaledb_internal.chunks_in(public.hyper1d.*, ARRAY[8]) ORDER BY device ASC NULLS LAST, "time" ASC NULLS LAST
                     ->  Custom Scan (DataNodeScan) on public.hyper1d hyper1d_3
                           Output: hyper1d_3.device, hyper1d_3."time"
                           Data node: data_node_3
                           Fetcher Type: Row by row
                           Chunks: _dist_hyper_2_19_chunk
                           Remote SQL: SELECT DISTINCT "time", device FROM public.hyper1d WHERE _timescaledb_internal.chunks_in(public.hyper1d.*, ARRAY[5]) ORDER BY device ASC NULLS LAST, "time" ASC NULLS LAST
(26 rows)


######### LIMIT push down cases

EXPLAIN (verbose, costs off)
SELECT DISTINCT ON (device) device, time
FROM hyper1d

LIMIT 10
                                                                                              QUERY PLAN                                                                                               
-------------------------------------------------------------------------------------------------------------------------------------------------------------------------------------------------------
 Limit
   Output: hyper1d.device, hyper1d."time"
   ->  Unique
         Output: hyper1d.device, hyper1d."time"
         ->  Custom Scan (AsyncAppend)
               Output: hyper1d.device, hyper1d."time"
               ->  Merge Append
                     Sort Key: hyper1d_1.device
                     ->  Custom Scan (DataNodeScan) on public.hyper1d hyper1d_1
                           Output: hyper1d_1.device, hyper1d_1."time"
                           Data node: data_node_1
                           Fetcher Type: Row by row
                           Chunks: _dist_hyper_2_20_chunk
                           Remote SQL: SELECT DISTINCT ON (device) "time", device FROM public.hyper1d WHERE _timescaledb_internal.chunks_in(public.hyper1d.*, ARRAY[8]) ORDER BY device ASC NULLS LAST
                     ->  Custom Scan (DataNodeScan) on public.hyper1d hyper1d_2
                           Output: hyper1d_2.device, hyper1d_2."time"
                           Data node: data_node_2
                           Fetcher Type: Row by row
                           Chunks: _dist_hyper_2_21_chunk
                           Remote SQL: SELECT DISTINCT ON (device) "time", device FROM public.hyper1d WHERE _timescaledb_internal.chunks_in(public.hyper1d.*, ARRAY[8]) ORDER BY device ASC NULLS LAST
                     ->  Custom Scan (DataNodeScan) on public.hyper1d hyper1d_3
                           Output: hyper1d_3.device, hyper1d_3."time"
                           Data node: data_node_3
                           Fetcher Type: Row by row
                           Chunks: _dist_hyper_2_19_chunk
                           Remote SQL: SELECT DISTINCT ON (device) "time", device FROM public.hyper1d WHERE _timescaledb_internal.chunks_in(public.hyper1d.*, ARRAY[5]) ORDER BY device ASC NULLS LAST
(26 rows)


######### LIMIT push down cases

                                                                    QUERY PLAN                                                                     
---------------------------------------------------------------------------------------------------------------------------------------------------
 Limit
   Output: t."time"
   ->  Nested Loop
         Output: t."time"
         Join Filter: (t.device = join_test.device)
         ->  Custom Scan (AsyncAppend)
               Output: t."time", t.device
               ->  Append
                     ->  Custom Scan (DataNodeScan) on public.hyper1d t_1
                           Output: t_1."time", t_1.device
                           Data node: data_node_1
                           Fetcher Type: Row by row
                           Chunks: _dist_hyper_2_20_chunk
                           Remote SQL: SELECT "time", device FROM public.hyper1d WHERE _timescaledb_internal.chunks_in(public.hyper1d.*, ARRAY[8])
                     ->  Custom Scan (DataNodeScan) on public.hyper1d t_2
                           Output: t_2."time", t_2.device
                           Data node: data_node_2
                           Fetcher Type: Row by row
                           Chunks: _dist_hyper_2_21_chunk
                           Remote SQL: SELECT "time", device FROM public.hyper1d WHERE _timescaledb_internal.chunks_in(public.hyper1d.*, ARRAY[8])
                     ->  Custom Scan (DataNodeScan) on public.hyper1d t_3
                           Output: t_3."time", t_3.device
                           Data node: data_node_3
                           Fetcher Type: Row by row
                           Chunks: _dist_hyper_2_19_chunk
                           Remote SQL: SELECT "time", device FROM public.hyper1d WHERE _timescaledb_internal.chunks_in(public.hyper1d.*, ARRAY[5])
         ->  Materialize
               Output: join_test.device
               ->  Seq Scan on public.join_test
                     Output: join_test.device
(30 rows)


######### CTEs/Sub-queries

EXPLAIN (verbose, costs off)
WITH top_n AS (
	 SELECT device, avg(temp)
	 FROM hyper1d
	 WHERE time >= '2019-01-01'
     GROUP BY 1
	 ORDER BY 2 DESC
	 LIMIT 10
)
SELECT time_bucket('60s', time) AS "time", device, avg(temp)
FROM hyper1d INNER JOIN top_n USING (device)
WHERE time >= '2019-01-01'
GROUP BY 1,2
ORDER BY 1,2
                                                                                                                                                                  QUERY PLAN                                                                                                                                                                   
-----------------------------------------------------------------------------------------------------------------------------------------------------------------------------------------------------------------------------------------------------------------------------------------------------------------------------------------------
 GroupAggregate
   Output: (time_bucket('@ 1 min'::interval, hyper1d."time")), hyper1d.device, avg(hyper1d.temp)
   Group Key: (time_bucket('@ 1 min'::interval, hyper1d."time")), hyper1d.device
   ->  Sort
         Output: (time_bucket('@ 1 min'::interval, hyper1d."time")), hyper1d.device, hyper1d.temp
         Sort Key: (time_bucket('@ 1 min'::interval, hyper1d."time")), hyper1d.device
         ->  Hash Join
               Output: time_bucket('@ 1 min'::interval, hyper1d."time"), hyper1d.device, hyper1d.temp
               Inner Unique: true
               Hash Cond: (hyper1d.device = top_n.device)
               ->  Custom Scan (AsyncAppend)
                     Output: hyper1d."time", hyper1d.device, hyper1d.temp
                     ->  Append
                           ->  Custom Scan (DataNodeScan) on public.hyper1d hyper1d_1
                                 Output: hyper1d_1."time", hyper1d_1.device, hyper1d_1.temp
                                 Data node: data_node_1
                                 Fetcher Type: Row by row
                                 Chunks: _dist_hyper_2_20_chunk
                                 Remote SQL: SELECT "time", device, temp FROM public.hyper1d WHERE _timescaledb_internal.chunks_in(public.hyper1d.*, ARRAY[8]) AND (("time" >= '2019-01-01 00:00:00-08'::timestamp with time zone)) ORDER BY public.time_bucket('00:01:00'::interval, "time") ASC NULLS LAST, device ASC NULLS LAST
                           ->  Custom Scan (DataNodeScan) on public.hyper1d hyper1d_2
                                 Output: hyper1d_2."time", hyper1d_2.device, hyper1d_2.temp
                                 Data node: data_node_2
                                 Fetcher Type: Row by row
                                 Chunks: _dist_hyper_2_21_chunk
                                 Remote SQL: SELECT "time", device, temp FROM public.hyper1d WHERE _timescaledb_internal.chunks_in(public.hyper1d.*, ARRAY[8]) AND (("time" >= '2019-01-01 00:00:00-08'::timestamp with time zone)) ORDER BY public.time_bucket('00:01:00'::interval, "time") ASC NULLS LAST, device ASC NULLS LAST
                           ->  Custom Scan (DataNodeScan) on public.hyper1d hyper1d_3
                                 Output: hyper1d_3."time", hyper1d_3.device, hyper1d_3.temp
                                 Data node: data_node_3
                                 Fetcher Type: Row by row
                                 Chunks: _dist_hyper_2_19_chunk
                                 Remote SQL: SELECT "time", device, temp FROM public.hyper1d WHERE _timescaledb_internal.chunks_in(public.hyper1d.*, ARRAY[5]) AND (("time" >= '2019-01-01 00:00:00-08'::timestamp with time zone)) ORDER BY public.time_bucket('00:01:00'::interval, "time") ASC NULLS LAST, device ASC NULLS LAST
               ->  Hash
                     Output: top_n.device
                     ->  Subquery Scan on top_n
                           Output: top_n.device
                           ->  Limit
                                 Output: device, (avg(temp))
                                 ->  Sort
                                       Output: device, (avg(temp))
                                       Sort Key: (avg(temp)) DESC
                                       ->  Finalize HashAggregate
                                             Output: device, avg(temp)
                                             Group Key: device
                                             ->  Custom Scan (AsyncAppend)
                                                   Output: device, (PARTIAL avg(temp))
                                                   ->  Append
                                                         ->  Custom Scan (DataNodeScan)
                                                               Output: hyper1d_4.device, (PARTIAL avg(hyper1d_4.temp))
                                                               Relations: Aggregate on (public.hyper1d)
                                                               Data node: data_node_1
                                                               Fetcher Type: Row by row
                                                               Chunks: _dist_hyper_2_20_chunk
                                                               Remote SQL: SELECT device, _timescaledb_internal.partialize_agg(avg(temp)) FROM public.hyper1d WHERE _timescaledb_internal.chunks_in(public.hyper1d.*, ARRAY[8]) AND (("time" >= '2019-01-01 00:00:00-08'::timestamp with time zone)) GROUP BY 1 ORDER BY device ASC NULLS LAST
                                                         ->  Custom Scan (DataNodeScan)
                                                               Output: hyper1d_5.device, (PARTIAL avg(hyper1d_5.temp))
                                                               Relations: Aggregate on (public.hyper1d)
                                                               Data node: data_node_2
                                                               Fetcher Type: Row by row
                                                               Chunks: _dist_hyper_2_21_chunk
                                                               Remote SQL: SELECT device, _timescaledb_internal.partialize_agg(avg(temp)) FROM public.hyper1d WHERE _timescaledb_internal.chunks_in(public.hyper1d.*, ARRAY[8]) AND (("time" >= '2019-01-01 00:00:00-08'::timestamp with time zone)) GROUP BY 1 ORDER BY device ASC NULLS LAST
                                                         ->  Custom Scan (DataNodeScan)
                                                               Output: hyper1d_6.device, (PARTIAL avg(hyper1d_6.temp))
                                                               Relations: Aggregate on (public.hyper1d)
                                                               Data node: data_node_3
                                                               Fetcher Type: Row by row
                                                               Chunks: _dist_hyper_2_19_chunk
                                                               Remote SQL: SELECT device, _timescaledb_internal.partialize_agg(avg(temp)) FROM public.hyper1d WHERE _timescaledb_internal.chunks_in(public.hyper1d.*, ARRAY[5]) AND (("time" >= '2019-01-01 00:00:00-08'::timestamp with time zone)) GROUP BY 1 ORDER BY device ASC NULLS LAST
(67 rows)


######### CTEs/Sub-queries

EXPLAIN (verbose, costs off)
SELECT time_bucket('60s', h1.time) AS "time", h1.device, avg(h1.temp), max(h2.temp)
FROM hyper h1 INNER JOIN hyper1d h2 ON (time_bucket('60', h1.time) = time_bucket('60', h2.time) AND h1.device = h2.device)
WHERE h1.time BETWEEN '2019-01-01' AND '2019-01-01 15:00' AND
	  h2.time BETWEEN '2019-01-01' AND '2019-01-01 15:00'
GROUP BY 1,2
ORDER BY 1,2
                                                                                                                                                                                          QUERY PLAN                                                                                                                                                                                           
-----------------------------------------------------------------------------------------------------------------------------------------------------------------------------------------------------------------------------------------------------------------------------------------------------------------------------------------------------------------------------------------------
 GroupAggregate
   Output: (time_bucket('@ 1 min'::interval, h1."time")), h1.device, avg(h1.temp), max(h2.temp)
   Group Key: time_bucket('@ 1 min'::interval, h1."time"), h1.device
   ->  Merge Join
         Output: time_bucket('@ 1 min'::interval, h1."time"), h1.device, h1.temp, h2.temp
         Merge Cond: ((time_bucket('@ 1 min'::interval, h1."time") = (time_bucket('@ 1 min'::interval, h2."time"))) AND (h1.device = h2.device))
         ->  Custom Scan (AsyncAppend)
               Output: h1."time", h1.device, h1.temp
               ->  Merge Append
                     Sort Key: (time_bucket('@ 1 min'::interval, h1_1."time")), h1_1.device
                     ->  Custom Scan (DataNodeScan) on public.hyper h1_1
                           Output: h1_1."time", h1_1.device, h1_1.temp, time_bucket('@ 1 min'::interval, h1_1."time")
                           Data node: data_node_1
                           Fetcher Type: Row by row
                           Chunks: _dist_hyper_1_1_chunk
                           Remote SQL: SELECT "time", device, temp FROM public.hyper WHERE _timescaledb_internal.chunks_in(public.hyper.*, ARRAY[1]) AND (("time" >= '2019-01-01 00:00:00-08'::timestamp with time zone)) AND (("time" <= '2019-01-01 15:00:00-08'::timestamp with time zone)) ORDER BY public.time_bucket('00:01:00'::interval, "time") ASC NULLS LAST, device ASC NULLS LAST
                     ->  Custom Scan (DataNodeScan) on public.hyper h1_2
                           Output: h1_2."time", h1_2.device, h1_2.temp, time_bucket('@ 1 min'::interval, h1_2."time")
                           Data node: data_node_2
                           Fetcher Type: Row by row
                           Chunks: _dist_hyper_1_2_chunk
                           Remote SQL: SELECT "time", device, temp FROM public.hyper WHERE _timescaledb_internal.chunks_in(public.hyper.*, ARRAY[1]) AND (("time" >= '2019-01-01 00:00:00-08'::timestamp with time zone)) AND (("time" <= '2019-01-01 15:00:00-08'::timestamp with time zone)) ORDER BY public.time_bucket('00:01:00'::interval, "time") ASC NULLS LAST, device ASC NULLS LAST
                     ->  Custom Scan (DataNodeScan) on public.hyper h1_3
                           Output: h1_3."time", h1_3.device, h1_3.temp, time_bucket('@ 1 min'::interval, h1_3."time")
                           Data node: data_node_3
                           Fetcher Type: Row by row
                           Chunks: _dist_hyper_1_3_chunk
                           Remote SQL: SELECT "time", device, temp FROM public.hyper WHERE _timescaledb_internal.chunks_in(public.hyper.*, ARRAY[1]) AND (("time" >= '2019-01-01 00:00:00-08'::timestamp with time zone)) AND (("time" <= '2019-01-01 15:00:00-08'::timestamp with time zone)) ORDER BY public.time_bucket('00:01:00'::interval, "time") ASC NULLS LAST, device ASC NULLS LAST
         ->  Materialize
               Output: h2.temp, h2."time", h2.device, (time_bucket('@ 1 min'::interval, h2."time"))
               ->  Custom Scan (DataNodeScan) on public.hyper1d h2
                     Output: h2.temp, h2."time", h2.device, time_bucket('@ 1 min'::interval, h2."time")
                     Data node: data_node_3
                     Fetcher Type: Row by row
                     Chunks: _dist_hyper_2_19_chunk
                     Remote SQL: SELECT "time", device, temp FROM public.hyper1d WHERE _timescaledb_internal.chunks_in(public.hyper1d.*, ARRAY[5]) AND (("time" >= '2019-01-01 00:00:00-08'::timestamp with time zone)) AND (("time" <= '2019-01-01 15:00:00-08'::timestamp with time zone)) ORDER BY public.time_bucket('00:01:00'::interval, "time") ASC NULLS LAST, device ASC NULLS LAST
(36 rows)

%%%%%%%%%%%%%%%%%%%%%%%%%%%%%%%%%%%%%%%%%%%%%%%%%%%%%%%%%%%%%%%%%%%%%%%%%%%%%%%%%
%%% RUNNING TESTS on table: reference
%%% PREFIX: 
%%% WHERE_CLAUSE: :REPARTITIONED_TIME_RANGE
%%% ORDER_BY_1: ORDER BY 1
%%% ORDER_BY_1_2: ORDER BY 1,2
%%% LIMIT: 
%%%%%%%%%%%%%%%%%%%%%%%%%%%%%%%%%%%%%%%%%%%%%%%%%%%%%%%%%%%%%%%%%%%%%%%%%%%%%%%%%
%%%%%%%%%%%%%%%%%%%%%%%%%%%%%%%%%%%%%%%%%%%%%%%%%%%%%%%%%%%%%%%%%%%%%%%%%%%%%%%%%
%%% RUNNING TESTS on table: hyper
%%% PREFIX: 
%%% WHERE_CLAUSE: :REPARTITIONED_TIME_RANGE
%%% ORDER_BY_1: ORDER BY 1
%%% ORDER_BY_1_2: ORDER BY 1,2
%%% LIMIT: 
%%%%%%%%%%%%%%%%%%%%%%%%%%%%%%%%%%%%%%%%%%%%%%%%%%%%%%%%%%%%%%%%%%%%%%%%%%%%%%%%%
%%%%%%%%%%%%%%%%%%%%%%%%%%%%%%%%%%%%%%%%%%%%%%%%%%%%%%%%%%%%%%%%%%%%%%%%%%%%%%%%%
%%% RUNNING TESTS on table: reference
%%% PREFIX: 
%%% WHERE_CLAUSE: :CLEAN_PARTITIONING_TIME_RANGE
%%% ORDER_BY_1: ORDER BY 1
%%% ORDER_BY_1_2: ORDER BY 1,2
%%% LIMIT: 
%%%%%%%%%%%%%%%%%%%%%%%%%%%%%%%%%%%%%%%%%%%%%%%%%%%%%%%%%%%%%%%%%%%%%%%%%%%%%%%%%
%%%%%%%%%%%%%%%%%%%%%%%%%%%%%%%%%%%%%%%%%%%%%%%%%%%%%%%%%%%%%%%%%%%%%%%%%%%%%%%%%
%%% RUNNING TESTS on table: hyper
%%% PREFIX: 
%%% WHERE_CLAUSE: :CLEAN_PARTITIONING_TIME_RANGE
%%% ORDER_BY_1: ORDER BY 1
%%% ORDER_BY_1_2: ORDER BY 1,2
%%% LIMIT: 
%%%%%%%%%%%%%%%%%%%%%%%%%%%%%%%%%%%%%%%%%%%%%%%%%%%%%%%%%%%%%%%%%%%%%%%%%%%%%%%%%
%%%%%%%%%%%%%%%%%%%%%%%%%%%%%%%%%%%%%%%%%%%%%%%%%%%%%%%%%%%%%%%%%%%%%%%%%%%%%%%%%
%%% RUNNING TESTS on table: hyper
%%% PREFIX: 
%%% WHERE_CLAUSE: :CLEAN_PARTITIONING_TIME_RANGE
%%% ORDER_BY_1: ORDER BY 1
%%% ORDER_BY_1_2: ORDER BY 1,2
%%% LIMIT: 
%%%%%%%%%%%%%%%%%%%%%%%%%%%%%%%%%%%%%%%%%%%%%%%%%%%%%%%%%%%%%%%%%%%%%%%%%%%%%%%%%
%%%%%%%%%%%%%%%%%%%%%%%%%%%%%%%%%%%%%%%%%%%%%%%%%%%%%%%%%%%%%%%%%%%%%%%%%%%%%%%%%
%%% RUNNING TESTS on table: hyper1d
%%% PREFIX: 
%%% WHERE_CLAUSE: :REPARTITIONED_TIME_RANGE
%%% ORDER_BY_1: ORDER BY 1
%%% ORDER_BY_1_2: ORDER BY 1,2
%%% LIMIT: 
%%%%%%%%%%%%%%%%%%%%%%%%%%%%%%%%%%%%%%%%%%%%%%%%%%%%%%%%%%%%%%%%%%%%%%%%%%%%%%%%%
:DIFF_CMD_UNOPT
:DIFF_CMD_OPT
:DIFF_CMD_REPART
:DIFF_CMD_1DIM
RESET ROLE;
DROP DATABASE :DN_DBNAME_1;
DROP DATABASE :DN_DBNAME_2;
DROP DATABASE :DN_DBNAME_3;<|MERGE_RESOLUTION|>--- conflicted
+++ resolved
@@ -2444,7 +2444,6 @@
 HAVING device > 4
 ORDER BY 1,2
 
-<<<<<<< HEAD
                                            QUERY PLAN                                            
 -------------------------------------------------------------------------------------------------
  GroupAggregate
@@ -2457,18 +2456,6 @@
                Output: time_bucket('@ 2 days'::interval, hyper."time"), hyper.device, hyper.temp
                One-Time Filter: false
 (9 rows)
-=======
-                                                                                                                                                                                                                   QUERY PLAN                                                                                                                                                                                                                    
--------------------------------------------------------------------------------------------------------------------------------------------------------------------------------------------------------------------------------------------------------------------------------------------------------------------------------------------------------------------------------------------------------------------------------------------------
- Custom Scan (DataNodeScan)
-   Output: (time_bucket('@ 2 days'::interval, hyper."time")), hyper.device, (avg(hyper.temp))
-   Relations: Aggregate on (public.hyper)
-   Data node: data_node_1
-   Fetcher Type: Row by row
-   Chunks: _dist_hyper_1_1_chunk
-   Remote SQL: SELECT public.time_bucket('@ 2 days'::interval, "time"), device, avg(temp) FROM public.hyper WHERE _timescaledb_internal.chunks_in(public.hyper.*, ARRAY[1]) AND (("time" >= '2019-01-01 00:00:00-08'::timestamp with time zone)) AND (("time" <= '2019-01-01 15:00:00-08'::timestamp with time zone)) AND ((device > 4)) AND ((device = 1)) GROUP BY 1, 2 ORDER BY public.time_bucket('2 days'::interval, "time") ASC NULLS LAST
-(7 rows)
->>>>>>> 0f81a60c
 
 EXPLAIN (verbose, costs off)
 SELECT time_bucket('2 days', time) AS time, device, avg(temp)
