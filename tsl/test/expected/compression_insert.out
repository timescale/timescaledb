-- This file and its contents are licensed under the Timescale License.
-- Please see the included NOTICE for copyright information and
-- LICENSE-TIMESCALE for a copy of the license.
SET timezone TO 'America/Los_Angeles';
\set PREFIX 'EXPLAIN (buffers off, costs off, summary off, timing off) '
\set ANALYZE  'EXPLAIN (analyze, buffers off, costs off, summary off, timing off) '
CREATE TABLE test1 (timec timestamptz , i integer ,
      b bigint, t text);
SELECT table_name from create_hypertable('test1', 'timec', chunk_time_interval=> INTERVAL '7 days');
 table_name 
------------
 test1
(1 row)

INSERT INTO test1 SELECT q, 10, 11, 'hello' FROM generate_series( '2020-01-03 10:00:00-05', '2020-01-03 12:00:00-05' , '5 min'::interval) q;
ALTER TABLE test1 set (timescaledb.compress,
timescaledb.compress_segmentby = 'b',
timescaledb.compress_orderby = 'timec DESC');
SELECT compress_chunk(c)
FROM show_chunks('test1') c;
             compress_chunk             
----------------------------------------
 _timescaledb_internal._hyper_1_1_chunk
(1 row)

SELECT count(*) FROM  test1;
 count 
-------
    25
(1 row)

--we have 1 compressed row --
SELECT COUNT(*) from _timescaledb_internal.compress_hyper_2_2_chunk;
 count 
-------
     1
(1 row)

-- single and multi row insert into the compressed chunk --
INSERT INTO test1 SELECT '2020-01-02 11:16:00-05' , 11, 16, 'new' ;
SELECT COUNT(*) from _timescaledb_internal.compress_hyper_2_2_chunk;
 count 
-------
     1
(1 row)

INSERT INTO test1 SELECT '2020-01-02 11:16:00-05' , i, i +5, 'clay'
FROM (Select generate_series(10, 20, 1) i ) q;
SELECT COUNT(*) from _timescaledb_internal.compress_hyper_2_2_chunk;
 count 
-------
     1
(1 row)

SELECT count(*) from test1;
 count 
-------
    37
(1 row)

-- single row copy
COPY test1 FROM STDIN DELIMITER ',';
SELECT COUNT(*) from _timescaledb_internal.compress_hyper_2_2_chunk;
 count 
-------
     1
(1 row)

-- multi row copy
COPY test1 FROM STDIN DELIMITER ',';
SELECT COUNT(*) from _timescaledb_internal.compress_hyper_2_2_chunk;
 count 
-------
     1
(1 row)

--Verify that all the data went into the initial chunk
SELECT count(*)
FROM show_chunks('test1') c;
 count 
-------
     1
(1 row)

SELECT * FROM test1 WHERE b = 11 order by i, timec ;
            timec             | i  | b  |   t   
------------------------------+----+----+-------
 Fri Jan 03 07:00:00 2020 PST | 10 | 11 | hello
 Fri Jan 03 07:05:00 2020 PST | 10 | 11 | hello
 Fri Jan 03 07:10:00 2020 PST | 10 | 11 | hello
 Fri Jan 03 07:15:00 2020 PST | 10 | 11 | hello
 Fri Jan 03 07:20:00 2020 PST | 10 | 11 | hello
 Fri Jan 03 07:25:00 2020 PST | 10 | 11 | hello
 Fri Jan 03 07:30:00 2020 PST | 10 | 11 | hello
 Fri Jan 03 07:35:00 2020 PST | 10 | 11 | hello
 Fri Jan 03 07:40:00 2020 PST | 10 | 11 | hello
 Fri Jan 03 07:45:00 2020 PST | 10 | 11 | hello
 Fri Jan 03 07:50:00 2020 PST | 10 | 11 | hello
 Fri Jan 03 07:55:00 2020 PST | 10 | 11 | hello
 Fri Jan 03 08:00:00 2020 PST | 10 | 11 | hello
 Fri Jan 03 08:05:00 2020 PST | 10 | 11 | hello
 Fri Jan 03 08:10:00 2020 PST | 10 | 11 | hello
 Fri Jan 03 08:15:00 2020 PST | 10 | 11 | hello
 Fri Jan 03 08:20:00 2020 PST | 10 | 11 | hello
 Fri Jan 03 08:25:00 2020 PST | 10 | 11 | hello
 Fri Jan 03 08:30:00 2020 PST | 10 | 11 | hello
 Fri Jan 03 08:35:00 2020 PST | 10 | 11 | hello
 Fri Jan 03 08:40:00 2020 PST | 10 | 11 | hello
 Fri Jan 03 08:45:00 2020 PST | 10 | 11 | hello
 Fri Jan 03 08:50:00 2020 PST | 10 | 11 | hello
 Fri Jan 03 08:55:00 2020 PST | 10 | 11 | hello
 Fri Jan 03 09:00:00 2020 PST | 10 | 11 | hello
(25 rows)

SELECT * FROM test1 WHERE i = 11 order by 1, 2, 3, 4;
            timec             | i  | b  |     t     
------------------------------+----+----+-----------
 Thu Jan 02 08:16:00 2020 PST | 11 | 16 | clay
 Thu Jan 02 08:16:00 2020 PST | 11 | 16 | copy
 Thu Jan 02 08:16:00 2020 PST | 11 | 16 | multicopy
 Thu Jan 02 08:16:00 2020 PST | 11 | 16 | new
(4 rows)

-- insert nulls except for timec
INSERT INTO test1 SELECT '2020-01-02 11:46:00-05' , NULL, NULL, NULL;
SELECT count(*)
FROM show_chunks('test1') c;
 count 
-------
     1
(1 row)

-- copy NULL
COPY test1 FROM STDIN DELIMITER ',' NULL 'NULL';
SELECT count(*)
FROM show_chunks('test1') c;
 count 
-------
     1
(1 row)

SELECT * from test1 WHERE i is NULL;
            timec             | i | b | t 
------------------------------+---+---+---
 Thu Jan 02 08:46:00 2020 PST |   |   | 
 Thu Jan 02 08:46:00 2020 PST |   |   | 
(2 rows)

--TEST 2 now alter the table and add a new column to it
ALTER TABLE test1 ADD COLUMN newtcol varchar(400);
--add rows with segments that overlap some of the previous ones
SELECT count(*) from _timescaledb_internal.compress_hyper_2_2_chunk;
 count 
-------
     1
(1 row)

INSERT INTO test1 SELECT '2020-01-02 11:16:00-05' , 100, 101, 'prev101', 'this is the newtcol101';
INSERT INTO test1 SELECT '2020-01-02 11:16:00-05' , i, 16, 'prev16', 'this is the newtcol16'
FROM (Select generate_series(11, 16, 1) i ) q;
SELECT * FROM test1 WHERE b = 16 order by 1, 2, 3, 4, 5;
            timec             | i  | b  |     t     |        newtcol        
------------------------------+----+----+-----------+-----------------------
 Thu Jan 02 08:16:00 2020 PST | 11 | 16 | clay      | 
 Thu Jan 02 08:16:00 2020 PST | 11 | 16 | copy      | 
 Thu Jan 02 08:16:00 2020 PST | 11 | 16 | multicopy | 
 Thu Jan 02 08:16:00 2020 PST | 11 | 16 | new       | 
 Thu Jan 02 08:16:00 2020 PST | 11 | 16 | prev16    | this is the newtcol16
 Thu Jan 02 08:16:00 2020 PST | 12 | 16 | prev16    | this is the newtcol16
 Thu Jan 02 08:16:00 2020 PST | 13 | 16 | prev16    | this is the newtcol16
 Thu Jan 02 08:16:00 2020 PST | 14 | 16 | prev16    | this is the newtcol16
 Thu Jan 02 08:16:00 2020 PST | 15 | 16 | prev16    | this is the newtcol16
 Thu Jan 02 08:16:00 2020 PST | 16 | 16 | prev16    | this is the newtcol16
(10 rows)

--number of rows in the chunk
SELECT count(*) from _timescaledb_internal.compress_hyper_2_2_chunk;
 count 
-------
     1
(1 row)

SELECT count(*)
FROM show_chunks('test1') c;
 count 
-------
     1
(1 row)

COPY test1 FROM STDIN DELIMITER ',';
COPY test1 FROM STDIN DELIMITER ',';
--number of rows in the chunk
SELECT count(*) from _timescaledb_internal.compress_hyper_2_2_chunk;
 count 
-------
     1
(1 row)

SELECT count(*)
FROM show_chunks('test1') c;
 count 
-------
     1
(1 row)

SELECT * FROM test1 WHERE newtcol IS NOT NULL ORDER BY 1,2,3;
            timec             |  i  |  b  |    t    |        newtcol         
------------------------------+-----+-----+---------+------------------------
 Thu Jan 02 08:16:00 2020 PST |  11 |  16 | prev16  | this is the newtcol16
 Thu Jan 02 08:16:00 2020 PST |  11 |  16 | prev16  | newtcol16
 Thu Jan 02 08:16:00 2020 PST |  12 |  16 | prev16  | newtcol16
 Thu Jan 02 08:16:00 2020 PST |  12 |  16 | prev16  | this is the newtcol16
 Thu Jan 02 08:16:00 2020 PST |  13 |  16 | prev16  | this is the newtcol16
 Thu Jan 02 08:16:00 2020 PST |  13 |  16 | prev16  | newtcol16
 Thu Jan 02 08:16:00 2020 PST |  14 |  16 | prev16  | this is the newtcol16
 Thu Jan 02 08:16:00 2020 PST |  15 |  16 | prev16  | this is the newtcol16
 Thu Jan 02 08:16:00 2020 PST |  16 |  16 | prev16  | this is the newtcol16
 Thu Jan 02 08:16:00 2020 PST | 100 | 101 | prev101 | newtcol101
 Thu Jan 02 08:16:00 2020 PST | 100 | 101 | prev101 | this is the newtcol101
(11 rows)

DROP TABLE test1;
-- TEST 3 add tests with dropped columns on hypertable
-- also tests defaults
CREATE TABLE test2 ( itime integer, b bigint, t text);
SELECT table_name from create_hypertable('test2', 'itime', chunk_time_interval=> 10::integer);
 table_name 
------------
 test2
(1 row)

--create a chunk
INSERT INTO test2 SELECT t, 10,  'first'::text FROM generate_series(1, 7) t;
ALTER TABLE test2 DROP COLUMN b;
ALTER TABLE test2 ADD COLUMN c INT DEFAULT -15;
ALTER TABLE test2 ADD COLUMN d INT;
--create a new chunk
INSERT INTO test2 SELECT t, 'second'::text, 120, 1 FROM generate_series(11, 15) t;
ALTER TABLE test2 set (timescaledb.compress, timescaledb.compress_segmentby = '', timescaledb.compress_orderby = 'c, itime DESC');
SELECT count(*) from ( SELECT compress_chunk(c)
FROM show_chunks('test2') c ) q;
 count 
-------
     2
(1 row)

--write to both old chunks and new chunks
INSERT INTO test2(itime ,t , d)  SELECT 9, '9', 90 ;
INSERT INTO test2(itime ,t , d)  SELECT 17, '17', 1700 ;
COPY test2(itime,t,d) FROM STDIN DELIMITER ',';
SELECT count(*) FROM show_chunks('test2') q;
 count 
-------
     2
(1 row)

SELECT * from test2 WHERE itime >= 9 and itime <= 17
ORDER BY 1,2,3;
 itime |   t    |  c  |  d   
-------+--------+-----+------
     9 | 9      | -15 |   90
     9 | 9copy  | -15 |   90
    11 | second | 120 |    1
    12 | second | 120 |    1
    13 | second | 120 |    1
    14 | second | 120 |    1
    15 | second | 120 |    1
    17 | 17     | -15 | 1700
    17 | 17copy | -15 | 1700
(9 rows)

-- now add a column to the compressed hypertable
-- we have dropped columns and newly added columns now
ALTER TABLE test2 ADD COLUMN charcol varchar(45);
INSERT INTO test2(itime ,t , d, charcol)
values (2, '2', 22, 'thisis22'), (17, '17', 1701, 'thisis1700') ;
COPY test2(itime,t,d,charcol) FROM STDIN DELIMITER ',';
SELECT * from test2 where itime = 2 or itime =17
ORDER BY 1, 2, 3, 4, 5;
 itime |   t    |  c  |  d   |  charcol   
-------+--------+-----+------+------------
     2 | 2      | -15 |   22 | thisis22
     2 | 2copy  | -15 |   22 | 22copy
     2 | first  | -15 |      | 
    17 | 17     | -15 | 1700 | 
    17 | 17     | -15 | 1701 | thisis1700
    17 | 17copy | -15 | 1700 | 
    17 | 17copy | -15 | 1701 | 1700copy
(7 rows)

DROP TABLE test2;
--- TEST3 tables with defaults ---
--  sequences, generated values, check constraints into compressed chunks
CREATE TABLE test2 (timec timestamptz ,
      i integer CHECK ( i > 10) ,
      b bigint default 20 ,
      t text NOT NULL,
      CONSTRAINT rowconstr CHECK ( b > i )
);
SELECT table_name from create_hypertable('test2', 'timec', chunk_time_interval=> INTERVAL '7 days');
 table_name 
------------
 test2
(1 row)

ALTER TABLE test2 set (timescaledb.compress,
timescaledb.compress_segmentby = 'b',
timescaledb.compress_orderby = 'timec DESC');
INSERT INTO test2 values('2020-01-02 11:16:00-05' , 100, 105, 'first' );
SELECT compress_chunk(c)
FROM show_chunks('test2') c;
             compress_chunk             
----------------------------------------
 _timescaledb_internal._hyper_5_7_chunk
(1 row)

-- test if default value for b is used
INSERT INTO test2(timec, i, t) values('2020-01-02 10:16:00-05' , 11, 'default' );
COPY test2(timec,i,t) FROM STDIN DELIMITER ',';
SELECT b from test2 ORDER BY 1;
  b  
-----
  20
  20
 105
(3 rows)

\set ON_ERROR_STOP 0
--null value for t, should fail
INSERT INTO test2 values ( '2020-01-02 01:00:00-05', 100, 200, NULL);
ERROR:  null value in column "t" of relation "_hyper_5_7_chunk" violates not-null constraint
COPY test2 FROM STDIN DELIMITER ',' NULL 'NULL';
ERROR:  null value in column "t" of relation "_hyper_5_7_chunk" violates not-null constraint
-- i=1, should fail
INSERT INTO test2 values ( '2020-01-02 01:00:00-05', 1, 10, 'null i');
ERROR:  new row for relation "_hyper_5_7_chunk" violates check constraint "test2_i_check"
COPY test2 FROM STDIN DELIMITER ',';
ERROR:  new row for relation "_hyper_5_7_chunk" violates check constraint "test2_i_check"
-- b < i, should fail
INSERT INTO test2 values ( '2020-01-02 01:00:00-05', 22, 1, 'null i');
ERROR:  new row for relation "_hyper_5_7_chunk" violates check constraint "rowconstr"
COPY test2 FROM STDIN DELIMITER ',';
ERROR:  new row for relation "_hyper_5_7_chunk" violates check constraint "rowconstr"
\set ON_ERROR_STOP 1
--verify we are still INSERTing into the compressed chunk i.e did not
--create a new chunk
SELECT count(c)
FROM show_chunks('test2') c;
 count 
-------
     1
(1 row)

-- TEST4 with sequence .
CREATE SEQUENCE vessel_id_seq
    INCREMENT 1
    START 1    MINVALUE 1
    MAXVALUE 9223372036854775807
    CACHE 1;
CREATE TABLE vessels (timec timestamptz ,
      id bigint NOT NULL DEFAULT nextval('vessel_id_seq'::regclass),
      i integer CHECK ( i > 10) ,
      b bigint default 20 ,
      t text NOT NULL,
      CONSTRAINT rowconstr CHECK ( b > i )
);
SELECT table_name from create_hypertable('vessels', 'timec', chunk_time_interval=> INTERVAL '7 days');
 table_name 
------------
 vessels
(1 row)

ALTER TABLE vessels set (timescaledb.compress,
timescaledb.compress_segmentby = 'b',
timescaledb.compress_orderby = 'timec DESC');
INSERT INTO vessels(timec, i, b, t) values('2020-01-02 11:16:00-05' , 100, 105, 'first' );
SELECT compress_chunk(c)
FROM show_chunks('vessels') c;
             compress_chunk             
----------------------------------------
 _timescaledb_internal._hyper_7_9_chunk
(1 row)

-- test if default value for b and sequence value for id is used
INSERT INTO vessels(timec, i, t) values('2020-01-02 10:16:00-05' , 11, 'default' );
COPY vessels(timec,i,t )FROM STDIN DELIMITER ',';
SELECT timec, id, b from vessels order by 2, 1;
            timec             | id |  b  
------------------------------+----+-----
 Thu Jan 02 08:16:00 2020 PST |  1 | 105
 Thu Jan 02 07:16:00 2020 PST |  2 |  20
 Thu Jan 02 07:16:00 2020 PST |  3 |  20
(3 rows)

-- TEST5 generated values
CREATE table test_gen (
    id int generated by default AS IDENTITY ,
    payload text
);
SELECT create_hypertable('test_gen', 'id', chunk_time_interval=>10);
   create_hypertable   
-----------------------
 (9,public,test_gen,t)
(1 row)

ALTER TABLE test_gen set (timescaledb.compress);
INSERT into test_gen (payload) SELECT generate_series(1,15) ;
SELECT max(id) from test_gen;
 max 
-----
  15
(1 row)

SELECT compress_chunk(c)
FROM show_chunks('test_gen') c;
             compress_chunk              
-----------------------------------------
 _timescaledb_internal._hyper_9_11_chunk
 _timescaledb_internal._hyper_9_12_chunk
(2 rows)

INSERT INTO test_gen (payload) values(17);
SELECT * from test_gen WHERE id = (Select max(id) from test_gen);
 id | payload 
----+---------
 16 | 17
(1 row)

COPY test_gen(payload) FROM STDIN DELIMITER ',';
SELECT * from test_gen WHERE id = (Select max(id) from test_gen);
 id | payload 
----+---------
 17 | 18
(1 row)

-- TEST triggers
-- insert into compressed hypertables with triggers
CREATE OR REPLACE FUNCTION row_trig_value_gt_0() RETURNS TRIGGER AS $$
BEGIN
  RAISE NOTICE 'Trigger % % % % on %: % %', TG_NAME, TG_WHEN, TG_OP, TG_LEVEL, TG_TABLE_NAME, NEW, OLD;
  IF NEW.value <= 0 THEN
    RAISE NOTICE 'Skipping insert';
    RETURN NULL;
  END IF;
  RETURN NEW;
END
$$ LANGUAGE plpgsql;
CREATE OR REPLACE FUNCTION row_trig_value_mod() RETURNS TRIGGER AS $$
BEGIN
  RAISE NOTICE 'Trigger % % % % on %: % %', TG_NAME, TG_WHEN, TG_OP, TG_LEVEL, TG_TABLE_NAME, NEW, OLD;
  NEW.value = NEW.value + 100;
  RETURN NEW;
END
$$ LANGUAGE plpgsql;
CREATE OR REPLACE FUNCTION stmt_trig_info() RETURNS TRIGGER AS $$
BEGIN
  RAISE NOTICE 'Trigger % % % % on %: % %', TG_NAME, TG_WHEN, TG_OP, TG_LEVEL, TG_TABLE_NAME, NEW, OLD;
  RETURN NEW;
END
$$ LANGUAGE plpgsql;
CREATE OR REPLACE FUNCTION stmt_trig_error() RETURNS TRIGGER AS $$
BEGIN
  RAISE EXCEPTION 'Trigger % % % % on %: % %', TG_NAME, TG_WHEN, TG_OP, TG_LEVEL, TG_TABLE_NAME, NEW, OLD;
  RETURN NULL;
END
$$ LANGUAGE plpgsql;
CREATE TABLE trigger_test(time timestamptz NOT NULL, device int, value int, dropcol1 int);
SELECT create_hypertable('trigger_test','time');
     create_hypertable      
----------------------------
 (11,public,trigger_test,t)
(1 row)

--create chunk and compress
--the first chunk is created with dropcol1
INSERT INTO trigger_test(time, device, value,dropcol1) SELECT '2000-01-01',1,1,1;
-- drop the column before we compress
ALTER TABLE trigger_test DROP COLUMN dropcol1;
ALTER TABLE trigger_test SET (timescaledb.compress,timescaledb.compress_segmentby='device');
SELECT compress_chunk(c) FROM show_chunks('trigger_test') c;
              compress_chunk              
------------------------------------------
 _timescaledb_internal._hyper_11_15_chunk
(1 row)

-- BEFORE ROW trigger
CREATE TRIGGER t1 BEFORE INSERT ON trigger_test FOR EACH ROW EXECUTE FUNCTION row_trig_value_gt_0();
-- should be 1
SELECT count(*) FROM trigger_test;
 count 
-------
     1
(1 row)

-- try insert that gets skipped by trigger
INSERT INTO trigger_test SELECT '2000-01-01',1,0;
NOTICE:  Trigger t1 BEFORE INSERT ROW on _hyper_11_15_chunk: ("Sat Jan 01 00:00:00 2000 PST",1,0) <NULL>
NOTICE:  Skipping insert
COPY trigger_test FROM STDIN DELIMITER ',';
NOTICE:  Trigger t1 BEFORE INSERT ROW on _hyper_11_15_chunk: ("Fri Dec 31 22:00:00 1999 PST",1,0) <NULL>
NOTICE:  Skipping insert
-- should not insert rows. count is 1
SELECT count(*) FROM trigger_test;
 count 
-------
     1
(1 row)

-- try again without being skipped
BEGIN;
INSERT INTO trigger_test SELECT '2000-01-01',1,1;
NOTICE:  Trigger t1 BEFORE INSERT ROW on _hyper_11_15_chunk: ("Sat Jan 01 00:00:00 2000 PST",1,1) <NULL>
COPY trigger_test FROM STDIN DELIMITER ',';
NOTICE:  Trigger t1 BEFORE INSERT ROW on _hyper_11_15_chunk: ("Fri Dec 31 22:00:00 1999 PST",1,1) <NULL>
-- should be 3
SELECT count(*) FROM trigger_test;
 count 
-------
     3
(1 row)

ROLLBACK;
DROP TRIGGER t1 ON trigger_test;
-- BEFORE ROW trigger that modifies tuple
CREATE TRIGGER t1_mod BEFORE INSERT ON trigger_test FOR EACH ROW EXECUTE FUNCTION row_trig_value_mod();
BEGIN;
INSERT INTO trigger_test SELECT '2000-01-01',1,11;
NOTICE:  Trigger t1_mod BEFORE INSERT ROW on _hyper_11_15_chunk: ("Sat Jan 01 00:00:00 2000 PST",1,11) <NULL>
COPY trigger_test FROM STDIN DELIMITER ',';
NOTICE:  Trigger t1_mod BEFORE INSERT ROW on _hyper_11_15_chunk: ("Fri Dec 31 22:00:00 1999 PST",1,12) <NULL>
-- value for both new tuples should be > 100
SELECT * FROM trigger_test ORDER BY 3;
             time             | device | value 
------------------------------+--------+-------
 Sat Jan 01 00:00:00 2000 PST |      1 |     1
 Sat Jan 01 00:00:00 2000 PST |      1 |   111
 Fri Dec 31 22:00:00 1999 PST |      1 |   112
(3 rows)

ROLLBACK;
DROP TRIGGER t1_mod ON trigger_test;
-- BEFORE ROW conditional trigger
CREATE TRIGGER t1_cond BEFORE INSERT ON trigger_test FOR EACH ROW WHEN (NEW.value > 10) EXECUTE FUNCTION row_trig_value_mod();
-- test with condition being false
BEGIN;
INSERT INTO trigger_test SELECT '2000-01-01',1,1;
COPY trigger_test FROM STDIN DELIMITER ',';
-- value for both new tuples should not be > 100
SELECT * FROM trigger_test ORDER BY 3;
             time             | device | value 
------------------------------+--------+-------
 Sat Jan 01 00:00:00 2000 PST |      1 |     1
 Sat Jan 01 00:00:00 2000 PST |      1 |     1
 Fri Dec 31 22:00:00 1999 PST |      1 |     2
(3 rows)

ROLLBACK;
-- test with condition being true
BEGIN;
INSERT INTO trigger_test SELECT '2000-01-01',1,11;
NOTICE:  Trigger t1_cond BEFORE INSERT ROW on _hyper_11_15_chunk: ("Sat Jan 01 00:00:00 2000 PST",1,11) <NULL>
COPY trigger_test FROM STDIN DELIMITER ',';
NOTICE:  Trigger t1_cond BEFORE INSERT ROW on _hyper_11_15_chunk: ("Fri Dec 31 22:00:00 1999 PST",1,12) <NULL>
-- value for both new tuples should be > 100
SELECT * FROM trigger_test ORDER BY 3;
             time             | device | value 
------------------------------+--------+-------
 Sat Jan 01 00:00:00 2000 PST |      1 |     1
 Sat Jan 01 00:00:00 2000 PST |      1 |   111
 Fri Dec 31 22:00:00 1999 PST |      1 |   112
(3 rows)

ROLLBACK;
DROP TRIGGER t1_cond ON trigger_test;
-- BEFORE ROW error in trigger
CREATE TRIGGER t1_error BEFORE INSERT ON trigger_test FOR EACH ROW EXECUTE FUNCTION stmt_trig_error();
\set ON_ERROR_STOP 0
INSERT INTO trigger_test SELECT '2000-01-01',1,11;
ERROR:  Trigger t1_error BEFORE INSERT ROW on _hyper_11_15_chunk: ("Sat Jan 01 00:00:00 2000 PST",1,11) <NULL>
COPY trigger_test FROM STDIN DELIMITER ',';
ERROR:  Trigger t1_error BEFORE INSERT ROW on _hyper_11_15_chunk: ("Fri Dec 31 22:00:00 1999 PST",1,12) <NULL>
\set ON_ERROR_STOP 1
-- should not insert rows. count is 1
SELECT count(*) FROM trigger_test;
 count 
-------
     1
(1 row)

DROP TRIGGER t1_error ON trigger_test;
-- BEFORE STATEMENT trigger
CREATE TRIGGER t2 BEFORE INSERT ON trigger_test FOR EACH STATEMENT EXECUTE FUNCTION stmt_trig_info();
BEGIN;
INSERT INTO trigger_test SELECT '2000-01-01',1,0;
NOTICE:  Trigger t2 BEFORE INSERT STATEMENT on trigger_test: <NULL> <NULL>
COPY trigger_test FROM STDIN DELIMITER ',';
NOTICE:  Trigger t2 BEFORE INSERT STATEMENT on trigger_test: <NULL> <NULL>
-- should be 3
SELECT count(*) FROM trigger_test;
 count 
-------
     3
(1 row)

ROLLBACK;
DROP TRIGGER t2 ON trigger_test;
-- BEFORE STATEMENT error in trigger
CREATE TRIGGER t2_error BEFORE INSERT ON trigger_test FOR EACH STATEMENT EXECUTE FUNCTION stmt_trig_error();
\set ON_ERROR_STOP 0
INSERT INTO trigger_test SELECT '2000-01-01',1,11;
ERROR:  Trigger t2_error BEFORE INSERT STATEMENT on trigger_test: <NULL> <NULL>
COPY trigger_test FROM STDIN DELIMITER ',';
ERROR:  Trigger t2_error BEFORE INSERT STATEMENT on trigger_test: <NULL> <NULL>
\set ON_ERROR_STOP 1
-- should not insert rows. count is 1
SELECT count(*) FROM trigger_test;
 count 
-------
     1
(1 row)

DROP TRIGGER t2_error ON trigger_test;
-- AFTER STATEMENT trigger
CREATE TRIGGER t3 AFTER INSERT ON trigger_test FOR EACH STATEMENT EXECUTE FUNCTION stmt_trig_info();
BEGIN;
INSERT INTO trigger_test SELECT '2000-01-01',1,0;
NOTICE:  Trigger t3 AFTER INSERT STATEMENT on trigger_test: <NULL> <NULL>
COPY trigger_test FROM STDIN DELIMITER ',';
NOTICE:  Trigger t3 AFTER INSERT STATEMENT on trigger_test: <NULL> <NULL>
-- should be 3
SELECT count(*) FROM trigger_test;
 count 
-------
     3
(1 row)

ROLLBACK;
DROP TRIGGER t3 ON trigger_test;
-- AFTER STATEMENT error in trigger
CREATE TRIGGER t3_error AFTER INSERT ON trigger_test FOR EACH STATEMENT EXECUTE FUNCTION stmt_trig_error();
\set ON_ERROR_STOP 0
INSERT INTO trigger_test SELECT '2000-01-01',1,11;
ERROR:  Trigger t3_error AFTER INSERT STATEMENT on trigger_test: <NULL> <NULL>
COPY trigger_test FROM STDIN DELIMITER ',';
ERROR:  Trigger t3_error AFTER INSERT STATEMENT on trigger_test: <NULL> <NULL>
\set ON_ERROR_STOP 1
-- should not insert rows. count is 1
SELECT count(*) FROM trigger_test;
 count 
-------
     1
(1 row)

DROP TRIGGER t3_error ON trigger_test;
-- test unsupported features are blocked
-- INSTEAD OF INSERT is only supported for VIEWs
\set ON_ERROR_STOP 0
CREATE TRIGGER t4_instead INSTEAD OF INSERT ON trigger_test FOR EACH STATEMENT EXECUTE FUNCTION stmt_trig_info();
ERROR:  "trigger_test" is a table
\set ON_ERROR_STOP 1
-- AFTER INSERT ROW trigger not supported on compressed chunk
CREATE TRIGGER t4_ar AFTER INSERT ON trigger_test FOR EACH ROW EXECUTE FUNCTION stmt_trig_info();
\set ON_ERROR_STOP 0
\set VERBOSITY default
INSERT INTO trigger_test SELECT '2000-01-01',1,0;
NOTICE:  Trigger t4_ar AFTER INSERT ROW on _hyper_11_15_chunk: ("Sat Jan 01 00:00:00 2000 PST",1,0) <NULL>
COPY trigger_test FROM STDIN DELIMITER ',';
NOTICE:  Trigger t4_ar AFTER INSERT ROW on _hyper_11_15_chunk: ("Fri Dec 31 22:00:00 1999 PST",1,0) <NULL>
\set VERBOSITY terse
\set ON_ERROR_STOP 1
-- should not insert rows. count is 1
SELECT count(*) FROM trigger_test;
 count 
-------
     3
(1 row)

BEGIN;
INSERT INTO trigger_test SELECT '2001-01-01',1,0;
NOTICE:  Trigger t4_ar AFTER INSERT ROW on _hyper_11_17_chunk: ("Mon Jan 01 00:00:00 2001 PST",1,0) <NULL>
COPY trigger_test FROM STDIN DELIMITER ',';
NOTICE:  Trigger t4_ar AFTER INSERT ROW on _hyper_11_17_chunk: ("Sun Dec 31 22:00:00 2000 PST",1,0) <NULL>
-- insert into new uncompressed chunk should not be blocked
SELECT count(*) FROM trigger_test;
 count 
-------
     5
(1 row)

ROLLBACK;
DROP TRIGGER t4_ar ON trigger_test;
-- CONSTRAINT trigger not supported on compressed chunk
CREATE CONSTRAINT TRIGGER t4_constraint AFTER INSERT ON trigger_test FOR EACH ROW EXECUTE FUNCTION stmt_trig_info();
\set ON_ERROR_STOP 0
INSERT INTO trigger_test SELECT '2000-01-01',1,0;
NOTICE:  Trigger t4_constraint AFTER INSERT ROW on _hyper_11_15_chunk: ("Sat Jan 01 00:00:00 2000 PST",1,0) <NULL>
COPY trigger_test FROM STDIN DELIMITER ',';
NOTICE:  Trigger t4_constraint AFTER INSERT ROW on _hyper_11_15_chunk: ("Fri Dec 31 22:00:00 1999 PST",1,0) <NULL>
\set ON_ERROR_STOP 1
-- should not insert rows. count is 1
SELECT count(*) FROM trigger_test;
 count 
-------
     5
(1 row)

DROP trigger t4_constraint ON trigger_test;
-- test row triggers after adding/dropping columns
-- now add a new column to the table and insert into a new chunk
ALTER TABLE trigger_test ADD COLUMN addcolv varchar(10);
ALTER TABLE trigger_test ADD COLUMN addcoli integer;
INSERT INTO trigger_test(time, device, value, addcolv, addcoli)
VALUES ( '2010-01-01', 10, 10, 'ten', 222);
SELECT compress_chunk(c, true) FROM show_chunks('trigger_test') c;
              compress_chunk              
------------------------------------------
 _timescaledb_internal._hyper_11_15_chunk
 _timescaledb_internal._hyper_11_18_chunk
(2 rows)

CREATE TRIGGER t1_mod BEFORE INSERT ON trigger_test FOR EACH ROW EXECUTE FUNCTION row_trig_value_mod();
SELECT count(*) FROM trigger_test;
 count 
-------
     6
(1 row)

BEGIN;
INSERT INTO trigger_test VALUES
                   ( '2000-01-01',1,11, 'eleven', 111),
                   ( '2010-01-01',10,10, 'ten', 222);
NOTICE:  Trigger t1_mod BEFORE INSERT ROW on _hyper_11_15_chunk: ("Sat Jan 01 00:00:00 2000 PST",1,11,eleven,111) <NULL>
NOTICE:  Trigger t1_mod BEFORE INSERT ROW on _hyper_11_18_chunk: ("Fri Jan 01 00:00:00 2010 PST",10,10,ten,222) <NULL>
SELECT * FROM trigger_test ORDER BY 1 ,2, 3, 5;
             time             | device | value | addcolv | addcoli 
------------------------------+--------+-------+---------+---------
 Fri Dec 31 22:00:00 1999 PST |      1 |     0 |         |        
 Fri Dec 31 22:00:00 1999 PST |      1 |     0 |         |        
 Sat Jan 01 00:00:00 2000 PST |      1 |     0 |         |        
 Sat Jan 01 00:00:00 2000 PST |      1 |     0 |         |        
 Sat Jan 01 00:00:00 2000 PST |      1 |     1 |         |        
 Sat Jan 01 00:00:00 2000 PST |      1 |   111 | eleven  |     111
 Fri Jan 01 00:00:00 2010 PST |     10 |    10 | ten     |     222
 Fri Jan 01 00:00:00 2010 PST |     10 |   110 | ten     |     222
(8 rows)

ROLLBACK;
DROP TABLE trigger_test;
-- test interaction between newly inserted batches and pathkeys/ordered append
--
-- The following test operates on a small relation. By using the
-- timescaledb.enable_decompression_sorted_merge optimization, we are pushing a sort node
-- below the DecompressChunk node, which operates on the batches. This could lead to flaky
-- tests because the input data is small and PostgreSQL switches from IndexScans to
-- SequentialScans. Disable the optimization for the following test to ensure we have
-- stable query plans in all CI environments.
SET timescaledb.enable_decompression_sorted_merge = 0;
CREATE TABLE test_ordering(time int);
SELECT table_name FROM create_hypertable('test_ordering','time',chunk_time_interval:=100);
  table_name   
---------------
 test_ordering
(1 row)

ALTER TABLE test_ordering SET (timescaledb.compress,timescaledb.compress_orderby='time desc');
INSERT INTO test_ordering VALUES (5),(4),(3);
-- should be ordered append
:PREFIX SELECT * FROM test_ordering ORDER BY 1;
                                           QUERY PLAN                                           
------------------------------------------------------------------------------------------------
 Index Only Scan Backward using _hyper_13_20_chunk_test_ordering_time_idx on _hyper_13_20_chunk
(1 row)

SELECT compress_chunk(format('%I.%I',chunk_schema,chunk_name), true) FROM timescaledb_information.chunks WHERE hypertable_name = 'test_ordering';
              compress_chunk              
------------------------------------------
 _timescaledb_internal._hyper_13_20_chunk
(1 row)

VACUUM ANALYZE test_ordering;
-- should be ordered append
:PREFIX SELECT * FROM test_ordering ORDER BY 1;
                       QUERY PLAN                       
--------------------------------------------------------
 Sort
   Sort Key: _hyper_13_20_chunk."time"
   ->  Custom Scan (ColumnarScan) on _hyper_13_20_chunk
         ->  Seq Scan on compress_hyper_14_21_chunk
(4 rows)

INSERT INTO test_ordering SELECT 1;
VACUUM ANALYZE test_ordering;
-- should not be ordered append
-- regression introduced by #5599:
-- for the case of a single chunk, there is an additional redundant sort node below decompress chunk
-- this is due to pushing down the sort node below decompress chunk. In most cases that is beneficial,
-- but here a more optimal plan would have been a mergeAppend.
-- It was hard to include a path without pushed down sort for consideration, as `add_path` would reject
-- the path with sort pushdown, which is desirable in most cases
:PREFIX SELECT * FROM test_ordering ORDER BY 1;
<<<<<<< HEAD
                          QUERY PLAN                          
--------------------------------------------------------------
 Sort
   Sort Key: _hyper_13_20_chunk."time"
   ->  Append
=======
                                                     QUERY PLAN                                                     
--------------------------------------------------------------------------------------------------------------------
 Custom Scan (ChunkAppend) on test_ordering
   Order: test_ordering."time"
   ->  Merge Append
         Sort Key: test_ordering."time"
>>>>>>> 8d9c80e6
         ->  Custom Scan (ColumnarScan) on _hyper_13_20_chunk
               ->  Seq Scan on compress_hyper_14_21_chunk
         ->  Seq Scan on _hyper_13_20_chunk
(6 rows)

INSERT INTO test_ordering VALUES (105),(104),(103);
VACUUM ANALYZE test_ordering;
-- should be ordered append
:PREFIX SELECT * FROM test_ordering ORDER BY 1;
<<<<<<< HEAD
                          QUERY PLAN                          
--------------------------------------------------------------
 Sort
   Sort Key: _hyper_13_20_chunk."time"
   ->  Append
=======
                                                     QUERY PLAN                                                     
--------------------------------------------------------------------------------------------------------------------
 Custom Scan (ChunkAppend) on test_ordering
   Order: test_ordering."time"
   ->  Merge Append
         Sort Key: test_ordering."time"
>>>>>>> 8d9c80e6
         ->  Custom Scan (ColumnarScan) on _hyper_13_20_chunk
               ->  Seq Scan on compress_hyper_14_21_chunk
         ->  Seq Scan on _hyper_13_20_chunk
         ->  Seq Scan on _hyper_13_22_chunk
(7 rows)

--insert into compressed + uncompressed chunk
INSERT INTO test_ordering VALUES (21), (22),(113);
SELECT count(*) FROM test_ordering;
 count 
-------
    10
(1 row)

INSERT INTO test_ordering VALUES (106) RETURNING *;
 time 
------
  106
(1 row)

-- insert into compressed chunk does support RETURNING
INSERT INTO test_ordering VALUES (23), (24), (115) RETURNING *;
 time 
------
   23
   24
  115
(3 rows)

INSERT INTO test_ordering VALUES (23), (24), (115) RETURNING tableoid::regclass, *;
                 tableoid                 | time 
------------------------------------------+------
 _timescaledb_internal._hyper_13_20_chunk |   23
 _timescaledb_internal._hyper_13_20_chunk |   24
 _timescaledb_internal._hyper_13_22_chunk |  115
(3 rows)

SELECT compress_chunk(format('%I.%I',chunk_schema,chunk_name), true) FROM timescaledb_information.chunks WHERE hypertable_name = 'test_ordering';
              compress_chunk              
------------------------------------------
 _timescaledb_internal._hyper_13_20_chunk
 _timescaledb_internal._hyper_13_22_chunk
(2 rows)

VACUUM ANALYZE test_ordering;
-- should be ordered append
:PREFIX SELECT * FROM test_ordering ORDER BY 1;
                                                  QUERY PLAN                                                  
--------------------------------------------------------------------------------------------------------------
 Custom Scan (ChunkAppend) on test_ordering
   Order: test_ordering."time"
   ->  Custom Scan (ColumnarScan) on _hyper_13_20_chunk
         ->  Sort
               Sort Key: compress_hyper_14_21_chunk._ts_meta_min_1, compress_hyper_14_21_chunk._ts_meta_max_1
               ->  Seq Scan on compress_hyper_14_21_chunk
   ->  Custom Scan (ColumnarScan) on _hyper_13_22_chunk
         ->  Sort
               Sort Key: compress_hyper_14_23_chunk._ts_meta_min_1, compress_hyper_14_23_chunk._ts_meta_max_1
               ->  Seq Scan on compress_hyper_14_23_chunk
(10 rows)

SET timescaledb.enable_decompression_sorted_merge = 1;
-- TEST cagg triggers with insert into compressed chunk
CREATE TABLE conditions (
      timec        TIMESTAMPTZ       NOT NULL,
      temperature DOUBLE PRECISION  NULL,
      humidity    DOUBLE PRECISION  NULL
    );
SELECT table_name from create_hypertable( 'conditions', 'timec');
 table_name 
------------
 conditions
(1 row)

INSERT INTO conditions
SELECT generate_series('2010-01-01 09:00:00-08'::timestamptz, '2010-01-03 09:00:00-08'::timestamptz, '1 day'), 55 , 45;
CREATE MATERIALIZED VIEW cagg_conditions WITH (timescaledb.continuous,
   timescaledb.materialized_only = true)
AS
SELECT time_bucket( '7 days', timec) bkt, count(*) cnt, sum(temperature) sumb
FROM conditions
GROUP BY time_bucket('7 days', timec);
NOTICE:  refreshing continuous aggregate "cagg_conditions"
SELECT * FROM cagg_conditions ORDER BY 1;
             bkt              | cnt | sumb 
------------------------------+-----+------
 Sun Dec 27 16:00:00 2009 PST |   3 |  165
(1 row)

ALTER TABLE conditions SET (timescaledb.compress);
SELECT  compress_chunk(ch) FROM show_chunks('conditions') ch;
              compress_chunk              
------------------------------------------
 _timescaledb_internal._hyper_15_24_chunk
(1 row)

SELECT chunk_name, range_start, range_end, is_compressed
FROM timescaledb_information.chunks
WHERE hypertable_name = 'conditions';
     chunk_name     |         range_start          |          range_end           | is_compressed 
--------------------+------------------------------+------------------------------+---------------
 _hyper_15_24_chunk | Wed Dec 30 16:00:00 2009 PST | Wed Jan 06 16:00:00 2010 PST | t
(1 row)

--now insert into compressed chunk
INSERT INTO conditions VALUES('2010-01-01 12:00:00-08', 10, 20);
INSERT INTO conditions VALUES('2010-01-01 12:00:00-08', 10, 20);
--refresh cagg, should have updated info
CALL refresh_continuous_aggregate('cagg_conditions', NULL, '2011-01-01 12:00:00-08' );
SELECT * FROM cagg_conditions ORDER BY 1;
             bkt              | cnt | sumb 
------------------------------+-----+------
 Sun Dec 27 16:00:00 2009 PST |   5 |  185
(1 row)

-- TEST cagg triggers with copy into compressed chunk
COPY conditions FROM STDIN DELIMITER ',';
--refresh cagg, should have updated info
CALL refresh_continuous_aggregate('cagg_conditions', NULL, '2011-01-01 12:00:00-08' );
SELECT * FROM cagg_conditions ORDER BY 1;
             bkt              | cnt | sumb 
------------------------------+-----+------
 Sun Dec 27 16:00:00 2009 PST |   8 |  485
(1 row)

-- TEST direct insert into internal compressed hypertable should be blocked
CREATE TABLE direct_insert(time timestamptz not null);
SELECT table_name FROM create_hypertable('direct_insert','time');
  table_name   
---------------
 direct_insert
(1 row)

ALTER TABLE direct_insert SET(timescaledb.compress);
SELECT
  format('%I.%I', ht.schema_name, ht.table_name) AS "TABLENAME"
FROM
  _timescaledb_catalog.hypertable ht
  INNER JOIN _timescaledb_catalog.hypertable uncompress ON (ht.id = uncompress.compressed_hypertable_id
      AND uncompress.table_name = 'direct_insert') \gset
\set ON_ERROR_STOP 0
INSERT INTO :TABLENAME SELECT;
ERROR:  direct insert into internal compressed hypertable is not supported
\set ON_ERROR_STOP 1
-- Test that inserting into a compressed table works even when the
-- column has been dropped.
CREATE TABLE test4 (
    timestamp timestamp without time zone not null,
    ident text not null,
    one double precision,
    two double precision
);
SELECT * FROM create_hypertable('test4', 'timestamp');
WARNING:  column type "timestamp without time zone" used for "timestamp" does not follow best practices
 hypertable_id | schema_name | table_name | created 
---------------+-------------+------------+---------
            20 | public      | test4      | t
(1 row)

INSERT INTO test4 ( timestamp, ident ) VALUES ( '2021-10-14 17:50:16.207', '2' );
INSERT INTO test4 ( timestamp, ident ) VALUES ( '2021-11-14 17:50:16.207', '1' );
INSERT INTO test4 ( timestamp, ident ) VALUES ( '2021-12-14 17:50:16.207', '3' );
INSERT INTO test4 ( timestamp, ident ) VALUES ( '2022-01-14 17:50:16.207', '4' );
INSERT INTO test4 ( timestamp, ident ) VALUES ( '2022-02-14 17:50:16.207', '5' );
INSERT INTO test4 ( timestamp, ident ) VALUES ( '2022-03-14 17:50:16.207', '6' );
INSERT INTO test4 ( timestamp, ident ) VALUES ( '2022-04-14 17:50:16.207', '7' );
ALTER TABLE test4 SET (
    timescaledb.compress,
    timescaledb.compress_orderby = 'timestamp',
    timescaledb.compress_segmentby = 'ident'
);
select count(compress_chunk(ch)) FROM show_chunks('test4') ch;
 count 
-------
     7
(1 row)

ALTER TABLE test4 DROP COLUMN two;
INSERT INTO test4 VALUES ('2021-10-14 17:50:16.207', '7', NULL);
INSERT INTO test4 (timestamp, ident) VALUES ('2021-10-14 17:50:16.207', '7');
DROP TABLE test4;
-- Test COPY when trying to flush an empty buffer
-- In this case we send an empty slot used to
-- search for compressed tuples.
CREATE TABLE test_copy (
    timestamp int not null,
    id bigint
);
CREATE UNIQUE INDEX timestamp_id_idx ON test_copy(timestamp, id);
SELECT * FROM create_hypertable('test_copy', 'timestamp', chunk_time_interval=>10);
 hypertable_id | schema_name | table_name | created 
---------------+-------------+------------+---------
            22 | public      | test_copy  | t
(1 row)

ALTER TABLE test_copy SET (
    timescaledb.compress,
    timescaledb.compress_orderby = 'timestamp',
    timescaledb.compress_segmentby = 'id'
);
INSERT INTO test_copy SELECT generate_series(1,25,1), -1;
SELECT count(compress_chunk(ch)) FROM show_chunks('test_copy') ch;
 count 
-------
     3
(1 row)

\copy test_copy FROM data/copy_data.csv WITH CSV HEADER;
-- Also test the code path where the chunk insert state goes out of cache.
set timescaledb.max_open_chunks_per_insert = 1;
truncate table test_copy;
INSERT INTO test_copy SELECT generate_series(1,25,1), -1;
SELECT count(compress_chunk(ch)) FROM show_chunks('test_copy') ch;
 count 
-------
     3
(1 row)

\copy test_copy FROM data/copy_data.csv WITH CSV HEADER;
reset timescaledb.max_open_chunks_per_insert;
DROP TABLE test_copy;
-- Text limitting decompressed tuple during an insert
CREATE TABLE test_limit (
    timestamp int not null,
    id bigint
);
SELECT * FROM create_hypertable('test_limit', 'timestamp', chunk_time_interval=>1000);
 hypertable_id | schema_name | table_name | created 
---------------+-------------+------------+---------
            24 | public      | test_limit | t
(1 row)

INSERT INTO test_limit SELECT t, i FROM generate_series(1,10000,1) t CROSS JOIN generate_series(1,3,1) i;
CREATE UNIQUE INDEX timestamp_id_idx ON test_limit(timestamp, id);
ALTER TABLE test_limit SET (
    timescaledb.compress,
    timescaledb.compress_segmentby = '',
    timescaledb.compress_orderby = 'timestamp'
);
WARNING:  column "id" should be used for segmenting or ordering
SELECT count(compress_chunk(ch)) FROM show_chunks('test_limit') ch;
 count 
-------
    11
(1 row)

SET timescaledb.max_tuples_decompressed_per_dml_transaction = 1;
\set VERBOSITY default
\set ON_ERROR_STOP 0
-- Inserting in the same period should decompress tuples
INSERT INTO test_limit SELECT t, 2 FROM generate_series(1,6000,1000) t;
ERROR:  duplicate key value violates unique constraint "_hyper_24_53_chunk_timestamp_id_idx"
-- Setting to 0 should remove the limit.
SET timescaledb.max_tuples_decompressed_per_dml_transaction = 0;
INSERT INTO test_limit SELECT t, 2 FROM generate_series(1,6000,1000) t;
ERROR:  duplicate key value violates unique constraint "_hyper_24_53_chunk_timestamp_id_idx"
\set ON_ERROR_STOP 1
DROP TABLE test_limit;
RESET timescaledb.max_tuples_decompressed_per_dml_transaction;
-- test multiple unique constraints
CREATE TABLE multi_unique (time timestamptz NOT NULL, u1 int, u2 int, value float, unique(time, u1), unique(time, u2));
SELECT table_name FROM create_hypertable('multi_unique', 'time');
  table_name  
--------------
 multi_unique
(1 row)

ALTER TABLE multi_unique SET (timescaledb.compress, timescaledb.compress_segmentby = 'u1, u2');
INSERT INTO multi_unique VALUES('2024-01-01', 0, 0, 1.0);
SELECT count(compress_chunk(c)) FROM show_chunks('multi_unique') c;
 count 
-------
     1
(1 row)

\set ON_ERROR_STOP 0
-- all INSERTS should fail with constraint violation
BEGIN; INSERT INTO multi_unique VALUES('2024-01-01', 0, 0, 1.0); ROLLBACK;
ERROR:  duplicate key value violates unique constraint "75_1_multi_unique_time_u1_key"
DETAIL:  Key ("time", u1)=(Mon Jan 01 00:00:00 2024 PST, 0) already exists.
BEGIN; INSERT INTO multi_unique VALUES('2024-01-01', 0, 1, 1.0); ROLLBACK;
ERROR:  duplicate key value violates unique constraint "75_1_multi_unique_time_u1_key"
DETAIL:  Key ("time", u1)=(Mon Jan 01 00:00:00 2024 PST, 0) already exists.
BEGIN; INSERT INTO multi_unique VALUES('2024-01-01', 1, 0, 1.0); ROLLBACK;
ERROR:  duplicate key value violates unique constraint "75_2_multi_unique_time_u2_key"
DETAIL:  Key ("time", u2)=(Mon Jan 01 00:00:00 2024 PST, 0) already exists.
\set ON_ERROR_STOP 1
DROP TABLE multi_unique;
-- test insert with unique constraints and NULLs
CREATE TABLE unique_null(time timestamptz NOT NULL, u1 int, u2 int, value float, unique(time, u1, u2));
SELECT table_name FROM create_hypertable('unique_null', 'time');
 table_name  
-------------
 unique_null
(1 row)

ALTER TABLE unique_null SET (timescaledb.compress, timescaledb.compress_segmentby = 'u1, u2');
INSERT INTO unique_null VALUES('2024-01-01', 0, 0, 1.0);
SELECT count(compress_chunk(c)) FROM show_chunks('unique_null') c;
 count 
-------
     1
(1 row)

\set ON_ERROR_STOP 0
-- all INSERTS should fail with constraint violation
BEGIN; INSERT INTO unique_null VALUES('2024-01-01', 0, 0, 1.0); ROLLBACK;
ERROR:  duplicate key value violates unique constraint "77_3_unique_null_time_u1_u2_key"
\set ON_ERROR_STOP 1
-- neither of these should need to decompress
:ANALYZE INSERT INTO unique_null VALUES('2024-01-01', NULL, 1, 1.0);
                           QUERY PLAN                            
-----------------------------------------------------------------
 Custom Scan (ModifyHypertable) (actual rows=0 loops=1)
   ->  Insert on unique_null (actual rows=0 loops=1)
         ->  Custom Scan (ChunkDispatch) (actual rows=1 loops=1)
               ->  Result (actual rows=1 loops=1)
(4 rows)

SELECT count(*) FROM unique_null;
 count 
-------
     2
(1 row)

:ANALYZE INSERT INTO unique_null VALUES('2024-01-01', 1, NULL, 1.0);
                           QUERY PLAN                            
-----------------------------------------------------------------
 Custom Scan (ModifyHypertable) (actual rows=0 loops=1)
   ->  Insert on unique_null (actual rows=0 loops=1)
         ->  Custom Scan (ChunkDispatch) (actual rows=1 loops=1)
               ->  Result (actual rows=1 loops=1)
(4 rows)

SELECT count(*) FROM unique_null;
 count 
-------
     3
(1 row)

:ANALYZE INSERT INTO unique_null VALUES('2024-01-01', NULL, NULL, 1.0);
                           QUERY PLAN                            
-----------------------------------------------------------------
 Custom Scan (ModifyHypertable) (actual rows=0 loops=1)
   ->  Insert on unique_null (actual rows=0 loops=1)
         ->  Custom Scan (ChunkDispatch) (actual rows=1 loops=1)
               ->  Result (actual rows=1 loops=1)
(4 rows)

SELECT count(*) FROM unique_null;
 count 
-------
     4
(1 row)

INSERT INTO unique_null VALUES('2024-01-01', NULL, NULL, 1.0);
SELECT count(*) FROM unique_null;
 count 
-------
     5
(1 row)

DROP TABLE unique_null;
-- test insert with UNIQUE constraint and all compression algorithms
set timescaledb.enable_bool_compression = on;
CREATE TABLE unique_all(
	time timestamptz NOT NULL,
	device_id int,
	bool_type bool,
	numeric_type numeric,
	float_type float,
	text_type text,
	bigint_type bigint,
	jsonb_type jsonb
);
-- Since we don't test uniqueness when we detect a NULL value, making the constraint
-- with NULLS NOT DISTINCT
CREATE UNIQUE INDEX ultimate_unique ON unique_all(time, device_id, bool_type, numeric_type, float_type, text_type, bigint_type, jsonb_type) NULLS NOT DISTINCT;
SELECT table_name FROM create_hypertable('unique_all', 'time');
 table_name 
------------
 unique_all
(1 row)

ALTER TABLE unique_all SET (tsdb.compress, tsdb.compress_segmentby = 'device_id', tsdb.compress_orderby = 'time');
WARNING:  column "bool_type" should be used for segmenting or ordering
WARNING:  column "numeric_type" should be used for segmenting or ordering
WARNING:  column "float_type" should be used for segmenting or ordering
WARNING:  column "text_type" should be used for segmenting or ordering
WARNING:  column "bigint_type" should be used for segmenting or ordering
WARNING:  column "jsonb_type" should be used for segmenting or ordering
INSERT INTO unique_all VALUES('2024-01-01 00:00', 1, true, 1.0, 1.0, 'first', 1, '{"first":true}');
INSERT INTO unique_all VALUES('2024-01-01 00:01', 1, true, 1.0, 1.0, 'first', 1, '{"first":true}');
INSERT INTO unique_all VALUES('2024-01-01 00:02', 1, false, 1.0, 1.0, 'first', 1, '{"first":true}');
INSERT INTO unique_all VALUES('2024-01-01 00:03', 1, true, 2.0, 1.0, 'first', 1, '{"first":true}');
INSERT INTO unique_all VALUES('2024-01-01 00:04', 1, true, 1.0, 2.0, 'first', 1, '{"first":true}');
INSERT INTO unique_all VALUES('2024-01-01 00:05', 1, true, 1.0, 1.0, 'second', 1, '{"first":true}');
INSERT INTO unique_all VALUES('2024-01-01 00:06', 1, true, 1.0, 1.0, 'first', 2, '{"first":true}');
INSERT INTO unique_all VALUES('2024-01-01 00:07', 1, true, 1.0, 1.0, 'first', 1, '{"second":true}');
INSERT INTO unique_all VALUES('2024-01-01 00:08', 1, true, 1.0, 1.0, 'first', 1, '{"first":true}');
INSERT INTO unique_all VALUES('2024-01-01 00:09', 1, NULL, 1.0, 1.0, 'first', 1, '{"first":true}');
INSERT INTO unique_all VALUES('2024-01-01 00:10', 1, true, NULL, 1.0, 'first', 1, '{"first":true}');
INSERT INTO unique_all VALUES('2024-01-01 00:11', 1, true, 1.0, NULL, 'first', 1, '{"first":true}');
INSERT INTO unique_all VALUES('2024-01-01 00:12', 1, true, 1.0, 1.0, NULL, 1, '{"first":true}');
INSERT INTO unique_all VALUES('2024-01-01 00:13', 1, true, 1.0, 1.0, 'first', NULL, '{"first":true}');
INSERT INTO unique_all VALUES('2024-01-01 00:14', 1, true, 1.0, 1.0, 'first', 1, NULL);
SELECT count(compress_chunk(c)) FROM show_chunks('unique_all') c;
 count 
-------
     1
(1 row)

-- test duplicates
\set ON_ERROR_STOP 0
INSERT INTO unique_all VALUES('2024-01-01 00:00', 1, true, 1.0, 1.0, 'first', 1, '{"first":true}');
ERROR:  duplicate key value violates unique constraint "_hyper_30_79_chunk_ultimate_unique"
INSERT INTO unique_all VALUES('2024-01-01 00:01', 1, true, 1.0, 1.0, 'first', 1, '{"first":true}');
ERROR:  duplicate key value violates unique constraint "_hyper_30_79_chunk_ultimate_unique"
INSERT INTO unique_all VALUES('2024-01-01 00:02', 1, false, 1.0, 1.0, 'first', 1, '{"first":true}');
ERROR:  duplicate key value violates unique constraint "_hyper_30_79_chunk_ultimate_unique"
INSERT INTO unique_all VALUES('2024-01-01 00:03', 1, true, 2.0, 1.0, 'first', 1, '{"first":true}');
ERROR:  duplicate key value violates unique constraint "_hyper_30_79_chunk_ultimate_unique"
INSERT INTO unique_all VALUES('2024-01-01 00:04', 1, true, 1.0, 2.0, 'first', 1, '{"first":true}');
ERROR:  duplicate key value violates unique constraint "_hyper_30_79_chunk_ultimate_unique"
INSERT INTO unique_all VALUES('2024-01-01 00:05', 1, true, 1.0, 1.0, 'second', 1, '{"first":true}');
ERROR:  duplicate key value violates unique constraint "_hyper_30_79_chunk_ultimate_unique"
INSERT INTO unique_all VALUES('2024-01-01 00:06', 1, true, 1.0, 1.0, 'first', 2, '{"first":true}');
ERROR:  duplicate key value violates unique constraint "_hyper_30_79_chunk_ultimate_unique"
INSERT INTO unique_all VALUES('2024-01-01 00:07', 1, true, 1.0, 1.0, 'first', 1, '{"second":true}');
ERROR:  duplicate key value violates unique constraint "_hyper_30_79_chunk_ultimate_unique"
INSERT INTO unique_all VALUES('2024-01-01 00:08', 1, true, 1.0, 1.0, 'first', 1, '{"first":true}');
ERROR:  duplicate key value violates unique constraint "_hyper_30_79_chunk_ultimate_unique"
INSERT INTO unique_all VALUES('2024-01-01 00:09', 1, NULL, 1.0, 1.0, 'first', 1, '{"first":true}');
ERROR:  duplicate key value violates unique constraint "_hyper_30_79_chunk_ultimate_unique"
INSERT INTO unique_all VALUES('2024-01-01 00:10', 1, true, NULL, 1.0, 'first', 1, '{"first":true}');
ERROR:  duplicate key value violates unique constraint "_hyper_30_79_chunk_ultimate_unique"
INSERT INTO unique_all VALUES('2024-01-01 00:11', 1, true, 1.0, NULL, 'first', 1, '{"first":true}');
ERROR:  duplicate key value violates unique constraint "_hyper_30_79_chunk_ultimate_unique"
INSERT INTO unique_all VALUES('2024-01-01 00:12', 1, true, 1.0, 1.0, NULL, 1, '{"first":true}');
ERROR:  duplicate key value violates unique constraint "_hyper_30_79_chunk_ultimate_unique"
INSERT INTO unique_all VALUES('2024-01-01 00:13', 1, true, 1.0, 1.0, 'first', NULL, '{"first":true}');
ERROR:  duplicate key value violates unique constraint "_hyper_30_79_chunk_ultimate_unique"
INSERT INTO unique_all VALUES('2024-01-01 00:14', 1, true, 1.0, 1.0, 'first', 1, NULL);
ERROR:  duplicate key value violates unique constraint "_hyper_30_79_chunk_ultimate_unique"
\set ON_ERROR_STOP 1
-- test non-duplicates
INSERT INTO unique_all VALUES('2024-01-01 00:01:01', 1, true, 1.0, 1.0, 'first', 1, '{"first":true}');
INSERT INTO unique_all VALUES('2024-01-01 00:02', 1, true, 1.0, 1.0, 'first', 1, '{"first":true}');
INSERT INTO unique_all VALUES('2024-01-01 00:03', 1, true, 3.0, 1.0, 'first', 1, '{"first":true}');
INSERT INTO unique_all VALUES('2024-01-01 00:04', 1, true, 1.0, 3.0, 'first', 1, '{"first":true}');
INSERT INTO unique_all VALUES('2024-01-01 00:05', 1, true, 1.0, 1.0, 'third', 1, '{"first":true}');
INSERT INTO unique_all VALUES('2024-01-01 00:06', 1, true, 1.0, 1.0, 'first', 3, '{"first":true}');
INSERT INTO unique_all VALUES('2024-01-01 00:07', 1, true, 1.0, 1.0, 'first', 1, '{"third":true}');
-- test non-duplicates with non-NULL default values
ALTER TABLE unique_all ADD COLUMN added_non_null int DEFAULT 4;
DROP INDEX ultimate_unique;
CREATE UNIQUE INDEX ultimate_unique ON unique_all(time, device_id, bool_type, numeric_type, float_type, text_type, bigint_type, jsonb_type, added_non_null) NULLS NOT DISTINCT;
\set ON_ERROR_STOP 0
INSERT INTO unique_all VALUES('2024-01-01 00:00', 1, true, 1.0, 1.0, 'first', 1, '{"first":true}', 4);
ERROR:  duplicate key value violates unique constraint "_hyper_30_79_chunk_ultimate_unique"
\set ON_ERROR_STOP 1
INSERT INTO unique_all VALUES('2024-01-01 00:00', 1, true, 1.0, 1.0, 'first', 1, '{"first":true}', 5);
-- make sure everything is correct after recompressing the chunk
SELECT count(decompress_chunk(c)) FROM show_chunks('unique_all') c;
 count 
-------
     1
(1 row)

SELECT count(compress_chunk(c)) FROM show_chunks('unique_all') c;
 count 
-------
     1
(1 row)

\set ON_ERROR_STOP 0
INSERT INTO unique_all VALUES('2024-01-01 00:00', 1, true, 1.0, 1.0, 'first', 1, '{"first":true}', 4);
ERROR:  duplicate key value violates unique constraint "_hyper_30_79_chunk_ultimate_unique"
\set ON_ERROR_STOP 1
-- test non-duplicates with NULL default values
ALTER TABLE unique_all ADD COLUMN added_null int DEFAULT NULL;
DROP INDEX ultimate_unique;
CREATE UNIQUE INDEX ultimate_unique ON unique_all(time, device_id, bool_type, numeric_type, float_type, text_type, bigint_type, jsonb_type, added_non_null, added_null) NULLS NOT DISTINCT;
\set ON_ERROR_STOP 0
INSERT INTO unique_all VALUES('2024-01-01 00:00', 1, true, 1.0, 1.0, 'first', 1, '{"first":true}', 4, NULL);
ERROR:  duplicate key value violates unique constraint "_hyper_30_79_chunk_ultimate_unique"
INSERT INTO unique_all VALUES('2024-01-01 00:00', 1, true, 1.0, 1.0, 'first', 1, '{"first":true}', 5, NULL);
ERROR:  duplicate key value violates unique constraint "_hyper_30_79_chunk_ultimate_unique"
\set ON_ERROR_STOP 1
INSERT INTO unique_all VALUES('2024-01-01 00:00', 1, true, 1.0, 1.0, 'first', 1, '{"first":true}', 6, NULL);
-- make sure everything is correct after recompressing the chunk
SELECT count(decompress_chunk(c)) FROM show_chunks('unique_all') c;
 count 
-------
     1
(1 row)

SELECT count(compress_chunk(c)) FROM show_chunks('unique_all') c;
 count 
-------
     1
(1 row)

\set ON_ERROR_STOP 0
INSERT INTO unique_all VALUES('2024-01-01 00:00', 1, true, 1.0, 1.0, 'first', 1, '{"first":true}', 4, NULL);
ERROR:  duplicate key value violates unique constraint "_hyper_30_79_chunk_ultimate_unique"
INSERT INTO unique_all VALUES('2024-01-01 00:00', 1, true, 1.0, 1.0, 'first', 1, '{"first":true}', 5, NULL);
ERROR:  duplicate key value violates unique constraint "_hyper_30_79_chunk_ultimate_unique"
\set ON_ERROR_STOP 1
DROP TABLE unique_all;
-- test NULL compression algorithm
CREATE TABLE unique_null(
	time timestamptz NOT NULL,
	device_id int,
	tag text,
	tag2 text,
	value float
);
CREATE UNIQUE INDEX unique_nulls ON unique_null(time, device_id, tag, tag2) NULLS NOT DISTINCT;
SELECT table_name FROM create_hypertable('unique_null', 'time');
 table_name  
-------------
 unique_null
(1 row)

ALTER TABLE unique_null SET (tsdb.compress, tsdb.compress_segmentby = 'device_id', tsdb.compress_orderby = 'time');
WARNING:  column "tag" should be used for segmenting or ordering
WARNING:  column "tag2" should be used for segmenting or ordering
INSERT INTO unique_null VALUES
('2024-01-01 00:00', 1, NULL, '1', 1),
('2024-01-01 00:00', 1, NULL, '2', 2),
('2024-01-01 00:00', 1, NULL, '3', 3);
SELECT count(compress_chunk(c)) FROM show_chunks('unique_null') c;
 count 
-------
     1
(1 row)

\set ON_ERROR_STOP 0
INSERT INTO unique_null VALUES ('2024-01-01 00:00', 1, NULL, '1', 1);
ERROR:  duplicate key value violates unique constraint "_hyper_32_83_chunk_unique_nulls"
\set ON_ERROR_STOP 1
ALTER TABLE unique_null ADD COLUMN tag3 text DEFAULT 'default value';
DROP INDEX unique_nulls;
CREATE UNIQUE INDEX unique_nulls ON unique_null(time, device_id, tag, tag2, tag3) NULLS NOT DISTINCT;
\set ON_ERROR_STOP 0
INSERT INTO unique_null VALUES ('2024-01-01 00:00', 1, NULL, '1', 1, 'default value');
ERROR:  duplicate key value violates unique constraint "_hyper_32_83_chunk_unique_nulls"
\set ON_ERROR_STOP 1
INSERT INTO unique_null VALUES
	('2024-01-01 00:01', 1, NULL, '1', 1, 'default value'),
	('2024-01-01 00:00', 2, NULL, '1', 1, 'default value');
DROP TABLE unique_null;
-- test NUMERIC data type
CREATE TABLE unique_numeric(
	time timestamptz NOT NULL,
	device_id numeric(6,2) NOT NULL,
	tag text,
	tag2 text,
	value float
);
CREATE UNIQUE INDEX unique_numeric_idx ON unique_numeric(time, device_id, tag, tag2);
SELECT table_name FROM create_hypertable('unique_numeric', 'time');
   table_name   
----------------
 unique_numeric
(1 row)

ALTER TABLE unique_numeric SET (tsdb.compress, tsdb.compress_segmentby = 'device_id', tsdb.compress_orderby = 'time');
WARNING:  column "tag" should be used for segmenting or ordering
WARNING:  column "tag2" should be used for segmenting or ordering
INSERT INTO unique_numeric VALUES
('2024-01-01 00:00', 1.1, NULL, '1', 1),
('2024-01-01 00:00', 1.2, NULL, '2', 2),
('2024-01-01 00:00', 1.3, NULL, '3', 3);
SELECT count(compress_chunk(c)) FROM show_chunks('unique_numeric') c;
 count 
-------
     1
(1 row)

INSERT INTO unique_numeric VALUES ('2024-01-01 00:00', 1.4, NULL, '1', 1);
DROP TABLE unique_numeric;
-- test UUID data type
CREATE TABLE unique_uuid(
	time timestamptz NOT NULL,
	device_id UUID NOT NULL,
	tag text,
	tag2 text,
	value float
);
CREATE UNIQUE INDEX unique_uuid_idx ON unique_uuid(time, device_id, tag, tag2);
SELECT table_name FROM create_hypertable('unique_uuid', 'time');
 table_name  
-------------
 unique_uuid
(1 row)

ALTER TABLE unique_uuid SET (tsdb.compress, tsdb.compress_segmentby = 'device_id', tsdb.compress_orderby = 'time');
WARNING:  column "tag" should be used for segmenting or ordering
WARNING:  column "tag2" should be used for segmenting or ordering
INSERT INTO unique_uuid VALUES
('2024-01-01 00:00', '018a0d1a-8e6a-7000-8000-000000000000', NULL, '1', 1),
('2024-01-01 00:00', '018a0d1a-8e6a-7000-8000-000000000000', NULL, '1', 2),
('2024-01-01 00:00', '018a0d1a-8e6a-7000-8000-000000000001', NULL, '1', 1),
('2024-01-01 00:00', '018a0d1a-8e6a-7000-8000-000000000001', NULL, '1', 2);
SELECT count(compress_chunk(c)) FROM show_chunks('unique_uuid') c;
 count 
-------
     1
(1 row)

INSERT INTO unique_uuid VALUES ('2024-01-01 00:00', '018a0d1a-8e6a-7000-8000-000000000001', NULL, '1', 3);
DROP TABLE unique_uuid;
-- regression test for SDC 3006
CREATE TABLE t_1sec(
	"timestamp"                         timestamp with time zone NOT NULL,
	device_id                           text,
	speed                               double precision,
	derived                             boolean
);
ALTER TABLE t_1sec ADD CONSTRAINT unique_device_timestamp_sensor_derived
	UNIQUE (device_id, "timestamp", derived);
CREATE INDEX t_1sec_timestamp_idx
	ON t_1sec
	USING btree ("timestamp" DESC);
SELECT create_hypertable(
	relation => 't_1sec',
	time_column_name => 'timestamp',
	chunk_time_interval => interval '06:00:00',
	create_default_indexes => false
);
  create_hypertable   
----------------------
 (38,public,t_1sec,t)
(1 row)

ALTER TABLE t_1sec SET (
	timescaledb.compress,
	timescaledb.compress_segmentby = 'device_id',
	timescaledb.compress_orderby='"timestamp"'
);
WARNING:  column "derived" should be used for segmenting or ordering
insert into t_1sec ( "timestamp", device_id, speed, derived) values
( '2025-06-06 10:00:00', 'device_id_1', 100, true),
( '2025-06-06 10:01:00', 'device_id_2', 100, true),
( '2025-06-06 10:02:00', 'device_id_3', 100, true);
SELECT compress_chunk(show_chunks('t_1sec'));
              compress_chunk              
------------------------------------------
 _timescaledb_internal._hyper_38_89_chunk
(1 row)

insert into t_1sec ( "timestamp", device_id, speed, derived) values
( '2025-06-06 10:03:00', 'device_id_1', 100, true),
( '2025-06-06 10:00:00', 'device_id_1', 110, true),
( '2025-06-06 10:00:00', 'device_id_1', 110, false)
ON CONFLICT DO NOTHING;
DROP TABLE t_1sec;
-- regression test for SDC 3210
CREATE TABLE gen_column(
	"timestamp"                         timestamp with time zone NOT NULL,
	device_id                           text,
	device_id_generated 				text GENERATED ALWAYS AS (device_id) STORED,
	speed                               double precision
);
ALTER TABLE gen_column ADD CONSTRAINT unique_device_timestamp_sensor
	UNIQUE (device_id_generated, "timestamp");
CREATE INDEX gen_column_timestamp_idx
	ON gen_column
	USING btree ("timestamp" DESC);
SELECT create_hypertable(
	relation => 'gen_column',
	time_column_name => 'timestamp',
	chunk_time_interval => interval '06:00:00',
	create_default_indexes => false
);
    create_hypertable     
--------------------------
 (40,public,gen_column,t)
(1 row)

ALTER TABLE gen_column SET (
	timescaledb.compress,
	timescaledb.compress_segmentby = 'device_id_generated',
	timescaledb.compress_orderby='"timestamp"'
);
insert into gen_column ( "timestamp", device_id, speed) values
( '2025-06-06 10:00:00', 'device_id_1', 100),
( '2025-06-06 10:01:00', 'device_id_2', 100),
( '2025-06-06 10:02:00', 'device_id_3', 100);
SELECT compress_chunk(show_chunks('gen_column'));
              compress_chunk              
------------------------------------------
 _timescaledb_internal._hyper_40_91_chunk
(1 row)

insert into gen_column ( "timestamp", device_id, speed) values
( '2025-06-06 10:03:00', 'device_id_1', 100),
( '2025-06-06 10:00:00', 'device_id_1', 110),
( '2025-06-06 10:00:00', 'device_id_1', 110)
ON CONFLICT DO NOTHING;
-- should contain 2 rows for device_1 and one per any other device
SELECT device_id_generated, count(*)
FROM gen_column
GROUP BY 1
ORDER BY 1;
 device_id_generated | count 
---------------------+-------
 device_id_1         |     2
 device_id_2         |     1
 device_id_3         |     1
(3 rows)

SELECT decompress_chunk(show_chunks('gen_column'));
             decompress_chunk             
------------------------------------------
 _timescaledb_internal._hyper_40_91_chunk
(1 row)

ALTER TABLE gen_column SET (
	timescaledb.compress,
	timescaledb.compress_segmentby = '',
	timescaledb.compress_orderby='"timestamp"'
);
SELECT compress_chunk(show_chunks('gen_column'));
              compress_chunk              
------------------------------------------
 _timescaledb_internal._hyper_40_91_chunk
(1 row)

insert into gen_column ( "timestamp", device_id, speed) values
( '2025-06-06 10:04:00', 'device_id_1', 100),
( '2025-06-06 10:00:00', 'device_id_1', 110),
( '2025-06-06 10:00:00', 'device_id_1', 110)
ON CONFLICT DO NOTHING;
-- should contain 3 rows for device_1 and one per any other device
SELECT device_id_generated, count(*)
FROM gen_column
GROUP BY 1
ORDER BY 1;
 device_id_generated | count 
---------------------+-------
 device_id_1         |     3
 device_id_2         |     1
 device_id_3         |     1
(3 rows)

DROP TABLE gen_column;<|MERGE_RESOLUTION|>--- conflicted
+++ resolved
@@ -798,20 +798,11 @@
 -- It was hard to include a path without pushed down sort for consideration, as `add_path` would reject
 -- the path with sort pushdown, which is desirable in most cases
 :PREFIX SELECT * FROM test_ordering ORDER BY 1;
-<<<<<<< HEAD
                           QUERY PLAN                          
 --------------------------------------------------------------
  Sort
-   Sort Key: _hyper_13_20_chunk."time"
+   Sort Key: test_ordering."time"
    ->  Append
-=======
-                                                     QUERY PLAN                                                     
---------------------------------------------------------------------------------------------------------------------
- Custom Scan (ChunkAppend) on test_ordering
-   Order: test_ordering."time"
-   ->  Merge Append
-         Sort Key: test_ordering."time"
->>>>>>> 8d9c80e6
          ->  Custom Scan (ColumnarScan) on _hyper_13_20_chunk
                ->  Seq Scan on compress_hyper_14_21_chunk
          ->  Seq Scan on _hyper_13_20_chunk
@@ -821,20 +812,11 @@
 VACUUM ANALYZE test_ordering;
 -- should be ordered append
 :PREFIX SELECT * FROM test_ordering ORDER BY 1;
-<<<<<<< HEAD
                           QUERY PLAN                          
 --------------------------------------------------------------
  Sort
-   Sort Key: _hyper_13_20_chunk."time"
+   Sort Key: test_ordering."time"
    ->  Append
-=======
-                                                     QUERY PLAN                                                     
---------------------------------------------------------------------------------------------------------------------
- Custom Scan (ChunkAppend) on test_ordering
-   Order: test_ordering."time"
-   ->  Merge Append
-         Sort Key: test_ordering."time"
->>>>>>> 8d9c80e6
          ->  Custom Scan (ColumnarScan) on _hyper_13_20_chunk
                ->  Seq Scan on compress_hyper_14_21_chunk
          ->  Seq Scan on _hyper_13_20_chunk
