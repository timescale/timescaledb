--- conflicted
+++ resolved
@@ -184,33 +184,17 @@
 -- Some negative cases.
 set timescaledb.debug_require_vector_agg to 'forbid';
 explain (costs off) select sum(c) from dvagg group by grouping sets ((), (a));
-<<<<<<< HEAD
                           QUERY PLAN                           
 ---------------------------------------------------------------
-=======
-                                                   QUERY PLAN                                                   
-----------------------------------------------------------------------------------------------------------------
->>>>>>> 5aad93c4
  MixedAggregate
    Hash Key: _hyper_1_1_chunk.a
    Group Key: ()
    ->  Append
          ->  Custom Scan (DecompressChunk) on _hyper_1_1_chunk
-<<<<<<< HEAD
                ->  Seq Scan on compress_hyper_2_2_chunk
          ->  Custom Scan (DecompressChunk) on _hyper_1_3_chunk
                ->  Seq Scan on compress_hyper_2_4_chunk
 (8 rows)
-=======
-               ->  Sort
-                     Sort Key: compress_hyper_2_2_chunk._ts_meta_min_1, compress_hyper_2_2_chunk._ts_meta_max_1
-                     ->  Seq Scan on compress_hyper_2_2_chunk
-         ->  Custom Scan (DecompressChunk) on _hyper_1_3_chunk
-               ->  Sort
-                     Sort Key: compress_hyper_2_4_chunk._ts_meta_min_1, compress_hyper_2_4_chunk._ts_meta_max_1
-                     ->  Seq Scan on compress_hyper_2_4_chunk
-(12 rows)
->>>>>>> 5aad93c4
 
 -- As a reference, the result on decompressed table.
 select decompress_chunk(show_chunks('dvagg'));
