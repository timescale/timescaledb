--- conflicted
+++ resolved
@@ -51,865 +51,56 @@
 ---- Uncomment to generate reference
 --set timescaledb.debug_require_vector_agg = 'forbid';
 --set timescaledb.enable_vectorized_aggregation to off;
--- Test vectorized aggregation, filters and expressions with a default column.
-select
-    format('select %s%s from dvagg%s%s%s;',
-            grouping || ', ',
-            function,
-            ' where ' || condition,
-            ' group by ' || grouping,
-            format(' order by %s, ', function) || grouping || ' limit 10')
-from
-    unnest(array[
-        'count(*)',
-        'sum(c)',
-        'sum(b + c)']) function,
-    unnest(array[
-        null,
-        'b >= 0',
-        'b = 0',
-        'b in (0, 1)',
-        'b in (0, 1, 3)',
-        'b > 10',
-        'c != 7',
-        'c > 1000',
-        'c < 1000']) with ordinality as condition(condition, n),
-    unnest(array[
-        null,
-        'b',
-        'c',
-        'b + c']) with ordinality as grouping(grouping, n)
-\gexec
-select count(*) from dvagg;
- count 
--------
-  1998
-(1 row)
-
-select b, count(*) from dvagg group by b order by count(*), b limit 10;
- b | count 
----+-------
- 0 |   398
- 1 |   400
- 2 |   400
- 3 |   400
- 4 |   400
-(5 rows)
-
-select c, count(*) from dvagg group by c order by count(*), c limit 10;
- c  | count 
-----+-------
-  7 |   999
- 11 |   999
-(2 rows)
-
-select b + c, count(*) from dvagg group by b + c order by count(*), b + c limit 10;
- ?column? | count 
-----------+-------
-        7 |   199
-        8 |   200
-        9 |   200
-       10 |   200
-       12 |   200
-       13 |   200
-       14 |   200
-       15 |   200
-       11 |   399
-(9 rows)
-
-select sum(c) from dvagg;
-  sum  
--------
- 17982
-(1 row)
-
-select b, sum(c) from dvagg group by b order by sum(c), b limit 10;
- b | sum  
----+------
- 0 | 3582
- 1 | 3600
- 2 | 3600
- 3 | 3600
- 4 | 3600
-(5 rows)
-
-select c, sum(c) from dvagg group by c order by sum(c), c limit 10;
- c  |  sum  
-----+-------
-  7 |  6993
- 11 | 10989
-(2 rows)
-
-select b + c, sum(c) from dvagg group by b + c order by sum(c), b + c limit 10;
- ?column? | sum  
-----------+------
-        7 | 1393
-        8 | 1400
-        9 | 1400
-       10 | 1400
-       12 | 2200
-       13 | 2200
-       14 | 2200
-       15 | 2200
-       11 | 3589
-(9 rows)
-
-select sum(b + c) from dvagg;
-  sum  
--------
- 21982
-(1 row)
-
-select b, sum(b + c) from dvagg group by b order by sum(b + c), b limit 10;
- b | sum  
----+------
- 0 | 3582
- 1 | 4000
- 2 | 4400
- 3 | 4800
- 4 | 5200
-(5 rows)
-
-select c, sum(b + c) from dvagg group by c order by sum(b + c), c limit 10;
- c  |  sum  
-----+-------
-  7 |  8993
- 11 | 12989
-(2 rows)
-
-select b + c, sum(b + c) from dvagg group by b + c order by sum(b + c), b + c limit 10;
- ?column? | sum  
-----------+------
-        7 | 1393
-        8 | 1600
-        9 | 1800
-       10 | 2000
-       12 | 2400
-       13 | 2600
-       14 | 2800
-       15 | 3000
-       11 | 4389
-(9 rows)
-
-select count(*) from dvagg where b >= 0;
- count 
--------
-  1998
-(1 row)
-
-select b, count(*) from dvagg where b >= 0 group by b order by count(*), b limit 10;
- b | count 
----+-------
- 0 |   398
- 1 |   400
- 2 |   400
- 3 |   400
- 4 |   400
-(5 rows)
-
-select c, count(*) from dvagg where b >= 0 group by c order by count(*), c limit 10;
- c  | count 
-----+-------
-  7 |   999
- 11 |   999
-(2 rows)
-
-select b + c, count(*) from dvagg where b >= 0 group by b + c order by count(*), b + c limit 10;
- ?column? | count 
-----------+-------
-        7 |   199
-        8 |   200
-        9 |   200
-       10 |   200
-       12 |   200
-       13 |   200
-       14 |   200
-       15 |   200
-       11 |   399
-(9 rows)
-
+-- Vectorized aggregation should work with vectorized filters.
 select sum(c) from dvagg where b >= 0;
   sum  
 -------
  17982
-
-select b, sum(c) from dvagg where b >= 0 group by b order by sum(c), b limit 10;
- b | sum  
----+------
- 0 | 3582
- 1 | 3600
- 2 | 3600
- 3 | 3600
- 4 | 3600
-(5 rows)
-
-select c, sum(c) from dvagg where b >= 0 group by c order by sum(c), c limit 10;
- c  |  sum  
-----+-------
-  7 |  6993
- 11 | 10989
-(2 rows)
-
-select b + c, sum(c) from dvagg where b >= 0 group by b + c order by sum(c), b + c limit 10;
- ?column? | sum  
-----------+------
-        7 | 1393
-        8 | 1400
-        9 | 1400
-       10 | 1400
-       12 | 2200
-       13 | 2200
-       14 | 2200
-       15 | 2200
-       11 | 3589
-(9 rows)
-
-select sum(b + c) from dvagg where b >= 0;
-  sum  
--------
- 21982
-(1 row)
-
-select b, sum(b + c) from dvagg where b >= 0 group by b order by sum(b + c), b limit 10;
- b | sum  
----+------
- 0 | 3582
- 1 | 4000
- 2 | 4400
- 3 | 4800
- 4 | 5200
-(5 rows)
-
-select c, sum(b + c) from dvagg where b >= 0 group by c order by sum(b + c), c limit 10;
- c  |  sum  
-----+-------
-  7 |  8993
- 11 | 12989
-(2 rows)
-
-select b + c, sum(b + c) from dvagg where b >= 0 group by b + c order by sum(b + c), b + c limit 10;
- ?column? | sum  
-----------+------
-        7 | 1393
-        8 | 1600
-        9 | 1800
-       10 | 2000
-       12 | 2400
-       13 | 2600
-       14 | 2800
-       15 | 3000
-       11 | 4389
-(9 rows)
-
-select count(*) from dvagg where b = 0;
- count 
--------
-   398
-(1 row)
-
-select b, count(*) from dvagg where b = 0 group by b order by count(*), b limit 10;
- b | count 
----+-------
- 0 |   398
-(1 row)
-
-select c, count(*) from dvagg where b = 0 group by c order by count(*), c limit 10;
- c  | count 
-----+-------
-  7 |   199
- 11 |   199
-(2 rows)
-
-select b + c, count(*) from dvagg where b = 0 group by b + c order by count(*), b + c limit 10;
- ?column? | count 
-----------+-------
-        7 |   199
-       11 |   199
-(2 rows)
 
 select sum(c) from dvagg where b = 0;
  sum  
 ------
  3582
 
-select b, sum(c) from dvagg where b = 0 group by b order by sum(c), b limit 10;
- b | sum  
----+------
- 0 | 3582
-(1 row)
-
-select c, sum(c) from dvagg where b = 0 group by c order by sum(c), c limit 10;
- c  | sum  
-----+------
-  7 | 1393
- 11 | 2189
-(2 rows)
-
-select b + c, sum(c) from dvagg where b = 0 group by b + c order by sum(c), b + c limit 10;
- ?column? | sum  
-----------+------
-        7 | 1393
-       11 | 2189
-(2 rows)
-
-select sum(b + c) from dvagg where b = 0;
- sum  
-------
- 3582
-(1 row)
-
-select b, sum(b + c) from dvagg where b = 0 group by b order by sum(b + c), b limit 10;
- b | sum  
----+------
- 0 | 3582
-(1 row)
-
-select c, sum(b + c) from dvagg where b = 0 group by c order by sum(b + c), c limit 10;
- c  | sum  
-----+------
-  7 | 1393
- 11 | 2189
-(2 rows)
-
-select b + c, sum(b + c) from dvagg where b = 0 group by b + c order by sum(b + c), b + c limit 10;
- ?column? | sum  
-----------+------
-        7 | 1393
-       11 | 2189
-(2 rows)
-
-select count(*) from dvagg where b in (0, 1);
- count 
--------
-   798
-(1 row)
-
-select b, count(*) from dvagg where b in (0, 1) group by b order by count(*), b limit 10;
- b | count 
----+-------
- 0 |   398
- 1 |   400
-(2 rows)
-
-select c, count(*) from dvagg where b in (0, 1) group by c order by count(*), c limit 10;
- c  | count 
-----+-------
-  7 |   399
- 11 |   399
-(2 rows)
-
-select b + c, count(*) from dvagg where b in (0, 1) group by b + c order by count(*), b + c limit 10;
- ?column? | count 
-----------+-------
-        7 |   199
-       11 |   199
-        8 |   200
-       12 |   200
-(4 rows)
-
 select sum(c) from dvagg where b in (0, 1);
  sum  
 ------
  7182
-
-select b, sum(c) from dvagg where b in (0, 1) group by b order by sum(c), b limit 10;
- b | sum  
----+------
- 0 | 3582
- 1 | 3600
-(2 rows)
-
-select c, sum(c) from dvagg where b in (0, 1) group by c order by sum(c), c limit 10;
- c  | sum  
-----+------
-  7 | 2793
- 11 | 4389
-(2 rows)
-
-select b + c, sum(c) from dvagg where b in (0, 1) group by b + c order by sum(c), b + c limit 10;
- ?column? | sum  
-----------+------
-        7 | 1393
-        8 | 1400
-       11 | 2189
-       12 | 2200
-(4 rows)
-
-select sum(b + c) from dvagg where b in (0, 1);
- sum  
-------
- 7582
-(1 row)
-
-select b, sum(b + c) from dvagg where b in (0, 1) group by b order by sum(b + c), b limit 10;
- b | sum  
----+------
- 0 | 3582
- 1 | 4000
-(2 rows)
-
-select c, sum(b + c) from dvagg where b in (0, 1) group by c order by sum(b + c), c limit 10;
- c  | sum  
-----+------
-  7 | 2993
- 11 | 4589
-(2 rows)
-
-select b + c, sum(b + c) from dvagg where b in (0, 1) group by b + c order by sum(b + c), b + c limit 10;
- ?column? | sum  
-----------+------
-        7 | 1393
-        8 | 1600
-       11 | 2189
-       12 | 2400
-(4 rows)
-
-select count(*) from dvagg where b in (0, 1, 3);
- count 
--------
-  1198
-(1 row)
-
-select b, count(*) from dvagg where b in (0, 1, 3) group by b order by count(*), b limit 10;
- b | count 
----+-------
- 0 |   398
- 1 |   400
- 3 |   400
-(3 rows)
-
-select c, count(*) from dvagg where b in (0, 1, 3) group by c order by count(*), c limit 10;
- c  | count 
-----+-------
-  7 |   599
- 11 |   599
-(2 rows)
-
-select b + c, count(*) from dvagg where b in (0, 1, 3) group by b + c order by count(*), b + c limit 10;
- ?column? | count 
-----------+-------
-        7 |   199
-       11 |   199
-        8 |   200
-       10 |   200
-       12 |   200
-       14 |   200
-(6 rows)
 
 select sum(c) from dvagg where b in (0, 1, 3);
   sum  
 -------
  10782
 
-select b, sum(c) from dvagg where b in (0, 1, 3) group by b order by sum(c), b limit 10;
- b | sum  
----+------
- 0 | 3582
- 1 | 3600
- 3 | 3600
-(3 rows)
+select sum(c) from dvagg where b > 10;
+ sum 
+-----
+    
 
-select c, sum(c) from dvagg where b in (0, 1, 3) group by c order by sum(c), c limit 10;
- c  | sum  
-----+------
-  7 | 4193
- 11 | 6589
-(2 rows)
+select count(*) from dvagg where b >= 0;
+ count 
+-------
+  1998
 
-select b + c, sum(c) from dvagg where b in (0, 1, 3) group by b + c order by sum(c), b + c limit 10;
- ?column? | sum  
-----------+------
-        7 | 1393
-        8 | 1400
-       10 | 1400
-       11 | 2189
-       12 | 2200
-       14 | 2200
-(6 rows)
+select count(*) from dvagg where b = 0;
+ count 
+-------
+   398
 
-select sum(b + c) from dvagg where b in (0, 1, 3);
-  sum  
+select count(*) from dvagg where b in (0, 1);
+ count 
 -------
- 12382
-(1 row)
+   798
 
-select b, sum(b + c) from dvagg where b in (0, 1, 3) group by b order by sum(b + c), b limit 10;
- b | sum  
----+------
- 0 | 3582
- 1 | 4000
- 3 | 4800
-(3 rows)
-
-select c, sum(b + c) from dvagg where b in (0, 1, 3) group by c order by sum(b + c), c limit 10;
- c  | sum  
-----+------
-  7 | 4993
- 11 | 7389
-(2 rows)
-
-select b + c, sum(b + c) from dvagg where b in (0, 1, 3) group by b + c order by sum(b + c), b + c limit 10;
- ?column? | sum  
-----------+------
-        7 | 1393
-        8 | 1600
-       10 | 2000
-       11 | 2189
-       12 | 2400
-       14 | 2800
-(6 rows)
+select count(*) from dvagg where b in (0, 1, 3);
+ count 
+-------
+  1198
 
 select count(*) from dvagg where b > 10;
  count 
 -------
      0
-(1 row)
-
-select b, count(*) from dvagg where b > 10 group by b order by count(*), b limit 10;
- b | count 
----+-------
-(0 rows)
-
-select c, count(*) from dvagg where b > 10 group by c order by count(*), c limit 10;
- c | count 
----+-------
-(0 rows)
-
-select b + c, count(*) from dvagg where b > 10 group by b + c order by count(*), b + c limit 10;
- ?column? | count 
-----------+-------
-(0 rows)
-
-select sum(c) from dvagg where b > 10;
- sum 
------
-    
-
-select b, sum(c) from dvagg where b > 10 group by b order by sum(c), b limit 10;
- b | sum 
----+-----
-(0 rows)
-
-select c, sum(c) from dvagg where b > 10 group by c order by sum(c), c limit 10;
- c | sum 
----+-----
-(0 rows)
-
-select b + c, sum(c) from dvagg where b > 10 group by b + c order by sum(c), b + c limit 10;
- ?column? | sum 
-----------+-----
-(0 rows)
-
-select sum(b + c) from dvagg where b > 10;
- sum 
------
-    
-(1 row)
-
-select b, sum(b + c) from dvagg where b > 10 group by b order by sum(b + c), b limit 10;
- b | sum 
----+-----
-(0 rows)
-
-select c, sum(b + c) from dvagg where b > 10 group by c order by sum(b + c), c limit 10;
- c | sum 
----+-----
-(0 rows)
-
-select b + c, sum(b + c) from dvagg where b > 10 group by b + c order by sum(b + c), b + c limit 10;
- ?column? | sum 
-----------+-----
-(0 rows)
-
-select count(*) from dvagg where c != 7;
- count 
--------
-<<<<<<< HEAD
-   999
-(1 row)
-=======
-  1998
->>>>>>> ff980e62
-
-select b, count(*) from dvagg where c != 7 group by b order by count(*), b limit 10;
- b | count 
----+-------
- 0 |   199
- 1 |   200
- 2 |   200
- 3 |   200
- 4 |   200
-(5 rows)
-
-select c, count(*) from dvagg where c != 7 group by c order by count(*), c limit 10;
- c  | count 
-----+-------
- 11 |   999
-(1 row)
-
-select b + c, count(*) from dvagg where c != 7 group by b + c order by count(*), b + c limit 10;
- ?column? | count 
-----------+-------
-       11 |   199
-       12 |   200
-       13 |   200
-       14 |   200
-       15 |   200
-(5 rows)
-
-select sum(c) from dvagg where c != 7;
-  sum  
--------
-<<<<<<< HEAD
- 10989
-(1 row)
-=======
-   398
->>>>>>> ff980e62
-
-select b, sum(c) from dvagg where c != 7 group by b order by sum(c), b limit 10;
- b | sum  
----+------
- 0 | 2189
- 1 | 2200
- 2 | 2200
- 3 | 2200
- 4 | 2200
-(5 rows)
-
-select c, sum(c) from dvagg where c != 7 group by c order by sum(c), c limit 10;
- c  |  sum  
-----+-------
- 11 | 10989
-(1 row)
-
-select b + c, sum(c) from dvagg where c != 7 group by b + c order by sum(c), b + c limit 10;
- ?column? | sum  
-----------+------
-       11 | 2189
-       12 | 2200
-       13 | 2200
-       14 | 2200
-       15 | 2200
-(5 rows)
-
-select sum(b + c) from dvagg where c != 7;
-  sum  
--------
-<<<<<<< HEAD
- 12989
-(1 row)
-=======
-   798
->>>>>>> ff980e62
-
-select b, sum(b + c) from dvagg where c != 7 group by b order by sum(b + c), b limit 10;
- b | sum  
----+------
- 0 | 2189
- 1 | 2400
- 2 | 2600
- 3 | 2800
- 4 | 3000
-(5 rows)
-
-select c, sum(b + c) from dvagg where c != 7 group by c order by sum(b + c), c limit 10;
- c  |  sum  
-----+-------
- 11 | 12989
-(1 row)
-
-select b + c, sum(b + c) from dvagg where c != 7 group by b + c order by sum(b + c), b + c limit 10;
- ?column? | sum  
-----------+------
-       11 | 2189
-       12 | 2400
-       13 | 2600
-       14 | 2800
-       15 | 3000
-(5 rows)
-
-select count(*) from dvagg where c > 1000;
- count 
--------
-<<<<<<< HEAD
-     0
-(1 row)
-=======
-  1198
->>>>>>> ff980e62
-
-select b, count(*) from dvagg where c > 1000 group by b order by count(*), b limit 10;
- b | count 
----+-------
-(0 rows)
-
-select c, count(*) from dvagg where c > 1000 group by c order by count(*), c limit 10;
- c | count 
----+-------
-(0 rows)
-
-select b + c, count(*) from dvagg where c > 1000 group by b + c order by count(*), b + c limit 10;
- ?column? | count 
-----------+-------
-(0 rows)
-
-select sum(c) from dvagg where c > 1000;
- sum 
------
-    
-(1 row)
-
-select b, sum(c) from dvagg where c > 1000 group by b order by sum(c), b limit 10;
- b | sum 
----+-----
-(0 rows)
-
-select c, sum(c) from dvagg where c > 1000 group by c order by sum(c), c limit 10;
- c | sum 
----+-----
-(0 rows)
-
-select b + c, sum(c) from dvagg where c > 1000 group by b + c order by sum(c), b + c limit 10;
- ?column? | sum 
-----------+-----
-(0 rows)
-
-select sum(b + c) from dvagg where c > 1000;
- sum 
------
-    
-(1 row)
-
-select b, sum(b + c) from dvagg where c > 1000 group by b order by sum(b + c), b limit 10;
- b | sum 
----+-----
-(0 rows)
-
-select c, sum(b + c) from dvagg where c > 1000 group by c order by sum(b + c), c limit 10;
- c | sum 
----+-----
-(0 rows)
-
-select b + c, sum(b + c) from dvagg where c > 1000 group by b + c order by sum(b + c), b + c limit 10;
- ?column? | sum 
-----------+-----
-(0 rows)
-
-select count(*) from dvagg where c < 1000;
- count 
--------
-<<<<<<< HEAD
-  1998
-(1 row)
-
-select b, count(*) from dvagg where c < 1000 group by b order by count(*), b limit 10;
- b | count 
----+-------
- 0 |   398
- 1 |   400
- 2 |   400
- 3 |   400
- 4 |   400
-(5 rows)
-
-select c, count(*) from dvagg where c < 1000 group by c order by count(*), c limit 10;
- c  | count 
-----+-------
-  7 |   999
- 11 |   999
-(2 rows)
-
-select b + c, count(*) from dvagg where c < 1000 group by b + c order by count(*), b + c limit 10;
- ?column? | count 
-----------+-------
-        7 |   199
-        8 |   200
-        9 |   200
-       10 |   200
-       12 |   200
-       13 |   200
-       14 |   200
-       15 |   200
-       11 |   399
-(9 rows)
-
-select sum(c) from dvagg where c < 1000;
-  sum  
--------
- 17982
-(1 row)
-=======
-     0
->>>>>>> ff980e62
-
-select b, sum(c) from dvagg where c < 1000 group by b order by sum(c), b limit 10;
- b | sum  
----+------
- 0 | 3582
- 1 | 3600
- 2 | 3600
- 3 | 3600
- 4 | 3600
-(5 rows)
-
-select c, sum(c) from dvagg where c < 1000 group by c order by sum(c), c limit 10;
- c  |  sum  
-----+-------
-  7 |  6993
- 11 | 10989
-(2 rows)
-
-select b + c, sum(c) from dvagg where c < 1000 group by b + c order by sum(c), b + c limit 10;
- ?column? | sum  
-----------+------
-        7 | 1393
-        8 | 1400
-        9 | 1400
-       10 | 1400
-       12 | 2200
-       13 | 2200
-       14 | 2200
-       15 | 2200
-       11 | 3589
-(9 rows)
-
-select sum(b + c) from dvagg where c < 1000;
-  sum  
--------
- 21982
-(1 row)
-
-select b, sum(b + c) from dvagg where c < 1000 group by b order by sum(b + c), b limit 10;
- b | sum  
----+------
- 0 | 3582
- 1 | 4000
- 2 | 4400
- 3 | 4800
- 4 | 5200
-(5 rows)
-
-select c, sum(b + c) from dvagg where c < 1000 group by c order by sum(b + c), c limit 10;
- c  |  sum  
-----+-------
-  7 |  8993
- 11 | 12989
-(2 rows)
-
-select b + c, sum(b + c) from dvagg where c < 1000 group by b + c order by sum(b + c), b + c limit 10;
- ?column? | sum  
-----------+------
-        7 | 1393
-        8 | 1600
-        9 | 1800
-       10 | 2000
-       12 | 2400
-       13 | 2600
-       14 | 2800
-       15 | 3000
-       11 | 4389
-(9 rows)
 
 explain (buffers off, costs off) select sum(c) from dvagg where b in (0, 1, 3);
 --- QUERY PLAN ---
