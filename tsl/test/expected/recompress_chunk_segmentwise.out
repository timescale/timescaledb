-- This file and its contents are licensed under the Timescale License.
-- Please see the included NOTICE for copyright information and
-- LICENSE-TIMESCALE for a copy of the license.
\c :TEST_DBNAME :ROLE_SUPERUSER
CREATE OR REPLACE VIEW compressed_chunk_info_view AS
SELECT
   h.schema_name AS hypertable_schema,
   h.table_name AS hypertable_name,
   c.schema_name as chunk_schema,
   c.table_name as chunk_name,
   c.status as chunk_status,
   comp.schema_name as compressed_chunk_schema,
   comp.table_name as compressed_chunk_name,
   c.id as chunk_id
FROM
   _timescaledb_catalog.hypertable h JOIN
  _timescaledb_catalog.chunk c ON h.id = c.hypertable_id
   LEFT JOIN _timescaledb_catalog.chunk comp
ON comp.id = c.compressed_chunk_id
;
CREATE OR REPLACE VIEW compression_rowcnt_view AS
select ccs.numrows_pre_compression, ccs.numrows_post_compression,
(v.chunk_schema || '.' || v.chunk_name) as chunk_name,
v.chunk_id as chunk_id
 from _timescaledb_catalog.compression_chunk_size ccs
join compressed_chunk_info_view v on ccs.chunk_id = v.chunk_id;
-- enable GUC to ensure correct index is being used during recompression
SET timescaledb.debug_compression_path_info TO ON;
------------- only one segment exists and only one segment affected ---------
create table mytab_oneseg (time timestamptz not null, a int, b int, c int);
SELECT create_hypertable('mytab_oneseg', 'time', chunk_time_interval => interval '1 day');
     create_hypertable     
---------------------------
 (1,public,mytab_oneseg,t)
(1 row)

insert into mytab_oneseg values
('2023-01-01 21:56:20.048355+02'::timestamptz, 2, NULL, 2),
('2023-01-01 21:56:10.048355+02'::timestamptz, 2, NULL, 2); --same chunk same segment
alter table mytab_oneseg set (timescaledb.compress, timescaledb.compress_segmentby = 'a, c');
select show_chunks as chunk_to_compress_1 from show_chunks('mytab_oneseg') limit 1 \gset
select compress_chunk(:'chunk_to_compress_1');
INFO:  using tuplesort to scan rows from "_hyper_1_1_chunk" for converting to columnstore
             compress_chunk             
----------------------------------------
 _timescaledb_internal._hyper_1_1_chunk
(1 row)

SELECT compressed_chunk_schema || '.' || compressed_chunk_name as compressed_chunk_name_1
from compressed_chunk_info_view where hypertable_name = 'mytab_oneseg' \gset
SELECT ctid, * FROM :compressed_chunk_name_1;
 ctid  | _ts_meta_count | a | c |           _ts_meta_min_1            |           _ts_meta_max_1            |                                 time                                 |  b   
-------+----------------+---+---+-------------------------------------+-------------------------------------+----------------------------------------------------------------------+------
 (0,1) |              2 | 2 | 2 | Sun Jan 01 11:56:10.048355 2023 PST | Sun Jan 01 11:56:20.048355 2023 PST | BAAAApQ3/qlnY///////Z2mAAAAAAgAAAAIAAAAAAAAA7gAFKG/+g/vGAAUob/+1KMU= | Bg==
(1 row)

-- after compressing the chunk
select numrows_pre_compression, numrows_post_compression from _timescaledb_catalog.compression_chunk_size;
 numrows_pre_compression | numrows_post_compression 
-------------------------+--------------------------
                       2 |                        1
(1 row)

insert into mytab_oneseg values ('2023-01-01 19:56:20.048355+02'::timestamptz, 2, NULL, 2);
-- after inserting new row in compressed chunk
select numrows_pre_compression, numrows_post_compression from _timescaledb_catalog.compression_chunk_size;
 numrows_pre_compression | numrows_post_compression 
-------------------------+--------------------------
                       2 |                        1
(1 row)

select _timescaledb_functions.recompress_chunk_segmentwise(:'chunk_to_compress_1');
INFO:  Using index "compress_hyper_2_2_chunk_a_c__ts_meta_min_1__ts_meta_max_1_idx" for recompression
      recompress_chunk_segmentwise      
----------------------------------------
 _timescaledb_internal._hyper_1_1_chunk
(1 row)

-- check the ctid of the rows in the recompressed chunk to verify that we've written new data
SELECT ctid, * FROM :compressed_chunk_name_1;
 ctid  | _ts_meta_count | a | c |           _ts_meta_min_1            |           _ts_meta_max_1            |                                 time                                 |  b   
-------+----------------+---+---+-------------------------------------+-------------------------------------+----------------------------------------------------------------------+------
 (0,1) |              2 | 2 | 2 | Sun Jan 01 11:56:10.048355 2023 PST | Sun Jan 01 11:56:20.048355 2023 PST | BAAAApQ3/qlnY///////Z2mAAAAAAgAAAAIAAAAAAAAA7gAFKG/+g/vGAAUob/+1KMU= | Bg==
 (0,2) |              1 | 2 | 2 | Sun Jan 01 09:56:20.048355 2023 PST | Sun Jan 01 09:56:20.048355 2023 PST | BAAAApQ2Uhq14wAClDZSGrXjAAAAAQAAAAEAAAAAAAAADgAFKGykNWvG             | Bg==
(2 rows)

-- after recompressing chunk
select numrows_pre_compression, numrows_post_compression from _timescaledb_catalog.compression_chunk_size;
 numrows_pre_compression | numrows_post_compression 
-------------------------+--------------------------
                       2 |                        1
(1 row)

insert into mytab_oneseg values ('2023-01-01 19:56:20.048355+02'::timestamptz, 2, NULL, 2);
select chunk_id
from compressed_chunk_info_view where hypertable_name = 'mytab_oneseg' \gset
-- check we are handling unexpected chunk status (partially compressed but not compressed)
update _timescaledb_catalog.chunk set status = 8 where id = :chunk_id;
\set ON_ERROR_STOP 0
select _timescaledb_functions.recompress_chunk_segmentwise(:'chunk_to_compress_1');
ERROR:  unexpected chunk status 8 in chunk _timescaledb_internal._hyper_1_1_chunk
\set ON_ERROR_STOP 1
---------------- test1: one affected segment, one unaffected --------------
-- unaffected segment will still be recompressed in a future PR we want to avoid doing this
create table mytab_twoseg (time timestamptz not null, a int, b int, c int);
SELECT create_hypertable('mytab_twoseg', 'time', chunk_time_interval => interval '1 day');
     create_hypertable     
---------------------------
 (3,public,mytab_twoseg,t)
(1 row)

insert into mytab_twoseg values
('2023-01-01 21:56:20.048355+02'::timestamptz, 2, NULL, 2),
('2023-01-01 21:56:20.048355+02'::timestamptz, 3, NULL, 3), --same chunk diff segment
('2023-01-01 21:57:20.048355+02'::timestamptz, 3, NULL, 3);
alter table mytab_twoseg set (timescaledb.compress, timescaledb.compress_segmentby = 'a, c');
select show_chunks as chunk_to_compress_2 from show_chunks('mytab_twoseg') limit 1 \gset
select compress_chunk(:'chunk_to_compress_2');
INFO:  using tuplesort to scan rows from "_hyper_3_3_chunk" for converting to columnstore
             compress_chunk             
----------------------------------------
 _timescaledb_internal._hyper_3_3_chunk
(1 row)

-- stats are no longer updated during segmentwise recompression
select * from compression_rowcnt_view where chunk_name = :'chunk_to_compress_2';
 numrows_pre_compression | numrows_post_compression |               chunk_name               | chunk_id 
-------------------------+--------------------------+----------------------------------------+----------
                       3 |                        2 | _timescaledb_internal._hyper_3_3_chunk |        3
(1 row)

insert into mytab_twoseg values ('2023-01-01 19:56:20.048355+02'::timestamptz, 2, NULL, 2);
select * from :chunk_to_compress_2 ORDER BY a, c, time DESC;
                time                 | a | b | c 
-------------------------------------+---+---+---
 Sun Jan 01 11:56:20.048355 2023 PST | 2 |   | 2
 Sun Jan 01 09:56:20.048355 2023 PST | 2 |   | 2
 Sun Jan 01 11:57:20.048355 2023 PST | 3 |   | 3
 Sun Jan 01 11:56:20.048355 2023 PST | 3 |   | 3
(4 rows)

SELECT compressed_chunk_schema || '.' || compressed_chunk_name as compressed_chunk_name_2
from compressed_chunk_info_view where hypertable_name = 'mytab_twoseg' \gset
select ctid, * from :compressed_chunk_name_2;
 ctid  | _ts_meta_count | a | c |           _ts_meta_min_1            |           _ts_meta_max_1            |                                 time                                 |  b   
-------+----------------+---+---+-------------------------------------+-------------------------------------+----------------------------------------------------------------------+------
 (0,1) |              1 | 2 | 2 | Sun Jan 01 11:56:20.048355 2023 PST | Sun Jan 01 11:56:20.048355 2023 PST | BAAAApQ3/0H94wAClDf/Qf3jAAAAAQAAAAEAAAAAAAAADgAFKG/+g/vG             | Bg==
 (0,2) |              2 | 3 | 3 | Sun Jan 01 11:56:20.048355 2023 PST | Sun Jan 01 11:57:20.048355 2023 PST | BAAAApQ3/0H94//////8bHkAAAAAAgAAAAIAAAAAAAAA7gAFKHAFqwnGAAUocAzSF8U= | Bg==
(2 rows)

select _timescaledb_functions.recompress_chunk_segmentwise(:'chunk_to_compress_2');
INFO:  Using index "compress_hyper_4_4_chunk_a_c__ts_meta_min_1__ts_meta_max_1_idx" for recompression
      recompress_chunk_segmentwise      
----------------------------------------
 _timescaledb_internal._hyper_3_3_chunk
(1 row)

-- verify that metadata count looks good
select ctid, * from :compressed_chunk_name_2;
 ctid  | _ts_meta_count | a | c |           _ts_meta_min_1            |           _ts_meta_max_1            |                                 time                                 |  b   
-------+----------------+---+---+-------------------------------------+-------------------------------------+----------------------------------------------------------------------+------
 (0,1) |              1 | 2 | 2 | Sun Jan 01 11:56:20.048355 2023 PST | Sun Jan 01 11:56:20.048355 2023 PST | BAAAApQ3/0H94wAClDf/Qf3jAAAAAQAAAAEAAAAAAAAADgAFKG/+g/vG             | Bg==
 (0,2) |              2 | 3 | 3 | Sun Jan 01 11:56:20.048355 2023 PST | Sun Jan 01 11:57:20.048355 2023 PST | BAAAApQ3/0H94//////8bHkAAAAAAgAAAAIAAAAAAAAA7gAFKHAFqwnGAAUocAzSF8U= | Bg==
 (0,3) |              1 | 2 | 2 | Sun Jan 01 09:56:20.048355 2023 PST | Sun Jan 01 09:56:20.048355 2023 PST | BAAAApQ2Uhq14wAClDZSGrXjAAAAAQAAAAEAAAAAAAAADgAFKGykNWvG             | Bg==
(3 rows)

-- verify that initial data is returned as expected
select * from :chunk_to_compress_2 ORDER BY a, c, time DESC;
                time                 | a | b | c 
-------------------------------------+---+---+---
 Sun Jan 01 11:56:20.048355 2023 PST | 2 |   | 2
 Sun Jan 01 09:56:20.048355 2023 PST | 2 |   | 2
 Sun Jan 01 11:57:20.048355 2023 PST | 3 |   | 3
 Sun Jan 01 11:56:20.048355 2023 PST | 3 |   | 3
(4 rows)

-- stats are no longer updated during segmentwise recompression
select * from compression_rowcnt_view where chunk_name = :'chunk_to_compress_2';
 numrows_pre_compression | numrows_post_compression |               chunk_name               | chunk_id 
-------------------------+--------------------------+----------------------------------------+----------
                       3 |                        2 | _timescaledb_internal._hyper_3_3_chunk |        3
(1 row)

----------------- more than one batch per segment ----------------------
-- test that metadata sequence number is correct
create table mytab2(time timestamptz not null, a int, b int, c int);
select create_hypertable('mytab2', 'time', chunk_time_interval => interval '1 week');
  create_hypertable  
---------------------
 (5,public,mytab2,t)
(1 row)

insert into mytab2 (time, a, c) select t,s,s from
generate_series('2023-01-01 00:00:00+00'::timestamptz, '2023-01-01 00:00:00+00'::timestamptz + interval '1 day', interval '30 sec') t cross join generate_series(0,2, 1) s;
alter table mytab2 set (timescaledb.compress, timescaledb.compress_segmentby = 'a, c');
select compress_chunk(c) from show_chunks('mytab2') c;
INFO:  using tuplesort to scan rows from "_hyper_5_5_chunk" for converting to columnstore
             compress_chunk             
----------------------------------------
 _timescaledb_internal._hyper_5_5_chunk
(1 row)

SELECT compressed_chunk_schema || '.' || compressed_chunk_name as compressed_chunk_name_2
from compressed_chunk_info_view where hypertable_name = 'mytab2'
and compressed_chunk_name is not null limit 1 \gset
insert into mytab2 values ('2023-01-01 00:00:02+00'::timestamptz, 0, NULL, 0); -- goes into the uncompressed chunk
select show_chunks('mytab2') as chunk_to_compress_2 \gset
select ctid, * from :compressed_chunk_name_2;
 ctid  | _ts_meta_count | a | c |        _ts_meta_min_1        |        _ts_meta_max_1        |                                       time                                       |  b   
-------+----------------+---+---+------------------------------+------------------------------+----------------------------------------------------------------------------------+------
 (0,1) |           1000 | 0 | 0 | Sun Jan 01 07:40:30 2023 PST | Sun Jan 01 16:00:00 2023 PST | BAAAApQ0bFLXgP/////+NjyAAAAD6AAAAAMAAAAAAAAP7gAFKHbNWYAAAAUodtDtBv8AAD5gAAAAAA== | Bg==
 (0,2) |           1000 | 0 | 0 | Sat Dec 31 23:20:30 2022 PST | Sun Jan 01 07:40:00 2023 PST | BAAAApQtcC8rgP/////+NjyAAAAD6AAAAAMAAAAAAAAP7gAFKGjVEigAAAUoaNilrv8AAD5gAAAAAA== | Bg==
 (0,3) |            881 | 0 | 0 | Sat Dec 31 16:00:00 2022 PST | Sat Dec 31 23:20:00 2022 PST | BAAAApQnSNVgAP/////+NjyAAAADcQAAAAMAAAAAAAAP7gAFKFrcytAAAAUoWuBeVv8AADbwAAAAAA== | Bg==
 (0,4) |           1000 | 1 | 1 | Sun Jan 01 07:40:30 2023 PST | Sun Jan 01 16:00:00 2023 PST | BAAAApQ0bFLXgP/////+NjyAAAAD6AAAAAMAAAAAAAAP7gAFKHbNWYAAAAUodtDtBv8AAD5gAAAAAA== | Bg==
 (0,5) |           1000 | 1 | 1 | Sat Dec 31 23:20:30 2022 PST | Sun Jan 01 07:40:00 2023 PST | BAAAApQtcC8rgP/////+NjyAAAAD6AAAAAMAAAAAAAAP7gAFKGjVEigAAAUoaNilrv8AAD5gAAAAAA== | Bg==
 (0,6) |            881 | 1 | 1 | Sat Dec 31 16:00:00 2022 PST | Sat Dec 31 23:20:00 2022 PST | BAAAApQnSNVgAP/////+NjyAAAADcQAAAAMAAAAAAAAP7gAFKFrcytAAAAUoWuBeVv8AADbwAAAAAA== | Bg==
 (0,7) |           1000 | 2 | 2 | Sun Jan 01 07:40:30 2023 PST | Sun Jan 01 16:00:00 2023 PST | BAAAApQ0bFLXgP/////+NjyAAAAD6AAAAAMAAAAAAAAP7gAFKHbNWYAAAAUodtDtBv8AAD5gAAAAAA== | Bg==
 (0,8) |           1000 | 2 | 2 | Sat Dec 31 23:20:30 2022 PST | Sun Jan 01 07:40:00 2023 PST | BAAAApQtcC8rgP/////+NjyAAAAD6AAAAAMAAAAAAAAP7gAFKGjVEigAAAUoaNilrv8AAD5gAAAAAA== | Bg==
 (0,9) |            881 | 2 | 2 | Sat Dec 31 16:00:00 2022 PST | Sat Dec 31 23:20:00 2022 PST | BAAAApQnSNVgAP/////+NjyAAAADcQAAAAMAAAAAAAAP7gAFKFrcytAAAAUoWuBeVv8AADbwAAAAAA== | Bg==
(9 rows)

-- after compression
-- stats are no longer updated during segmentwise recompression
select * from compression_rowcnt_view where chunk_name = :'chunk_to_compress_2';
 numrows_pre_compression | numrows_post_compression |               chunk_name               | chunk_id 
-------------------------+--------------------------+----------------------------------------+----------
                    8643 |                        9 | _timescaledb_internal._hyper_5_5_chunk |        5
(1 row)

select _timescaledb_functions.recompress_chunk_segmentwise(:'chunk_to_compress_2');
INFO:  Using index "compress_hyper_6_6_chunk_a_c__ts_meta_min_1__ts_meta_max_1_idx" for recompression
      recompress_chunk_segmentwise      
----------------------------------------
 _timescaledb_internal._hyper_5_5_chunk
(1 row)

select ctid, * from :compressed_chunk_name_2;
  ctid  | _ts_meta_count | a | c |        _ts_meta_min_1        |        _ts_meta_max_1        |                                           time                                           |  b   
--------+----------------+---+---+------------------------------+------------------------------+------------------------------------------------------------------------------------------+------
 (0,1)  |           1000 | 0 | 0 | Sun Jan 01 07:40:30 2023 PST | Sun Jan 01 16:00:00 2023 PST | BAAAApQ0bFLXgP/////+NjyAAAAD6AAAAAMAAAAAAAAP7gAFKHbNWYAAAAUodtDtBv8AAD5gAAAAAA==         | Bg==
 (0,2)  |           1000 | 0 | 0 | Sat Dec 31 23:20:30 2022 PST | Sun Jan 01 07:40:00 2023 PST | BAAAApQtcC8rgP/////+NjyAAAAD6AAAAAMAAAAAAAAP7gAFKGjVEigAAAUoaNilrv8AAD5gAAAAAA==         | Bg==
 (0,4)  |           1000 | 1 | 1 | Sun Jan 01 07:40:30 2023 PST | Sun Jan 01 16:00:00 2023 PST | BAAAApQ0bFLXgP/////+NjyAAAAD6AAAAAMAAAAAAAAP7gAFKHbNWYAAAAUodtDtBv8AAD5gAAAAAA==         | Bg==
 (0,5)  |           1000 | 1 | 1 | Sat Dec 31 23:20:30 2022 PST | Sun Jan 01 07:40:00 2023 PST | BAAAApQtcC8rgP/////+NjyAAAAD6AAAAAMAAAAAAAAP7gAFKGjVEigAAAUoaNilrv8AAD5gAAAAAA==         | Bg==
 (0,6)  |            881 | 1 | 1 | Sat Dec 31 16:00:00 2022 PST | Sat Dec 31 23:20:00 2022 PST | BAAAApQnSNVgAP/////+NjyAAAADcQAAAAMAAAAAAAAP7gAFKFrcytAAAAUoWuBeVv8AADbwAAAAAA==         | Bg==
 (0,7)  |           1000 | 2 | 2 | Sun Jan 01 07:40:30 2023 PST | Sun Jan 01 16:00:00 2023 PST | BAAAApQ0bFLXgP/////+NjyAAAAD6AAAAAMAAAAAAAAP7gAFKHbNWYAAAAUodtDtBv8AAD5gAAAAAA==         | Bg==
 (0,8)  |           1000 | 2 | 2 | Sat Dec 31 23:20:30 2022 PST | Sun Jan 01 07:40:00 2023 PST | BAAAApQtcC8rgP/////+NjyAAAAD6AAAAAMAAAAAAAAP7gAFKGjVEigAAAUoaNilrv8AAD5gAAAAAA==         | Bg==
 (0,9)  |            881 | 2 | 2 | Sat Dec 31 16:00:00 2022 PST | Sat Dec 31 23:20:00 2022 PST | BAAAApQnSNVgAP/////+NjyAAAADcQAAAAMAAAAAAAAP7gAFKFrcytAAAAUoWuBeVv8AADbwAAAAAA==         | Bg==
 (0,10) |            882 | 0 | 0 | Sat Dec 31 16:00:00 2022 PST | Sat Dec 31 23:20:00 2022 PST | BAAAApQnSNVgAP//////4XuAAAADcgAAAAQAAAAAAADf7gAFKFrcytAAAAUoWuBeVv8AADbgAAAAAAMZdQAAPQkA | Bg==
(9 rows)

-- stats are no longer updated during segmentwise recompression
select * from compression_rowcnt_view where chunk_name = :'chunk_to_compress_2';
 numrows_pre_compression | numrows_post_compression |               chunk_name               | chunk_id 
-------------------------+--------------------------+----------------------------------------+----------
                    8643 |                        9 | _timescaledb_internal._hyper_5_5_chunk |        5
(1 row)

-- failing test from compression_ddl
CREATE TABLE test_defaults(time timestamptz NOT NULL, device_id int);
SELECT create_hypertable('test_defaults','time');
     create_hypertable      
----------------------------
 (7,public,test_defaults,t)
(1 row)

ALTER TABLE test_defaults SET (timescaledb.compress,timescaledb.compress_segmentby='device_id');
-- create 2 chunks
INSERT INTO test_defaults SELECT '2000-01-01', 1;
INSERT INTO test_defaults SELECT '2001-01-01', 1;
SELECT compress_chunk(show_chunks) AS "compressed_chunk" FROM show_chunks('test_defaults') ORDER BY show_chunks::text LIMIT 1 \gset
INFO:  using tuplesort to scan rows from "_hyper_7_7_chunk" for converting to columnstore
-- stats are no longer updated during segmentwise recompression
select * from compression_rowcnt_view where chunk_name = :'compressed_chunk';
 numrows_pre_compression | numrows_post_compression |               chunk_name               | chunk_id 
-------------------------+--------------------------+----------------------------------------+----------
                       1 |                        1 | _timescaledb_internal._hyper_7_7_chunk |        7
(1 row)

SELECT * FROM test_defaults ORDER BY 1;
             time             | device_id 
------------------------------+-----------
 Sat Jan 01 00:00:00 2000 PST |         1
 Mon Jan 01 00:00:00 2001 PST |         1
(2 rows)

ALTER TABLE test_defaults ADD COLUMN c1 int;
ALTER TABLE test_defaults ADD COLUMN c2 int NOT NULL DEFAULT 42;
SELECT * FROM test_defaults ORDER BY 1,2;
             time             | device_id | c1 | c2 
------------------------------+-----------+----+----
 Sat Jan 01 00:00:00 2000 PST |         1 |    | 42
 Mon Jan 01 00:00:00 2001 PST |         1 |    | 42
(2 rows)

INSERT INTO test_defaults SELECT '2000-01-01', 2;
SELECT * FROM test_defaults ORDER BY 1,2;
             time             | device_id | c1 | c2 
------------------------------+-----------+----+----
 Sat Jan 01 00:00:00 2000 PST |         1 |    | 42
 Sat Jan 01 00:00:00 2000 PST |         2 |    | 42
 Mon Jan 01 00:00:00 2001 PST |         1 |    | 42
(3 rows)

SELECT compress_chunk(:'compressed_chunk');
INFO:  Using index "compress_hyper_8_9_chunk_device_id__ts_meta_min_1__ts_meta__idx" for recompression
             compress_chunk             
----------------------------------------
 _timescaledb_internal._hyper_7_7_chunk
(1 row)

SELECT * FROM test_defaults ORDER BY 1,2;
             time             | device_id | c1 | c2 
------------------------------+-----------+----+----
 Sat Jan 01 00:00:00 2000 PST |         1 |    | 42
 Sat Jan 01 00:00:00 2000 PST |         2 |    | 42
 Mon Jan 01 00:00:00 2001 PST |         1 |    | 42
(3 rows)

-- stats are no longer updated during segmentwise recompression
select * from compression_rowcnt_view where chunk_name = :'compressed_chunk';
 numrows_pre_compression | numrows_post_compression |               chunk_name               | chunk_id 
-------------------------+--------------------------+----------------------------------------+----------
                       1 |                        1 | _timescaledb_internal._hyper_7_7_chunk |        7
(1 row)

-- test prepared statements
-- PREPRE A SELECT before recompress and perform it after recompress
CREATE TABLE mytab_prep (time timestamptz, a int, b int, c int);
SELECT create_hypertable('mytab_prep', 'time');
    create_hypertable    
-------------------------
 (9,public,mytab_prep,t)
(1 row)

INSERT INTO mytab_prep VALUES ('2023-01-01'::timestamptz, 2, NULL, 2),
('2023-01-01'::timestamptz, 2, NULL, 2);
alter table mytab_prep set (timescaledb.compress, timescaledb.compress_segmentby = 'a, c');
PREPARE p1 AS
SELECT * FROM mytab_prep ORDER BY a, c, time DESC;
select show_chunks as chunk_to_compress_prep from show_chunks('mytab_prep') limit 1 \gset
SELECT compress_chunk(:'chunk_to_compress_prep'); -- the output of the prepared plan would change before and after compress
INFO:  using tuplesort to scan rows from "_hyper_9_10_chunk" for converting to columnstore
             compress_chunk              
-----------------------------------------
 _timescaledb_internal._hyper_9_10_chunk
(1 row)

INSERT INTO mytab_prep VALUES ('2023-01-01'::timestamptz, 2, 3, 2);
VACUUM ANALYZE mytab_prep;
-- plan should be invalidated to return results from the uncompressed chunk also
set enable_sort to off; /* penalize MergeAppend for predictable plans on PG < 17. */
EXPLAIN (BUFFERS OFF, COSTS OFF) EXECUTE p1;
                           QUERY PLAN                           
----------------------------------------------------------------
 Sort
   Sort Key: mytab_prep.a, mytab_prep.c, mytab_prep."time" DESC
   ->  Append
         ->  Custom Scan (ColumnarScan) on _hyper_9_10_chunk
               ->  Seq Scan on compress_hyper_10_11_chunk
         ->  Seq Scan on _hyper_9_10_chunk
(6 rows)

EXECUTE p1;
             time             | a | b | c 
------------------------------+---+---+---
 Sun Jan 01 00:00:00 2023 PST | 2 |   | 2
 Sun Jan 01 00:00:00 2023 PST | 2 |   | 2
 Sun Jan 01 00:00:00 2023 PST | 2 | 3 | 2
(3 rows)

reset enable_sort;
-- check plan again after recompression
SELECT compress_chunk(:'chunk_to_compress_prep');
INFO:  Using index "compress_hyper_10_11_chunk_a_c__ts_meta_min_1__ts_meta_max__idx" for recompression
             compress_chunk              
-----------------------------------------
 _timescaledb_internal._hyper_9_10_chunk
(1 row)

VACUUM ANALYZE mytab_prep;
<<<<<<< HEAD
EXPLAIN (COSTS OFF) EXECUTE p1;
                                     QUERY PLAN                                      
-------------------------------------------------------------------------------------
 Sort
   Sort Key: _hyper_9_10_chunk.a, _hyper_9_10_chunk.c, _hyper_9_10_chunk."time" DESC
   ->  Custom Scan (ColumnarScan) on _hyper_9_10_chunk
=======
EXPLAIN (BUFFERS OFF, COSTS OFF) EXECUTE p1;
                                                                                  QUERY PLAN                                                                                  
------------------------------------------------------------------------------------------------------------------------------------------------------------------------------
 Custom Scan (ColumnarScan) on _hyper_9_10_chunk
   ->  Sort
         Sort Key: compress_hyper_10_11_chunk.a, compress_hyper_10_11_chunk.c, compress_hyper_10_11_chunk._ts_meta_min_1 DESC, compress_hyper_10_11_chunk._ts_meta_max_1 DESC
>>>>>>> 8d9c80e6
         ->  Seq Scan on compress_hyper_10_11_chunk
(4 rows)

EXECUTE p1;
             time             | a | b | c 
------------------------------+---+---+---
 Sun Jan 01 00:00:00 2023 PST | 2 |   | 2
 Sun Jan 01 00:00:00 2023 PST | 2 |   | 2
 Sun Jan 01 00:00:00 2023 PST | 2 | 3 | 2
(3 rows)

-- verify segmentwise recompression when index exists, decompress + compress otherwise
-- we verify by checking the compressed chunk after recompression in both cases.
-- in the first case, it is the same before and after
-- in the second case, a new compressed chunk is created
CREATE TABLE mytab (time timestamptz, a int, b int, c int);
SELECT create_hypertable('mytab', 'time');
  create_hypertable  
---------------------
 (11,public,mytab,t)
(1 row)

INSERT INTO mytab VALUES ('2023-01-01'::timestamptz, 2, NULL, 2),
('2023-01-01'::timestamptz, 2, NULL, 2);
select show_chunks as chunk_to_compress_mytab from show_chunks('mytab') limit 1 \gset
-- index exists, recompression should happen segment by segment so expect a  debug message
alter table mytab set (timescaledb.compress, timescaledb.compress_segmentby = 'a, c');
select compress_chunk(show_chunks('mytab'));
INFO:  using tuplesort to scan rows from "_hyper_11_12_chunk" for converting to columnstore
              compress_chunk              
------------------------------------------
 _timescaledb_internal._hyper_11_12_chunk
(1 row)

select compressed_chunk_name as compressed_chunk_name_before_recompression from compressed_chunk_info_view where hypertable_name = 'mytab' \gset
INSERT INTO mytab VALUES ('2023-01-01'::timestamptz, 2, 3, 2);
-- segmentwise recompression should not create a new compressed chunk, so verify compressed chunk is the same after recompression
SELECT compress_chunk(:'chunk_to_compress_mytab');
INFO:  Using index "compress_hyper_12_13_chunk_a_c__ts_meta_min_1__ts_meta_max__idx" for recompression
              compress_chunk              
------------------------------------------
 _timescaledb_internal._hyper_11_12_chunk
(1 row)

select compressed_chunk_name as compressed_chunk_name_after_recompression from compressed_chunk_info_view where hypertable_name = 'mytab' \gset
select :'compressed_chunk_name_before_recompression' as before_segmentwise_recompression, :'compressed_chunk_name_after_recompression' as after_segmentwise_recompression;
 before_segmentwise_recompression | after_segmentwise_recompression 
----------------------------------+---------------------------------
 compress_hyper_12_13_chunk       | compress_hyper_12_13_chunk
(1 row)

INSERT INTO mytab
SELECT t, a, 3, 2
FROM generate_series('2023-01-01'::timestamptz, '2023-01-02'::timestamptz, '1 hour'::interval) t
CROSS JOIN generate_series(1, 10, 1) a;
-- recompress will insert newly inserted tuples into compressed chunk along with inserting into the compressed chunk index
SELECT compress_chunk(:'chunk_to_compress_mytab');
INFO:  Using index "compress_hyper_12_13_chunk_a_c__ts_meta_min_1__ts_meta_max__idx" for recompression
              compress_chunk              
------------------------------------------
 _timescaledb_internal._hyper_11_12_chunk
(1 row)

VACUUM ANALYZE mytab;
-- make sure we are hitting the index and that the index contains the tuples
SET enable_seqscan TO off;
EXPLAIN (BUFFERS OFF, COSTS OFF) SELECT count(*) FROM mytab where a = 2;
                                                         QUERY PLAN                                                         
----------------------------------------------------------------------------------------------------------------------------
 Aggregate
   ->  Custom Scan (ColumnarScan) on _hyper_11_12_chunk
         ->  Index Scan using compress_hyper_12_13_chunk_a_c__ts_meta_min_1__ts_meta_max__idx on compress_hyper_12_13_chunk
               Index Cond: (a = 2)
(4 rows)

SELECT count(*) FROM mytab where a = 2;
 count 
-------
    28
(1 row)

RESET enable_seqscan;
SELECT decompress_chunk(show_chunks('mytab'));
             decompress_chunk             
------------------------------------------
 _timescaledb_internal._hyper_11_12_chunk
(1 row)

alter table mytab set (timescaledb.compress = false);
alter table mytab set (timescaledb.compress);
select compress_chunk(show_chunks('mytab'));
INFO:  using tuplesort to scan rows from "_hyper_11_12_chunk" for converting to columnstore
              compress_chunk              
------------------------------------------
 _timescaledb_internal._hyper_11_12_chunk
(1 row)

select compressed_chunk_name as compressed_chunk_name_before_recompression from compressed_chunk_info_view where hypertable_name = 'mytab' \gset
INSERT INTO mytab VALUES ('2023-01-01'::timestamptz, 2, 3, 2);
-- expect to see same chunk after recompression
SELECT compress_chunk(:'chunk_to_compress_mytab');
INFO:  Using index "compress_hyper_13_14_chunk__ts_meta_min_1__ts_meta_max_1_idx" for recompression
              compress_chunk              
------------------------------------------
 _timescaledb_internal._hyper_11_12_chunk
(1 row)

select compressed_chunk_name as compressed_chunk_name_after_recompression from compressed_chunk_info_view where hypertable_name = 'mytab' \gset
select :'compressed_chunk_name_before_recompression' as before_recompression, :'compressed_chunk_name_after_recompression' as after_recompression;
    before_recompression    |    after_recompression     
----------------------------+----------------------------
 compress_hyper_13_14_chunk | compress_hyper_13_14_chunk
(1 row)

-- check behavior with NULL values in segmentby columns
select '2022-01-01 09:00:00+00' as start_time \gset
create table nullseg_one (time timestamptz, a int, b int);
select create_hypertable('nullseg_one', 'time');
     create_hypertable     
---------------------------
 (14,public,nullseg_one,t)
(1 row)

insert into nullseg_one values (:'start_time', 1, 1), (:'start_time', 1, 2), (:'start_time', 2,2), (:'start_time', 2,3);
alter table nullseg_one set (timescaledb.compress, timescaledb.compress_segmentby= 'a');
select compress_chunk(show_chunks('nullseg_one'));
INFO:  using tuplesort to scan rows from "_hyper_14_15_chunk" for converting to columnstore
              compress_chunk              
------------------------------------------
 _timescaledb_internal._hyper_14_15_chunk
(1 row)

insert into nullseg_one values (:'start_time', NULL, 4);
select show_chunks as chunk_to_compress from show_chunks('nullseg_one') limit 1 \gset
select compressed_chunk_schema || '.' || compressed_chunk_name as compressed_chunk_name from compressed_chunk_info_view where hypertable_name = 'nullseg_one' \gset
SELECT compress_chunk(:'chunk_to_compress');
INFO:  Using index "compress_hyper_15_16_chunk_a__ts_meta_min_1__ts_meta_max_1_idx" for recompression
              compress_chunk              
------------------------------------------
 _timescaledb_internal._hyper_14_15_chunk
(1 row)

select * from :compressed_chunk_name;
 _ts_meta_count | a |        _ts_meta_min_1        |        _ts_meta_max_1        |                                 time                                 |                            b                             
----------------+---+------------------------------+------------------------------+----------------------------------------------------------------------+----------------------------------------------------------
              2 | 1 | Sat Jan 01 01:00:00 2022 PST | Sat Jan 01 01:00:00 2022 PST | BAAAAneAR/JEAAAAAAAAAAAAAAAAAgAAAAIAAAAAAAAA7gAE7wCP5IgAAATvAI/kh/8= | BAAAAAAAAAAAAgAAAAAAAAABAAAAAgAAAAEAAAAAAAAAAgAAAAAAAAAC
              2 | 2 | Sat Jan 01 01:00:00 2022 PST | Sat Jan 01 01:00:00 2022 PST | BAAAAneAR/JEAAAAAAAAAAAAAAAAAgAAAAIAAAAAAAAA7gAE7wCP5IgAAATvAI/kh/8= | BAAAAAAAAAAAAwAAAAAAAAABAAAAAgAAAAEAAAAAAAAAAwAAAAAAAAAM
              1 |   | Sat Jan 01 01:00:00 2022 PST | Sat Jan 01 01:00:00 2022 PST | BAAAAneAR/JEAAACd4BH8kQAAAAAAQAAAAEAAAAAAAAADgAE7wCP5IgA             | BAAAAAAAAAAABAAAAAAAAAAEAAAAAQAAAAEAAAAAAAAABAAAAAAAAAAI
(3 rows)

-- insert again, check both index insertion works and NULL values properly handled
insert into nullseg_one values (:'start_time', NULL, 4);
SELECT compress_chunk(:'chunk_to_compress');
INFO:  Using index "compress_hyper_15_16_chunk_a__ts_meta_min_1__ts_meta_max_1_idx" for recompression
              compress_chunk              
------------------------------------------
 _timescaledb_internal._hyper_14_15_chunk
(1 row)

select * from :compressed_chunk_name;
 _ts_meta_count | a |        _ts_meta_min_1        |        _ts_meta_max_1        |                                 time                                 |                            b                             
----------------+---+------------------------------+------------------------------+----------------------------------------------------------------------+----------------------------------------------------------
              2 | 1 | Sat Jan 01 01:00:00 2022 PST | Sat Jan 01 01:00:00 2022 PST | BAAAAneAR/JEAAAAAAAAAAAAAAAAAgAAAAIAAAAAAAAA7gAE7wCP5IgAAATvAI/kh/8= | BAAAAAAAAAAAAgAAAAAAAAABAAAAAgAAAAEAAAAAAAAAAgAAAAAAAAAC
              2 | 2 | Sat Jan 01 01:00:00 2022 PST | Sat Jan 01 01:00:00 2022 PST | BAAAAneAR/JEAAAAAAAAAAAAAAAAAgAAAAIAAAAAAAAA7gAE7wCP5IgAAATvAI/kh/8= | BAAAAAAAAAAAAwAAAAAAAAABAAAAAgAAAAEAAAAAAAAAAwAAAAAAAAAM
              2 |   | Sat Jan 01 01:00:00 2022 PST | Sat Jan 01 01:00:00 2022 PST | BAAAAneAR/JEAAAAAAAAAAAAAAAAAgAAAAIAAAAAAAAA7gAE7wCP5IgAAATvAI/kh/8= | BAAAAAAAAAAABAAAAAAAAAAAAAAAAgAAAAEAAAAAAAAABAAAAAAAAAB4
(3 rows)

-- test multiple NULL segmentby columns
create table nullseg_many (time timestamptz, a int, b int, c int);
select create_hypertable('nullseg_many', 'time');
     create_hypertable      
----------------------------
 (16,public,nullseg_many,t)
(1 row)

insert into nullseg_many values (:'start_time', 1, 1, 1), (:'start_time', 1, 2, 2), (:'start_time', 2,2, 2), (:'start_time', 2,3, 3), (:'start_time', 2, NULL, 3);
alter table nullseg_many set (timescaledb.compress, timescaledb.compress_segmentby= 'a, c');
select compress_chunk(show_chunks('nullseg_many'));
INFO:  using tuplesort to scan rows from "_hyper_16_17_chunk" for converting to columnstore
              compress_chunk              
------------------------------------------
 _timescaledb_internal._hyper_16_17_chunk
(1 row)

-- new segment (1, NULL)
insert into nullseg_many values (:'start_time', 1, 4, NULL);
select show_chunks as chunk_to_compress from show_chunks('nullseg_many') limit 1 \gset
select compressed_chunk_schema || '.' || compressed_chunk_name as compressed_chunk_name from compressed_chunk_info_view where hypertable_name = 'nullseg_many' \gset
SELECT compress_chunk(:'chunk_to_compress');
INFO:  Using index "compress_hyper_17_18_chunk_a_c__ts_meta_min_1__ts_meta_max__idx" for recompression
              compress_chunk              
------------------------------------------
 _timescaledb_internal._hyper_16_17_chunk
(1 row)

select * from :compressed_chunk_name;
 _ts_meta_count | a | c |        _ts_meta_min_1        |        _ts_meta_max_1        |                                 time                                 |                                            b                                             
----------------+---+---+------------------------------+------------------------------+----------------------------------------------------------------------+------------------------------------------------------------------------------------------
              1 | 1 | 1 | Sat Jan 01 01:00:00 2022 PST | Sat Jan 01 01:00:00 2022 PST | BAAAAneAR/JEAAACd4BH8kQAAAAAAQAAAAEAAAAAAAAADgAE7wCP5IgA             | BAAAAAAAAAAAAQAAAAAAAAABAAAAAQAAAAEAAAAAAAAAAgAAAAAAAAAC
              1 | 1 | 2 | Sat Jan 01 01:00:00 2022 PST | Sat Jan 01 01:00:00 2022 PST | BAAAAneAR/JEAAACd4BH8kQAAAAAAQAAAAEAAAAAAAAADgAE7wCP5IgA             | BAAAAAAAAAAAAgAAAAAAAAACAAAAAQAAAAEAAAAAAAAAAwAAAAAAAAAE
              1 | 2 | 2 | Sat Jan 01 01:00:00 2022 PST | Sat Jan 01 01:00:00 2022 PST | BAAAAneAR/JEAAACd4BH8kQAAAAAAQAAAAEAAAAAAAAADgAE7wCP5IgA             | BAAAAAAAAAAAAgAAAAAAAAACAAAAAQAAAAEAAAAAAAAAAwAAAAAAAAAE
              2 | 2 | 3 | Sat Jan 01 01:00:00 2022 PST | Sat Jan 01 01:00:00 2022 PST | BAAAAneAR/JEAAAAAAAAAAAAAAAAAgAAAAIAAAAAAAAA7gAE7wCP5IgAAATvAI/kh/8= | BAEAAAAAAAAAAwAAAAAAAAADAAAAAQAAAAEAAAAAAAAAAwAAAAAAAAAGAAAAAgAAAAEAAAAAAAAAAQAAAAAAAAAC
              1 | 1 |   | Sat Jan 01 01:00:00 2022 PST | Sat Jan 01 01:00:00 2022 PST | BAAAAneAR/JEAAACd4BH8kQAAAAAAQAAAAEAAAAAAAAADgAE7wCP5IgA             | BAAAAAAAAAAABAAAAAAAAAAEAAAAAQAAAAEAAAAAAAAABAAAAAAAAAAI
(5 rows)

-- insert again, check both index insertion works and NULL values properly handled
-- should match existing segment (1, NULL)
insert into nullseg_many values (:'start_time', 1, NULL, NULL);
SELECT compress_chunk(:'chunk_to_compress');
INFO:  Using index "compress_hyper_17_18_chunk_a_c__ts_meta_min_1__ts_meta_max__idx" for recompression
              compress_chunk              
------------------------------------------
 _timescaledb_internal._hyper_16_17_chunk
(1 row)

select * from :compressed_chunk_name;
 _ts_meta_count | a | c |        _ts_meta_min_1        |        _ts_meta_max_1        |                                 time                                 |                                            b                                             
----------------+---+---+------------------------------+------------------------------+----------------------------------------------------------------------+------------------------------------------------------------------------------------------
              1 | 1 | 1 | Sat Jan 01 01:00:00 2022 PST | Sat Jan 01 01:00:00 2022 PST | BAAAAneAR/JEAAACd4BH8kQAAAAAAQAAAAEAAAAAAAAADgAE7wCP5IgA             | BAAAAAAAAAAAAQAAAAAAAAABAAAAAQAAAAEAAAAAAAAAAgAAAAAAAAAC
              1 | 1 | 2 | Sat Jan 01 01:00:00 2022 PST | Sat Jan 01 01:00:00 2022 PST | BAAAAneAR/JEAAACd4BH8kQAAAAAAQAAAAEAAAAAAAAADgAE7wCP5IgA             | BAAAAAAAAAAAAgAAAAAAAAACAAAAAQAAAAEAAAAAAAAAAwAAAAAAAAAE
              1 | 2 | 2 | Sat Jan 01 01:00:00 2022 PST | Sat Jan 01 01:00:00 2022 PST | BAAAAneAR/JEAAACd4BH8kQAAAAAAQAAAAEAAAAAAAAADgAE7wCP5IgA             | BAAAAAAAAAAAAgAAAAAAAAACAAAAAQAAAAEAAAAAAAAAAwAAAAAAAAAE
              2 | 2 | 3 | Sat Jan 01 01:00:00 2022 PST | Sat Jan 01 01:00:00 2022 PST | BAAAAneAR/JEAAAAAAAAAAAAAAAAAgAAAAIAAAAAAAAA7gAE7wCP5IgAAATvAI/kh/8= | BAEAAAAAAAAAAwAAAAAAAAADAAAAAQAAAAEAAAAAAAAAAwAAAAAAAAAGAAAAAgAAAAEAAAAAAAAAAQAAAAAAAAAC
              2 | 1 |   | Sat Jan 01 01:00:00 2022 PST | Sat Jan 01 01:00:00 2022 PST | BAAAAneAR/JEAAAAAAAAAAAAAAAAAgAAAAIAAAAAAAAA7gAE7wCP5IgAAATvAI/kh/8= | BAEAAAAAAAAABAAAAAAAAAAEAAAAAQAAAAEAAAAAAAAABAAAAAAAAAAIAAAAAgAAAAEAAAAAAAAAAQAAAAAAAAAC
(5 rows)

-- Test behaviour when no segmentby columns are present
CREATE TABLE noseg(time timestamptz, a int, b int, c int);
SELECT create_hypertable('noseg', by_range('time', INTERVAL '1 day'));
 create_hypertable 
-------------------
 (18,t)
(1 row)

ALTER TABLE noseg set (timescaledb.compress, timescaledb.compress_segmentby = '');
INSERT INTO noseg VALUES ('2025-01-24 09:54:27.323421-07'::timestamptz, 1, 1, 1);
SELECT show_chunks as chunk_to_compress FROM show_chunks('noseg') LIMIT 1 \gset
SELECT compress_chunk(:'chunk_to_compress');
INFO:  using tuplesort to scan rows from "_hyper_18_19_chunk" for converting to columnstore
              compress_chunk              
------------------------------------------
 _timescaledb_internal._hyper_18_19_chunk
(1 row)

INSERT INTO noseg VALUES ('2025-01-24 10:54:27.323421-07'::timestamptz, 1, 1, 2);
-- should recompress chunk using the default index
SELECT compress_chunk(:'chunk_to_compress');
INFO:  Using index "compress_hyper_19_20_chunk__ts_meta_min_1__ts_meta_max_1_idx" for recompression
              compress_chunk              
------------------------------------------
 _timescaledb_internal._hyper_18_19_chunk
(1 row)

-- Test behaviour when default order by is empty: should not segmentwise-recompress in this case
CREATE TABLE no_oby(ts int, c1 int);
SELECT create_hypertable('no_oby','ts');
  create_hypertable   
----------------------
 (20,public,no_oby,t)
(1 row)

\set VERBOSITY default
ALTER TABLE no_oby SET (timescaledb.compress, timescaledb.compress_segmentby = 'ts');
\set VERBOSITY terse
INSERT INTO no_oby (ts,c1) VALUES (6,6);
SELECT show_chunks as chunk_to_compress FROM show_chunks('no_oby') LIMIT 1 \gset
SELECT compress_chunk(:'chunk_to_compress');
INFO:  using tuplesort to scan rows from "_hyper_20_21_chunk" for converting to columnstore
              compress_chunk              
------------------------------------------
 _timescaledb_internal._hyper_20_21_chunk
(1 row)

INSERT INTO no_oby (ts,c1) VALUES (7,7);
-- Direct segmentwise-recompress request: throw an error
\set ON_ERROR_STOP 0
SELECT _timescaledb_functions.recompress_chunk_segmentwise(:'chunk_to_compress');
ERROR:  segmentwise recompression cannot be applied for compression with no order by
\set ON_ERROR_STOP 1
-- Compress wrapper: do full recompress instead of by segment
SELECT compress_chunk(:'chunk_to_compress');
NOTICE:  segmentwise recompression is disabled due to no order by, performing full recompression on chunk "_timescaledb_internal._hyper_20_21_chunk"
INFO:  using tuplesort to scan rows from "_hyper_20_21_chunk" for converting to columnstore
              compress_chunk              
------------------------------------------
 _timescaledb_internal._hyper_20_21_chunk
(1 row)

RESET timescaledb.debug_compression_path_info;
--- Test behaviour when enable_segmentwise_recompression GUC if OFF
CREATE TABLE guc_test(time timestamptz not null, a int, b int, c int);
SELECT create_hypertable('guc_test', by_range('time', INTERVAL '1 day'));
 create_hypertable 
-------------------
 (22,t)
(1 row)

ALTER TABLE guc_test set (timescaledb.compress, timescaledb.compress_segmentby = 'a, b');
INSERT INTO guc_test VALUES ('2024-10-30 14:04:00.501519-06'::timestamptz, 1, 1, 1);
SELECT show_chunks as chunk_to_compress FROM show_chunks('guc_test') LIMIT 1 \gset
SELECT compress_chunk(:'chunk_to_compress');
              compress_chunk              
------------------------------------------
 _timescaledb_internal._hyper_22_24_chunk
(1 row)

INSERT INTO guc_test VALUES ('2024-10-30 14:14:00.501519-06'::timestamptz, 1, 1, 2);
-- When GUC is OFF, recompress function should throw an error
SET timescaledb.enable_segmentwise_recompression TO OFF;
\set ON_ERROR_STOP 0
SELECT _timescaledb_functions.recompress_chunk_segmentwise(:'chunk_to_compress');
ERROR:  segmentwise recompression functionality disabled, enable it by first setting timescaledb.enable_segmentwise_recompression to on
\set ON_ERROR_STOP 1
-- When GUC is OFF, entire chunk should be fully uncompressed and compressed instead
SELECT compress_chunk(:'chunk_to_compress');
NOTICE:  segmentwise recompression is disabled, performing full recompression on chunk "_timescaledb_internal._hyper_22_24_chunk"
              compress_chunk              
------------------------------------------
 _timescaledb_internal._hyper_22_24_chunk
(1 row)

RESET timescaledb.enable_segmentwise_recompression;
--- Test behaviour of enable_exclusive_locking_recompression GUC
CREATE TABLE exclusive_test(time timestamptz not null, a int, b int, c int);
SELECT create_hypertable('exclusive_test', by_range('time', INTERVAL '1 day'));
 create_hypertable 
-------------------
 (24,t)
(1 row)

ALTER TABLE guc_test set (timescaledb.compress, timescaledb.compress_segmentby = 'a, b');
INSERT INTO guc_test VALUES ('2024-10-30 14:04:00.501519-06'::timestamptz, 1, 1, 1);
SELECT show_chunks as chunk_to_compress FROM show_chunks('guc_test') LIMIT 1 \gset
SELECT compress_chunk(:'chunk_to_compress');
              compress_chunk              
------------------------------------------
 _timescaledb_internal._hyper_22_24_chunk
(1 row)

INSERT INTO guc_test VALUES ('2024-10-30 14:14:00.501519-06'::timestamptz, 1, 1, 2);
-- Default behavior will try to get exclusive lock at the end of operation
-- in order to change the chunk status. Here it will succeed since there
-- isn't any concurrent operations.
RESET timescaledb.enable_exclusive_locking_recompression;
BEGIN;
SELECT _timescaledb_functions.recompress_chunk_segmentwise(:'chunk_to_compress');
       recompress_chunk_segmentwise       
------------------------------------------
 _timescaledb_internal._hyper_22_24_chunk
(1 row)

SELECT c.relname FROM pg_locks l
INNER JOIN pg_class c ON c.oid = l.relation
WHERE locktype = 'relation' AND mode = 'ExclusiveLock'
ORDER BY 1;
      relname       
--------------------
 _hyper_22_24_chunk
(1 row)

ROLLBACK;
-- If we enable this GUC, it should get exclusive locks on 3 relations:
-- uncompressed chunk table, compressed chunk table, and compressed chunk index.
-- This is done so that we keep locking consistency to legacy way of locking.
SET timescaledb.enable_exclusive_locking_recompression TO ON;
BEGIN;
SELECT _timescaledb_functions.recompress_chunk_segmentwise(:'chunk_to_compress');
       recompress_chunk_segmentwise       
------------------------------------------
 _timescaledb_internal._hyper_22_24_chunk
(1 row)

SELECT c.relname FROM pg_locks l
INNER JOIN pg_class c ON c.oid = l.relation
WHERE locktype = 'relation' AND mode = 'ExclusiveLock'
ORDER BY 1;
                             relname                             
-----------------------------------------------------------------
 _hyper_22_24_chunk
 compress_hyper_23_26_chunk
 compress_hyper_23_26_chunk_a_b__ts_meta_min_1__ts_meta_max__idx
(3 rows)

ROLLBACK;
RESET timescaledb.enable_exclusive_locking_recompression;<|MERGE_RESOLUTION|>--- conflicted
+++ resolved
@@ -378,21 +378,12 @@
 (1 row)
 
 VACUUM ANALYZE mytab_prep;
-<<<<<<< HEAD
-EXPLAIN (COSTS OFF) EXECUTE p1;
+EXPLAIN (BUFFERS OFF, COSTS OFF) EXECUTE p1;
                                      QUERY PLAN                                      
 -------------------------------------------------------------------------------------
  Sort
    Sort Key: _hyper_9_10_chunk.a, _hyper_9_10_chunk.c, _hyper_9_10_chunk."time" DESC
    ->  Custom Scan (ColumnarScan) on _hyper_9_10_chunk
-=======
-EXPLAIN (BUFFERS OFF, COSTS OFF) EXECUTE p1;
-                                                                                  QUERY PLAN                                                                                  
-------------------------------------------------------------------------------------------------------------------------------------------------------------------------------
- Custom Scan (ColumnarScan) on _hyper_9_10_chunk
-   ->  Sort
-         Sort Key: compress_hyper_10_11_chunk.a, compress_hyper_10_11_chunk.c, compress_hyper_10_11_chunk._ts_meta_min_1 DESC, compress_hyper_10_11_chunk._ts_meta_max_1 DESC
->>>>>>> 8d9c80e6
          ->  Seq Scan on compress_hyper_10_11_chunk
 (4 rows)
 
