--- conflicted
+++ resolved
@@ -359,20 +359,11 @@
 ------------------------------------------------------------------------------------------------------------------------------------------------------------------------------------------
  Sort
    Sort Key: _hyper_9_10_chunk.a, _hyper_9_10_chunk.c, _hyper_9_10_chunk."time" DESC
-<<<<<<< HEAD
    ->  Append
-         ->  Custom Scan (DecompressChunk) on _hyper_9_10_chunk
+         ->  Custom Scan (ColumnarScan) on _hyper_9_10_chunk
                ->  Sort
                      Sort Key: compress_hyper_10_11_chunk.a, compress_hyper_10_11_chunk.c, compress_hyper_10_11_chunk._ts_meta_min_1 DESC, compress_hyper_10_11_chunk._ts_meta_max_1 DESC
                      ->  Seq Scan on compress_hyper_10_11_chunk
-=======
-   ->  Custom Scan (ColumnarScan) on _hyper_9_10_chunk
-         ->  Sort
-               Sort Key: compress_hyper_10_11_chunk.a, compress_hyper_10_11_chunk.c, compress_hyper_10_11_chunk._ts_meta_min_1 DESC, compress_hyper_10_11_chunk._ts_meta_max_1 DESC
-               ->  Seq Scan on compress_hyper_10_11_chunk
-   ->  Sort
-         Sort Key: _hyper_9_10_chunk.a, _hyper_9_10_chunk.c, _hyper_9_10_chunk."time" DESC
->>>>>>> 423b8baa
          ->  Seq Scan on _hyper_9_10_chunk
 (8 rows)
 
