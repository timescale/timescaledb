--- conflicted
+++ resolved
@@ -124,21 +124,13 @@
                  Sort Key: test_copy.a, ((test_copy.b + 1))
                  ->  Seq Scan on test_copy
                        Filter: ((a)::text = ANY ('{lat,lon}'::text[]))
-<<<<<<< HEAD
    ->  Merge Full Join
          Merge Cond: ((_hyper_1_1_chunk.a)::text = (q.a)::text)
          ->  Sort
                Sort Key: _hyper_1_1_chunk.a
-               ->  Custom Scan (DecompressChunk) on _hyper_1_1_chunk
+               ->  Custom Scan (ColumnarScan) on _hyper_1_1_chunk
                      ->  Seq Scan on compress_hyper_2_2_chunk
          ->  Materialize
-=======
-   ->  Hash Full Join
-         Hash Cond: ((_hyper_1_1_chunk.a)::text = (q.a)::text)
-         ->  Custom Scan (ColumnarScan) on _hyper_1_1_chunk
-               ->  Seq Scan on compress_hyper_2_2_chunk
-         ->  Hash
->>>>>>> 423b8baa
                ->  CTE Scan on query_params q
    ->  Hash
          ->  CTE Scan on query_params q2
