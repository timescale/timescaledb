-- This file and its contents are licensed under the Timescale License.
-- Please see the included NOTICE for copyright information and
-- LICENSE-TIMESCALE for a copy of the license.
-- Set this variable to avoid using a hard-coded path each time query
-- results are compared
\set QUERY_RESULT_TEST_EQUAL_RELPATH '../../../../test/sql/include/query_result_test_equal.sql'
SET ROLE :ROLE_DEFAULT_PERM_USER;
--DDL commands on continuous aggregates
CREATE TABLE conditions (
      timec        TIMESTAMPTZ       NOT NULL,
      location    TEXT              NOT NULL,
      temperature integer  NULL,
      humidity    DOUBLE PRECISION  NULL,
      timemeasure TIMESTAMPTZ,
      timeinterval INTERVAL
);
SELECT table_name FROM create_hypertable('conditions', 'timec');
 table_name 
------------
 conditions
(1 row)

-- schema tests
\c :TEST_DBNAME :ROLE_CLUSTER_SUPERUSER
-- drop if the tablespace1 and/or tablespace2 exists
SET client_min_messages TO error;
DROP TABLESPACE IF EXISTS tablespace1;
DROP TABLESPACE IF EXISTS tablespace2;
RESET client_min_messages;
CREATE TABLESPACE tablespace1 OWNER :ROLE_DEFAULT_PERM_USER LOCATION :TEST_TABLESPACE1_PATH;
CREATE TABLESPACE tablespace2 OWNER :ROLE_DEFAULT_PERM_USER LOCATION :TEST_TABLESPACE2_PATH;
CREATE SCHEMA rename_schema;
GRANT ALL ON SCHEMA rename_schema TO :ROLE_DEFAULT_PERM_USER;
CREATE SCHEMA test_schema AUTHORIZATION :ROLE_DEFAULT_PERM_USER;
SET ROLE :ROLE_DEFAULT_PERM_USER;
CREATE TABLE foo(time TIMESTAMPTZ NOT NULL, data INTEGER);
SELECT create_hypertable('foo', 'time');
 create_hypertable 
-------------------
 (2,public,foo,t)
(1 row)

CREATE MATERIALIZED VIEW rename_test_old
  WITH ( timescaledb.continuous, timescaledb.materialized_only=true)
AS SELECT time_bucket('1week', time), COUNT(data)
    FROM foo
    GROUP BY 1 WITH NO DATA;
SELECT user_view_schema, user_view_name, partial_view_schema, partial_view_name
      FROM _timescaledb_catalog.continuous_agg;
 user_view_schema | user_view_name  |  partial_view_schema  | partial_view_name 
------------------+-----------------+-----------------------+-------------------
 public           | rename_test_old | _timescaledb_internal | _partial_view_3
(1 row)

ALTER TABLE rename_test_old RENAME TO rename_test;
ALTER TABLE rename_test SET SCHEMA test_schema;
SELECT user_view_schema, user_view_name, partial_view_schema, partial_view_name
      FROM _timescaledb_catalog.continuous_agg;
 user_view_schema | user_view_name |  partial_view_schema  | partial_view_name 
------------------+----------------+-----------------------+-------------------
 test_schema      | rename_test    | _timescaledb_internal | _partial_view_3
(1 row)

ALTER MATERIALIZED VIEW test_schema.rename_test SET SCHEMA rename_schema;
DROP SCHEMA test_schema;
SELECT user_view_schema, user_view_name, partial_view_schema, partial_view_name
      FROM _timescaledb_catalog.continuous_agg;
 user_view_schema | user_view_name |  partial_view_schema  | partial_view_name 
------------------+----------------+-----------------------+-------------------
 rename_schema    | rename_test    | _timescaledb_internal | _partial_view_3
(1 row)

SELECT ca.raw_hypertable_id as "RAW_HYPERTABLE_ID",
       h.schema_name AS "MAT_SCHEMA_NAME",
       h.table_name AS "MAT_TABLE_NAME",
       partial_view_name as "PART_VIEW_NAME",
       partial_view_schema as "PART_VIEW_SCHEMA",
       direct_view_name as "DIR_VIEW_NAME",
       direct_view_schema as "DIR_VIEW_SCHEMA"
FROM _timescaledb_catalog.continuous_agg ca
INNER JOIN _timescaledb_catalog.hypertable h ON(h.id = ca.mat_hypertable_id)
WHERE user_view_name = 'rename_test'
\gset
RESET ROLE;
SELECT current_user;
    current_user    
--------------------
 cluster_super_user
(1 row)

ALTER VIEW :"PART_VIEW_SCHEMA".:"PART_VIEW_NAME" SET SCHEMA public;
SET ROLE :ROLE_DEFAULT_PERM_USER;
SELECT user_view_schema, user_view_name, partial_view_schema, partial_view_name
      FROM _timescaledb_catalog.continuous_agg;
 user_view_schema | user_view_name | partial_view_schema | partial_view_name 
------------------+----------------+---------------------+-------------------
 rename_schema    | rename_test    | public              | _partial_view_3
(1 row)

--alter direct view schema
SELECT user_view_schema, user_view_name, direct_view_schema, direct_view_name
      FROM _timescaledb_catalog.continuous_agg;
 user_view_schema | user_view_name |  direct_view_schema   | direct_view_name 
------------------+----------------+-----------------------+------------------
 rename_schema    | rename_test    | _timescaledb_internal | _direct_view_3
(1 row)

RESET ROLE;
SELECT current_user;
    current_user    
--------------------
 cluster_super_user
(1 row)

ALTER VIEW :"DIR_VIEW_SCHEMA".:"DIR_VIEW_NAME" SET SCHEMA public;
SET ROLE :ROLE_DEFAULT_PERM_USER;
SELECT user_view_schema, user_view_name, partial_view_schema, partial_view_name,
      direct_view_schema, direct_view_name
      FROM _timescaledb_catalog.continuous_agg;
 user_view_schema | user_view_name | partial_view_schema | partial_view_name | direct_view_schema | direct_view_name 
------------------+----------------+---------------------+-------------------+--------------------+------------------
 rename_schema    | rename_test    | public              | _partial_view_3   | public             | _direct_view_3
(1 row)

RESET ROLE;
SELECT current_user;
    current_user    
--------------------
 cluster_super_user
(1 row)

ALTER SCHEMA rename_schema RENAME TO new_name_schema;
SET ROLE :ROLE_DEFAULT_PERM_USER;
SELECT user_view_schema, user_view_name, partial_view_schema, partial_view_name,
       direct_view_schema, direct_view_name
      FROM _timescaledb_catalog.continuous_agg;
 user_view_schema | user_view_name | partial_view_schema | partial_view_name | direct_view_schema | direct_view_name 
------------------+----------------+---------------------+-------------------+--------------------+------------------
 new_name_schema  | rename_test    | public              | _partial_view_3   | public             | _direct_view_3
(1 row)

ALTER VIEW :"PART_VIEW_NAME" SET SCHEMA new_name_schema;
ALTER VIEW :"DIR_VIEW_NAME" SET SCHEMA new_name_schema;
SELECT user_view_schema, user_view_name, partial_view_schema, partial_view_name,
       direct_view_schema, direct_view_name
      FROM _timescaledb_catalog.continuous_agg;
 user_view_schema | user_view_name | partial_view_schema | partial_view_name | direct_view_schema | direct_view_name 
------------------+----------------+---------------------+-------------------+--------------------+------------------
 new_name_schema  | rename_test    | new_name_schema     | _partial_view_3   | new_name_schema    | _direct_view_3
(1 row)

RESET ROLE;
SELECT current_user;
    current_user    
--------------------
 cluster_super_user
(1 row)

ALTER SCHEMA new_name_schema RENAME TO foo_name_schema;
SET ROLE :ROLE_DEFAULT_PERM_USER;
SELECT user_view_schema, user_view_name, partial_view_schema, partial_view_name
      FROM _timescaledb_catalog.continuous_agg;
 user_view_schema | user_view_name | partial_view_schema | partial_view_name 
------------------+----------------+---------------------+-------------------
 foo_name_schema  | rename_test    | foo_name_schema     | _partial_view_3
(1 row)

ALTER MATERIALIZED VIEW foo_name_schema.rename_test SET SCHEMA public;
SELECT user_view_schema, user_view_name, partial_view_schema, partial_view_name
      FROM _timescaledb_catalog.continuous_agg;
 user_view_schema | user_view_name | partial_view_schema | partial_view_name 
------------------+----------------+---------------------+-------------------
 public           | rename_test    | foo_name_schema     | _partial_view_3
(1 row)

RESET ROLE;
SELECT current_user;
    current_user    
--------------------
 cluster_super_user
(1 row)

ALTER SCHEMA foo_name_schema RENAME TO rename_schema;
SET ROLE :ROLE_DEFAULT_PERM_USER;
SET client_min_messages TO NOTICE;
SELECT user_view_schema, user_view_name, partial_view_schema, partial_view_name
      FROM _timescaledb_catalog.continuous_agg;
 user_view_schema | user_view_name | partial_view_schema | partial_view_name 
------------------+----------------+---------------------+-------------------
 public           | rename_test    | rename_schema       | _partial_view_3
(1 row)

ALTER MATERIALIZED VIEW rename_test RENAME TO rename_c_aggregate;
SELECT user_view_schema, user_view_name, partial_view_schema, partial_view_name
      FROM _timescaledb_catalog.continuous_agg;
 user_view_schema |   user_view_name   | partial_view_schema | partial_view_name 
------------------+--------------------+---------------------+-------------------
 public           | rename_c_aggregate | rename_schema       | _partial_view_3
(1 row)

SELECT * FROM rename_c_aggregate;
 time_bucket | count 
-------------+-------
(0 rows)

ALTER VIEW rename_schema.:"PART_VIEW_NAME" RENAME TO partial_view;
SELECT user_view_schema, user_view_name, partial_view_schema, partial_view_name,
      direct_view_schema, direct_view_name
      FROM _timescaledb_catalog.continuous_agg;
 user_view_schema |   user_view_name   | partial_view_schema | partial_view_name | direct_view_schema | direct_view_name 
------------------+--------------------+---------------------+-------------------+--------------------+------------------
 public           | rename_c_aggregate | rename_schema       | partial_view      | rename_schema      | _direct_view_3
(1 row)

--rename direct view
ALTER VIEW rename_schema.:"DIR_VIEW_NAME" RENAME TO direct_view;
SELECT user_view_schema, user_view_name, partial_view_schema, partial_view_name,
      direct_view_schema, direct_view_name
      FROM _timescaledb_catalog.continuous_agg;
 user_view_schema |   user_view_name   | partial_view_schema | partial_view_name | direct_view_schema | direct_view_name 
------------------+--------------------+---------------------+-------------------+--------------------+------------------
 public           | rename_c_aggregate | rename_schema       | partial_view      | rename_schema      | direct_view
(1 row)

-- drop_chunks tests
DROP TABLE conditions CASCADE;
DROP TABLE foo CASCADE;
NOTICE:  drop cascades to 2 other objects
CREATE TABLE drop_chunks_table(time BIGINT NOT NULL, data INTEGER);
SELECT hypertable_id AS drop_chunks_table_id
    FROM create_hypertable('drop_chunks_table', 'time', chunk_time_interval => 10) \gset
CREATE OR REPLACE FUNCTION integer_now_test() returns bigint LANGUAGE SQL STABLE as $$ SELECT coalesce(max(time), bigint '0') FROM drop_chunks_table $$;
SELECT set_integer_now_func('drop_chunks_table', 'integer_now_test');
 set_integer_now_func 
----------------------
 
(1 row)

CREATE MATERIALIZED VIEW drop_chunks_view
  WITH (
    timescaledb.continuous,
    timescaledb.materialized_only=true
  )
AS SELECT time_bucket('5', time), COUNT(data)
    FROM drop_chunks_table
    GROUP BY 1 WITH NO DATA;
SELECT format('%I.%I', schema_name, table_name) AS drop_chunks_mat_table,
        schema_name AS drop_chunks_mat_schema,
        table_name AS drop_chunks_mat_table_name
    FROM _timescaledb_catalog.hypertable, _timescaledb_catalog.continuous_agg
    WHERE _timescaledb_catalog.continuous_agg.raw_hypertable_id = :drop_chunks_table_id
        AND _timescaledb_catalog.hypertable.id = _timescaledb_catalog.continuous_agg.mat_hypertable_id \gset
-- create 3 chunks, with 3 time bucket
INSERT INTO drop_chunks_table SELECT i, i FROM generate_series(0, 29) AS i;
-- Only refresh up to bucket 15 initially. Matches the old refresh
-- behavior that didn't materialize everything
CALL refresh_continuous_aggregate('drop_chunks_view', 0, 15);
SELECT count(c) FROM show_chunks('drop_chunks_table') AS c;
 count 
-------
     3
(1 row)

SELECT count(c) FROM show_chunks('drop_chunks_view') AS c;
 count 
-------
     1
(1 row)

SELECT * FROM drop_chunks_view ORDER BY 1;
 time_bucket | count 
-------------+-------
           0 |     5
           5 |     5
          10 |     5
(3 rows)

-- cannot drop directly from the materialization table without specifying
-- cont. aggregate view name explicitly
\set ON_ERROR_STOP 0
SELECT drop_chunks(:'drop_chunks_mat_table',
    newer_than => -20,
    verbose => true);
ERROR:  operation not supported on materialized hypertable
\set ON_ERROR_STOP 1
SELECT count(c) FROM show_chunks('drop_chunks_table') AS c;
 count 
-------
     3
(1 row)

SELECT count(c) FROM show_chunks('drop_chunks_view') AS c;
 count 
-------
     1
(1 row)

SELECT * FROM drop_chunks_view ORDER BY 1;
 time_bucket | count 
-------------+-------
           0 |     5
           5 |     5
          10 |     5
(3 rows)

-- drop chunks when the chunksize and time_bucket aren't aligned
DROP TABLE drop_chunks_table CASCADE;
NOTICE:  drop cascades to 2 other objects
NOTICE:  drop cascades to table _timescaledb_internal._hyper_5_4_chunk
CREATE TABLE drop_chunks_table_u(time BIGINT NOT NULL, data INTEGER);
SELECT hypertable_id AS drop_chunks_table_u_id
    FROM create_hypertable('drop_chunks_table_u', 'time', chunk_time_interval => 7) \gset
CREATE OR REPLACE FUNCTION integer_now_test1() returns bigint LANGUAGE SQL STABLE as $$ SELECT coalesce(max(time), bigint '0') FROM drop_chunks_table_u $$;
SELECT set_integer_now_func('drop_chunks_table_u', 'integer_now_test1');
 set_integer_now_func 
----------------------
 
(1 row)

CREATE MATERIALIZED VIEW drop_chunks_view
  WITH (
    timescaledb.continuous,
    timescaledb.materialized_only=true
  )
AS SELECT time_bucket('3', time), COUNT(data)
    FROM drop_chunks_table_u
    GROUP BY 1 WITH NO DATA;
SELECT format('%I.%I', schema_name, table_name) AS drop_chunks_mat_table_u,
        schema_name AS drop_chunks_mat_schema,
        table_name AS drop_chunks_mat_table_u_name
    FROM _timescaledb_catalog.hypertable, _timescaledb_catalog.continuous_agg
    WHERE _timescaledb_catalog.continuous_agg.raw_hypertable_id = :drop_chunks_table_u_id
        AND _timescaledb_catalog.hypertable.id = _timescaledb_catalog.continuous_agg.mat_hypertable_id \gset
-- create 3 chunks, with 3 time bucket
INSERT INTO drop_chunks_table_u SELECT i, i FROM generate_series(0, 21) AS i;
-- Refresh up to bucket 15 to match old materializer behavior
CALL refresh_continuous_aggregate('drop_chunks_view', 0, 15);
SELECT count(c) FROM show_chunks('drop_chunks_table_u') AS c;
 count 
-------
     4
(1 row)

SELECT count(c) FROM show_chunks('drop_chunks_view') AS c;
 count 
-------
     1
(1 row)

SELECT * FROM drop_chunks_view ORDER BY 1;
 time_bucket | count 
-------------+-------
           0 |     3
           3 |     3
           6 |     3
           9 |     3
          12 |     3
(5 rows)

-- TRUNCATE test
-- Can truncate regular hypertables that have caggs
TRUNCATE drop_chunks_table_u;
\set ON_ERROR_STOP 0
-- Can't truncate materialized hypertables directly
TRUNCATE :drop_chunks_mat_table_u;
ERROR:  cannot TRUNCATE a hypertable underlying a continuous aggregate
\set ON_ERROR_STOP 1
-- Check that we don't interfere with TRUNCATE of normal table and
-- partitioned table
CREATE TABLE truncate (value int);
INSERT INTO truncate VALUES (1), (2);
TRUNCATE truncate;
SELECT * FROM truncate;
 value 
-------
(0 rows)

CREATE TABLE truncate_partitioned (value int)
  PARTITION BY RANGE(value);
CREATE TABLE truncate_p1 PARTITION OF truncate_partitioned
  FOR VALUES FROM (1) TO (3);
INSERT INTO truncate_partitioned VALUES (1), (2);
TRUNCATE truncate_partitioned;
SELECT * FROM truncate_partitioned;
 value 
-------
(0 rows)

-- ALTER TABLE tests
\set ON_ERROR_STOP 0
-- test a variety of ALTER TABLE statements
ALTER TABLE :drop_chunks_mat_table_u RENAME time_bucket TO bad_name;
ERROR:  renaming columns on materialization tables is not supported
ALTER TABLE :drop_chunks_mat_table_u ADD UNIQUE(time_bucket);
ERROR:  operation not supported on materialization tables
ALTER TABLE :drop_chunks_mat_table_u SET UNLOGGED;
ERROR:  operation not supported on materialization tables
ALTER TABLE :drop_chunks_mat_table_u ENABLE ROW LEVEL SECURITY;
ERROR:  operation not supported on materialization tables
ALTER TABLE :drop_chunks_mat_table_u ADD COLUMN fizzle INTEGER;
ERROR:  operation not supported on materialization tables
ALTER TABLE :drop_chunks_mat_table_u DROP COLUMN time_bucket;
ERROR:  operation not supported on materialization tables
ALTER TABLE :drop_chunks_mat_table_u ALTER COLUMN time_bucket DROP NOT NULL;
ERROR:  operation not supported on materialization tables
ALTER TABLE :drop_chunks_mat_table_u ALTER COLUMN time_bucket SET DEFAULT 1;
ERROR:  operation not supported on materialization tables
ALTER TABLE :drop_chunks_mat_table_u ALTER COLUMN time_bucket SET STORAGE EXTERNAL;
ERROR:  operation not supported on materialization tables
ALTER TABLE :drop_chunks_mat_table_u DISABLE TRIGGER ALL;
ERROR:  operation not supported on materialization tables
ALTER TABLE :drop_chunks_mat_table_u SET TABLESPACE foo;
ERROR:  operation not supported on materialization tables
ALTER TABLE :drop_chunks_mat_table_u NOT OF;
ERROR:  operation not supported on materialization tables
ALTER TABLE :drop_chunks_mat_table_u OWNER TO CURRENT_USER;
ERROR:  operation not supported on materialization tables
\set ON_ERROR_STOP 1
ALTER TABLE :drop_chunks_mat_table_u SET SCHEMA public;
ALTER TABLE :drop_chunks_mat_table_u_name RENAME TO new_name;
SET ROLE :ROLE_DEFAULT_PERM_USER;
SET client_min_messages TO NOTICE;
SELECT * FROM new_name;
 time_bucket | count 
-------------+-------
           0 |     3
           3 |     3
           6 |     3
           9 |     3
          12 |     3
(5 rows)

SELECT * FROM drop_chunks_view ORDER BY 1;
 time_bucket | count 
-------------+-------
           0 |     3
           3 |     3
           6 |     3
           9 |     3
          12 |     3
(5 rows)

\set ON_ERROR_STOP 0
-- no continuous aggregates on a continuous aggregate materialization table
CREATE MATERIALIZED VIEW new_name_view
  WITH (
    timescaledb.continuous,
    timescaledb.materialized_only=true
  )
AS SELECT time_bucket('6', time_bucket), COUNT("count")
    FROM new_name
    GROUP BY 1 WITH NO DATA;
ERROR:  hypertable is a continuous aggregate materialization table
\set ON_ERROR_STOP 1
CREATE TABLE metrics(time timestamptz NOT NULL, device_id int, v1 float, v2 float);
SELECT create_hypertable('metrics','time');
  create_hypertable   
----------------------
 (8,public,metrics,t)
(1 row)

INSERT INTO metrics SELECT generate_series('2000-01-01'::timestamptz,'2000-01-10','1m'),1,0.25,0.75;
-- check expressions in view definition
CREATE MATERIALIZED VIEW cagg_expr
  WITH (timescaledb.continuous, timescaledb.materialized_only=true)
AS
SELECT
  time_bucket('1d', time) AS time,
  'Const'::text AS Const,
  4.3::numeric AS "numeric",
  first(metrics,time),
  CASE WHEN true THEN 'foo' ELSE 'bar' END,
  COALESCE(NULL,'coalesce'),
  avg(v1) + avg(v2) AS avg1,
  avg(v1+v2) AS avg2
FROM metrics
GROUP BY 1 WITH NO DATA;
CALL refresh_continuous_aggregate('cagg_expr', NULL, NULL);
SELECT * FROM cagg_expr ORDER BY time LIMIT 5;
             time             | const | numeric |                    first                     | case | coalesce | avg1 | avg2 
------------------------------+-------+---------+----------------------------------------------+------+----------+------+------
 Fri Dec 31 16:00:00 1999 PST | Const |     4.3 | ("Sat Jan 01 00:00:00 2000 PST",1,0.25,0.75) | foo  | coalesce |    1 |    1
 Sat Jan 01 16:00:00 2000 PST | Const |     4.3 | ("Sat Jan 01 16:00:00 2000 PST",1,0.25,0.75) | foo  | coalesce |    1 |    1
 Sun Jan 02 16:00:00 2000 PST | Const |     4.3 | ("Sun Jan 02 16:00:00 2000 PST",1,0.25,0.75) | foo  | coalesce |    1 |    1
 Mon Jan 03 16:00:00 2000 PST | Const |     4.3 | ("Mon Jan 03 16:00:00 2000 PST",1,0.25,0.75) | foo  | coalesce |    1 |    1
 Tue Jan 04 16:00:00 2000 PST | Const |     4.3 | ("Tue Jan 04 16:00:00 2000 PST",1,0.25,0.75) | foo  | coalesce |    1 |    1
(5 rows)

--test materialization of invalidation before drop
DROP TABLE IF EXISTS drop_chunks_table CASCADE;
NOTICE:  table "drop_chunks_table" does not exist, skipping
DROP TABLE IF EXISTS drop_chunks_table_u CASCADE;
NOTICE:  drop cascades to 2 other objects
NOTICE:  drop cascades to table _timescaledb_internal._hyper_7_9_chunk
CREATE TABLE drop_chunks_table(time BIGINT NOT NULL, data INTEGER);
SELECT hypertable_id AS drop_chunks_table_nid
    FROM create_hypertable('drop_chunks_table', 'time', chunk_time_interval => 10) \gset
CREATE OR REPLACE FUNCTION integer_now_test2() returns bigint LANGUAGE SQL STABLE as $$ SELECT coalesce(max(time), bigint '0') FROM drop_chunks_table $$;
SELECT set_integer_now_func('drop_chunks_table', 'integer_now_test2');
 set_integer_now_func 
----------------------
 
(1 row)

CREATE MATERIALIZED VIEW drop_chunks_view
  WITH (
    timescaledb.continuous,
    timescaledb.materialized_only=true
  )
AS SELECT time_bucket('5', time), max(data)
    FROM drop_chunks_table
    GROUP BY 1 WITH NO DATA;
INSERT INTO drop_chunks_table SELECT i, i FROM generate_series(0, 20) AS i;
--dropping chunks will process the invalidations
SELECT drop_chunks('drop_chunks_table', older_than => (integer_now_test2()-9));
               drop_chunks                
------------------------------------------
 _timescaledb_internal._hyper_10_13_chunk
(1 row)

SELECT * FROM drop_chunks_table ORDER BY time ASC limit 1;
 time | data 
------+------
   10 |   10
(1 row)

INSERT INTO drop_chunks_table SELECT i, i FROM generate_series(20, 35) AS i;
CALL refresh_continuous_aggregate('drop_chunks_view', 10, 40);
--this will be seen after the drop its within the invalidation window and will be dropped
INSERT INTO drop_chunks_table VALUES (26, 100);
--this will not be processed by the drop since chunk 30-39 is not dropped but will be seen after refresh
--shows that the drop doesn't do more work than necessary
INSERT INTO drop_chunks_table VALUES (31, 200);
--move the time up to 39
INSERT INTO drop_chunks_table SELECT i, i FROM generate_series(35, 39) AS i;
--the chunks and ranges we have thus far
SELECT chunk_name, range_start_integer, range_end_integer
FROM timescaledb_information.chunks
WHERE hypertable_name = 'drop_chunks_table';
     chunk_name     | range_start_integer | range_end_integer 
--------------------+---------------------+-------------------
 _hyper_10_14_chunk |                  10 |                20
 _hyper_10_15_chunk |                  20 |                30
 _hyper_10_16_chunk |                  30 |                40
(3 rows)

--the invalidation on 25 not yet seen
SELECT * FROM drop_chunks_view ORDER BY time_bucket DESC;
 time_bucket | max 
-------------+-----
          35 |  35
          30 |  34
          25 |  29
          20 |  24
          15 |  19
          10 |  14
(6 rows)

--refresh to process the invalidations and then drop
CALL refresh_continuous_aggregate('drop_chunks_view', NULL, (integer_now_test2()-9));
SELECT drop_chunks('drop_chunks_table', older_than => (integer_now_test2()-9));
               drop_chunks                
------------------------------------------
 _timescaledb_internal._hyper_10_14_chunk
 _timescaledb_internal._hyper_10_15_chunk
(2 rows)

--new values on 25 now seen in view
SELECT * FROM drop_chunks_view ORDER BY time_bucket DESC;
 time_bucket | max 
-------------+-----
          35 |  35
          30 |  34
          25 | 100
          20 |  24
          15 |  19
          10 |  14
(6 rows)

--earliest datapoint now in table
SELECT * FROM drop_chunks_table ORDER BY time ASC limit 1;
 time | data 
------+------
   30 |   30
(1 row)

--chunks are removed
SELECT id, hypertable_id, schema_name, table_name, compressed_chunk_id, dropped, status, osm_chunk FROM _timescaledb_catalog.chunk WHERE dropped;
 id | hypertable_id | schema_name | table_name | compressed_chunk_id | dropped | status | osm_chunk 
----+---------------+-------------+------------+---------------------+---------+--------+-----------
(0 rows)

--still see data in the view
SELECT * FROM drop_chunks_view WHERE time_bucket < (integer_now_test2()-9) ORDER BY time_bucket DESC;
 time_bucket | max 
-------------+-----
          25 | 100
          20 |  24
          15 |  19
          10 |  14
(4 rows)

--no data but covers dropped chunks
SELECT * FROM drop_chunks_table WHERE time < (integer_now_test2()-9) ORDER BY time DESC;
 time | data 
------+------
(0 rows)

--recreate the dropped chunk
INSERT INTO drop_chunks_table SELECT i, i FROM generate_series(0, 20) AS i;
--see data from recreated region
SELECT * FROM drop_chunks_table WHERE time < (integer_now_test2()-9) ORDER BY time DESC;
 time | data 
------+------
   20 |   20
   19 |   19
   18 |   18
   17 |   17
   16 |   16
   15 |   15
   14 |   14
   13 |   13
   12 |   12
   11 |   11
   10 |   10
    9 |    9
    8 |    8
    7 |    7
    6 |    6
    5 |    5
    4 |    4
    3 |    3
    2 |    2
    1 |    1
    0 |    0
(21 rows)

--should show chunk with old name and old ranges
SELECT chunk_name, range_start_integer, range_end_integer
FROM timescaledb_information.chunks
WHERE hypertable_name = 'drop_chunks_table'
ORDER BY range_start_integer;
     chunk_name     | range_start_integer | range_end_integer 
--------------------+---------------------+-------------------
 _hyper_10_18_chunk |                   0 |                10
 _hyper_10_19_chunk |                  10 |                20
 _hyper_10_20_chunk |                  20 |                30
 _hyper_10_16_chunk |                  30 |                40
(4 rows)

--We dropped everything up to the bucket starting at 30 and then
--inserted new data up to and including time 20. Therefore, the
--dropped data should stay the same as long as we only refresh
--buckets that have non-dropped data.
CALL refresh_continuous_aggregate('drop_chunks_view', 30, 40);
SELECT * FROM drop_chunks_view ORDER BY time_bucket DESC;
 time_bucket | max 
-------------+-----
          35 |  39
          30 | 200
          25 | 100
          20 |  24
          15 |  19
          10 |  14
(6 rows)

SELECT format('%I.%I', schema_name, table_name) AS drop_chunks_mat_tablen,
        schema_name AS drop_chunks_mat_schema,
        table_name AS drop_chunks_mat_table_name
    FROM _timescaledb_catalog.hypertable, _timescaledb_catalog.continuous_agg
    WHERE _timescaledb_catalog.continuous_agg.raw_hypertable_id = :drop_chunks_table_nid
        AND _timescaledb_catalog.hypertable.id = _timescaledb_catalog.continuous_agg.mat_hypertable_id \gset
-- TEST drop chunks from continuous aggregates by specifying view name
SELECT drop_chunks('drop_chunks_view',
    newer_than => -20,
    verbose => true);
INFO:  dropping chunk _timescaledb_internal._hyper_11_17_chunk
               drop_chunks                
------------------------------------------
 _timescaledb_internal._hyper_11_17_chunk
(1 row)

-- Test that we cannot drop chunks when specifying materialized
-- hypertable
INSERT INTO drop_chunks_table SELECT generate_series(45, 55), 500;
CALL refresh_continuous_aggregate('drop_chunks_view', 45, 55);
SELECT chunk_name, range_start_integer, range_end_integer
FROM timescaledb_information.chunks
WHERE hypertable_name = :'drop_chunks_mat_table_name' ORDER BY range_start_integer;
     chunk_name     | range_start_integer | range_end_integer 
--------------------+---------------------+-------------------
 _hyper_11_23_chunk |                   0 |               100
(1 row)

\set ON_ERROR_STOP 0
\set VERBOSITY default
SELECT drop_chunks(:'drop_chunks_mat_tablen', older_than => 60);
ERROR:  operation not supported on materialized hypertable
DETAIL:  Hypertable "_materialized_hypertable_11" is a materialized hypertable.
HINT:  Try the operation on the continuous aggregate instead.
\set VERBOSITY terse
\set ON_ERROR_STOP 1
-----------------------------------------------------------------
-- Test that refresh_continuous_aggregate on chunk will refresh,
-- but only in the regions covered by the show chunks.
-----------------------------------------------------------------
SELECT chunk_name, range_start_integer, range_end_integer
FROM timescaledb_information.chunks
WHERE hypertable_name = 'drop_chunks_table'
ORDER BY 2,3;
     chunk_name     | range_start_integer | range_end_integer 
--------------------+---------------------+-------------------
 _hyper_10_18_chunk |                   0 |                10
 _hyper_10_19_chunk |                  10 |                20
 _hyper_10_20_chunk |                  20 |                30
 _hyper_10_16_chunk |                  30 |                40
 _hyper_10_21_chunk |                  40 |                50
 _hyper_10_22_chunk |                  50 |                60
(6 rows)

-- Pick the second chunk as the one to drop
WITH numbered_chunks AS (
     SELECT row_number() OVER (ORDER BY range_start_integer), chunk_schema, chunk_name, range_start_integer, range_end_integer
     FROM timescaledb_information.chunks
     WHERE hypertable_name = 'drop_chunks_table'
     ORDER BY 1
)
SELECT format('%I.%I', chunk_schema, chunk_name) AS chunk_to_drop, range_start_integer, range_end_integer
FROM numbered_chunks
WHERE row_number = 2 \gset
-- There's data in the table for the chunk/range we will drop
SELECT * FROM drop_chunks_table
WHERE time >= :range_start_integer
AND time < :range_end_integer
ORDER BY 1;
 time | data 
------+------
   10 |   10
   11 |   11
   12 |   12
   13 |   13
   14 |   14
   15 |   15
   16 |   16
   17 |   17
   18 |   18
   19 |   19
(10 rows)

-- Make sure there is also data in the continuous aggregate
-- CARE:
-- Note that this behaviour of dropping the materialization table chunks and expecting a refresh
-- that overlaps that time range to NOT update those chunks is undefined.
CALL refresh_continuous_aggregate('drop_chunks_view', 0, 50);
SELECT * FROM drop_chunks_view
ORDER BY 1;
 time_bucket | max 
-------------+-----
           0 |   4
           5 |   9
          10 |  14
          15 |  19
          20 |  20
          45 | 500
          50 | 500
(7 rows)

-- Drop the second chunk, to leave a gap in the data
DROP TABLE :chunk_to_drop;
-- Verify that the second chunk is dropped
SELECT chunk_name, range_start_integer, range_end_integer
FROM timescaledb_information.chunks
WHERE hypertable_name = 'drop_chunks_table'
ORDER BY 2,3;
     chunk_name     | range_start_integer | range_end_integer 
--------------------+---------------------+-------------------
 _hyper_10_18_chunk |                   0 |                10
 _hyper_10_20_chunk |                  20 |                30
 _hyper_10_16_chunk |                  30 |                40
 _hyper_10_21_chunk |                  40 |                50
 _hyper_10_22_chunk |                  50 |                60
(5 rows)

-- Data is no longer in the table but still in the view
SELECT * FROM drop_chunks_table
WHERE time >= :range_start_integer
AND time < :range_end_integer
ORDER BY 1;
 time | data 
------+------
(0 rows)

SELECT * FROM drop_chunks_view
WHERE time_bucket >= :range_start_integer
AND time_bucket < :range_end_integer
ORDER BY 1;
 time_bucket | max 
-------------+-----
          10 |  14
          15 |  19
(2 rows)

-- Insert a large value in one of the chunks that will be dropped
INSERT INTO drop_chunks_table VALUES (:range_start_integer-1, 100);
-- Now refresh and drop the two adjecent chunks
CALL refresh_continuous_aggregate('drop_chunks_view', NULL, 30);
SELECT drop_chunks('drop_chunks_table', older_than=>30);
               drop_chunks                
------------------------------------------
 _timescaledb_internal._hyper_10_18_chunk
 _timescaledb_internal._hyper_10_20_chunk
(2 rows)

-- Verify that the chunks are dropped
SELECT chunk_name, range_start_integer, range_end_integer
FROM timescaledb_information.chunks
WHERE hypertable_name = 'drop_chunks_table'
ORDER BY 2,3;
     chunk_name     | range_start_integer | range_end_integer 
--------------------+---------------------+-------------------
 _hyper_10_16_chunk |                  30 |                40
 _hyper_10_21_chunk |                  40 |                50
 _hyper_10_22_chunk |                  50 |                60
(3 rows)

-- The continuous aggregate should be refreshed in the regions covered
-- by the dropped chunks, but not in the "gap" region, i.e., the
-- region of the chunk that was dropped via DROP TABLE.
SELECT * FROM drop_chunks_view
ORDER BY 1;
 time_bucket | max 
-------------+-----
           0 |   4
           5 | 100
          20 |  20
          45 | 500
          50 | 500
(5 rows)

-- Now refresh in the region of the first two dropped chunks
CALL refresh_continuous_aggregate('drop_chunks_view', 0, :range_end_integer);
-- Aggregate data in the refreshed range should no longer exist since
-- the underlying data was dropped.
SELECT * FROM drop_chunks_view
ORDER BY 1;
 time_bucket | max 
-------------+-----
          20 |  20
          45 | 500
          50 | 500
(3 rows)

--------------------------------------------------------------------
-- Check that we can create a materialized table in a tablespace. We
-- create one with tablespace and one without and compare them.
CREATE VIEW cagg_info AS
WITH
  caggs AS (
    SELECT format('%I.%I', user_view_schema, user_view_name)::regclass AS user_view,
           format('%I.%I', direct_view_schema, direct_view_name)::regclass AS direct_view,
           format('%I.%I', partial_view_schema, partial_view_name)::regclass AS partial_view,
           format('%I.%I', ht.schema_name, ht.table_name)::regclass AS mat_relid
      FROM _timescaledb_catalog.hypertable ht,
           _timescaledb_catalog.continuous_agg cagg
     WHERE ht.id = cagg.mat_hypertable_id
  )
SELECT user_view,
       pg_get_userbyid(relowner) AS user_view_owner,
       relname AS mat_table,
       (SELECT pg_get_userbyid(relowner) FROM pg_class WHERE oid = mat_relid) AS mat_table_owner,
       direct_view,
       (SELECT pg_get_userbyid(relowner) FROM pg_class WHERE oid = direct_view) AS direct_view_owner,
       partial_view,
       (SELECT pg_get_userbyid(relowner) FROM pg_class WHERE oid = partial_view) AS partial_view_owner,
       (SELECT spcname FROM pg_tablespace WHERE oid = reltablespace) AS tablespace
  FROM pg_class JOIN caggs ON pg_class.oid = caggs.mat_relid;
GRANT SELECT ON cagg_info TO PUBLIC;
CREATE VIEW chunk_info AS
SELECT ht.schema_name, ht.table_name, relname AS chunk_name,
       (SELECT spcname FROM pg_tablespace WHERE oid = reltablespace) AS tablespace
  FROM pg_class c,
       _timescaledb_catalog.hypertable ht,
       _timescaledb_catalog.chunk ch
 WHERE ch.table_name = c.relname AND ht.id = ch.hypertable_id;
CREATE TABLE whatever(time BIGINT NOT NULL, data INTEGER);
SELECT hypertable_id AS whatever_nid
  FROM create_hypertable('whatever', 'time', chunk_time_interval => 10)
\gset
SELECT set_integer_now_func('whatever', 'integer_now_test');
 set_integer_now_func 
----------------------
 
(1 row)

CREATE MATERIALIZED VIEW whatever_view_1
WITH (timescaledb.continuous, timescaledb.materialized_only=true) AS
SELECT time_bucket('5', time), COUNT(data)
  FROM whatever GROUP BY 1 WITH NO DATA;
CREATE MATERIALIZED VIEW whatever_view_2
WITH (timescaledb.continuous, timescaledb.materialized_only=true)
TABLESPACE tablespace1 AS
SELECT time_bucket('5', time), COUNT(data)
  FROM whatever GROUP BY 1 WITH NO DATA;
INSERT INTO whatever SELECT i, i FROM generate_series(0, 29) AS i;
CALL refresh_continuous_aggregate('whatever_view_1', NULL, NULL);
CALL refresh_continuous_aggregate('whatever_view_2', NULL, NULL);
SELECT user_view,
       mat_table,
       cagg_info.tablespace AS mat_tablespace,
       chunk_name,
       chunk_info.tablespace AS chunk_tablespace
  FROM cagg_info, chunk_info
 WHERE mat_table::text = table_name
   AND user_view::text LIKE 'whatever_view%';
    user_view    |          mat_table          | mat_tablespace |     chunk_name     | chunk_tablespace 
-----------------+-----------------------------+----------------+--------------------+------------------
 whatever_view_1 | _materialized_hypertable_13 |                | _hyper_13_27_chunk | 
 whatever_view_2 | _materialized_hypertable_14 | tablespace1    | _hyper_14_28_chunk | tablespace1
(2 rows)

ALTER MATERIALIZED VIEW whatever_view_1 SET TABLESPACE tablespace2;
SELECT user_view,
       mat_table,
       cagg_info.tablespace AS mat_tablespace,
       chunk_name,
       chunk_info.tablespace AS chunk_tablespace
  FROM cagg_info, chunk_info
 WHERE mat_table::text = table_name
   AND user_view::text LIKE 'whatever_view%';
    user_view    |          mat_table          | mat_tablespace |     chunk_name     | chunk_tablespace 
-----------------+-----------------------------+----------------+--------------------+------------------
 whatever_view_1 | _materialized_hypertable_13 | tablespace2    | _hyper_13_27_chunk | tablespace2
 whatever_view_2 | _materialized_hypertable_14 | tablespace1    | _hyper_14_28_chunk | tablespace1
(2 rows)

DROP MATERIALIZED VIEW whatever_view_1;
NOTICE:  drop cascades to table _timescaledb_internal._hyper_13_27_chunk
DROP MATERIALIZED VIEW whatever_view_2;
NOTICE:  drop cascades to table _timescaledb_internal._hyper_14_28_chunk
-- test bucket width expressions on integer hypertables
CREATE TABLE metrics_int2 (
  time int2 NOT NULL,
  device_id int,
  v1 float,
  v2 float
);
CREATE TABLE metrics_int4 (
  time int4 NOT NULL,
  device_id int,
  v1 float,
  v2 float
);
CREATE TABLE metrics_int8 (
  time int8 NOT NULL,
  device_id int,
  v1 float,
  v2 float
);
SELECT create_hypertable (('metrics_' || dt)::regclass, 'time', chunk_time_interval => 10)
FROM (
  VALUES ('int2'),
    ('int4'),
    ('int8')) v (dt);
     create_hypertable      
----------------------------
 (15,public,metrics_int2,t)
 (16,public,metrics_int4,t)
 (17,public,metrics_int8,t)
(3 rows)

CREATE OR REPLACE FUNCTION int2_now ()
  RETURNS int2
  LANGUAGE SQL
  STABLE
  AS $$
  SELECT 10::int2
$$;
CREATE OR REPLACE FUNCTION int4_now ()
  RETURNS int4
  LANGUAGE SQL
  STABLE
  AS $$
  SELECT 10::int4
$$;
CREATE OR REPLACE FUNCTION int8_now ()
  RETURNS int8
  LANGUAGE SQL
  STABLE
  AS $$
  SELECT 10::int8
$$;
SELECT set_integer_now_func (('metrics_' || dt)::regclass, (dt || '_now')::regproc)
FROM (
  VALUES ('int2'),
    ('int4'),
    ('int8')) v (dt);
 set_integer_now_func 
----------------------
 
 
 
(3 rows)

-- width expression for int2 hypertables
CREATE MATERIALIZED VIEW width_expr WITH (timescaledb.continuous, timescaledb.materialized_only=false) AS
SELECT time_bucket(1::smallint, time)
FROM metrics_int2
GROUP BY 1;
NOTICE:  continuous aggregate "width_expr" is already up-to-date
DROP MATERIALIZED VIEW width_expr;
CREATE MATERIALIZED VIEW width_expr WITH (timescaledb.continuous, timescaledb.materialized_only=false) AS
SELECT time_bucket(1::smallint + 2::smallint, time)
FROM metrics_int2
GROUP BY 1;
NOTICE:  continuous aggregate "width_expr" is already up-to-date
DROP MATERIALIZED VIEW width_expr;
-- width expression for int4 hypertables
CREATE MATERIALIZED VIEW width_expr WITH (timescaledb.continuous, timescaledb.materialized_only=false) AS
SELECT time_bucket(1, time)
FROM metrics_int4
GROUP BY 1;
NOTICE:  continuous aggregate "width_expr" is already up-to-date
DROP MATERIALIZED VIEW width_expr;
CREATE MATERIALIZED VIEW width_expr WITH (timescaledb.continuous, timescaledb.materialized_only=false) AS
SELECT time_bucket(1 + 2, time)
FROM metrics_int4
GROUP BY 1;
NOTICE:  continuous aggregate "width_expr" is already up-to-date
DROP MATERIALIZED VIEW width_expr;
-- width expression for int8 hypertables
CREATE MATERIALIZED VIEW width_expr WITH (timescaledb.continuous, timescaledb.materialized_only=false) AS
SELECT time_bucket(1, time)
FROM metrics_int8
GROUP BY 1;
NOTICE:  continuous aggregate "width_expr" is already up-to-date
DROP MATERIALIZED VIEW width_expr;
CREATE MATERIALIZED VIEW width_expr WITH (timescaledb.continuous, timescaledb.materialized_only=false) AS
SELECT time_bucket(1 + 2, time)
FROM metrics_int8
GROUP BY 1;
NOTICE:  continuous aggregate "width_expr" is already up-to-date
DROP MATERIALIZED VIEW width_expr;
\set ON_ERROR_STOP 0
-- non-immutable expresions should be rejected
CREATE MATERIALIZED VIEW width_expr WITH (timescaledb.continuous, timescaledb.materialized_only=false) AS
SELECT time_bucket(extract(year FROM now())::smallint, time)
FROM metrics_int2
GROUP BY 1;
ERROR:  only immutable expressions allowed in time bucket function
CREATE MATERIALIZED VIEW width_expr WITH (timescaledb.continuous, timescaledb.materialized_only=false) AS
SELECT time_bucket(extract(year FROM now())::int, time)
FROM metrics_int4
GROUP BY 1;
ERROR:  only immutable expressions allowed in time bucket function
CREATE MATERIALIZED VIEW width_expr WITH (timescaledb.continuous, timescaledb.materialized_only=false) AS
SELECT time_bucket(extract(year FROM now())::int, time)
FROM metrics_int8
GROUP BY 1;
ERROR:  only immutable expressions allowed in time bucket function
\set ON_ERROR_STOP 1
-- Test various ALTER MATERIALIZED VIEW statements.
SET ROLE :ROLE_DEFAULT_PERM_USER;
CREATE MATERIALIZED VIEW owner_check WITH (timescaledb.continuous, timescaledb.materialized_only=false) AS
SELECT time_bucket(1 + 2, time)
FROM metrics_int8
GROUP BY 1
WITH NO DATA;
\x on
SELECT * FROM cagg_info WHERE user_view::text = 'owner_check';
-[ RECORD 1 ]------+---------------------------------------
user_view          | owner_check
user_view_owner    | default_perm_user
mat_table          | _materialized_hypertable_24
mat_table_owner    | default_perm_user
direct_view        | _timescaledb_internal._direct_view_24
direct_view_owner  | default_perm_user
partial_view       | _timescaledb_internal._partial_view_24
partial_view_owner | default_perm_user
tablespace         | 

\x off
-- This should not work since the target user has the wrong role, but
-- we test that the normal checks are done when changing the owner.
\set ON_ERROR_STOP 0
ALTER MATERIALIZED VIEW owner_check OWNER TO :ROLE_1;
ERROR:  must be member of role "test_role_1"
\set ON_ERROR_STOP 1
-- Superuser can always change owner
SET ROLE :ROLE_CLUSTER_SUPERUSER;
ALTER MATERIALIZED VIEW owner_check OWNER TO :ROLE_1;
\x on
SELECT * FROM cagg_info WHERE user_view::text = 'owner_check';
-[ RECORD 1 ]------+---------------------------------------
user_view          | owner_check
user_view_owner    | test_role_1
mat_table          | _materialized_hypertable_24
mat_table_owner    | test_role_1
direct_view        | _timescaledb_internal._direct_view_24
direct_view_owner  | test_role_1
partial_view       | _timescaledb_internal._partial_view_24
partial_view_owner | test_role_1
tablespace         | 

\x off
--
-- Test drop continuous aggregate cases
--
-- Issue: #2608
--
CREATE OR REPLACE FUNCTION test_int_now()
  RETURNS INT LANGUAGE SQL STABLE AS
$BODY$
  SELECT 50;
$BODY$;
CREATE TABLE conditionsnm(time_int INT NOT NULL, device INT, value FLOAT);
SELECT create_hypertable('conditionsnm', 'time_int', chunk_time_interval => 10);
     create_hypertable      
----------------------------
 (25,public,conditionsnm,t)
(1 row)

SELECT set_integer_now_func('conditionsnm', 'test_int_now');
 set_integer_now_func 
----------------------
 
(1 row)

INSERT INTO conditionsnm
SELECT time_val, time_val % 4, 3.14 FROM generate_series(0,100,1) AS time_val;
-- Case 1: DROP
CREATE MATERIALIZED VIEW conditionsnm_4
WITH (timescaledb.continuous, timescaledb.materialized_only = TRUE)
AS
SELECT time_bucket(7, time_int) as bucket,
SUM(value), COUNT(value)
FROM conditionsnm GROUP BY bucket WITH DATA;
NOTICE:  refreshing continuous aggregate "conditionsnm_4"
DROP materialized view conditionsnm_4;
NOTICE:  drop cascades to table _timescaledb_internal._hyper_26_40_chunk
-- Case 2: DROP CASCADE should have similar behaviour as DROP
CREATE MATERIALIZED VIEW conditionsnm_4
WITH (timescaledb.continuous, timescaledb.materialized_only = TRUE)
AS
SELECT time_bucket(7, time_int) as bucket,
SUM(value), COUNT(value)
FROM conditionsnm GROUP BY bucket WITH DATA;
NOTICE:  refreshing continuous aggregate "conditionsnm_4"
DROP materialized view conditionsnm_4 CASCADE;
NOTICE:  drop cascades to table _timescaledb_internal._hyper_27_41_chunk
-- Case 3: require CASCADE in case of dependent object
CREATE MATERIALIZED VIEW conditionsnm_4
WITH (timescaledb.continuous, timescaledb.materialized_only = TRUE)
AS
SELECT time_bucket(7, time_int) as bucket,
SUM(value), COUNT(value)
FROM conditionsnm GROUP BY bucket WITH DATA;
NOTICE:  refreshing continuous aggregate "conditionsnm_4"
CREATE VIEW see_cagg as select * from conditionsnm_4;
\set ON_ERROR_STOP 0
DROP MATERIALIZED VIEW conditionsnm_4;
ERROR:  cannot drop view conditionsnm_4 because other objects depend on it
\set ON_ERROR_STOP 1
-- Case 4: DROP CASCADE with dependency
DROP MATERIALIZED VIEW conditionsnm_4 CASCADE;
NOTICE:  drop cascades to view see_cagg
NOTICE:  drop cascades to table _timescaledb_internal._hyper_28_42_chunk
-- Test DROP SCHEMA CASCADE with continuous aggregates
--
-- Issue: #2350
--
-- Case 1: DROP SCHEMA CASCADE
CREATE SCHEMA test_schema;
CREATE TABLE test_schema.telemetry_raw (
  ts        TIMESTAMP WITH TIME ZONE NOT NULL,
  value     DOUBLE PRECISION
);
SELECT create_hypertable('test_schema.telemetry_raw', 'ts');
        create_hypertable         
----------------------------------
 (29,test_schema,telemetry_raw,t)
(1 row)

CREATE MATERIALIZED VIEW test_schema.telemetry_1s
  WITH (timescaledb.continuous, timescaledb.materialized_only=false)
    AS
SELECT time_bucket(INTERVAL '1s', ts) AS ts_1s,
       avg(value)
  FROM test_schema.telemetry_raw
 GROUP BY ts_1s WITH NO DATA;
SELECT ca.raw_hypertable_id,
       h.schema_name,
       h.table_name AS "MAT_TABLE_NAME",
       partial_view_name as "PART_VIEW_NAME",
       partial_view_schema
FROM _timescaledb_catalog.continuous_agg ca
INNER JOIN _timescaledb_catalog.hypertable h ON (h.id = ca.mat_hypertable_id)
WHERE user_view_name = 'telemetry_1s';
 raw_hypertable_id |      schema_name      |       MAT_TABLE_NAME        |  PART_VIEW_NAME  |  partial_view_schema  
-------------------+-----------------------+-----------------------------+------------------+-----------------------
                29 | _timescaledb_internal | _materialized_hypertable_30 | _partial_view_30 | _timescaledb_internal
(1 row)

\gset
DROP SCHEMA test_schema CASCADE;
NOTICE:  drop cascades to 4 other objects
SELECT count(*) FROM pg_class WHERE relname = :'MAT_TABLE_NAME';
 count 
-------
     0
(1 row)

SELECT count(*) FROM pg_class WHERE relname = :'PART_VIEW_NAME';
 count 
-------
     0
(1 row)

SELECT count(*) FROM pg_class WHERE relname = 'telemetry_1s';
 count 
-------
     0
(1 row)

SELECT count(*) FROM pg_namespace WHERE nspname = 'test_schema';
 count 
-------
     0
(1 row)

-- Case 2: DROP SCHEMA CASCADE with multiple caggs
CREATE SCHEMA test_schema;
CREATE TABLE test_schema.telemetry_raw (
  ts        TIMESTAMP WITH TIME ZONE NOT NULL,
  value     DOUBLE PRECISION
);
SELECT create_hypertable('test_schema.telemetry_raw', 'ts');
        create_hypertable         
----------------------------------
 (31,test_schema,telemetry_raw,t)
(1 row)

CREATE MATERIALIZED VIEW test_schema.cagg1
  WITH (timescaledb.continuous, timescaledb.materialized_only=false)
    AS
SELECT time_bucket(INTERVAL '1s', ts) AS ts_1s,
       avg(value)
  FROM test_schema.telemetry_raw
 GROUP BY ts_1s WITH NO DATA;
CREATE MATERIALIZED VIEW test_schema.cagg2
  WITH (timescaledb.continuous, timescaledb.materialized_only=false)
    AS
SELECT time_bucket(INTERVAL '1s', ts) AS ts_1s,
       avg(value)
  FROM test_schema.telemetry_raw
 GROUP BY ts_1s WITH NO DATA;
SELECT ca.raw_hypertable_id,
       h.schema_name,
       h.table_name AS "MAT_TABLE_NAME1",
       partial_view_name as "PART_VIEW_NAME1",
       partial_view_schema
FROM _timescaledb_catalog.continuous_agg ca
INNER JOIN _timescaledb_catalog.hypertable h ON (h.id = ca.mat_hypertable_id)
WHERE user_view_name = 'cagg1';
 raw_hypertable_id |      schema_name      |       MAT_TABLE_NAME1       | PART_VIEW_NAME1  |  partial_view_schema  
-------------------+-----------------------+-----------------------------+------------------+-----------------------
                31 | _timescaledb_internal | _materialized_hypertable_32 | _partial_view_32 | _timescaledb_internal
(1 row)

\gset
SELECT ca.raw_hypertable_id,
       h.schema_name,
       h.table_name AS "MAT_TABLE_NAME2",
       partial_view_name as "PART_VIEW_NAME2",
       partial_view_schema
FROM _timescaledb_catalog.continuous_agg ca
INNER JOIN _timescaledb_catalog.hypertable h ON (h.id = ca.mat_hypertable_id)
WHERE user_view_name = 'cagg2';
 raw_hypertable_id |      schema_name      |       MAT_TABLE_NAME2       | PART_VIEW_NAME2  |  partial_view_schema  
-------------------+-----------------------+-----------------------------+------------------+-----------------------
                31 | _timescaledb_internal | _materialized_hypertable_33 | _partial_view_33 | _timescaledb_internal
(1 row)

\gset
DROP SCHEMA test_schema CASCADE;
NOTICE:  drop cascades to 7 other objects
SELECT count(*) FROM pg_class WHERE relname = :'MAT_TABLE_NAME1';
 count 
-------
     0
(1 row)

SELECT count(*) FROM pg_class WHERE relname = :'PART_VIEW_NAME1';
 count 
-------
     0
(1 row)

SELECT count(*) FROM pg_class WHERE relname = 'cagg1';
 count 
-------
     0
(1 row)

SELECT count(*) FROM pg_class WHERE relname = :'MAT_TABLE_NAME2';
 count 
-------
     0
(1 row)

SELECT count(*) FROM pg_class WHERE relname = :'PART_VIEW_NAME2';
 count 
-------
     0
(1 row)

SELECT count(*) FROM pg_class WHERE relname = 'cagg2';
 count 
-------
     0
(1 row)

SELECT count(*) FROM pg_namespace WHERE nspname = 'test_schema';
 count 
-------
     0
(1 row)

DROP TABLESPACE tablespace1;
DROP TABLESPACE tablespace2;
-- Check that we can rename a column of a materialized view and still
-- rebuild it after (#3051, #3405)
CREATE TABLE conditions (
       time TIMESTAMPTZ NOT NULL,
       location TEXT NOT NULL,
       temperature DOUBLE PRECISION NULL
);
SELECT create_hypertable('conditions', 'time');
    create_hypertable     
--------------------------
 (34,public,conditions,t)
(1 row)

INSERT INTO conditions VALUES ( '2018-01-01 09:20:00-08', 'SFO', 55);
INSERT INTO conditions VALUES ( '2018-01-02 09:30:00-08', 'por', 100);
INSERT INTO conditions VALUES ( '2018-01-02 09:20:00-08', 'SFO', 65);
INSERT INTO conditions VALUES ( '2018-01-02 09:10:00-08', 'NYC', 65);
INSERT INTO conditions VALUES ( '2018-11-01 09:20:00-08', 'NYC', 45);
INSERT INTO conditions VALUES ( '2018-11-01 10:40:00-08', 'NYC', 55);
INSERT INTO conditions VALUES ( '2018-11-01 11:50:00-08', 'NYC', 65);
INSERT INTO conditions VALUES ( '2018-11-01 12:10:00-08', 'NYC', 75);
INSERT INTO conditions VALUES ( '2018-11-01 13:10:00-08', 'NYC', 85);
INSERT INTO conditions VALUES ( '2018-11-02 09:20:00-08', 'NYC', 10);
INSERT INTO conditions VALUES ( '2018-11-02 10:30:00-08', 'NYC', 20);
CREATE MATERIALIZED VIEW conditions_daily
WITH (timescaledb.continuous, timescaledb.materialized_only = false) AS
SELECT location,
       time_bucket(INTERVAL '1 day', time) AS bucket,
       AVG(temperature)
  FROM conditions
GROUP BY location, bucket
WITH NO DATA;
SELECT format('%I.%I', '_timescaledb_internal', h.table_name) AS "MAT_TABLE_NAME",
       format('%I.%I', '_timescaledb_internal', partial_view_name) AS "PART_VIEW_NAME",
       format('%I.%I', '_timescaledb_internal', direct_view_name) AS "DIRECT_VIEW_NAME"
FROM _timescaledb_catalog.continuous_agg ca
INNER JOIN _timescaledb_catalog.hypertable h ON (h.id = ca.mat_hypertable_id)
WHERE user_view_name = 'conditions_daily'
\gset
-- Show both the columns and the view definitions to see that
-- references are correct in the view as well.
SELECT * FROM test.show_columns('conditions_daily');
  Column  |           Type           | NotNull 
----------+--------------------------+---------
 location | text                     | f
 bucket   | timestamp with time zone | f
 avg      | double precision         | f
(3 rows)

SELECT * FROM test.show_columns(:'DIRECT_VIEW_NAME');
  Column  |           Type           | NotNull 
----------+--------------------------+---------
 location | text                     | f
 bucket   | timestamp with time zone | f
 avg      | double precision         | f
(3 rows)

SELECT * FROM test.show_columns(:'PART_VIEW_NAME');
  Column  |           Type           | NotNull 
----------+--------------------------+---------
 location | text                     | f
 bucket   | timestamp with time zone | f
 avg      | double precision         | f
(3 rows)

SELECT * FROM test.show_columns(:'MAT_TABLE_NAME');
  Column  |           Type           | NotNull 
----------+--------------------------+---------
 location | text                     | f
 bucket   | timestamp with time zone | t
 avg      | double precision         | f
(3 rows)

ALTER MATERIALIZED VIEW conditions_daily RENAME COLUMN bucket to "time";
-- Show both the columns and the view definitions to see that
-- references are correct in the view as well.
SELECT * FROM test.show_columns(' conditions_daily');
  Column  |           Type           | NotNull 
----------+--------------------------+---------
 location | text                     | f
 time     | timestamp with time zone | f
 avg      | double precision         | f
(3 rows)

SELECT * FROM test.show_columns(:'DIRECT_VIEW_NAME');
  Column  |           Type           | NotNull 
----------+--------------------------+---------
 location | text                     | f
 time     | timestamp with time zone | f
 avg      | double precision         | f
(3 rows)

SELECT * FROM test.show_columns(:'PART_VIEW_NAME');
  Column  |           Type           | NotNull 
----------+--------------------------+---------
 location | text                     | f
 time     | timestamp with time zone | f
 avg      | double precision         | f
(3 rows)

SELECT * FROM test.show_columns(:'MAT_TABLE_NAME');
  Column  |           Type           | NotNull 
----------+--------------------------+---------
 location | text                     | f
 time     | timestamp with time zone | t
 avg      | double precision         | f
(3 rows)

-- This will rebuild the materialized view and should succeed.
ALTER MATERIALIZED VIEW conditions_daily SET (timescaledb.materialized_only = false);
-- Refresh the continuous aggregate to check that it works after the
-- rename.
\set VERBOSITY verbose
CALL refresh_continuous_aggregate('conditions_daily', NULL, NULL);
\set VERBOSITY terse
--
-- Indexes on continuous aggregate
--
\set ON_ERROR_STOP 0
-- unique indexes are not supported
CREATE UNIQUE INDEX index_unique_error ON conditions_daily ("time", location);
ERROR:  continuous aggregates do not support UNIQUE indexes
-- concurrently index creation not supported
CREATE INDEX CONCURRENTLY index_concurrently_avg ON conditions_daily (avg);
ERROR:  hypertables do not support concurrent index creation
\set ON_ERROR_STOP 1
CREATE INDEX index_avg ON conditions_daily (avg);
CREATE INDEX index_avg_only ON ONLY conditions_daily (avg);
CREATE INDEX index_avg_include ON conditions_daily (avg) INCLUDE (location);
CREATE INDEX index_avg_expr ON conditions_daily ((avg + 1));
CREATE INDEX index_avg_location_sfo ON conditions_daily (avg) WHERE location = 'SFO';
CREATE INDEX index_avg_expr_location_sfo ON conditions_daily ((avg + 2)) WHERE location = 'SFO';
SELECT * FROM test.show_indexespred(:'MAT_TABLE_NAME');
                                 Index                                 |      Columns      |           Expr            |          Pred          | Unique | Primary | Exclusion | Tablespace 
-----------------------------------------------------------------------+-------------------+---------------------------+------------------------+--------+---------+-----------+------------
 _timescaledb_internal._materialized_hypertable_35_bucket_idx          | {bucket}          |                           |                        | f      | f       | f         | 
 _timescaledb_internal._materialized_hypertable_35_location_bucket_idx | {location,bucket} |                           |                        | f      | f       | f         | 
 _timescaledb_internal.index_avg                                       | {avg}             |                           |                        | f      | f       | f         | 
 _timescaledb_internal.index_avg_expr                                  | {expr}            | avg + 1::double precision |                        | f      | f       | f         | 
 _timescaledb_internal.index_avg_expr_location_sfo                     | {expr}            | avg + 2::double precision | location = 'SFO'::text | f      | f       | f         | 
 _timescaledb_internal.index_avg_include                               | {avg,location}    |                           |                        | f      | f       | f         | 
 _timescaledb_internal.index_avg_location_sfo                          | {avg}             |                           | location = 'SFO'::text | f      | f       | f         | 
 _timescaledb_internal.index_avg_only                                  | {avg}             |                           |                        | f      | f       | f         | 
(8 rows)

-- #3696 assertion failure when referencing columns not present in result
CREATE TABLE i3696(time timestamptz NOT NULL, search_query text, cnt integer, cnt2 integer);
SELECT table_name FROM create_hypertable('i3696','time');
 table_name 
------------
 i3696
(1 row)

CREATE MATERIALIZED VIEW i3696_cagg1 WITH (timescaledb.continuous, timescaledb.materialized_only=false)
AS
 SELECT  search_query,count(search_query) as count, sum(cnt), time_bucket(INTERVAL '1 minute', time) AS bucket
 FROM i3696 GROUP BY cnt +cnt2 , bucket, search_query;
NOTICE:  continuous aggregate "i3696_cagg1" is already up-to-date
ALTER MATERIALIZED VIEW i3696_cagg1 SET (timescaledb.materialized_only = 'true');
CREATE MATERIALIZED VIEW i3696_cagg2 WITH (timescaledb.continuous, timescaledb.materialized_only=false)
AS
 SELECT  search_query,count(search_query) as count, sum(cnt), time_bucket(INTERVAL '1 minute', time) AS bucket
 FROM i3696 GROUP BY cnt + cnt2, bucket, search_query
 HAVING cnt + cnt2 + sum(cnt) > 2 or count(cnt2) > 10;
NOTICE:  continuous aggregate "i3696_cagg2" is already up-to-date
ALTER MATERIALIZED VIEW i3696_cagg2 SET (timescaledb.materialized_only = 'true');
--TEST test with multiple settings on continuous aggregates --
-- test for materialized_only + compress combinations (real time aggs enabled initially)
CREATE TABLE test_setting(time timestamptz not null, val numeric);
SELECT create_hypertable('test_setting', 'time');
     create_hypertable      
----------------------------
 (39,public,test_setting,t)
(1 row)

CREATE MATERIALIZED VIEW test_setting_cagg with (timescaledb.continuous, timescaledb.materialized_only=false)
AS SELECT time_bucket('1h',time), avg(val), count(*) FROM test_setting GROUP BY 1;
NOTICE:  continuous aggregate "test_setting_cagg" is already up-to-date
INSERT INTO test_setting
SELECT generate_series( '2020-01-10 8:00'::timestamp, '2020-01-30 10:00+00'::timestamptz, '1 day'::interval), 10.0;
CALL refresh_continuous_aggregate('test_setting_cagg', NULL, '2020-05-30 10:00+00'::timestamptz);
SELECT count(*) from test_setting_cagg ORDER BY 1;
 count 
-------
    20
(1 row)

--this row is not in the materialized result ---
INSERT INTO test_setting VALUES( '2020-11-01', 20);
--try out 2 settings here --
ALTER MATERIALIZED VIEW test_setting_cagg SET (timescaledb.materialized_only = 'true', timescaledb.compress='true');
NOTICE:  defaulting compress_orderby to time_bucket
WARNING:  there was some uncertainty picking the default segment by for the hypertable: You do not have any indexes on columns that can be used for segment_by and thus we are not using segment_by for compression. Please make sure you are not missing any indexes
NOTICE:  default segment by for hypertable "_materialized_hypertable_40" is set to ""
SELECT view_name, compression_enabled, materialized_only
FROM timescaledb_information.continuous_aggregates
where view_name = 'test_setting_cagg';
     view_name     | compression_enabled | materialized_only 
-------------------+---------------------+-------------------
 test_setting_cagg | t                   | t
(1 row)

--real time aggs is off now , should return 20 --
SELECT count(*) from test_setting_cagg ORDER BY 1;
 count 
-------
    20
(1 row)

--now set it back to false --
ALTER MATERIALIZED VIEW test_setting_cagg SET (timescaledb.materialized_only = 'false', timescaledb.compress='true');
NOTICE:  defaulting compress_orderby to time_bucket
WARNING:  there was some uncertainty picking the default segment by for the hypertable: You do not have any indexes on columns that can be used for segment_by and thus we are not using segment_by for compression. Please make sure you are not missing any indexes
NOTICE:  default segment by for hypertable "_materialized_hypertable_40" is set to ""
SELECT view_name, compression_enabled, materialized_only
FROM timescaledb_information.continuous_aggregates
where view_name = 'test_setting_cagg';
     view_name     | compression_enabled | materialized_only 
-------------------+---------------------+-------------------
 test_setting_cagg | t                   | f
(1 row)

--count should return additional data since we have real time aggs on
SELECT count(*) from test_setting_cagg ORDER BY 1;
 count 
-------
    21
(1 row)

ALTER MATERIALIZED VIEW test_setting_cagg SET (timescaledb.materialized_only = 'true', timescaledb.compress='false');
SELECT view_name, compression_enabled, materialized_only
FROM timescaledb_information.continuous_aggregates
where view_name = 'test_setting_cagg';
     view_name     | compression_enabled | materialized_only 
-------------------+---------------------+-------------------
 test_setting_cagg | f                   | t
(1 row)

--real time aggs is off now , should return 20 --
SELECT count(*) from test_setting_cagg ORDER BY 1;
 count 
-------
    20
(1 row)

ALTER MATERIALIZED VIEW test_setting_cagg SET (timescaledb.materialized_only = 'false', timescaledb.compress='false');
SELECT view_name, compression_enabled, materialized_only
FROM timescaledb_information.continuous_aggregates
where view_name = 'test_setting_cagg';
     view_name     | compression_enabled | materialized_only 
-------------------+---------------------+-------------------
 test_setting_cagg | f                   | f
(1 row)

--count should return additional data since we have real time aggs on
SELECT count(*) from test_setting_cagg ORDER BY 1;
 count 
-------
    21
(1 row)

DELETE FROM test_setting WHERE val = 20;
--TEST test with multiple settings on continuous aggregates with real time aggregates turned off initially --
-- test for materialized_only + compress combinations (real time aggs enabled initially)
DROP MATERIALIZED VIEW test_setting_cagg;
NOTICE:  drop cascades to table _timescaledb_internal._hyper_40_50_chunk
CREATE MATERIALIZED VIEW test_setting_cagg with (timescaledb.continuous, timescaledb.materialized_only = true)
AS SELECT time_bucket('1h',time), avg(val), count(*) FROM test_setting GROUP BY 1;
NOTICE:  refreshing continuous aggregate "test_setting_cagg"
CALL refresh_continuous_aggregate('test_setting_cagg', NULL, '2020-05-30 10:00+00'::timestamptz);
SELECT count(*) from test_setting_cagg ORDER BY 1;
 count 
-------
    20
(1 row)

--this row is not in the materialized result ---
INSERT INTO test_setting VALUES( '2020-11-01', 20);
--try out 2 settings here --
ALTER MATERIALIZED VIEW test_setting_cagg SET (timescaledb.materialized_only = 'false', timescaledb.compress='true');
NOTICE:  defaulting compress_orderby to time_bucket
WARNING:  there was some uncertainty picking the default segment by for the hypertable: You do not have any indexes on columns that can be used for segment_by and thus we are not using segment_by for compression. Please make sure you are not missing any indexes
NOTICE:  default segment by for hypertable "_materialized_hypertable_42" is set to ""
SELECT view_name, compression_enabled, materialized_only
FROM timescaledb_information.continuous_aggregates
where view_name = 'test_setting_cagg';
     view_name     | compression_enabled | materialized_only 
-------------------+---------------------+-------------------
 test_setting_cagg | t                   | f
(1 row)

--count should return additional data since we have real time aggs on
SELECT count(*) from test_setting_cagg ORDER BY 1;
 count 
-------
    21
(1 row)

--now set it back to false --
ALTER MATERIALIZED VIEW test_setting_cagg SET (timescaledb.materialized_only = 'true', timescaledb.compress='true');
NOTICE:  defaulting compress_orderby to time_bucket
WARNING:  there was some uncertainty picking the default segment by for the hypertable: You do not have any indexes on columns that can be used for segment_by and thus we are not using segment_by for compression. Please make sure you are not missing any indexes
NOTICE:  default segment by for hypertable "_materialized_hypertable_42" is set to ""
SELECT view_name, compression_enabled, materialized_only
FROM timescaledb_information.continuous_aggregates
where view_name = 'test_setting_cagg';
     view_name     | compression_enabled | materialized_only 
-------------------+---------------------+-------------------
 test_setting_cagg | t                   | t
(1 row)

--real time aggs is off now , should return 20 --
SELECT count(*) from test_setting_cagg ORDER BY 1;
 count 
-------
    20
(1 row)

ALTER MATERIALIZED VIEW test_setting_cagg SET (timescaledb.materialized_only = 'false', timescaledb.compress='false');
SELECT view_name, compression_enabled, materialized_only
FROM timescaledb_information.continuous_aggregates
where view_name = 'test_setting_cagg';
     view_name     | compression_enabled | materialized_only 
-------------------+---------------------+-------------------
 test_setting_cagg | f                   | f
(1 row)

--count should return additional data since we have real time aggs on
SELECT count(*) from test_setting_cagg ORDER BY 1;
 count 
-------
    21
(1 row)

ALTER MATERIALIZED VIEW test_setting_cagg SET (timescaledb.materialized_only = 'true', timescaledb.compress='false');
SELECT view_name, compression_enabled, materialized_only
FROM timescaledb_information.continuous_aggregates
where view_name = 'test_setting_cagg';
     view_name     | compression_enabled | materialized_only 
-------------------+---------------------+-------------------
 test_setting_cagg | f                   | t
(1 row)

--real time aggs is off now , should return 20 --
SELECT count(*) from test_setting_cagg ORDER BY 1;
 count 
-------
    20
(1 row)

-- END TEST with multiple settings
-- Test View Target Entries that contain both aggrefs and Vars in the same expression
CREATE TABLE transactions
(
    "time" timestamp with time zone NOT NULL,
    dummy1 integer,
    dummy2 integer,
    dummy3 integer,
    dummy4 integer,
    dummy5 integer,
    amount integer,
    fiat_value integer
);
SELECT create_hypertable('transactions', 'time');
     create_hypertable      
----------------------------
 (44,public,transactions,t)
(1 row)

INSERT INTO transactions VALUES ( '2018-01-01 09:20:00-08', 0, 0, 0, 0, 0, 1, 10);
INSERT INTO transactions VALUES ( '2018-01-02 09:30:00-08', 0, 0, 0, 0, 0, -1, 10);
INSERT INTO transactions VALUES ( '2018-01-02 09:20:00-08', 0, 0, 0, 0, 0, -1, 10);
INSERT INTO transactions VALUES ( '2018-01-02 09:10:00-08', 0, 0, 0, 0, 0, -1, 10);
INSERT INTO transactions VALUES ( '2018-11-01 09:20:00-08', 0, 0, 0, 0, 0, 1, 10);
INSERT INTO transactions VALUES ( '2018-11-01 10:40:00-08', 0, 0, 0, 0, 0, 1, 10);
INSERT INTO transactions VALUES ( '2018-11-01 11:50:00-08', 0, 0, 0, 0, 0, 1, 10);
INSERT INTO transactions VALUES ( '2018-11-01 12:10:00-08', 0, 0, 0, 0, 0, -1, 10);
INSERT INTO transactions VALUES ( '2018-11-01 13:10:00-08', 0, 0, 0, 0, 0, -1, 10);
INSERT INTO transactions VALUES ( '2018-11-02 09:20:00-08', 0, 0, 0, 0, 0, 1, 10);
INSERT INTO transactions VALUES ( '2018-11-02 10:30:00-08', 0, 0, 0, 0, 0, -1, 10);
CREATE materialized view cashflows(
    bucket,
  	amount,
    cashflow,
    cashflow2
) WITH (
    timescaledb.continuous,
    timescaledb.materialized_only = true
) AS
SELECT time_bucket ('1 day', time) AS bucket,
	amount,
  CASE
      WHEN amount < 0 THEN (0 - sum(fiat_value))
      ELSE sum(fiat_value)
  END AS cashflow,
  amount + sum(fiat_value)
FROM transactions
GROUP BY bucket, amount;
NOTICE:  refreshing continuous aggregate "cashflows"
SELECT h.table_name AS "MAT_TABLE_NAME",
       partial_view_name AS "PART_VIEW_NAME",
       direct_view_name AS "DIRECT_VIEW_NAME"
FROM _timescaledb_catalog.continuous_agg ca
INNER JOIN _timescaledb_catalog.hypertable h ON (h.id = ca.mat_hypertable_id)
WHERE user_view_name = 'cashflows'
\gset
-- Show both the columns and the view definitions to see that
-- references are correct in the view as well.
\d+ "_timescaledb_internal".:"DIRECT_VIEW_NAME"
                         View "_timescaledb_internal._direct_view_45"
  Column   |           Type           | Collation | Nullable | Default | Storage | Description 
-----------+--------------------------+-----------+----------+---------+---------+-------------
 bucket    | timestamp with time zone |           |          |         | plain   | 
 amount    | integer                  |           |          |         | plain   | 
 cashflow  | bigint                   |           |          |         | plain   | 
 cashflow2 | bigint                   |           |          |         | plain   | 
View definition:
 SELECT time_bucket('@ 1 day'::interval, transactions."time") AS bucket,
    transactions.amount,
        CASE
            WHEN transactions.amount < 0 THEN 0 - sum(transactions.fiat_value)
            ELSE sum(transactions.fiat_value)
        END AS cashflow,
    transactions.amount + sum(transactions.fiat_value) AS cashflow2
   FROM transactions
  GROUP BY (time_bucket('@ 1 day'::interval, transactions."time")), transactions.amount;

\d+ "_timescaledb_internal".:"PART_VIEW_NAME"
                         View "_timescaledb_internal._partial_view_45"
  Column   |           Type           | Collation | Nullable | Default | Storage | Description 
-----------+--------------------------+-----------+----------+---------+---------+-------------
 bucket    | timestamp with time zone |           |          |         | plain   | 
 amount    | integer                  |           |          |         | plain   | 
 cashflow  | bigint                   |           |          |         | plain   | 
 cashflow2 | bigint                   |           |          |         | plain   | 
View definition:
 SELECT time_bucket('@ 1 day'::interval, transactions."time") AS bucket,
    transactions.amount,
        CASE
            WHEN transactions.amount < 0 THEN 0 - sum(transactions.fiat_value)
            ELSE sum(transactions.fiat_value)
        END AS cashflow,
    transactions.amount + sum(transactions.fiat_value) AS cashflow2
   FROM transactions
  GROUP BY (time_bucket('@ 1 day'::interval, transactions."time")), transactions.amount;

\d+ "_timescaledb_internal".:"MAT_TABLE_NAME"
                          Table "_timescaledb_internal._materialized_hypertable_45"
  Column   |           Type           | Collation | Nullable | Default | Storage | Stats target | Description 
-----------+--------------------------+-----------+----------+---------+---------+--------------+-------------
 bucket    | timestamp with time zone |           | not null |         | plain   |              | 
 amount    | integer                  |           |          |         | plain   |              | 
 cashflow  | bigint                   |           |          |         | plain   |              | 
 cashflow2 | bigint                   |           |          |         | plain   |              | 
Indexes:
    "_materialized_hypertable_45_amount_bucket_idx" btree (amount, bucket DESC)
    "_materialized_hypertable_45_bucket_idx" btree (bucket DESC)
Triggers:
    ts_insert_blocker BEFORE INSERT ON _timescaledb_internal._materialized_hypertable_45 FOR EACH ROW EXECUTE FUNCTION _timescaledb_functions.insert_blocker()
Child tables: _timescaledb_internal._hyper_45_55_chunk,
              _timescaledb_internal._hyper_45_56_chunk

\d+ 'cashflows'
                                    View "public.cashflows"
  Column   |           Type           | Collation | Nullable | Default | Storage | Description 
-----------+--------------------------+-----------+----------+---------+---------+-------------
 bucket    | timestamp with time zone |           |          |         | plain   | 
 amount    | integer                  |           |          |         | plain   | 
 cashflow  | bigint                   |           |          |         | plain   | 
 cashflow2 | bigint                   |           |          |         | plain   | 
View definition:
 SELECT _materialized_hypertable_45.bucket,
    _materialized_hypertable_45.amount,
    _materialized_hypertable_45.cashflow,
    _materialized_hypertable_45.cashflow2
   FROM _timescaledb_internal._materialized_hypertable_45;

SELECT * FROM cashflows ORDER BY cashflows;
            bucket            | amount | cashflow | cashflow2 
------------------------------+--------+----------+-----------
 Sun Dec 31 16:00:00 2017 PST |      1 |       10 |        11
 Mon Jan 01 16:00:00 2018 PST |     -1 |      -30 |        29
 Wed Oct 31 17:00:00 2018 PDT |     -1 |      -20 |        19
 Wed Oct 31 17:00:00 2018 PDT |      1 |       30 |        31
 Thu Nov 01 17:00:00 2018 PDT |     -1 |      -10 |         9
 Thu Nov 01 17:00:00 2018 PDT |      1 |       10 |        11
(6 rows)

-- test cagg creation with named arguments in time_bucket
-- note that positional arguments cannot follow named arguments
-- 1. test named origin
-- 2. test named timezone
-- 3. test named ts
-- 4. test named bucket width
-- named origin
CREATE MATERIALIZED VIEW cagg_named_origin WITH
(timescaledb.continuous, timescaledb.materialized_only=false) AS
SELECT time_bucket('1h', time, 'UTC', origin => '2001-01-03 01:23:45') AS bucket,
avg(amount) as avg_amount
FROM transactions GROUP BY 1 WITH NO DATA;
-- named timezone
CREATE MATERIALIZED VIEW cagg_named_tz_origin WITH
(timescaledb.continuous, timescaledb.materialized_only=false) AS
SELECT time_bucket('1h', time, timezone => 'UTC', origin => '2001-01-03 01:23:45') AS bucket,
avg(amount) as avg_amount
FROM transactions GROUP BY 1 WITH NO DATA;
-- named ts
CREATE MATERIALIZED VIEW cagg_named_ts_tz_origin WITH
(timescaledb.continuous, timescaledb.materialized_only=false) AS
SELECT time_bucket('1h', ts => time, timezone => 'UTC', origin => '2001-01-03 01:23:45') AS bucket,
avg(amount) as avg_amount
FROM transactions GROUP BY 1 WITH NO DATA;
-- named bucket width
CREATE MATERIALIZED VIEW cagg_named_all WITH
(timescaledb.continuous, timescaledb.materialized_only=false) AS
SELECT time_bucket(bucket_width => '1h', ts => time, timezone => 'UTC', origin => '2001-01-03 01:23:45') AS bucket,
avg(amount) as avg_amount
FROM transactions GROUP BY 1 WITH NO DATA;
-- Refreshing from the beginning (NULL) of a CAGG with variable time bucket and
-- using an INTERVAL for the end timestamp (issue #5534)
CREATE MATERIALIZED VIEW transactions_montly
WITH (timescaledb.continuous, timescaledb.materialized_only = true) AS
SELECT time_bucket(INTERVAL '1 month', time) AS bucket,
       SUM(fiat_value),
       MAX(fiat_value),
       MIN(fiat_value)
  FROM transactions
GROUP BY 1
WITH NO DATA;
-- No rows
SELECT * FROM transactions_montly ORDER BY bucket;
 bucket | sum | max | min 
--------+-----+-----+-----
(0 rows)

-- Refresh from beginning of the CAGG for 1 month
CALL refresh_continuous_aggregate('transactions_montly', NULL, INTERVAL '1 month');
SELECT * FROM transactions_montly ORDER BY bucket;
            bucket            | sum | max | min 
------------------------------+-----+-----+-----
 Sun Dec 31 16:00:00 2017 PST |  40 |  10 |  10
 Wed Oct 31 17:00:00 2018 PDT |  70 |  10 |  10
(2 rows)

TRUNCATE transactions_montly;
-- Partial refresh the CAGG from beginning to an specific timestamp
CALL refresh_continuous_aggregate('transactions_montly', NULL, '2018-11-01 11:50:00-08'::timestamptz);
SELECT * FROM transactions_montly ORDER BY bucket;
            bucket            | sum | max | min 
------------------------------+-----+-----+-----
 Sun Dec 31 16:00:00 2017 PST |  40 |  10 |  10
(1 row)

-- Full refresh the CAGG
CALL refresh_continuous_aggregate('transactions_montly', NULL, NULL);
SELECT * FROM transactions_montly ORDER BY bucket;
            bucket            | sum | max | min 
------------------------------+-----+-----+-----
 Sun Dec 31 16:00:00 2017 PST |  40 |  10 |  10
 Wed Oct 31 17:00:00 2018 PDT |  70 |  10 |  10
(2 rows)

-- Check set_chunk_time_interval on continuous aggregate
CREATE MATERIALIZED VIEW cagg_set_chunk_time_interval
WITH (timescaledb.continuous, timescaledb.materialized_only=false) AS
SELECT time_bucket(INTERVAL '1 month', time) AS bucket,
       SUM(fiat_value),
       MAX(fiat_value),
       MIN(fiat_value)
FROM transactions
GROUP BY 1
WITH NO DATA;
SELECT set_chunk_time_interval('cagg_set_chunk_time_interval', chunk_time_interval => interval '1 month');
 set_chunk_time_interval 
-------------------------
 
(1 row)

CALL refresh_continuous_aggregate('cagg_set_chunk_time_interval', NULL, NULL);
SELECT _timescaledb_functions.to_interval(d.interval_length) = interval '1 month'
FROM _timescaledb_catalog.dimension d
         RIGHT JOIN _timescaledb_catalog.continuous_agg ca ON ca.user_view_name = 'cagg_set_chunk_time_interval'
WHERE d.hypertable_id = ca.mat_hypertable_id;
 ?column? 
----------
 t
(1 row)

-- Since #6077 CAggs are materialized only by default
DROP TABLE conditions CASCADE;
NOTICE:  drop cascades to 3 other objects
NOTICE:  drop cascades to 2 other objects
CREATE TABLE conditions (
       time TIMESTAMPTZ NOT NULL,
       location TEXT NOT NULL,
       temperature DOUBLE PRECISION NULL
);
SELECT create_hypertable('conditions', 'time');
    create_hypertable     
--------------------------
 (52,public,conditions,t)
(1 row)

INSERT INTO conditions VALUES ( '2018-01-01 09:20:00-08', 'SFO', 55);
INSERT INTO conditions VALUES ( '2018-01-02 09:30:00-08', 'POR', 100);
INSERT INTO conditions VALUES ( '2018-01-02 09:20:00-08', 'SFO', 65);
INSERT INTO conditions VALUES ( '2018-01-02 09:10:00-08', 'NYC', 65);
INSERT INTO conditions VALUES ( '2018-11-01 09:20:00-08', 'NYC', 45);
INSERT INTO conditions VALUES ( '2018-11-01 10:40:00-08', 'NYC', 55);
INSERT INTO conditions VALUES ( '2018-11-01 11:50:00-08', 'NYC', 65);
INSERT INTO conditions VALUES ( '2018-11-01 12:10:00-08', 'NYC', 75);
INSERT INTO conditions VALUES ( '2018-11-01 13:10:00-08', 'NYC', 85);
INSERT INTO conditions VALUES ( '2018-11-02 09:20:00-08', 'NYC', 10);
INSERT INTO conditions VALUES ( '2018-11-02 10:30:00-08', 'NYC', 20);
CREATE MATERIALIZED VIEW conditions_daily
WITH (timescaledb.continuous) AS
SELECT location,
       time_bucket(INTERVAL '1 day', time) AS bucket,
       AVG(temperature)
  FROM conditions
GROUP BY location, bucket
WITH NO DATA;
\d+ conditions_daily
                                View "public.conditions_daily"
  Column  |           Type           | Collation | Nullable | Default | Storage  | Description 
----------+--------------------------+-----------+----------+---------+----------+-------------
 location | text                     |           |          |         | extended | 
 bucket   | timestamp with time zone |           |          |         | plain    | 
 avg      | double precision         |           |          |         | plain    | 
View definition:
 SELECT _materialized_hypertable_53.location,
    _materialized_hypertable_53.bucket,
    _materialized_hypertable_53.avg
   FROM _timescaledb_internal._materialized_hypertable_53;

-- Should return NO ROWS
SELECT * FROM conditions_daily ORDER BY bucket, location;
 location | bucket | avg 
----------+--------+-----
(0 rows)

ALTER MATERIALIZED VIEW conditions_daily SET (timescaledb.materialized_only=false);
\d+ conditions_daily
                                View "public.conditions_daily"
  Column  |           Type           | Collation | Nullable | Default | Storage  | Description 
----------+--------------------------+-----------+----------+---------+----------+-------------
 location | text                     |           |          |         | extended | 
 bucket   | timestamp with time zone |           |          |         | plain    | 
 avg      | double precision         |           |          |         | plain    | 
View definition:
 SELECT _materialized_hypertable_53.location,
    _materialized_hypertable_53.bucket,
    _materialized_hypertable_53.avg
   FROM _timescaledb_internal._materialized_hypertable_53
  WHERE _materialized_hypertable_53.bucket < COALESCE(_timescaledb_functions.to_timestamp(_timescaledb_functions.cagg_watermark(53)), '-infinity'::timestamp with time zone)
UNION ALL
 SELECT conditions.location,
    time_bucket('@ 1 day'::interval, conditions."time") AS bucket,
    avg(conditions.temperature) AS avg
   FROM conditions
  WHERE conditions."time" >= COALESCE(_timescaledb_functions.to_timestamp(_timescaledb_functions.cagg_watermark(53)), '-infinity'::timestamp with time zone)
  GROUP BY conditions.location, (time_bucket('@ 1 day'::interval, conditions."time"));

-- Should return ROWS because now it is realtime
SELECT * FROM conditions_daily ORDER BY bucket, location;
 location |            bucket            | avg 
----------+------------------------------+-----
 SFO      | Sun Dec 31 16:00:00 2017 PST |  55
 NYC      | Mon Jan 01 16:00:00 2018 PST |  65
<<<<<<< HEAD
 por      | Mon Jan 01 16:00:00 2018 PST | 100
=======
 POR      | Mon Jan 01 16:00:00 2018 PST | 100
>>>>>>> 518cd479
 SFO      | Mon Jan 01 16:00:00 2018 PST |  65
 NYC      | Wed Oct 31 17:00:00 2018 PDT |  65
 NYC      | Thu Nov 01 17:00:00 2018 PDT |  15
(6 rows)

-- Should return ROWS because we refreshed it
ALTER MATERIALIZED VIEW conditions_daily SET (timescaledb.materialized_only=true);
\d+ conditions_daily
                                View "public.conditions_daily"
  Column  |           Type           | Collation | Nullable | Default | Storage  | Description 
----------+--------------------------+-----------+----------+---------+----------+-------------
 location | text                     |           |          |         | extended | 
 bucket   | timestamp with time zone |           |          |         | plain    | 
 avg      | double precision         |           |          |         | plain    | 
View definition:
 SELECT _materialized_hypertable_53.location,
    _materialized_hypertable_53.bucket,
    _materialized_hypertable_53.avg
   FROM _timescaledb_internal._materialized_hypertable_53;

CALL refresh_continuous_aggregate('conditions_daily', NULL, NULL);
SELECT * FROM conditions_daily ORDER BY bucket, location;
 location |            bucket            | avg 
----------+------------------------------+-----
 SFO      | Sun Dec 31 16:00:00 2017 PST |  55
 NYC      | Mon Jan 01 16:00:00 2018 PST |  65
<<<<<<< HEAD
 por      | Mon Jan 01 16:00:00 2018 PST | 100
=======
 POR      | Mon Jan 01 16:00:00 2018 PST | 100
>>>>>>> 518cd479
 SFO      | Mon Jan 01 16:00:00 2018 PST |  65
 NYC      | Wed Oct 31 17:00:00 2018 PDT |  65
 NYC      | Thu Nov 01 17:00:00 2018 PDT |  15
(6 rows)

-- Test TRUNCATE over a Realtime CAgg
DROP MATERIALIZED VIEW conditions_daily;
NOTICE:  drop cascades to 2 other objects
CREATE MATERIALIZED VIEW conditions_daily
WITH (timescaledb.continuous, timescaledb.materialized_only=false) AS
SELECT location,
       time_bucket(INTERVAL '1 day', time) AS bucket,
       AVG(temperature)
  FROM conditions
GROUP BY location, bucket
WITH NO DATA;
SELECT mat_hypertable_id FROM _timescaledb_catalog.continuous_agg WHERE user_view_name = 'conditions_daily' \gset
-- Check the current watermark for an empty CAgg
SELECT _timescaledb_functions.to_timestamp(_timescaledb_functions.cagg_watermark(:mat_hypertable_id)) AS watermak_empty_cagg;
       watermak_empty_cagg       
---------------------------------
 Sun Nov 23 16:00:00 4714 PST BC
(1 row)

-- Refresh the CAGG
CALL refresh_continuous_aggregate('conditions_daily', NULL, NULL);
-- Check the watermark after the refresh and before truncate the CAgg
SELECT _timescaledb_functions.to_timestamp(_timescaledb_functions.cagg_watermark(:mat_hypertable_id)) AS watermak_before;
       watermak_before        
------------------------------
 Fri Nov 02 17:00:00 2018 PDT
(1 row)

-- Exists chunks before truncate the cagg (> 0)
SELECT count(*) FROM show_chunks('conditions_daily');
 count 
-------
     2
(1 row)

-- Truncate the given CAgg, it should reset the watermark to the empty state
TRUNCATE conditions_daily;
-- No chunks remains after truncate the cagg (= 0)
SELECT count(*) FROM show_chunks('conditions_daily');
 count 
-------
     0
(1 row)

-- Watermark should be reseted
SELECT _timescaledb_functions.to_timestamp(_timescaledb_functions.cagg_watermark(:mat_hypertable_id)) AS watermak_after;
         watermak_after          
---------------------------------
 Sun Nov 23 16:00:00 4714 PST BC
(1 row)

-- Should return ROWS because the watermark was reseted by the TRUNCATE
SELECT * FROM conditions_daily ORDER BY bucket, location;
 location |            bucket            | avg 
----------+------------------------------+-----
 SFO      | Sun Dec 31 16:00:00 2017 PST |  55
 NYC      | Mon Jan 01 16:00:00 2018 PST |  65
<<<<<<< HEAD
 por      | Mon Jan 01 16:00:00 2018 PST | 100
=======
 POR      | Mon Jan 01 16:00:00 2018 PST | 100
>>>>>>> 518cd479
 SFO      | Mon Jan 01 16:00:00 2018 PST |  65
 NYC      | Wed Oct 31 17:00:00 2018 PDT |  65
 NYC      | Thu Nov 01 17:00:00 2018 PDT |  15
(6 rows)

-- check compression settings are cleaned up when deleting a cagg with compression
CREATE TABLE cagg_cleanup(time timestamptz not null);
SELECT table_name FROM create_hypertable('cagg_cleanup','time');
  table_name  
--------------
 cagg_cleanup
(1 row)

INSERT INTO cagg_cleanup SELECT '2020-01-01';
CREATE MATERIALIZED VIEW cagg1 WITH (timescaledb.continuous) AS SELECT time_bucket('1h',time) FROM cagg_cleanup GROUP BY 1;
NOTICE:  refreshing continuous aggregate "cagg1"
ALTER MATERIALIZED VIEW cagg1 SET (timescaledb.compress);
NOTICE:  defaulting compress_orderby to time_bucket
WARNING:  there was some uncertainty picking the default segment by for the hypertable: You do not have any indexes on columns that can be used for segment_by and thus we are not using segment_by for compression. Please make sure you are not missing any indexes
NOTICE:  default segment by for hypertable "_materialized_hypertable_56" is set to ""
SELECT count(compress_chunk(ch)) FROM show_chunks('cagg1') ch;
 count 
-------
     1
(1 row)

DROP MATERIALIZED VIEW cagg1;
NOTICE:  drop cascades to table _timescaledb_internal._hyper_56_70_chunk
SELECT * FROM _timescaledb_catalog.compression_settings;
 relid | segmentby | orderby | orderby_desc | orderby_nullsfirst 
-------+-----------+---------+--------------+--------------------
(0 rows)
<|MERGE_RESOLUTION|>--- conflicted
+++ resolved
@@ -1996,11 +1996,7 @@
 ----------+------------------------------+-----
  SFO      | Sun Dec 31 16:00:00 2017 PST |  55
  NYC      | Mon Jan 01 16:00:00 2018 PST |  65
-<<<<<<< HEAD
- por      | Mon Jan 01 16:00:00 2018 PST | 100
-=======
  POR      | Mon Jan 01 16:00:00 2018 PST | 100
->>>>>>> 518cd479
  SFO      | Mon Jan 01 16:00:00 2018 PST |  65
  NYC      | Wed Oct 31 17:00:00 2018 PDT |  65
  NYC      | Thu Nov 01 17:00:00 2018 PDT |  15
@@ -2027,11 +2023,7 @@
 ----------+------------------------------+-----
  SFO      | Sun Dec 31 16:00:00 2017 PST |  55
  NYC      | Mon Jan 01 16:00:00 2018 PST |  65
-<<<<<<< HEAD
- por      | Mon Jan 01 16:00:00 2018 PST | 100
-=======
  POR      | Mon Jan 01 16:00:00 2018 PST | 100
->>>>>>> 518cd479
  SFO      | Mon Jan 01 16:00:00 2018 PST |  65
  NYC      | Wed Oct 31 17:00:00 2018 PDT |  65
  NYC      | Thu Nov 01 17:00:00 2018 PDT |  15
@@ -2094,11 +2086,7 @@
 ----------+------------------------------+-----
  SFO      | Sun Dec 31 16:00:00 2017 PST |  55
  NYC      | Mon Jan 01 16:00:00 2018 PST |  65
-<<<<<<< HEAD
- por      | Mon Jan 01 16:00:00 2018 PST | 100
-=======
  POR      | Mon Jan 01 16:00:00 2018 PST | 100
->>>>>>> 518cd479
  SFO      | Mon Jan 01 16:00:00 2018 PST |  65
  NYC      | Wed Oct 31 17:00:00 2018 PDT |  65
  NYC      | Thu Nov 01 17:00:00 2018 PDT |  15
