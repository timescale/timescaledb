--- conflicted
+++ resolved
@@ -465,21 +465,12 @@
    ->  Gather Merge (actual rows=20 loops=1)
          Workers Planned: 2
          Workers Launched: 2
-<<<<<<< HEAD
-         ->  Custom Scan (VectorAgg) (actual rows=10 loops=2)
-               ->  Custom Scan (DecompressChunk) on _hyper_X_X_chunk (actual rows=17990 loops=1)
-                     ->  Sort (actual rows=10 loops=2)
-                           Sort Key: compress_hyper_X_X_chunk.device_id
-                           Worker 0:  Sort Method: quicksort 
-                           Worker 1:  Sort Method: quicksort 
-=======
          ->  Sort (actual rows=10 loops=2)
                Sort Key: _hyper_X_X_chunk.device_id
                Worker 0:  Sort Method: quicksort 
                Worker 1:  Sort Method: quicksort 
                ->  Custom Scan (VectorAgg) (actual rows=10 loops=2)
                      ->  Custom Scan (ColumnarScan) on _hyper_X_X_chunk (actual rows=17990 loops=1)
->>>>>>> 11cfd275
                            ->  Parallel Seq Scan on compress_hyper_X_X_chunk (actual rows=10 loops=2)
 (12 rows)
 
@@ -492,21 +483,12 @@
          ->  Gather Merge (actual rows=20 loops=1)
                Workers Planned: 2
                Workers Launched: 2
-<<<<<<< HEAD
-               ->  Custom Scan (VectorAgg) (actual rows=10 loops=2)
-                     ->  Custom Scan (DecompressChunk) on _hyper_X_X_chunk (actual rows=17990 loops=1)
-                           ->  Sort (actual rows=10 loops=2)
-                                 Sort Key: compress_hyper_X_X_chunk.device_id
-                                 Worker 0:  Sort Method: quicksort 
-                                 Worker 1:  Sort Method: quicksort 
-=======
                ->  Sort (actual rows=10 loops=2)
                      Sort Key: _hyper_X_X_chunk.device_id
                      Worker 0:  Sort Method: quicksort 
                      Worker 1:  Sort Method: quicksort 
                      ->  Custom Scan (VectorAgg) (actual rows=10 loops=2)
                            ->  Custom Scan (ColumnarScan) on _hyper_X_X_chunk (actual rows=17990 loops=1)
->>>>>>> 11cfd275
                                  ->  Parallel Seq Scan on compress_hyper_X_X_chunk (actual rows=10 loops=2)
 (13 rows)
 
@@ -739,28 +721,11 @@
     LIMIT 10;
 QUERY PLAN
  Limit
-   ->  Nested Loop
-         ->  Gather Merge
-               Workers Planned: 1
+   ->  Merge Join
+         Merge Cond: (m1."time" = m3."time")
+         ->  Nested Loop
                ->  Sort
                      Sort Key: m1."time", m1.device_id
-<<<<<<< HEAD
-                     ->  Parallel Hash Join
-                           Hash Cond: (m3."time" = m1."time")
-                           ->  Custom Scan (DecompressChunk) on _hyper_X_X_chunk m3
-                                 ->  Parallel Bitmap Heap Scan on compress_hyper_X_X_chunk compress_hyper_X_X_chunk_2
-                                       Recheck Cond: (device_id = 3)
-                                       ->  Bitmap Index Scan on compress_hyper_X_X_chunk_device_id__ts_meta_min_1__ts_meta_idx
-                                             Index Cond: (device_id = 3)
-                           ->  Parallel Hash
-                                 ->  Custom Scan (DecompressChunk) on _hyper_X_X_chunk m1
-                                       ->  Parallel Seq Scan on compress_hyper_X_X_chunk
-         ->  Custom Scan (DecompressChunk) on _hyper_X_X_chunk m2
-               Filter: ("time" = m1."time")
-               ->  Index Scan using compress_hyper_X_X_chunk_device_id__ts_meta_min_1__ts_meta_idx on compress_hyper_X_X_chunk compress_hyper_X_X_chunk_1
-                     Index Cond: (device_id = m1.device_id)
-(20 rows)
-=======
                      ->  Custom Scan (ColumnarScan) on _hyper_X_X_chunk m1
                            ->  Seq Scan on compress_hyper_X_X_chunk
                ->  Custom Scan (ColumnarScan) on _hyper_X_X_chunk m2
@@ -773,7 +738,6 @@
                      ->  Seq Scan on compress_hyper_X_X_chunk compress_hyper_X_X_chunk_2
                            Filter: (device_id = 3)
 (17 rows)
->>>>>>> 11cfd275
 
 RESET min_parallel_table_scan_size;
 :PREFIX_NO_VERBOSE
@@ -853,26 +817,15 @@
 LIMIT 10;
 QUERY PLAN
  Limit
-   ->  Gather Merge
-         Workers Planned: 2
+   ->  Nested Loop Left Join
+         Join Filter: ((m1."time" = m2."time") AND (m1.device_id = m2.device_id))
          ->  Sort
                Sort Key: m1."time", m1.device_id
-<<<<<<< HEAD
-               ->  Parallel Hash Left Join
-                     Hash Cond: ((m1."time" = m2."time") AND (m1.device_id = m2.device_id))
-                     ->  Custom Scan (DecompressChunk) on _hyper_X_X_chunk m1
-                           ->  Parallel Seq Scan on compress_hyper_X_X_chunk
-                     ->  Parallel Hash
-                           ->  Custom Scan (DecompressChunk) on _hyper_X_X_chunk m2
-                                 ->  Parallel Seq Scan on compress_hyper_X_X_chunk compress_hyper_X_X_chunk_1
-(12 rows)
-=======
                ->  Custom Scan (ColumnarScan) on _hyper_X_X_chunk m1
                      ->  Seq Scan on compress_hyper_X_X_chunk
          ->  Custom Scan (ColumnarScan) on _hyper_X_X_chunk m2
                ->  Seq Scan on compress_hyper_X_X_chunk compress_hyper_X_X_chunk_1
 (9 rows)
->>>>>>> 11cfd275
 
 RESET min_parallel_table_scan_size;
 :PREFIX_NO_VERBOSE
@@ -890,24 +843,15 @@
  Limit
    ->  Sort
          Sort Key: m1."time", m1.device_id, m2."time", m2.device_id
-         ->  Hash Right Join
-               Hash Cond: (m2."time" = m1."time")
+         ->  Hash Left Join
+               Hash Cond: (m1."time" = m2."time")
                Join Filter: (m1.device_id = 1)
-<<<<<<< HEAD
-               ->  Custom Scan (DecompressChunk) on _hyper_X_X_chunk m2
-                     ->  Index Scan using compress_hyper_X_X_chunk_device_id__ts_meta_min_1__ts_meta_idx on compress_hyper_X_X_chunk compress_hyper_X_X_chunk_1
-                           Index Cond: (device_id = 2)
-               ->  Hash
-                     ->  Custom Scan (DecompressChunk) on _hyper_X_X_chunk m1
-                           ->  Seq Scan on compress_hyper_X_X_chunk
-=======
                ->  Custom Scan (ColumnarScan) on _hyper_X_X_chunk m1
                      ->  Seq Scan on compress_hyper_X_X_chunk
                ->  Hash
                      ->  Custom Scan (ColumnarScan) on _hyper_X_X_chunk m2
                            ->  Index Scan using compress_hyper_X_X_chunk_device_id__ts_meta_min_1__ts_meta_idx on compress_hyper_X_X_chunk compress_hyper_X_X_chunk_1
                                  Index Cond: (device_id = 2)
->>>>>>> 11cfd275
 (12 rows)
 
 -- test implicit self-join
@@ -1119,7 +1063,6 @@
 (1 row)
 
 ALTER TABLE i6925_t1 SET (timescaledb.compress, timescaledb.compress_segmentby = 'queryid');
-NOTICE:  default order by for hypertable "i6925_t1" is set to "observed DESC"
 INSERT INTO i6925_t1 SELECT '2020-01-01', 1, 1;
 SELECT count(compress_chunk(chunk_name)) FROM show_chunks('i6925_t1') chunk_name;
  count 
