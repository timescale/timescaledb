--- conflicted
+++ resolved
@@ -13,38 +13,22 @@
 LIMIT 1;
 QUERY PLAN
  Limit (actual rows=1 loops=1)
-<<<<<<< HEAD
    ->  Gather (actual rows=1 loops=1)
          Workers Planned: 2
          Workers Launched: 2
          ->  Hash Join (actual rows=0 loops=3)
                Hash Cond: ((m_1."time" = t."time") AND (m_1.device_id = t.device_id))
                ->  Parallel Append (actual rows=14394 loops=3)
-                     ->  Custom Scan (DecompressChunk) on _hyper_X_X_chunk m_1 (actual rows=17990 loops=1)
+                     ->  Custom Scan (ColumnarScan) on _hyper_X_X_chunk m_1 (actual rows=17990 loops=1)
                            ->  Parallel Seq Scan on compress_hyper_X_X_chunk (actual rows=20 loops=1)
-                     ->  Custom Scan (DecompressChunk) on _hyper_X_X_chunk m_2 (actual rows=12595 loops=2)
+                     ->  Custom Scan (ColumnarScan) on _hyper_X_X_chunk m_2 (actual rows=12595 loops=2)
                            ->  Parallel Seq Scan on compress_hyper_X_X_chunk (actual rows=15 loops=2)
-                     ->  Custom Scan (DecompressChunk) on _hyper_X_X_chunk m_3 (actual rows=0 loops=2)
+                     ->  Custom Scan (ColumnarScan) on _hyper_X_X_chunk m_3 (actual rows=0 loops=2)
                            ->  Parallel Seq Scan on compress_hyper_X_X_chunk (actual rows=0 loops=2)
                ->  Hash (actual rows=10 loops=3)
                      Buckets: 1024  Batches: 1 
                      ->  Seq Scan on compressed_join_temp t (actual rows=10 loops=3)
 (16 rows)
-=======
-   ->  Hash Join (actual rows=1 loops=1)
-         Hash Cond: ((m_1."time" = t."time") AND (m_1.device_id = t.device_id))
-         ->  Append (actual rows=43181 loops=1)
-               ->  Custom Scan (ColumnarScan) on _hyper_X_X_chunk m_1 (actual rows=17990 loops=1)
-                     ->  Seq Scan on compress_hyper_X_X_chunk (actual rows=20 loops=1)
-               ->  Custom Scan (ColumnarScan) on _hyper_X_X_chunk m_2 (actual rows=25190 loops=1)
-                     ->  Seq Scan on compress_hyper_X_X_chunk (actual rows=30 loops=1)
-               ->  Custom Scan (ColumnarScan) on _hyper_X_X_chunk m_3 (actual rows=1 loops=1)
-                     ->  Seq Scan on compress_hyper_X_X_chunk (actual rows=1 loops=1)
-         ->  Hash (actual rows=10 loops=1)
-               Buckets: 1024  Batches: 1 
-               ->  Seq Scan on compressed_join_temp t (actual rows=10 loops=1)
-(13 rows)
->>>>>>> 51e526df
 
 DROP TABLE compressed_join_temp;
 -- test join with partially compressed chunks
