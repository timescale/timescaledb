-- This file and its contents are licensed under the Timescale License.
-- Please see the included NOTICE for copyright information and
-- LICENSE-TIMESCALE for a copy of the license.
\set PREFIX 'EXPLAIN (analyze, costs off, timing off, summary off)'
\set PREFIX_VERBOSE 'EXPLAIN (analyze, costs off, timing off, summary off, verbose)'
\set PREFIX_NO_ANALYZE 'EXPLAIN (verbose, costs off)'
\set PREFIX_NO_VERBOSE 'EXPLAIN (costs off)'
SET parallel_leader_participation TO off;
SET min_parallel_table_scan_size TO '0';
set work_mem to '256MB';
SELECT show_chunks('metrics_compressed') AS "TEST_TABLE" ORDER BY 1::text LIMIT 1 \gset
-- this should use DecompressChunk node
:PREFIX_VERBOSE
SELECT * FROM :TEST_TABLE WHERE device_id = 1 ORDER BY time LIMIT 5;
QUERY PLAN
 Limit (actual rows=5 loops=1)
   Output: _hyper_X_X_chunk."time", _hyper_X_X_chunk.device_id, _hyper_X_X_chunk.v0, _hyper_X_X_chunk.v1, _hyper_X_X_chunk.v2, _hyper_X_X_chunk.v3
   ->  Custom Scan (DecompressChunk) on _timescaledb_internal._hyper_X_X_chunk (actual rows=5 loops=1)
         Output: _hyper_X_X_chunk."time", _hyper_X_X_chunk.device_id, _hyper_X_X_chunk.v0, _hyper_X_X_chunk.v1, _hyper_X_X_chunk.v2, _hyper_X_X_chunk.v3
         Bulk Decompression: true
         ->  Index Scan Backward using compress_hyper_X_X_chunk_device_id__ts_meta_sequence_num_idx on _timescaledb_internal.compress_hyper_X_X_chunk (actual rows=1 loops=1)
               Output: compress_hyper_X_X_chunk."time", compress_hyper_X_X_chunk.device_id, compress_hyper_X_X_chunk.v0, compress_hyper_X_X_chunk.v1, compress_hyper_X_X_chunk.v2, compress_hyper_X_X_chunk.v3, compress_hyper_X_X_chunk._ts_meta_count, compress_hyper_X_X_chunk._ts_meta_sequence_num, compress_hyper_X_X_chunk._ts_meta_min_1, compress_hyper_X_X_chunk._ts_meta_max_1
               Index Cond: (compress_hyper_X_X_chunk.device_id = 1)
(8 rows)

-- must not use DecompressChunk node
:PREFIX_VERBOSE
SELECT * FROM ONLY :TEST_TABLE WHERE device_id = 1 ORDER BY time LIMIT 5;
QUERY PLAN
 Limit (actual rows=0 loops=1)
   Output: "time", device_id, v0, v1, v2, v3
   ->  Sort (actual rows=0 loops=1)
         Output: "time", device_id, v0, v1, v2, v3
         Sort Key: _hyper_X_X_chunk."time"
         Sort Method: quicksort 
         ->  Seq Scan on _timescaledb_internal._hyper_X_X_chunk (actual rows=0 loops=1)
               Output: "time", device_id, v0, v1, v2, v3
               Filter: (_hyper_X_X_chunk.device_id = 1)
(9 rows)

-- test expressions
:PREFIX
SELECT time_bucket ('1d', time),
    v1 + v2 AS "sum",
    COALESCE(NULL, v1, v2) AS "coalesce",
    NULL AS "NULL",
    'text' AS "text",
    t AS "RECORD"
FROM :TEST_TABLE t
WHERE device_id IN (1, 2)
ORDER BY time, device_id;
QUERY PLAN
 Sort (actual rows=43172 loops=1)
   Sort Key: t."time", t.device_id
   Sort Method: quicksort 
   ->  Result (actual rows=43172 loops=1)
         ->  Custom Scan (DecompressChunk) on _hyper_X_X_chunk t (actual rows=43172 loops=1)
               ->  Index Scan using compress_hyper_X_X_chunk_device_id__ts_meta_sequence_num_idx on compress_hyper_X_X_chunk (actual rows=44 loops=1)
                     Index Cond: (device_id = ANY ('{1,2}'::integer[]))
(7 rows)

-- test empty targetlist
:PREFIX SELECT FROM :TEST_TABLE;
QUERY PLAN
 Custom Scan (DecompressChunk) on _hyper_X_X_chunk (actual rows=215860 loops=1)
   ->  Seq Scan on compress_hyper_X_X_chunk (actual rows=220 loops=1)
(2 rows)

-- test empty resultset
:PREFIX SELECT * FROM :TEST_TABLE WHERE device_id < 0;
QUERY PLAN
 Custom Scan (DecompressChunk) on _hyper_X_X_chunk (actual rows=0 loops=1)
   ->  Index Scan using compress_hyper_X_X_chunk_device_id__ts_meta_sequence_num_idx on compress_hyper_X_X_chunk (actual rows=0 loops=1)
         Index Cond: (device_id < 0)
(3 rows)

-- test targetlist not referencing columns
:PREFIX SELECT 1 FROM :TEST_TABLE;
QUERY PLAN
 Result (actual rows=215860 loops=1)
   ->  Custom Scan (DecompressChunk) on _hyper_X_X_chunk (actual rows=215860 loops=1)
         ->  Seq Scan on compress_hyper_X_X_chunk (actual rows=220 loops=1)
(3 rows)

-- test constraints not present in targetlist
:PREFIX SELECT v1 FROM :TEST_TABLE WHERE device_id = 1 ORDER BY v1;
QUERY PLAN
 Sort (actual rows=21586 loops=1)
   Sort Key: _hyper_X_X_chunk.v1
   Sort Method: quicksort 
   ->  Custom Scan (DecompressChunk) on _hyper_X_X_chunk (actual rows=21586 loops=1)
         ->  Index Scan using compress_hyper_X_X_chunk_device_id__ts_meta_sequence_num_idx on compress_hyper_X_X_chunk (actual rows=22 loops=1)
               Index Cond: (device_id = 1)
(6 rows)

-- test order not present in targetlist
:PREFIX SELECT v2 FROM :TEST_TABLE WHERE device_id = 1 ORDER BY v1;
QUERY PLAN
 Sort (actual rows=21586 loops=1)
   Sort Key: _hyper_X_X_chunk.v1
   Sort Method: quicksort 
   ->  Custom Scan (DecompressChunk) on _hyper_X_X_chunk (actual rows=21586 loops=1)
         ->  Index Scan using compress_hyper_X_X_chunk_device_id__ts_meta_sequence_num_idx on compress_hyper_X_X_chunk (actual rows=22 loops=1)
               Index Cond: (device_id = 1)
(6 rows)

-- test column with all NULL
:PREFIX SELECT v3 FROM :TEST_TABLE WHERE device_id = 1;
QUERY PLAN
 Custom Scan (DecompressChunk) on _hyper_X_X_chunk (actual rows=21586 loops=1)
   ->  Index Scan using compress_hyper_X_X_chunk_device_id__ts_meta_sequence_num_idx on compress_hyper_X_X_chunk (actual rows=22 loops=1)
         Index Cond: (device_id = 1)
(3 rows)

-- test qual pushdown
-- v3 is not segment by or order by column so should not be pushed down
:PREFIX_VERBOSE SELECT * FROM :TEST_TABLE WHERE v3 > 10.0 ORDER BY time, device_id;
QUERY PLAN
 Sort (actual rows=0 loops=1)
   Output: _hyper_X_X_chunk."time", _hyper_X_X_chunk.device_id, _hyper_X_X_chunk.v0, _hyper_X_X_chunk.v1, _hyper_X_X_chunk.v2, _hyper_X_X_chunk.v3
   Sort Key: _hyper_X_X_chunk."time", _hyper_X_X_chunk.device_id
   Sort Method: quicksort 
   ->  Custom Scan (DecompressChunk) on _timescaledb_internal._hyper_X_X_chunk (actual rows=0 loops=1)
         Output: _hyper_X_X_chunk."time", _hyper_X_X_chunk.device_id, _hyper_X_X_chunk.v0, _hyper_X_X_chunk.v1, _hyper_X_X_chunk.v2, _hyper_X_X_chunk.v3
         Vectorized Filter: (_hyper_X_X_chunk.v3 > '10'::double precision)
         Rows Removed by Filter: 215860
         Batches Removed by Filter: 220
         Bulk Decompression: true
         ->  Seq Scan on _timescaledb_internal.compress_hyper_X_X_chunk (actual rows=220 loops=1)
               Output: compress_hyper_X_X_chunk."time", compress_hyper_X_X_chunk.device_id, compress_hyper_X_X_chunk.v0, compress_hyper_X_X_chunk.v1, compress_hyper_X_X_chunk.v2, compress_hyper_X_X_chunk.v3, compress_hyper_X_X_chunk._ts_meta_count, compress_hyper_X_X_chunk._ts_meta_sequence_num, compress_hyper_X_X_chunk._ts_meta_min_1, compress_hyper_X_X_chunk._ts_meta_max_1
(12 rows)

-- device_id constraint should be pushed down
:PREFIX SELECT * FROM :TEST_TABLE WHERE device_id = 1 ORDER BY time, device_id LIMIT 10;
QUERY PLAN
 Limit (actual rows=10 loops=1)
   ->  Custom Scan (DecompressChunk) on _hyper_X_X_chunk (actual rows=10 loops=1)
         ->  Index Scan Backward using compress_hyper_X_X_chunk_device_id__ts_meta_sequence_num_idx on compress_hyper_X_X_chunk (actual rows=1 loops=1)
               Index Cond: (device_id = 1)
(4 rows)

-- test IS NULL / IS NOT NULL
:PREFIX_NO_VERBOSE SELECT * FROM :TEST_TABLE WHERE device_id IS NOT NULL ORDER BY time, device_id LIMIT 10;
QUERY PLAN
 Limit
   ->  Gather Merge
         Workers Planned: 2
         ->  Sort
               Sort Key: _hyper_X_X_chunk."time", _hyper_X_X_chunk.device_id
               ->  Custom Scan (DecompressChunk) on _hyper_X_X_chunk
                     ->  Parallel Seq Scan on compress_hyper_X_X_chunk
                           Filter: (device_id IS NOT NULL)
(8 rows)

:PREFIX SELECT * FROM :TEST_TABLE WHERE device_id IS NULL ORDER BY time, device_id LIMIT 10;
QUERY PLAN
 Limit (actual rows=0 loops=1)
   ->  Sort (actual rows=0 loops=1)
         Sort Key: _hyper_X_X_chunk."time", _hyper_X_X_chunk.device_id
         Sort Method: quicksort 
         ->  Custom Scan (DecompressChunk) on _hyper_X_X_chunk (actual rows=0 loops=1)
               ->  Index Scan using compress_hyper_X_X_chunk_device_id__ts_meta_sequence_num_idx on compress_hyper_X_X_chunk (actual rows=0 loops=1)
                     Index Cond: (device_id IS NULL)
(7 rows)

-- test IN (Const,Const)
:PREFIX SELECT * FROM :TEST_TABLE WHERE device_id IN (1, 2) ORDER BY time, device_id LIMIT 10;
QUERY PLAN
 Limit (actual rows=10 loops=1)
   ->  Sort (actual rows=10 loops=1)
         Sort Key: _hyper_X_X_chunk."time", _hyper_X_X_chunk.device_id
         Sort Method: top-N heapsort 
         ->  Custom Scan (DecompressChunk) on _hyper_X_X_chunk (actual rows=43172 loops=1)
               ->  Index Scan using compress_hyper_X_X_chunk_device_id__ts_meta_sequence_num_idx on compress_hyper_X_X_chunk (actual rows=44 loops=1)
                     Index Cond: (device_id = ANY ('{1,2}'::integer[]))
(7 rows)

-- test cast pushdown
:PREFIX SELECT * FROM :TEST_TABLE WHERE device_id = '1'::text::int ORDER BY time, device_id LIMIT 10;
QUERY PLAN
 Limit (actual rows=10 loops=1)
   ->  Custom Scan (DecompressChunk) on _hyper_X_X_chunk (actual rows=10 loops=1)
         ->  Index Scan Backward using compress_hyper_X_X_chunk_device_id__ts_meta_sequence_num_idx on compress_hyper_X_X_chunk (actual rows=1 loops=1)
               Index Cond: (device_id = 1)
(4 rows)

--test var op var
:PREFIX SELECT * FROM :TEST_TABLE WHERE device_id = v0 ORDER BY time, device_id LIMIT 10;
QUERY PLAN
 Limit (actual rows=0 loops=1)
   ->  Sort (actual rows=0 loops=1)
         Sort Key: _hyper_X_X_chunk."time", _hyper_X_X_chunk.device_id
         Sort Method: quicksort 
         ->  Custom Scan (DecompressChunk) on _hyper_X_X_chunk (actual rows=0 loops=1)
               Filter: (device_id = v0)
<<<<<<< HEAD
               Rows Removed by Filter: 215860
               ->  Seq Scan on compress_hyper_X_X_chunk (actual rows=220 loops=1)
=======
               Rows Removed by Filter: 17990
               ->  Seq Scan on compress_hyper_X_X_chunk (actual rows=20 loops=1)
>>>>>>> a7ddc1f1
(8 rows)

:PREFIX SELECT * FROM :TEST_TABLE WHERE device_id < v1 ORDER BY time, device_id LIMIT 10;
QUERY PLAN
 Limit (actual rows=10 loops=1)
   ->  Sort (actual rows=10 loops=1)
         Sort Key: _hyper_X_X_chunk."time", _hyper_X_X_chunk.device_id
         Sort Method: top-N heapsort 
         ->  Custom Scan (DecompressChunk) on _hyper_X_X_chunk (actual rows=215860 loops=1)
               Filter: (device_id < v1)
               ->  Seq Scan on compress_hyper_X_X_chunk (actual rows=220 loops=1)
(7 rows)

-- test expressions
:PREFIX SELECT * FROM :TEST_TABLE WHERE device_id = 1 + 4 / 2 ORDER BY time, device_id LIMIT 10;
QUERY PLAN
 Limit (actual rows=10 loops=1)
   ->  Custom Scan (DecompressChunk) on _hyper_X_X_chunk (actual rows=10 loops=1)
         ->  Index Scan Backward using compress_hyper_X_X_chunk_device_id__ts_meta_sequence_num_idx on compress_hyper_X_X_chunk (actual rows=1 loops=1)
               Index Cond: (device_id = 3)
(4 rows)

-- test function calls
-- not yet pushed down
:PREFIX_NO_VERBOSE SELECT * FROM :TEST_TABLE WHERE device_id = length(substring(version(), 1, 3)) ORDER BY time, device_id LIMIT 10;
QUERY PLAN
 Limit
<<<<<<< HEAD
   ->  Custom Scan (DecompressChunk) on _hyper_X_X_chunk
         Filter: (device_id = length("substring"(version(), 1, 3)))
         ->  Sort
               Sort Key: compress_hyper_X_X_chunk._ts_meta_min_1
=======
   ->  Sort
         Sort Key: _hyper_X_X_chunk."time"
         ->  Custom Scan (DecompressChunk) on _hyper_X_X_chunk
               Filter: (device_id = length("substring"(version(), 1, 3)))
>>>>>>> a7ddc1f1
               ->  Seq Scan on compress_hyper_X_X_chunk
(6 rows)

-- test segment meta pushdown
-- order by column and const
:PREFIX_NO_VERBOSE SELECT * FROM :TEST_TABLE WHERE time = '2000-01-01 1:00:00+0' ORDER BY time, device_id LIMIT 10;
QUERY PLAN
 Limit
   ->  Custom Scan (DecompressChunk) on _hyper_X_X_chunk
         Vectorized Filter: ("time" = 'Fri Dec 31 17:00:00 1999 PST'::timestamp with time zone)
         ->  Sort
               Sort Key: compress_hyper_X_X_chunk.device_id
               ->  Seq Scan on compress_hyper_X_X_chunk
                     Filter: ((_ts_meta_min_1 <= 'Fri Dec 31 17:00:00 1999 PST'::timestamp with time zone) AND (_ts_meta_max_1 >= 'Fri Dec 31 17:00:00 1999 PST'::timestamp with time zone))
(7 rows)

:PREFIX_NO_VERBOSE SELECT * FROM :TEST_TABLE WHERE time < '2000-01-01 1:00:00+0' ORDER BY time, device_id LIMIT 10;
QUERY PLAN
 Limit
   ->  Sort
         Sort Key: _hyper_X_X_chunk."time", _hyper_X_X_chunk.device_id
         ->  Custom Scan (DecompressChunk) on _hyper_X_X_chunk
               Vectorized Filter: ("time" < 'Fri Dec 31 17:00:00 1999 PST'::timestamp with time zone)
               ->  Seq Scan on compress_hyper_X_X_chunk
                     Filter: (_ts_meta_min_1 < 'Fri Dec 31 17:00:00 1999 PST'::timestamp with time zone)
(7 rows)

:PREFIX_NO_VERBOSE SELECT * FROM :TEST_TABLE WHERE time <= '2000-01-01 1:00:00+0' ORDER BY time, device_id LIMIT 10;
QUERY PLAN
 Limit
   ->  Sort
         Sort Key: _hyper_X_X_chunk."time", _hyper_X_X_chunk.device_id
         ->  Custom Scan (DecompressChunk) on _hyper_X_X_chunk
               Vectorized Filter: ("time" <= 'Fri Dec 31 17:00:00 1999 PST'::timestamp with time zone)
               ->  Seq Scan on compress_hyper_X_X_chunk
                     Filter: (_ts_meta_min_1 <= 'Fri Dec 31 17:00:00 1999 PST'::timestamp with time zone)
(7 rows)

:PREFIX_NO_VERBOSE SELECT * FROM :TEST_TABLE WHERE time >= '2000-01-01 1:00:00+0' ORDER BY time, device_id LIMIT 10;
QUERY PLAN
 Limit
   ->  Gather Merge
         Workers Planned: 2
         ->  Sort
               Sort Key: _hyper_X_X_chunk."time", _hyper_X_X_chunk.device_id
               ->  Custom Scan (DecompressChunk) on _hyper_X_X_chunk
                     Vectorized Filter: ("time" >= 'Fri Dec 31 17:00:00 1999 PST'::timestamp with time zone)
                     ->  Parallel Seq Scan on compress_hyper_X_X_chunk
                           Filter: (_ts_meta_max_1 >= 'Fri Dec 31 17:00:00 1999 PST'::timestamp with time zone)
(9 rows)

:PREFIX_NO_VERBOSE SELECT * FROM :TEST_TABLE WHERE time > '2000-01-01 1:00:00+0' ORDER BY time, device_id LIMIT 10;
QUERY PLAN
 Limit
   ->  Gather Merge
         Workers Planned: 2
         ->  Sort
               Sort Key: _hyper_X_X_chunk."time", _hyper_X_X_chunk.device_id
               ->  Custom Scan (DecompressChunk) on _hyper_X_X_chunk
                     Vectorized Filter: ("time" > 'Fri Dec 31 17:00:00 1999 PST'::timestamp with time zone)
                     ->  Parallel Seq Scan on compress_hyper_X_X_chunk
                           Filter: (_ts_meta_max_1 > 'Fri Dec 31 17:00:00 1999 PST'::timestamp with time zone)
(9 rows)

:PREFIX_NO_VERBOSE SELECT * FROM :TEST_TABLE WHERE '2000-01-01 1:00:00+0' < time ORDER BY time, device_id LIMIT 10;
QUERY PLAN
 Limit
   ->  Gather Merge
         Workers Planned: 2
         ->  Sort
               Sort Key: _hyper_X_X_chunk."time", _hyper_X_X_chunk.device_id
               ->  Custom Scan (DecompressChunk) on _hyper_X_X_chunk
                     Vectorized Filter: ("time" > 'Fri Dec 31 17:00:00 1999 PST'::timestamp with time zone)
                     ->  Parallel Seq Scan on compress_hyper_X_X_chunk
                           Filter: (_ts_meta_max_1 > 'Fri Dec 31 17:00:00 1999 PST'::timestamp with time zone)
(9 rows)

--pushdowns between order by and segment by columns
:PREFIX SELECT * FROM :TEST_TABLE WHERE v0 < 1 ORDER BY time, device_id LIMIT 10;
QUERY PLAN
 Limit (actual rows=0 loops=1)
   ->  Sort (actual rows=0 loops=1)
         Sort Key: _hyper_X_X_chunk."time", _hyper_X_X_chunk.device_id
         Sort Method: quicksort 
         ->  Custom Scan (DecompressChunk) on _hyper_X_X_chunk (actual rows=0 loops=1)
               Vectorized Filter: (v0 < 1)
<<<<<<< HEAD
               Rows Removed by Filter: 215860
               ->  Seq Scan on compress_hyper_X_X_chunk (actual rows=220 loops=1)
=======
               Rows Removed by Filter: 17990
               ->  Seq Scan on compress_hyper_X_X_chunk (actual rows=20 loops=1)
>>>>>>> a7ddc1f1
(8 rows)

:PREFIX SELECT * FROM :TEST_TABLE WHERE v0 < device_id ORDER BY time, device_id LIMIT 10;
QUERY PLAN
 Limit (actual rows=0 loops=1)
   ->  Sort (actual rows=0 loops=1)
         Sort Key: _hyper_X_X_chunk."time", _hyper_X_X_chunk.device_id
         Sort Method: quicksort 
         ->  Custom Scan (DecompressChunk) on _hyper_X_X_chunk (actual rows=0 loops=1)
               Filter: (v0 < device_id)
               Rows Removed by Filter: 215860
               ->  Seq Scan on compress_hyper_X_X_chunk (actual rows=220 loops=1)
(8 rows)

:PREFIX SELECT * FROM :TEST_TABLE WHERE device_id < v0 ORDER BY time, device_id LIMIT 10;
QUERY PLAN
 Limit (actual rows=10 loops=1)
   ->  Sort (actual rows=10 loops=1)
         Sort Key: _hyper_X_X_chunk."time", _hyper_X_X_chunk.device_id
         Sort Method: top-N heapsort 
         ->  Custom Scan (DecompressChunk) on _hyper_X_X_chunk (actual rows=215860 loops=1)
               Filter: (device_id < v0)
               ->  Seq Scan on compress_hyper_X_X_chunk (actual rows=220 loops=1)
(7 rows)

:PREFIX SELECT * FROM :TEST_TABLE WHERE v1 = device_id ORDER BY time, device_id LIMIT 10;
QUERY PLAN
 Limit (actual rows=0 loops=1)
   ->  Sort (actual rows=0 loops=1)
         Sort Key: _hyper_X_X_chunk."time", _hyper_X_X_chunk.device_id
         Sort Method: quicksort 
         ->  Custom Scan (DecompressChunk) on _hyper_X_X_chunk (actual rows=0 loops=1)
               Filter: (v1 = device_id)
<<<<<<< HEAD
               Rows Removed by Filter: 215860
               ->  Seq Scan on compress_hyper_X_X_chunk (actual rows=220 loops=1)
=======
               Rows Removed by Filter: 17990
               ->  Seq Scan on compress_hyper_X_X_chunk (actual rows=20 loops=1)
>>>>>>> a7ddc1f1
(8 rows)

--pushdown between two order by column (not pushed down)
:PREFIX SELECT * FROM :TEST_TABLE WHERE v0 = v1 ORDER BY time, device_id LIMIT 10;
QUERY PLAN
 Limit (actual rows=0 loops=1)
   ->  Sort (actual rows=0 loops=1)
         Sort Key: _hyper_X_X_chunk."time", _hyper_X_X_chunk.device_id
         Sort Method: quicksort 
         ->  Custom Scan (DecompressChunk) on _hyper_X_X_chunk (actual rows=0 loops=1)
               Filter: (v0 = v1)
<<<<<<< HEAD
               Rows Removed by Filter: 215860
               ->  Seq Scan on compress_hyper_X_X_chunk (actual rows=220 loops=1)
=======
               Rows Removed by Filter: 17990
               ->  Seq Scan on compress_hyper_X_X_chunk (actual rows=20 loops=1)
>>>>>>> a7ddc1f1
(8 rows)

--pushdown of quals on order by and segment by cols anded together
:PREFIX_VERBOSE SELECT * FROM :TEST_TABLE WHERE time > '2000-01-01 1:00:00+0' AND device_id = 1 ORDER BY time, device_id LIMIT 10;
QUERY PLAN
 Limit (actual rows=10 loops=1)
   Output: _hyper_X_X_chunk."time", _hyper_X_X_chunk.device_id, _hyper_X_X_chunk.v0, _hyper_X_X_chunk.v1, _hyper_X_X_chunk.v2, _hyper_X_X_chunk.v3
   ->  Custom Scan (DecompressChunk) on _timescaledb_internal._hyper_X_X_chunk (actual rows=10 loops=1)
         Output: _hyper_X_X_chunk."time", _hyper_X_X_chunk.device_id, _hyper_X_X_chunk.v0, _hyper_X_X_chunk.v1, _hyper_X_X_chunk.v2, _hyper_X_X_chunk.v3
         Vectorized Filter: (_hyper_X_X_chunk."time" > 'Fri Dec 31 17:00:00 1999 PST'::timestamp with time zone)
         Rows Removed by Filter: 181
         Bulk Decompression: true
         ->  Index Scan Backward using compress_hyper_X_X_chunk_device_id__ts_meta_sequence_num_idx on _timescaledb_internal.compress_hyper_X_X_chunk (actual rows=1 loops=1)
               Output: compress_hyper_X_X_chunk."time", compress_hyper_X_X_chunk.device_id, compress_hyper_X_X_chunk.v0, compress_hyper_X_X_chunk.v1, compress_hyper_X_X_chunk.v2, compress_hyper_X_X_chunk.v3, compress_hyper_X_X_chunk._ts_meta_count, compress_hyper_X_X_chunk._ts_meta_sequence_num, compress_hyper_X_X_chunk._ts_meta_min_1, compress_hyper_X_X_chunk._ts_meta_max_1
               Index Cond: (compress_hyper_X_X_chunk.device_id = 1)
               Filter: (compress_hyper_X_X_chunk._ts_meta_max_1 > 'Fri Dec 31 17:00:00 1999 PST'::timestamp with time zone)
(11 rows)

--pushdown of quals on order by and segment by cols or together (not pushed down)
:PREFIX_NO_VERBOSE SELECT * FROM :TEST_TABLE WHERE time > '2000-01-01 1:00:00+0' OR device_id = 1 ORDER BY time, device_id LIMIT 10;
QUERY PLAN
 Limit
   ->  Sort
         Sort Key: _hyper_X_X_chunk."time", _hyper_X_X_chunk.device_id
         ->  Custom Scan (DecompressChunk) on _hyper_X_X_chunk
               Filter: (("time" > 'Fri Dec 31 17:00:00 1999 PST'::timestamp with time zone) OR (device_id = 1))
               ->  Seq Scan on compress_hyper_X_X_chunk
(6 rows)

--functions not yet optimized
:PREFIX SELECT * FROM :TEST_TABLE WHERE time < now() ORDER BY time, device_id LIMIT 10;
QUERY PLAN
 Limit (actual rows=10 loops=1)
   ->  Sort (actual rows=10 loops=1)
         Sort Key: _hyper_X_X_chunk."time", _hyper_X_X_chunk.device_id
         Sort Method: top-N heapsort 
         ->  Custom Scan (DecompressChunk) on _hyper_X_X_chunk (actual rows=215860 loops=1)
               Vectorized Filter: ("time" < now())
               ->  Seq Scan on compress_hyper_X_X_chunk (actual rows=220 loops=1)
(7 rows)

-- test sort optimization interaction
:PREFIX_NO_VERBOSE SELECT time FROM :TEST_TABLE ORDER BY time DESC LIMIT 10;
QUERY PLAN
 Limit
   ->  Custom Scan (DecompressChunk) on _hyper_X_X_chunk
         ->  Sort
               Sort Key: compress_hyper_X_X_chunk._ts_meta_max_1 DESC
               ->  Seq Scan on compress_hyper_X_X_chunk
(5 rows)

:PREFIX_NO_VERBOSE SELECT time, device_id FROM :TEST_TABLE ORDER BY time DESC, device_id LIMIT 10;
QUERY PLAN
 Limit
   ->  Gather Merge
         Workers Planned: 2
         ->  Sort
               Sort Key: _hyper_X_X_chunk."time" DESC, _hyper_X_X_chunk.device_id
               ->  Custom Scan (DecompressChunk) on _hyper_X_X_chunk
                     ->  Parallel Seq Scan on compress_hyper_X_X_chunk
(7 rows)

:PREFIX_NO_VERBOSE SELECT time, device_id FROM :TEST_TABLE ORDER BY device_id, time DESC LIMIT 10;
QUERY PLAN
 Limit
   ->  Custom Scan (DecompressChunk) on _hyper_X_X_chunk
         ->  Index Scan using compress_hyper_X_X_chunk_device_id__ts_meta_sequence_num_idx on compress_hyper_X_X_chunk
(3 rows)

-- test aggregate
:PREFIX SELECT count(*) FROM :TEST_TABLE;
QUERY PLAN
 Aggregate (actual rows=1 loops=1)
   ->  Custom Scan (DecompressChunk) on _hyper_X_X_chunk (actual rows=215860 loops=1)
         ->  Seq Scan on compress_hyper_X_X_chunk (actual rows=220 loops=1)
(3 rows)

-- test aggregate with GROUP BY
:PREFIX SELECT count(*) FROM :TEST_TABLE GROUP BY device_id ORDER BY device_id;
QUERY PLAN
 GroupAggregate (actual rows=10 loops=1)
   Group Key: _hyper_X_X_chunk.device_id
   ->  Custom Scan (DecompressChunk) on _hyper_X_X_chunk (actual rows=215860 loops=1)
         ->  Index Scan using compress_hyper_X_X_chunk_device_id__ts_meta_sequence_num_idx on compress_hyper_X_X_chunk (actual rows=220 loops=1)
(4 rows)

-- test window functions with GROUP BY
:PREFIX SELECT sum(count(*)) OVER () FROM :TEST_TABLE GROUP BY device_id ORDER BY device_id;
QUERY PLAN
 WindowAgg (actual rows=10 loops=1)
   ->  GroupAggregate (actual rows=10 loops=1)
         Group Key: _hyper_X_X_chunk.device_id
         ->  Custom Scan (DecompressChunk) on _hyper_X_X_chunk (actual rows=215860 loops=1)
               ->  Index Scan using compress_hyper_X_X_chunk_device_id__ts_meta_sequence_num_idx on compress_hyper_X_X_chunk (actual rows=220 loops=1)
(5 rows)

-- test CTE
:PREFIX WITH q AS (
  SELECT v1 FROM :TEST_TABLE ORDER BY time
)
SELECT * FROM q ORDER BY v1;
QUERY PLAN
 Sort (actual rows=215860 loops=1)
   Sort Key: q.v1
   Sort Method: quicksort 
   ->  Subquery Scan on q (actual rows=215860 loops=1)
         ->  Custom Scan (DecompressChunk) on _hyper_X_X_chunk (actual rows=215860 loops=1)
               ->  Sort (actual rows=220 loops=1)
                     Sort Key: compress_hyper_X_X_chunk._ts_meta_min_1
                     Sort Method: quicksort 
                     ->  Seq Scan on compress_hyper_X_X_chunk (actual rows=220 loops=1)
(9 rows)

-- test CTE join
:PREFIX WITH q1 AS (
  SELECT time, v1 FROM :TEST_TABLE WHERE device_id = 1 ORDER BY time
),
q2 AS (
  SELECT time, v2 FROM :TEST_TABLE WHERE device_id = 2 ORDER BY time
)
SELECT * FROM q1 INNER JOIN q2 ON q1.time = q2.time ORDER BY q1.time;
QUERY PLAN
 Merge Join (actual rows=21586 loops=1)
   Merge Cond: (_hyper_X_X_chunk."time" = _hyper_X_X_chunk_1."time")
   ->  Custom Scan (DecompressChunk) on _hyper_X_X_chunk (actual rows=21586 loops=1)
         ->  Index Scan Backward using compress_hyper_X_X_chunk_device_id__ts_meta_sequence_num_idx on compress_hyper_X_X_chunk (actual rows=22 loops=1)
               Index Cond: (device_id = 1)
   ->  Materialize (actual rows=21586 loops=1)
         ->  Custom Scan (DecompressChunk) on _hyper_X_X_chunk _hyper_X_X_chunk_1 (actual rows=21586 loops=1)
               ->  Index Scan Backward using compress_hyper_X_X_chunk_device_id__ts_meta_sequence_num_idx on compress_hyper_X_X_chunk compress_hyper_X_X_chunk_1 (actual rows=22 loops=1)
                     Index Cond: (device_id = 2)
(9 rows)

-- test indexes
SET enable_seqscan TO FALSE;
-- IndexScans should work
:PREFIX_VERBOSE SELECT time, device_id FROM :TEST_TABLE WHERE device_id = 1 ORDER BY device_id, time;
QUERY PLAN
 Custom Scan (DecompressChunk) on _timescaledb_internal._hyper_X_X_chunk (actual rows=21586 loops=1)
   Output: _hyper_X_X_chunk."time", _hyper_X_X_chunk.device_id
   Bulk Decompression: true
   ->  Index Scan Backward using compress_hyper_X_X_chunk_device_id__ts_meta_sequence_num_idx on _timescaledb_internal.compress_hyper_X_X_chunk (actual rows=22 loops=1)
         Output: compress_hyper_X_X_chunk."time", compress_hyper_X_X_chunk.device_id, compress_hyper_X_X_chunk.v0, compress_hyper_X_X_chunk.v1, compress_hyper_X_X_chunk.v2, compress_hyper_X_X_chunk.v3, compress_hyper_X_X_chunk._ts_meta_count, compress_hyper_X_X_chunk._ts_meta_sequence_num, compress_hyper_X_X_chunk._ts_meta_min_1, compress_hyper_X_X_chunk._ts_meta_max_1
         Index Cond: (compress_hyper_X_X_chunk.device_id = 1)
(6 rows)

-- globs should not plan IndexOnlyScans
:PREFIX_VERBOSE SELECT * FROM :TEST_TABLE WHERE device_id = 1 ORDER BY device_id, time;
QUERY PLAN
 Custom Scan (DecompressChunk) on _timescaledb_internal._hyper_X_X_chunk (actual rows=21586 loops=1)
   Output: _hyper_X_X_chunk."time", _hyper_X_X_chunk.device_id, _hyper_X_X_chunk.v0, _hyper_X_X_chunk.v1, _hyper_X_X_chunk.v2, _hyper_X_X_chunk.v3
   Bulk Decompression: true
   ->  Index Scan Backward using compress_hyper_X_X_chunk_device_id__ts_meta_sequence_num_idx on _timescaledb_internal.compress_hyper_X_X_chunk (actual rows=22 loops=1)
         Output: compress_hyper_X_X_chunk."time", compress_hyper_X_X_chunk.device_id, compress_hyper_X_X_chunk.v0, compress_hyper_X_X_chunk.v1, compress_hyper_X_X_chunk.v2, compress_hyper_X_X_chunk.v3, compress_hyper_X_X_chunk._ts_meta_count, compress_hyper_X_X_chunk._ts_meta_sequence_num, compress_hyper_X_X_chunk._ts_meta_min_1, compress_hyper_X_X_chunk._ts_meta_max_1
         Index Cond: (compress_hyper_X_X_chunk.device_id = 1)
(6 rows)

-- whole row reference should work
:PREFIX_VERBOSE SELECT test_table FROM :TEST_TABLE AS test_table WHERE device_id = 1 ORDER BY device_id, time;
QUERY PLAN
 Custom Scan (DecompressChunk) on _timescaledb_internal._hyper_X_X_chunk test_table (actual rows=21586 loops=1)
   Output: test_table.*, test_table.device_id, test_table."time"
   Bulk Decompression: true
   ->  Index Scan Backward using compress_hyper_X_X_chunk_device_id__ts_meta_sequence_num_idx on _timescaledb_internal.compress_hyper_X_X_chunk (actual rows=22 loops=1)
         Output: compress_hyper_X_X_chunk."time", compress_hyper_X_X_chunk.device_id, compress_hyper_X_X_chunk.v0, compress_hyper_X_X_chunk.v1, compress_hyper_X_X_chunk.v2, compress_hyper_X_X_chunk.v3, compress_hyper_X_X_chunk._ts_meta_count, compress_hyper_X_X_chunk._ts_meta_sequence_num, compress_hyper_X_X_chunk._ts_meta_min_1, compress_hyper_X_X_chunk._ts_meta_max_1
         Index Cond: (compress_hyper_X_X_chunk.device_id = 1)
(6 rows)

-- even when we select only a segmentby column, we still need count
:PREFIX_VERBOSE SELECT device_id FROM :TEST_TABLE WHERE device_id = 1 ORDER BY device_id;
QUERY PLAN
 Custom Scan (DecompressChunk) on _timescaledb_internal._hyper_X_X_chunk (actual rows=21586 loops=1)
   Output: _hyper_X_X_chunk.device_id
   Bulk Decompression: false
   ->  Index Scan using compress_hyper_X_X_chunk_device_id__ts_meta_sequence_num_idx on _timescaledb_internal.compress_hyper_X_X_chunk (actual rows=22 loops=1)
         Output: compress_hyper_X_X_chunk."time", compress_hyper_X_X_chunk.device_id, compress_hyper_X_X_chunk.v0, compress_hyper_X_X_chunk.v1, compress_hyper_X_X_chunk.v2, compress_hyper_X_X_chunk.v3, compress_hyper_X_X_chunk._ts_meta_count, compress_hyper_X_X_chunk._ts_meta_sequence_num, compress_hyper_X_X_chunk._ts_meta_min_1, compress_hyper_X_X_chunk._ts_meta_max_1
         Index Cond: (compress_hyper_X_X_chunk.device_id = 1)
(6 rows)

:PREFIX_VERBOSE SELECT count(*) FROM :TEST_TABLE WHERE device_id = 1;
QUERY PLAN
 Aggregate (actual rows=1 loops=1)
   Output: count(*)
   ->  Custom Scan (DecompressChunk) on _timescaledb_internal._hyper_X_X_chunk (actual rows=21586 loops=1)
         Bulk Decompression: false
         ->  Index Scan using compress_hyper_X_X_chunk_device_id__ts_meta_sequence_num_idx on _timescaledb_internal.compress_hyper_X_X_chunk (actual rows=22 loops=1)
               Output: compress_hyper_X_X_chunk."time", compress_hyper_X_X_chunk.device_id, compress_hyper_X_X_chunk.v0, compress_hyper_X_X_chunk.v1, compress_hyper_X_X_chunk.v2, compress_hyper_X_X_chunk.v3, compress_hyper_X_X_chunk._ts_meta_count, compress_hyper_X_X_chunk._ts_meta_sequence_num, compress_hyper_X_X_chunk._ts_meta_min_1, compress_hyper_X_X_chunk._ts_meta_max_1
               Index Cond: (compress_hyper_X_X_chunk.device_id = 1)
(7 rows)

--ensure that we can get a nested loop
SET enable_seqscan TO TRUE;
SET enable_hashjoin TO FALSE;
:PREFIX_VERBOSE SELECT device_id FROM :TEST_TABLE WHERE device_id IN ( VALUES (1));
QUERY PLAN
 Custom Scan (DecompressChunk) on _timescaledb_internal._hyper_X_X_chunk (actual rows=21586 loops=1)
   Output: _hyper_X_X_chunk.device_id
   Bulk Decompression: false
   ->  Index Scan using compress_hyper_X_X_chunk_device_id__ts_meta_sequence_num_idx on _timescaledb_internal.compress_hyper_X_X_chunk (actual rows=22 loops=1)
         Output: compress_hyper_X_X_chunk."time", compress_hyper_X_X_chunk.device_id, compress_hyper_X_X_chunk.v0, compress_hyper_X_X_chunk.v1, compress_hyper_X_X_chunk.v2, compress_hyper_X_X_chunk.v3, compress_hyper_X_X_chunk._ts_meta_count, compress_hyper_X_X_chunk._ts_meta_sequence_num, compress_hyper_X_X_chunk._ts_meta_min_1, compress_hyper_X_X_chunk._ts_meta_max_1
         Index Cond: (compress_hyper_X_X_chunk.device_id = 1)
(6 rows)

--with multiple values can get a nested loop.
:PREFIX_VERBOSE SELECT device_id FROM :TEST_TABLE WHERE device_id IN ( VALUES (1), (2));
QUERY PLAN
 Nested Loop (actual rows=43172 loops=1)
   Output: _hyper_X_X_chunk.device_id
   ->  Unique (actual rows=2 loops=1)
         Output: "*VALUES*".column1
         ->  Sort (actual rows=2 loops=1)
               Output: "*VALUES*".column1
               Sort Key: "*VALUES*".column1
               Sort Method: quicksort 
               ->  Values Scan on "*VALUES*" (actual rows=2 loops=1)
                     Output: "*VALUES*".column1
   ->  Custom Scan (DecompressChunk) on _timescaledb_internal._hyper_X_X_chunk (actual rows=21586 loops=2)
         Output: _hyper_X_X_chunk.device_id
         Bulk Decompression: false
         ->  Index Scan using compress_hyper_X_X_chunk_device_id__ts_meta_sequence_num_idx on _timescaledb_internal.compress_hyper_X_X_chunk (actual rows=22 loops=2)
               Output: compress_hyper_X_X_chunk."time", compress_hyper_X_X_chunk.device_id, compress_hyper_X_X_chunk.v0, compress_hyper_X_X_chunk.v1, compress_hyper_X_X_chunk.v2, compress_hyper_X_X_chunk.v3, compress_hyper_X_X_chunk._ts_meta_count, compress_hyper_X_X_chunk._ts_meta_sequence_num, compress_hyper_X_X_chunk._ts_meta_min_1, compress_hyper_X_X_chunk._ts_meta_max_1
               Index Cond: (compress_hyper_X_X_chunk.device_id = "*VALUES*".column1)
(16 rows)

RESET enable_hashjoin;
:PREFIX_VERBOSE SELECT device_id FROM :TEST_TABLE WHERE device_id IN (VALUES (1));
QUERY PLAN
 Custom Scan (DecompressChunk) on _timescaledb_internal._hyper_X_X_chunk (actual rows=21586 loops=1)
   Output: _hyper_X_X_chunk.device_id
   Bulk Decompression: false
   ->  Index Scan using compress_hyper_X_X_chunk_device_id__ts_meta_sequence_num_idx on _timescaledb_internal.compress_hyper_X_X_chunk (actual rows=22 loops=1)
         Output: compress_hyper_X_X_chunk."time", compress_hyper_X_X_chunk.device_id, compress_hyper_X_X_chunk.v0, compress_hyper_X_X_chunk.v1, compress_hyper_X_X_chunk.v2, compress_hyper_X_X_chunk.v3, compress_hyper_X_X_chunk._ts_meta_count, compress_hyper_X_X_chunk._ts_meta_sequence_num, compress_hyper_X_X_chunk._ts_meta_min_1, compress_hyper_X_X_chunk._ts_meta_max_1
         Index Cond: (compress_hyper_X_X_chunk.device_id = 1)
(6 rows)

--with multiple values can get a semi-join or nested loop depending on seq_page_cost.
:PREFIX_VERBOSE SELECT device_id FROM :TEST_TABLE WHERE device_id IN (VALUES (1), (2));
QUERY PLAN
 Nested Loop (actual rows=43172 loops=1)
   Output: _hyper_X_X_chunk.device_id
   ->  Unique (actual rows=2 loops=1)
         Output: "*VALUES*".column1
         ->  Sort (actual rows=2 loops=1)
               Output: "*VALUES*".column1
               Sort Key: "*VALUES*".column1
               Sort Method: quicksort 
               ->  Values Scan on "*VALUES*" (actual rows=2 loops=1)
                     Output: "*VALUES*".column1
   ->  Custom Scan (DecompressChunk) on _timescaledb_internal._hyper_X_X_chunk (actual rows=21586 loops=2)
         Output: _hyper_X_X_chunk.device_id
         Bulk Decompression: false
         ->  Index Scan using compress_hyper_X_X_chunk_device_id__ts_meta_sequence_num_idx on _timescaledb_internal.compress_hyper_X_X_chunk (actual rows=22 loops=2)
               Output: compress_hyper_X_X_chunk."time", compress_hyper_X_X_chunk.device_id, compress_hyper_X_X_chunk.v0, compress_hyper_X_X_chunk.v1, compress_hyper_X_X_chunk.v2, compress_hyper_X_X_chunk.v3, compress_hyper_X_X_chunk._ts_meta_count, compress_hyper_X_X_chunk._ts_meta_sequence_num, compress_hyper_X_X_chunk._ts_meta_min_1, compress_hyper_X_X_chunk._ts_meta_max_1
               Index Cond: (compress_hyper_X_X_chunk.device_id = "*VALUES*".column1)
(16 rows)

SET seq_page_cost = 100;
-- loop/row counts of this query is different on windows so we run it without analyze
:PREFIX_NO_ANALYZE SELECT device_id FROM :TEST_TABLE WHERE device_id IN (VALUES (1), (2));
QUERY PLAN
 Nested Loop
   Output: _hyper_X_X_chunk.device_id
   ->  Unique
         Output: "*VALUES*".column1
         ->  Sort
               Output: "*VALUES*".column1
               Sort Key: "*VALUES*".column1
               ->  Values Scan on "*VALUES*"
                     Output: "*VALUES*".column1
   ->  Custom Scan (DecompressChunk) on _timescaledb_internal._hyper_X_X_chunk
         Output: _hyper_X_X_chunk.device_id
         ->  Index Scan using compress_hyper_X_X_chunk_device_id__ts_meta_sequence_num_idx on _timescaledb_internal.compress_hyper_X_X_chunk
               Output: compress_hyper_X_X_chunk."time", compress_hyper_X_X_chunk.device_id, compress_hyper_X_X_chunk.v0, compress_hyper_X_X_chunk.v1, compress_hyper_X_X_chunk.v2, compress_hyper_X_X_chunk.v3, compress_hyper_X_X_chunk._ts_meta_count, compress_hyper_X_X_chunk._ts_meta_sequence_num, compress_hyper_X_X_chunk._ts_meta_min_1, compress_hyper_X_X_chunk._ts_meta_max_1
               Index Cond: (compress_hyper_X_X_chunk.device_id = "*VALUES*".column1)
(14 rows)

RESET seq_page_cost;
-- test view
CREATE OR REPLACE VIEW compressed_view AS SELECT time, device_id, v1, v2 FROM :TEST_TABLE;
:PREFIX SELECT * FROM compressed_view WHERE device_id = 1 ORDER BY time DESC LIMIT 10;
QUERY PLAN
 Limit (actual rows=10 loops=1)
   ->  Custom Scan (DecompressChunk) on _hyper_X_X_chunk (actual rows=10 loops=1)
         ->  Index Scan using compress_hyper_X_X_chunk_device_id__ts_meta_sequence_num_idx on compress_hyper_X_X_chunk (actual rows=1 loops=1)
               Index Cond: (device_id = 1)
(4 rows)

DROP VIEW compressed_view;
-- test INNER JOIN
:PREFIX_NO_VERBOSE
SELECT *
FROM :TEST_TABLE m1
    INNER JOIN :TEST_TABLE m2 ON m1.time = m2.time
        AND m1.device_id = m2.device_id
    ORDER BY m1.time,
        m1.device_id
    LIMIT 10;
QUERY PLAN
 Limit
   ->  Nested Loop
         ->  Sort
               Sort Key: m1."time", m1.device_id
               ->  Custom Scan (DecompressChunk) on _hyper_X_X_chunk m1
                     ->  Seq Scan on compress_hyper_X_X_chunk
         ->  Custom Scan (DecompressChunk) on _hyper_X_X_chunk m2
               Filter: (m1."time" = "time")
               ->  Index Scan using compress_hyper_X_X_chunk_device_id__ts_meta_sequence_num_idx on compress_hyper_X_X_chunk compress_hyper_X_X_chunk_1
                     Index Cond: (device_id = m1.device_id)
(10 rows)

:PREFIX_NO_VERBOSE
SELECT *
FROM :TEST_TABLE m1
    INNER JOIN :TEST_TABLE m2 ON m1.time = m2.time
    INNER JOIN :TEST_TABLE m3 ON m2.time = m3.time
        AND m1.device_id = m2.device_id
        AND m3.device_id = 3
    ORDER BY m1.time,
        m1.device_id
    LIMIT 10;
QUERY PLAN
 Limit
   ->  Nested Loop
         Join Filter: (m1."time" = m3."time")
         ->  Nested Loop
               ->  Sort
                     Sort Key: m1."time", m1.device_id
                     ->  Custom Scan (DecompressChunk) on _hyper_X_X_chunk m1
                           ->  Seq Scan on compress_hyper_X_X_chunk
               ->  Custom Scan (DecompressChunk) on _hyper_X_X_chunk m2
                     Filter: (m1."time" = "time")
                     ->  Index Scan using compress_hyper_X_X_chunk_device_id__ts_meta_sequence_num_idx on compress_hyper_X_X_chunk compress_hyper_X_X_chunk_1
                           Index Cond: (device_id = m1.device_id)
         ->  Custom Scan (DecompressChunk) on _hyper_X_X_chunk m3
               ->  Index Scan using compress_hyper_X_X_chunk_device_id__ts_meta_sequence_num_idx on compress_hyper_X_X_chunk compress_hyper_X_X_chunk_2
                     Index Cond: (device_id = 3)
(15 rows)

RESET min_parallel_table_scan_size;
:PREFIX_NO_VERBOSE
SELECT *
FROM :TEST_TABLE m1
    INNER JOIN :TEST_TABLE m2 ON m1.time = m2.time
        AND m1.device_id = 1
        AND m2.device_id = 2
    ORDER BY m1.time,
        m1.device_id,
        m2.time,
        m2.device_id
    LIMIT 100;
QUERY PLAN
 Limit
   ->  Merge Join
         Merge Cond: (m1."time" = m2."time")
         ->  Custom Scan (DecompressChunk) on _hyper_X_X_chunk m1
               ->  Index Scan Backward using compress_hyper_X_X_chunk_device_id__ts_meta_sequence_num_idx on compress_hyper_X_X_chunk
                     Index Cond: (device_id = 1)
         ->  Materialize
               ->  Custom Scan (DecompressChunk) on _hyper_X_X_chunk m2
                     ->  Index Scan Backward using compress_hyper_X_X_chunk_device_id__ts_meta_sequence_num_idx on compress_hyper_X_X_chunk compress_hyper_X_X_chunk_1
                           Index Cond: (device_id = 2)
(10 rows)

:PREFIX_NO_VERBOSE
SELECT *
FROM metrics m1
    INNER JOIN metrics_space m2 ON m1.time = m2.time
        AND m1.device_id = 1
        AND m2.device_id = 2
    WHERE m1.v0 = 2 -- additional filter to force m1 as inner relation in join
    ORDER BY m1.time,
        m1.device_id,
        m2.time,
        m2.device_id
    LIMIT 100;
QUERY PLAN
 Limit
   ->  Merge Join
         Merge Cond: (m2."time" = m1."time")
         ->  Custom Scan (ChunkAppend) on metrics_space m2
               Order: m2."time"
               ->  Index Scan using _hyper_X_X_chunk_metrics_space_device_id_time_idx on _hyper_X_X_chunk m2_1
                     Index Cond: (device_id = 2)
               ->  Index Scan using _hyper_X_X_chunk_metrics_space_device_id_time_idx on _hyper_X_X_chunk m2_2
                     Index Cond: (device_id = 2)
               ->  Index Scan using _hyper_X_X_chunk_metrics_space_device_id_time_idx on _hyper_X_X_chunk m2_3
                     Index Cond: (device_id = 2)
         ->  Materialize
               ->  Custom Scan (ChunkAppend) on metrics m1
                     Order: m1."time"
                     ->  Index Scan Backward using _hyper_X_X_chunk_metrics_device_id_time_idx on _hyper_X_X_chunk m1_1
                           Index Cond: (device_id = 1)
                           Filter: (v0 = 2)
                     ->  Index Scan Backward using _hyper_X_X_chunk_metrics_device_id_time_idx on _hyper_X_X_chunk m1_2
                           Index Cond: (device_id = 1)
                           Filter: (v0 = 2)
                     ->  Index Scan Backward using _hyper_X_X_chunk_metrics_device_id_time_idx on _hyper_X_X_chunk m1_3
                           Index Cond: (device_id = 1)
                           Filter: (v0 = 2)
(23 rows)

-- test OUTER JOIN
SET min_parallel_table_scan_size TO '0';
:PREFIX_NO_VERBOSE
SELECT *
FROM :TEST_TABLE m1
    LEFT OUTER JOIN :TEST_TABLE m2 ON m1.time = m2.time
    AND m1.device_id = m2.device_id
ORDER BY m1.time,
    m1.device_id
LIMIT 10;
QUERY PLAN
 Limit
   ->  Nested Loop Left Join
         Join Filter: ((m1."time" = m2."time") AND (m1.device_id = m2.device_id))
         ->  Sort
               Sort Key: m1."time", m1.device_id
               ->  Custom Scan (DecompressChunk) on _hyper_X_X_chunk m1
                     ->  Seq Scan on compress_hyper_X_X_chunk
         ->  Custom Scan (DecompressChunk) on _hyper_X_X_chunk m2
               ->  Seq Scan on compress_hyper_X_X_chunk compress_hyper_X_X_chunk_1
(9 rows)

RESET min_parallel_table_scan_size;
:PREFIX_NO_VERBOSE
SELECT *
FROM :TEST_TABLE m1
    LEFT OUTER JOIN :TEST_TABLE m2 ON m1.time = m2.time
    AND m1.device_id = 1
    AND m2.device_id = 2
ORDER BY m1.time,
    m1.device_id,
    m2.time,
    m2.device_id
LIMIT 100;
QUERY PLAN
 Limit
   ->  Sort
         Sort Key: m1."time", m1.device_id, m2."time", m2.device_id
         ->  Merge Left Join
               Merge Cond: (m1."time" = m2."time")
               Join Filter: (m1.device_id = 1)
               ->  Sort
                     Sort Key: m1."time", m1.device_id
                     ->  Custom Scan (DecompressChunk) on _hyper_X_X_chunk m1
                           ->  Seq Scan on compress_hyper_X_X_chunk
               ->  Sort
                     Sort Key: m2."time"
                     ->  Custom Scan (DecompressChunk) on _hyper_X_X_chunk m2
                           ->  Index Scan using compress_hyper_X_X_chunk_device_id__ts_meta_sequence_num_idx on compress_hyper_X_X_chunk compress_hyper_X_X_chunk_1
                                 Index Cond: (device_id = 2)
(15 rows)

-- test implicit self-join
:PREFIX_NO_VERBOSE
SELECT *
FROM :TEST_TABLE m1,
    :TEST_TABLE m2
WHERE m1.time = m2.time
ORDER BY m1.time,
    m1.device_id,
    m2.time,
    m2.device_id
LIMIT 20;
QUERY PLAN
 Limit
   ->  Sort
         Sort Key: m1."time", m1.device_id, m2.device_id
         ->  Merge Join
               Merge Cond: (m1."time" = m2."time")
               ->  Sort
                     Sort Key: m1."time", m1.device_id
                     ->  Custom Scan (DecompressChunk) on _hyper_X_X_chunk m1
                           ->  Seq Scan on compress_hyper_X_X_chunk
               ->  Sort
                     Sort Key: m2."time"
                     ->  Custom Scan (DecompressChunk) on _hyper_X_X_chunk m2
                           ->  Seq Scan on compress_hyper_X_X_chunk compress_hyper_X_X_chunk_1
(13 rows)

-- test self-join with sub-query
:PREFIX_NO_VERBOSE
SELECT *
FROM (
    SELECT *
    FROM :TEST_TABLE m1) m1
    INNER JOIN (
        SELECT *
        FROM :TEST_TABLE m2) m2 ON m1.time = m2.time
ORDER BY m1.time,
    m1.device_id,
    m2.device_id
LIMIT 10;
QUERY PLAN
 Limit
   ->  Sort
         Sort Key: m1."time", m1.device_id, m2.device_id
         ->  Merge Join
               Merge Cond: (m1."time" = m2."time")
               ->  Sort
                     Sort Key: m1."time", m1.device_id
                     ->  Custom Scan (DecompressChunk) on _hyper_X_X_chunk m1
                           ->  Seq Scan on compress_hyper_X_X_chunk
               ->  Sort
                     Sort Key: m2."time"
                     ->  Custom Scan (DecompressChunk) on _hyper_X_X_chunk m2
                           ->  Seq Scan on compress_hyper_X_X_chunk compress_hyper_X_X_chunk_1
(13 rows)

RESET parallel_leader_participation;
:PREFIX
SELECT *
FROM generate_series('2000-01-01'::timestamptz, '2000-02-01'::timestamptz, '1d'::interval) g (time)
        INNER JOIN LATERAL (
            SELECT time
            FROM :TEST_TABLE m1
            WHERE m1.time = g.time
            LIMIT 1) m1 ON TRUE;
QUERY PLAN
 Nested Loop (actual rows=5 loops=1)
   ->  Function Scan on generate_series g (actual rows=32 loops=1)
   ->  Limit (actual rows=0 loops=32)
         ->  Custom Scan (DecompressChunk) on _hyper_X_X_chunk m1 (actual rows=0 loops=32)
               Filter: ("time" = g."time")
               Rows Removed by Filter: 79
               ->  Seq Scan on compress_hyper_X_X_chunk (actual rows=0 loops=32)
                     Filter: ((_ts_meta_min_1 <= g."time") AND (_ts_meta_max_1 >= g."time"))
                     Rows Removed by Filter: 187
(9 rows)

-- test prepared statement
SET plan_cache_mode TO force_generic_plan;
PREPARE prep AS SELECT count(time) FROM :TEST_TABLE WHERE device_id = 1;
:PREFIX EXECUTE prep;
QUERY PLAN
 Aggregate (actual rows=1 loops=1)
   ->  Custom Scan (DecompressChunk) on _hyper_X_X_chunk (actual rows=21586 loops=1)
         ->  Index Scan using compress_hyper_X_X_chunk_device_id__ts_meta_sequence_num_idx on compress_hyper_X_X_chunk (actual rows=22 loops=1)
               Index Cond: (device_id = 1)
(4 rows)

EXECUTE prep;
 count 
 21586
(1 row)

EXECUTE prep;
 count 
 21586
(1 row)

EXECUTE prep;
 count 
 21586
(1 row)

EXECUTE prep;
 count 
 21586
(1 row)

EXECUTE prep;
 count 
 21586
(1 row)

EXECUTE prep;
 count 
 21586
(1 row)

DEALLOCATE prep;
-- test prepared statement with params pushdown
PREPARE param_prep (int) AS
SELECT *
FROM generate_series('2000-01-01'::timestamptz, '2000-02-01'::timestamptz, '1d'::interval) g (time)
        INNER JOIN LATERAL (
            SELECT time
            FROM :TEST_TABLE m1
            WHERE m1.time = g.time
                AND device_id = $1
            LIMIT 1) m1 ON TRUE;
:PREFIX EXECUTE param_prep (1);
QUERY PLAN
 Nested Loop (actual rows=5 loops=1)
   ->  Function Scan on generate_series g (actual rows=32 loops=1)
   ->  Limit (actual rows=0 loops=32)
         ->  Custom Scan (DecompressChunk) on _hyper_X_X_chunk m1 (actual rows=0 loops=32)
               Filter: ("time" = g."time")
               Rows Removed by Filter: 79
               ->  Index Scan using compress_hyper_X_X_chunk_device_id__ts_meta_sequence_num_idx on compress_hyper_X_X_chunk (actual rows=0 loops=32)
                     Index Cond: (device_id = $1)
                     Filter: ((_ts_meta_min_1 <= g."time") AND (_ts_meta_max_1 >= g."time"))
                     Rows Removed by Filter: 20
(10 rows)

:PREFIX EXECUTE param_prep (2);
QUERY PLAN
 Nested Loop (actual rows=5 loops=1)
   ->  Function Scan on generate_series g (actual rows=32 loops=1)
   ->  Limit (actual rows=0 loops=32)
         ->  Custom Scan (DecompressChunk) on _hyper_X_X_chunk m1 (actual rows=0 loops=32)
               Filter: ("time" = g."time")
               Rows Removed by Filter: 79
               ->  Index Scan using compress_hyper_X_X_chunk_device_id__ts_meta_sequence_num_idx on compress_hyper_X_X_chunk (actual rows=0 loops=32)
                     Index Cond: (device_id = $1)
                     Filter: ((_ts_meta_min_1 <= g."time") AND (_ts_meta_max_1 >= g."time"))
                     Rows Removed by Filter: 20
(10 rows)

EXECUTE param_prep (1);
             time             |             time             
------------------------------+------------------------------
 Sat Jan 01 00:00:00 2000 PST | Sat Jan 01 00:00:00 2000 PST
 Sun Jan 02 00:00:00 2000 PST | Sun Jan 02 00:00:00 2000 PST
 Mon Jan 03 00:00:00 2000 PST | Mon Jan 03 00:00:00 2000 PST
 Tue Jan 04 00:00:00 2000 PST | Tue Jan 04 00:00:00 2000 PST
 Wed Jan 05 00:00:00 2000 PST | Wed Jan 05 00:00:00 2000 PST
(5 rows)

EXECUTE param_prep (2);
             time             |             time             
------------------------------+------------------------------
 Sat Jan 01 00:00:00 2000 PST | Sat Jan 01 00:00:00 2000 PST
 Sun Jan 02 00:00:00 2000 PST | Sun Jan 02 00:00:00 2000 PST
 Mon Jan 03 00:00:00 2000 PST | Mon Jan 03 00:00:00 2000 PST
 Tue Jan 04 00:00:00 2000 PST | Tue Jan 04 00:00:00 2000 PST
 Wed Jan 05 00:00:00 2000 PST | Wed Jan 05 00:00:00 2000 PST
(5 rows)

EXECUTE param_prep (1);
             time             |             time             
------------------------------+------------------------------
 Sat Jan 01 00:00:00 2000 PST | Sat Jan 01 00:00:00 2000 PST
 Sun Jan 02 00:00:00 2000 PST | Sun Jan 02 00:00:00 2000 PST
 Mon Jan 03 00:00:00 2000 PST | Mon Jan 03 00:00:00 2000 PST
 Tue Jan 04 00:00:00 2000 PST | Tue Jan 04 00:00:00 2000 PST
 Wed Jan 05 00:00:00 2000 PST | Wed Jan 05 00:00:00 2000 PST
(5 rows)

EXECUTE param_prep (2);
             time             |             time             
------------------------------+------------------------------
 Sat Jan 01 00:00:00 2000 PST | Sat Jan 01 00:00:00 2000 PST
 Sun Jan 02 00:00:00 2000 PST | Sun Jan 02 00:00:00 2000 PST
 Mon Jan 03 00:00:00 2000 PST | Mon Jan 03 00:00:00 2000 PST
 Tue Jan 04 00:00:00 2000 PST | Tue Jan 04 00:00:00 2000 PST
 Wed Jan 05 00:00:00 2000 PST | Wed Jan 05 00:00:00 2000 PST
(5 rows)

EXECUTE param_prep (1);
             time             |             time             
------------------------------+------------------------------
 Sat Jan 01 00:00:00 2000 PST | Sat Jan 01 00:00:00 2000 PST
 Sun Jan 02 00:00:00 2000 PST | Sun Jan 02 00:00:00 2000 PST
 Mon Jan 03 00:00:00 2000 PST | Mon Jan 03 00:00:00 2000 PST
 Tue Jan 04 00:00:00 2000 PST | Tue Jan 04 00:00:00 2000 PST
 Wed Jan 05 00:00:00 2000 PST | Wed Jan 05 00:00:00 2000 PST
(5 rows)

DEALLOCATE param_prep;
RESET plan_cache_mode;<|MERGE_RESOLUTION|>--- conflicted
+++ resolved
@@ -193,13 +193,8 @@
          Sort Method: quicksort 
          ->  Custom Scan (DecompressChunk) on _hyper_X_X_chunk (actual rows=0 loops=1)
                Filter: (device_id = v0)
-<<<<<<< HEAD
-               Rows Removed by Filter: 215860
-               ->  Seq Scan on compress_hyper_X_X_chunk (actual rows=220 loops=1)
-=======
                Rows Removed by Filter: 17990
                ->  Seq Scan on compress_hyper_X_X_chunk (actual rows=20 loops=1)
->>>>>>> a7ddc1f1
 (8 rows)
 
 :PREFIX SELECT * FROM :TEST_TABLE WHERE device_id < v1 ORDER BY time, device_id LIMIT 10;
@@ -227,17 +222,10 @@
 :PREFIX_NO_VERBOSE SELECT * FROM :TEST_TABLE WHERE device_id = length(substring(version(), 1, 3)) ORDER BY time, device_id LIMIT 10;
 QUERY PLAN
  Limit
-<<<<<<< HEAD
-   ->  Custom Scan (DecompressChunk) on _hyper_X_X_chunk
-         Filter: (device_id = length("substring"(version(), 1, 3)))
-         ->  Sort
-               Sort Key: compress_hyper_X_X_chunk._ts_meta_min_1
-=======
    ->  Sort
          Sort Key: _hyper_X_X_chunk."time"
          ->  Custom Scan (DecompressChunk) on _hyper_X_X_chunk
                Filter: (device_id = length("substring"(version(), 1, 3)))
->>>>>>> a7ddc1f1
                ->  Seq Scan on compress_hyper_X_X_chunk
 (6 rows)
 
@@ -324,13 +312,8 @@
          Sort Method: quicksort 
          ->  Custom Scan (DecompressChunk) on _hyper_X_X_chunk (actual rows=0 loops=1)
                Vectorized Filter: (v0 < 1)
-<<<<<<< HEAD
-               Rows Removed by Filter: 215860
-               ->  Seq Scan on compress_hyper_X_X_chunk (actual rows=220 loops=1)
-=======
                Rows Removed by Filter: 17990
                ->  Seq Scan on compress_hyper_X_X_chunk (actual rows=20 loops=1)
->>>>>>> a7ddc1f1
 (8 rows)
 
 :PREFIX SELECT * FROM :TEST_TABLE WHERE v0 < device_id ORDER BY time, device_id LIMIT 10;
@@ -364,13 +347,8 @@
          Sort Method: quicksort 
          ->  Custom Scan (DecompressChunk) on _hyper_X_X_chunk (actual rows=0 loops=1)
                Filter: (v1 = device_id)
-<<<<<<< HEAD
-               Rows Removed by Filter: 215860
-               ->  Seq Scan on compress_hyper_X_X_chunk (actual rows=220 loops=1)
-=======
                Rows Removed by Filter: 17990
                ->  Seq Scan on compress_hyper_X_X_chunk (actual rows=20 loops=1)
->>>>>>> a7ddc1f1
 (8 rows)
 
 --pushdown between two order by column (not pushed down)
@@ -382,13 +360,8 @@
          Sort Method: quicksort 
          ->  Custom Scan (DecompressChunk) on _hyper_X_X_chunk (actual rows=0 loops=1)
                Filter: (v0 = v1)
-<<<<<<< HEAD
-               Rows Removed by Filter: 215860
-               ->  Seq Scan on compress_hyper_X_X_chunk (actual rows=220 loops=1)
-=======
                Rows Removed by Filter: 17990
                ->  Seq Scan on compress_hyper_X_X_chunk (actual rows=20 loops=1)
->>>>>>> a7ddc1f1
 (8 rows)
 
 --pushdown of quals on order by and segment by cols anded together
