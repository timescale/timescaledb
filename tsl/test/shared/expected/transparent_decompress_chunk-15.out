--- conflicted
+++ resolved
@@ -145,12 +145,14 @@
 :PREFIX_NO_VERBOSE SELECT * FROM :TEST_TABLE WHERE device_id IS NOT NULL ORDER BY time, device_id LIMIT 10;
 QUERY PLAN
  Limit
-   ->  Sort
-         Sort Key: _hyper_X_X_chunk."time", _hyper_X_X_chunk.device_id
-         ->  Custom Scan (DecompressChunk) on _hyper_X_X_chunk
-               ->  Seq Scan on compress_hyper_X_X_chunk
-                     Filter: (device_id IS NOT NULL)
-(6 rows)
+   ->  Gather Merge
+         Workers Planned: 2
+         ->  Sort
+               Sort Key: _hyper_X_X_chunk."time", _hyper_X_X_chunk.device_id
+               ->  Custom Scan (DecompressChunk) on _hyper_X_X_chunk
+                     ->  Parallel Seq Scan on compress_hyper_X_X_chunk
+                           Filter: (device_id IS NOT NULL)
+(8 rows)
 
 :PREFIX SELECT * FROM :TEST_TABLE WHERE device_id IS NULL ORDER BY time, device_id LIMIT 10;
 QUERY PLAN
@@ -188,22 +190,26 @@
 :PREFIX_NO_VERBOSE SELECT * FROM :TEST_TABLE WHERE device_id = v0 ORDER BY time, device_id LIMIT 10;
 QUERY PLAN
  Limit
-   ->  Sort
-         Sort Key: _hyper_X_X_chunk."time", _hyper_X_X_chunk.device_id
-         ->  Custom Scan (DecompressChunk) on _hyper_X_X_chunk
-               Filter: (device_id = v0)
-               ->  Seq Scan on compress_hyper_X_X_chunk
-(6 rows)
+   ->  Gather Merge
+         Workers Planned: 2
+         ->  Sort
+               Sort Key: _hyper_X_X_chunk."time", _hyper_X_X_chunk.device_id
+               ->  Custom Scan (DecompressChunk) on _hyper_X_X_chunk
+                     Filter: (device_id = v0)
+                     ->  Parallel Seq Scan on compress_hyper_X_X_chunk
+(8 rows)
 
 :PREFIX_NO_VERBOSE SELECT * FROM :TEST_TABLE WHERE device_id < v1 ORDER BY time, device_id LIMIT 10;
 QUERY PLAN
  Limit
-   ->  Sort
-         Sort Key: _hyper_X_X_chunk."time", _hyper_X_X_chunk.device_id
-         ->  Custom Scan (DecompressChunk) on _hyper_X_X_chunk
-               Filter: (device_id < v1)
-               ->  Seq Scan on compress_hyper_X_X_chunk
-(6 rows)
+   ->  Gather Merge
+         Workers Planned: 2
+         ->  Sort
+               Sort Key: _hyper_X_X_chunk."time", _hyper_X_X_chunk.device_id
+               ->  Custom Scan (DecompressChunk) on _hyper_X_X_chunk
+                     Filter: (device_id < v1)
+                     ->  Parallel Seq Scan on compress_hyper_X_X_chunk
+(8 rows)
 
 -- test expressions
 :PREFIX SELECT * FROM :TEST_TABLE WHERE device_id = 1 + 4 / 2 ORDER BY time, device_id LIMIT 10;
@@ -218,19 +224,11 @@
 :PREFIX_NO_VERBOSE SELECT * FROM :TEST_TABLE WHERE device_id = length(substring(version(), 1, 3)) ORDER BY time, device_id LIMIT 10;
 QUERY PLAN
  Limit
-<<<<<<< HEAD
-   ->  Sort
-         Sort Key: _hyper_X_X_chunk."time"
-         ->  Custom Scan (DecompressChunk) on _hyper_X_X_chunk
-               Filter: (device_id = length("substring"(version(), 1, 3)))
-               ->  Seq Scan on compress_hyper_X_X_chunk
-=======
    ->  Custom Scan (DecompressChunk) on _hyper_X_X_chunk
          ->  Sort
                Sort Key: compress_hyper_X_X_chunk._ts_meta_min_1
                ->  Index Scan using compress_hyper_X_X_chunk_device_id__ts_meta_min_1__ts_meta_idx on compress_hyper_X_X_chunk
                      Index Cond: (device_id = length("substring"(version(), 1, 3)))
->>>>>>> 07aa0875
 (6 rows)
 
 -- test segment meta pushdown
@@ -247,111 +245,133 @@
 :PREFIX_NO_VERBOSE SELECT * FROM :TEST_TABLE WHERE time < '2000-01-01 1:00:00+0' ORDER BY time, device_id LIMIT 10;
 QUERY PLAN
  Limit
-   ->  Sort
-         Sort Key: _hyper_X_X_chunk."time", _hyper_X_X_chunk.device_id
-         ->  Custom Scan (DecompressChunk) on _hyper_X_X_chunk
-               Vectorized Filter: ("time" < 'Fri Dec 31 17:00:00 1999 PST'::timestamp with time zone)
-               ->  Seq Scan on compress_hyper_X_X_chunk
-                     Filter: (_ts_meta_min_1 < 'Fri Dec 31 17:00:00 1999 PST'::timestamp with time zone)
-(7 rows)
+   ->  Gather Merge
+         Workers Planned: 2
+         ->  Sort
+               Sort Key: _hyper_X_X_chunk."time", _hyper_X_X_chunk.device_id
+               ->  Custom Scan (DecompressChunk) on _hyper_X_X_chunk
+                     Vectorized Filter: ("time" < 'Fri Dec 31 17:00:00 1999 PST'::timestamp with time zone)
+                     ->  Parallel Seq Scan on compress_hyper_X_X_chunk
+                           Filter: (_ts_meta_min_1 < 'Fri Dec 31 17:00:00 1999 PST'::timestamp with time zone)
+(9 rows)
 
 :PREFIX_NO_VERBOSE SELECT * FROM :TEST_TABLE WHERE time <= '2000-01-01 1:00:00+0' ORDER BY time, device_id LIMIT 10;
 QUERY PLAN
  Limit
-   ->  Sort
-         Sort Key: _hyper_X_X_chunk."time", _hyper_X_X_chunk.device_id
-         ->  Custom Scan (DecompressChunk) on _hyper_X_X_chunk
-               Vectorized Filter: ("time" <= 'Fri Dec 31 17:00:00 1999 PST'::timestamp with time zone)
-               ->  Seq Scan on compress_hyper_X_X_chunk
-                     Filter: (_ts_meta_min_1 <= 'Fri Dec 31 17:00:00 1999 PST'::timestamp with time zone)
-(7 rows)
+   ->  Gather Merge
+         Workers Planned: 2
+         ->  Sort
+               Sort Key: _hyper_X_X_chunk."time", _hyper_X_X_chunk.device_id
+               ->  Custom Scan (DecompressChunk) on _hyper_X_X_chunk
+                     Vectorized Filter: ("time" <= 'Fri Dec 31 17:00:00 1999 PST'::timestamp with time zone)
+                     ->  Parallel Seq Scan on compress_hyper_X_X_chunk
+                           Filter: (_ts_meta_min_1 <= 'Fri Dec 31 17:00:00 1999 PST'::timestamp with time zone)
+(9 rows)
 
 :PREFIX_NO_VERBOSE SELECT * FROM :TEST_TABLE WHERE time >= '2000-01-01 1:00:00+0' ORDER BY time, device_id LIMIT 10;
 QUERY PLAN
  Limit
-   ->  Sort
-         Sort Key: _hyper_X_X_chunk."time", _hyper_X_X_chunk.device_id
-         ->  Custom Scan (DecompressChunk) on _hyper_X_X_chunk
-               Vectorized Filter: ("time" >= 'Fri Dec 31 17:00:00 1999 PST'::timestamp with time zone)
-               ->  Seq Scan on compress_hyper_X_X_chunk
-                     Filter: (_ts_meta_max_1 >= 'Fri Dec 31 17:00:00 1999 PST'::timestamp with time zone)
-(7 rows)
+   ->  Gather Merge
+         Workers Planned: 2
+         ->  Sort
+               Sort Key: _hyper_X_X_chunk."time", _hyper_X_X_chunk.device_id
+               ->  Custom Scan (DecompressChunk) on _hyper_X_X_chunk
+                     Vectorized Filter: ("time" >= 'Fri Dec 31 17:00:00 1999 PST'::timestamp with time zone)
+                     ->  Parallel Seq Scan on compress_hyper_X_X_chunk
+                           Filter: (_ts_meta_max_1 >= 'Fri Dec 31 17:00:00 1999 PST'::timestamp with time zone)
+(9 rows)
 
 :PREFIX_NO_VERBOSE SELECT * FROM :TEST_TABLE WHERE time > '2000-01-01 1:00:00+0' ORDER BY time, device_id LIMIT 10;
 QUERY PLAN
  Limit
-   ->  Sort
-         Sort Key: _hyper_X_X_chunk."time", _hyper_X_X_chunk.device_id
-         ->  Custom Scan (DecompressChunk) on _hyper_X_X_chunk
-               Vectorized Filter: ("time" > 'Fri Dec 31 17:00:00 1999 PST'::timestamp with time zone)
-               ->  Seq Scan on compress_hyper_X_X_chunk
-                     Filter: (_ts_meta_max_1 > 'Fri Dec 31 17:00:00 1999 PST'::timestamp with time zone)
-(7 rows)
+   ->  Gather Merge
+         Workers Planned: 2
+         ->  Sort
+               Sort Key: _hyper_X_X_chunk."time", _hyper_X_X_chunk.device_id
+               ->  Custom Scan (DecompressChunk) on _hyper_X_X_chunk
+                     Vectorized Filter: ("time" > 'Fri Dec 31 17:00:00 1999 PST'::timestamp with time zone)
+                     ->  Parallel Seq Scan on compress_hyper_X_X_chunk
+                           Filter: (_ts_meta_max_1 > 'Fri Dec 31 17:00:00 1999 PST'::timestamp with time zone)
+(9 rows)
 
 :PREFIX_NO_VERBOSE SELECT * FROM :TEST_TABLE WHERE '2000-01-01 1:00:00+0' < time ORDER BY time, device_id LIMIT 10;
 QUERY PLAN
  Limit
-   ->  Sort
-         Sort Key: _hyper_X_X_chunk."time", _hyper_X_X_chunk.device_id
-         ->  Custom Scan (DecompressChunk) on _hyper_X_X_chunk
-               Vectorized Filter: ("time" > 'Fri Dec 31 17:00:00 1999 PST'::timestamp with time zone)
-               ->  Seq Scan on compress_hyper_X_X_chunk
-                     Filter: (_ts_meta_max_1 > 'Fri Dec 31 17:00:00 1999 PST'::timestamp with time zone)
-(7 rows)
+   ->  Gather Merge
+         Workers Planned: 2
+         ->  Sort
+               Sort Key: _hyper_X_X_chunk."time", _hyper_X_X_chunk.device_id
+               ->  Custom Scan (DecompressChunk) on _hyper_X_X_chunk
+                     Vectorized Filter: ("time" > 'Fri Dec 31 17:00:00 1999 PST'::timestamp with time zone)
+                     ->  Parallel Seq Scan on compress_hyper_X_X_chunk
+                           Filter: (_ts_meta_max_1 > 'Fri Dec 31 17:00:00 1999 PST'::timestamp with time zone)
+(9 rows)
 
 --pushdowns between order by and segment by columns
 :PREFIX_NO_VERBOSE SELECT * FROM :TEST_TABLE WHERE v0 < 1 ORDER BY time, device_id LIMIT 10;
 QUERY PLAN
  Limit
-   ->  Sort
-         Sort Key: _hyper_X_X_chunk."time", _hyper_X_X_chunk.device_id
-         ->  Custom Scan (DecompressChunk) on _hyper_X_X_chunk
-               Vectorized Filter: (v0 < 1)
-               ->  Seq Scan on compress_hyper_X_X_chunk
-(6 rows)
+   ->  Gather Merge
+         Workers Planned: 2
+         ->  Sort
+               Sort Key: _hyper_X_X_chunk."time", _hyper_X_X_chunk.device_id
+               ->  Custom Scan (DecompressChunk) on _hyper_X_X_chunk
+                     Vectorized Filter: (v0 < 1)
+                     ->  Parallel Seq Scan on compress_hyper_X_X_chunk
+(8 rows)
 
 :PREFIX_NO_VERBOSE SELECT * FROM :TEST_TABLE WHERE v0 < device_id ORDER BY time, device_id LIMIT 10;
 QUERY PLAN
  Limit
-   ->  Sort
-         Sort Key: _hyper_X_X_chunk."time", _hyper_X_X_chunk.device_id
-         ->  Custom Scan (DecompressChunk) on _hyper_X_X_chunk
-               Filter: (v0 < device_id)
-               ->  Seq Scan on compress_hyper_X_X_chunk
-(6 rows)
+   ->  Gather Merge
+         Workers Planned: 2
+         ->  Sort
+               Sort Key: _hyper_X_X_chunk."time", _hyper_X_X_chunk.device_id
+               ->  Custom Scan (DecompressChunk) on _hyper_X_X_chunk
+                     Filter: (v0 < device_id)
+                     ->  Parallel Seq Scan on compress_hyper_X_X_chunk
+(8 rows)
 
 :PREFIX_NO_VERBOSE SELECT * FROM :TEST_TABLE WHERE device_id < v0 ORDER BY time, device_id LIMIT 10;
 QUERY PLAN
  Limit
-   ->  Sort
-         Sort Key: _hyper_X_X_chunk."time", _hyper_X_X_chunk.device_id
-         ->  Custom Scan (DecompressChunk) on _hyper_X_X_chunk
-               Filter: (device_id < v0)
-               ->  Seq Scan on compress_hyper_X_X_chunk
-(6 rows)
+   ->  Gather Merge
+         Workers Planned: 2
+         ->  Sort
+               Sort Key: _hyper_X_X_chunk."time", _hyper_X_X_chunk.device_id
+               ->  Custom Scan (DecompressChunk) on _hyper_X_X_chunk
+                     Filter: (device_id < v0)
+                     ->  Parallel Seq Scan on compress_hyper_X_X_chunk
+(8 rows)
 
 :PREFIX_NO_VERBOSE SELECT * FROM :TEST_TABLE WHERE v1 = device_id ORDER BY time, device_id LIMIT 10;
 QUERY PLAN
  Limit
-   ->  Sort
-         Sort Key: _hyper_X_X_chunk."time", _hyper_X_X_chunk.device_id
-         ->  Custom Scan (DecompressChunk) on _hyper_X_X_chunk
-               Filter: (v1 = device_id)
-               ->  Seq Scan on compress_hyper_X_X_chunk
-(6 rows)
+   ->  Gather Merge
+         Workers Planned: 2
+         ->  Sort
+               Sort Key: _hyper_X_X_chunk."time", _hyper_X_X_chunk.device_id
+               ->  Custom Scan (DecompressChunk) on _hyper_X_X_chunk
+                     Filter: (v1 = device_id)
+                     ->  Parallel Seq Scan on compress_hyper_X_X_chunk
+(8 rows)
 
 --pushdown between two order by column (not pushed down)
 :PREFIX SELECT * FROM :TEST_TABLE WHERE v0 = v1 ORDER BY time, device_id LIMIT 10;
 QUERY PLAN
  Limit (actual rows=0 loops=1)
-   ->  Sort (actual rows=0 loops=1)
-         Sort Key: _hyper_X_X_chunk."time", _hyper_X_X_chunk.device_id
-         Sort Method: quicksort 
-         ->  Custom Scan (DecompressChunk) on _hyper_X_X_chunk (actual rows=0 loops=1)
-               Filter: (v0 = v1)
-               Rows Removed by Filter: 17990
-               ->  Seq Scan on compress_hyper_X_X_chunk (actual rows=20 loops=1)
-(8 rows)
+   ->  Gather Merge (actual rows=0 loops=1)
+         Workers Planned: 2
+         Workers Launched: 2
+         ->  Sort (actual rows=0 loops=2)
+               Sort Key: _hyper_X_X_chunk."time", _hyper_X_X_chunk.device_id
+               Worker 0:  Sort Method: quicksort 
+               Worker 1:  Sort Method: quicksort 
+               ->  Custom Scan (DecompressChunk) on _hyper_X_X_chunk (actual rows=0 loops=2)
+                     Filter: (v0 = v1)
+                     Rows Removed by Filter: 8995
+                     ->  Parallel Seq Scan on compress_hyper_X_X_chunk (actual rows=10 loops=2)
+(12 rows)
 
 --pushdown of quals on order by and segment by cols anded together
 :PREFIX_VERBOSE SELECT * FROM :TEST_TABLE WHERE time > '2000-01-01 1:00:00+0' AND device_id = 1 ORDER BY time, device_id LIMIT 10;
@@ -373,26 +393,20 @@
 :PREFIX_NO_VERBOSE SELECT * FROM :TEST_TABLE WHERE time > '2000-01-01 1:00:00+0' OR device_id = 1 ORDER BY time, device_id LIMIT 10;
 QUERY PLAN
  Limit
-   ->  Sort
-         Sort Key: _hyper_X_X_chunk."time", _hyper_X_X_chunk.device_id
-         ->  Custom Scan (DecompressChunk) on _hyper_X_X_chunk
-               Filter: (("time" > 'Fri Dec 31 17:00:00 1999 PST'::timestamp with time zone) OR (device_id = 1))
-               ->  Seq Scan on compress_hyper_X_X_chunk
-                     Filter: ((_ts_meta_max_1 > 'Fri Dec 31 17:00:00 1999 PST'::timestamp with time zone) OR (device_id = 1))
-(7 rows)
+   ->  Gather Merge
+         Workers Planned: 2
+         ->  Sort
+               Sort Key: _hyper_X_X_chunk."time", _hyper_X_X_chunk.device_id
+               ->  Custom Scan (DecompressChunk) on _hyper_X_X_chunk
+                     Filter: (("time" > 'Fri Dec 31 17:00:00 1999 PST'::timestamp with time zone) OR (device_id = 1))
+                     ->  Parallel Seq Scan on compress_hyper_X_X_chunk
+                           Filter: ((_ts_meta_max_1 > 'Fri Dec 31 17:00:00 1999 PST'::timestamp with time zone) OR (device_id = 1))
+(9 rows)
 
 --functions optimized as well
 :PREFIX_NO_VERBOSE SELECT * FROM :TEST_TABLE WHERE time < now() ORDER BY time, device_id LIMIT 10;
 QUERY PLAN
  Limit
-<<<<<<< HEAD
-   ->  Sort
-         Sort Key: _hyper_X_X_chunk."time", _hyper_X_X_chunk.device_id
-         ->  Custom Scan (DecompressChunk) on _hyper_X_X_chunk
-               Vectorized Filter: ("time" < now())
-               ->  Seq Scan on compress_hyper_X_X_chunk
-(6 rows)
-=======
    ->  Gather Merge
          Workers Planned: 2
          ->  Sort
@@ -402,7 +416,6 @@
                      ->  Parallel Seq Scan on compress_hyper_X_X_chunk
                            Filter: (_ts_meta_min_1 < now())
 (9 rows)
->>>>>>> 07aa0875
 
 -- test sort optimization interaction
 :PREFIX_NO_VERBOSE SELECT time FROM :TEST_TABLE ORDER BY time DESC LIMIT 10;
@@ -417,11 +430,13 @@
 :PREFIX_NO_VERBOSE SELECT time, device_id FROM :TEST_TABLE ORDER BY time DESC, device_id LIMIT 10;
 QUERY PLAN
  Limit
-   ->  Sort
-         Sort Key: _hyper_X_X_chunk."time" DESC, _hyper_X_X_chunk.device_id
-         ->  Custom Scan (DecompressChunk) on _hyper_X_X_chunk
-               ->  Seq Scan on compress_hyper_X_X_chunk
-(5 rows)
+   ->  Gather Merge
+         Workers Planned: 2
+         ->  Sort
+               Sort Key: _hyper_X_X_chunk."time" DESC, _hyper_X_X_chunk.device_id
+               ->  Custom Scan (DecompressChunk) on _hyper_X_X_chunk
+                     ->  Parallel Seq Scan on compress_hyper_X_X_chunk
+(7 rows)
 
 :PREFIX_NO_VERBOSE SELECT time, device_id FROM :TEST_TABLE ORDER BY device_id, time DESC LIMIT 10;
 QUERY PLAN
@@ -688,14 +703,11 @@
                Sort Key: m1."time", m1.device_id
                ->  Custom Scan (DecompressChunk) on _hyper_X_X_chunk m1
                      ->  Seq Scan on compress_hyper_X_X_chunk
-         ->  Memoize
-               Cache Key: m1."time", m1.device_id
-               Cache Mode: logical
-               ->  Custom Scan (DecompressChunk) on _hyper_X_X_chunk m2
-                     Filter: (m1."time" = "time")
-                     ->  Index Scan using compress_hyper_X_X_chunk_device_id__ts_meta_min_1__ts_meta_idx on compress_hyper_X_X_chunk compress_hyper_X_X_chunk_1
-                           Index Cond: (device_id = m1.device_id)
-(13 rows)
+         ->  Custom Scan (DecompressChunk) on _hyper_X_X_chunk m2
+               Filter: (m1."time" = "time")
+               ->  Index Scan using compress_hyper_X_X_chunk_device_id__ts_meta_min_1__ts_meta_idx on compress_hyper_X_X_chunk compress_hyper_X_X_chunk_1
+                     Index Cond: (device_id = m1.device_id)
+(10 rows)
 
 :PREFIX_NO_VERBOSE
 SELECT *
@@ -709,24 +721,23 @@
     LIMIT 10;
 QUERY PLAN
  Limit
-   ->  Nested Loop
-         ->  Gather Merge
-               Workers Planned: 2
+   ->  Merge Join
+         Merge Cond: (m1."time" = m3."time")
+         ->  Nested Loop
                ->  Sort
                      Sort Key: m1."time", m1.device_id
-                     ->  Parallel Hash Join
-                           Hash Cond: (m1."time" = m3."time")
-                           ->  Custom Scan (DecompressChunk) on _hyper_X_X_chunk m1
-                                 ->  Parallel Seq Scan on compress_hyper_X_X_chunk
-                           ->  Parallel Hash
-                                 ->  Custom Scan (DecompressChunk) on _hyper_X_X_chunk m3
-                                       ->  Parallel Seq Scan on compress_hyper_X_X_chunk compress_hyper_X_X_chunk_2
-                                             Filter: (device_id = 3)
-         ->  Custom Scan (DecompressChunk) on _hyper_X_X_chunk m2
-               Filter: (m1."time" = "time")
-               ->  Index Scan using compress_hyper_X_X_chunk_device_id__ts_meta_min_1__ts_meta_idx on compress_hyper_X_X_chunk compress_hyper_X_X_chunk_1
-                     Index Cond: (device_id = m1.device_id)
-(18 rows)
+                     ->  Custom Scan (DecompressChunk) on _hyper_X_X_chunk m1
+                           ->  Seq Scan on compress_hyper_X_X_chunk
+               ->  Custom Scan (DecompressChunk) on _hyper_X_X_chunk m2
+                     Filter: (m1."time" = "time")
+                     ->  Index Scan using compress_hyper_X_X_chunk_device_id__ts_meta_min_1__ts_meta_idx on compress_hyper_X_X_chunk compress_hyper_X_X_chunk_1
+                           Index Cond: (device_id = m1.device_id)
+         ->  Sort
+               Sort Key: m3."time"
+               ->  Custom Scan (DecompressChunk) on _hyper_X_X_chunk m3
+                     ->  Seq Scan on compress_hyper_X_X_chunk compress_hyper_X_X_chunk_2
+                           Filter: (device_id = 3)
+(17 rows)
 
 RESET min_parallel_table_scan_size;
 :PREFIX_NO_VERBOSE
