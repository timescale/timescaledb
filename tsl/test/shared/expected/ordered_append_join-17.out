--- conflicted
+++ resolved
@@ -2379,30 +2379,16 @@
                            ->  Index Scan using compress_hyper_X_X_chunk_device_id__ts_meta_min_1__ts_meta_idx on compress_hyper_X_X_chunk (actual rows=30 loops=1)
                      ->  Custom Scan (ColumnarScan) on _hyper_X_X_chunk o1_3 (actual rows=25190 loops=1)
                            ->  Index Scan using compress_hyper_X_X_chunk_device_id__ts_meta_min_1__ts_meta_idx on compress_hyper_X_X_chunk (actual rows=30 loops=1)
-<<<<<<< HEAD
                ->  Hash (actual rows=68370 loops=1)
                      Buckets: 2097152  Batches: 1 
                      ->  Append (actual rows=68370 loops=1)
-                           ->  Custom Scan (DecompressChunk) on _hyper_X_X_chunk o2_1 (actual rows=17990 loops=1)
+                           ->  Custom Scan (ColumnarScan) on _hyper_X_X_chunk o2_1 (actual rows=17990 loops=1)
                                  ->  Index Scan using compress_hyper_X_X_chunk_device_id__ts_meta_min_1__ts_meta_idx on compress_hyper_X_X_chunk compress_hyper_X_X_chunk_1 (actual rows=20 loops=1)
-                           ->  Custom Scan (DecompressChunk) on _hyper_X_X_chunk o2_2 (actual rows=25190 loops=1)
+                           ->  Custom Scan (ColumnarScan) on _hyper_X_X_chunk o2_2 (actual rows=25190 loops=1)
                                  ->  Index Scan using compress_hyper_X_X_chunk_device_id__ts_meta_min_1__ts_meta_idx on compress_hyper_X_X_chunk compress_hyper_X_X_chunk_1 (actual rows=30 loops=1)
-                           ->  Custom Scan (DecompressChunk) on _hyper_X_X_chunk o2_3 (actual rows=25190 loops=1)
+                           ->  Custom Scan (ColumnarScan) on _hyper_X_X_chunk o2_3 (actual rows=25190 loops=1)
                                  ->  Index Scan using compress_hyper_X_X_chunk_device_id__ts_meta_min_1__ts_meta_idx on compress_hyper_X_X_chunk compress_hyper_X_X_chunk_1 (actual rows=30 loops=1)
 (22 rows)
-=======
-         ->  Sort (actual rows=100 loops=1)
-               Sort Key: o2_1."time", o2_1.device_id
-               Sort Method: quicksort 
-               ->  Append (actual rows=68370 loops=1)
-                     ->  Custom Scan (ColumnarScan) on _hyper_X_X_chunk o2_1 (actual rows=17990 loops=1)
-                           ->  Index Scan using compress_hyper_X_X_chunk_device_id__ts_meta_min_1__ts_meta_idx on compress_hyper_X_X_chunk compress_hyper_X_X_chunk_1 (actual rows=20 loops=1)
-                     ->  Custom Scan (ColumnarScan) on _hyper_X_X_chunk o2_2 (actual rows=25190 loops=1)
-                           ->  Index Scan using compress_hyper_X_X_chunk_device_id__ts_meta_min_1__ts_meta_idx on compress_hyper_X_X_chunk compress_hyper_X_X_chunk_1 (actual rows=30 loops=1)
-                     ->  Custom Scan (ColumnarScan) on _hyper_X_X_chunk o2_3 (actual rows=25190 loops=1)
-                           ->  Index Scan using compress_hyper_X_X_chunk_device_id__ts_meta_min_1__ts_meta_idx on compress_hyper_X_X_chunk compress_hyper_X_X_chunk_1 (actual rows=30 loops=1)
-(23 rows)
->>>>>>> 11cfd275
 
 -- test JOIN on device_id
 -- should not use ordered append for 2nd hypertable
