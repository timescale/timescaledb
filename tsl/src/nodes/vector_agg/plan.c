--- conflicted
+++ resolved
@@ -340,11 +340,7 @@
 	 * We support hashed vectorized grouping by one fixed-size by-value
 	 * compressed column.
 	 * We can use our hash table for GroupAggregate as well, because it preserves
-<<<<<<< HEAD
-	 * the input order of the keys.
-=======
 	 * the input order of the keys, but only for the direct order, not reverse.
->>>>>>> e921b48f
 	 */
 	if (num_grouping_columns == 1)
 	{
