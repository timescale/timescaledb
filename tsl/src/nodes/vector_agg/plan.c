/*
 * This file and its contents are licensed under the Timescale License.
 * Please see the included NOTICE for copyright information and
 * LICENSE-TIMESCALE for a copy of the license.
 */
#include <postgres.h>
#include <access/attnum.h>
#include <commands/explain.h>
#include <executor/executor.h>
#include <nodes/extensible.h>
#include <nodes/makefuncs.h>
#include <nodes/nodeFuncs.h>
#include <nodes/plannodes.h>
#include <parser/parsetree.h>
#include <utils/fmgroids.h>

#include "plan.h"

#include "exec.h"
#include "import/list.h"
#include "nodes/decompress_chunk/vector_quals.h"
#include "nodes/vector_agg.h"
#include "utils.h"

static struct CustomScanMethods scan_methods = { .CustomName = VECTOR_AGG_NODE_NAME,
												 .CreateCustomScanState = vector_agg_state_create };

void
_vector_agg_init(void)
{
	TryRegisterCustomScanMethods(&scan_methods);
}

/*
 * Build an output targetlist for a custom node that just references all the
 * custom scan targetlist entries.
 */
static inline List *
build_trivial_custom_output_targetlist(List *scan_targetlist)
{
	List *result = NIL;

	ListCell *lc;
	foreach (lc, scan_targetlist)
	{
		TargetEntry *scan_entry = (TargetEntry *) lfirst(lc);

		Var *var = makeVar(INDEX_VAR,
						   scan_entry->resno,
						   exprType((Node *) scan_entry->expr),
						   exprTypmod((Node *) scan_entry->expr),
						   exprCollation((Node *) scan_entry->expr),
						   /* varlevelsup = */ 0);

		TargetEntry *output_entry = makeTargetEntry((Expr *) var,
													scan_entry->resno,
													scan_entry->resname,
													scan_entry->resjunk);

		result = lappend(result, output_entry);
	}

	return result;
}

static Node *
resolve_outer_special_vars_mutator(Node *node, void *context)
{
	if (node == NULL)
	{
		return NULL;
	}

	if (!IsA(node, Var))
	{
		return expression_tree_mutator(node, resolve_outer_special_vars_mutator, context);
	}

	Var *var = castNode(Var, node);
	CustomScan *custom = castNode(CustomScan, context);
	if ((Index) var->varno == (Index) custom->scan.scanrelid)
	{
		/*
		 * This is already the uncompressed chunk var. We can see it referenced
		 * by expressions in the output targetlist of the child scan node.
		 */
		return (Node *) copyObject(var);
	}

	if (var->varno == OUTER_VAR)
	{
		/*
		 * Reference into the output targetlist of the child scan node.
		 */
		TargetEntry *decompress_chunk_tentry =
			castNode(TargetEntry, list_nth(custom->scan.plan.targetlist, var->varattno - 1));

		return resolve_outer_special_vars_mutator((Node *) decompress_chunk_tentry->expr, context);
	}

	if (var->varno == INDEX_VAR)
	{
		/*
		 * This is a reference into the custom scan targetlist, we have to resolve
		 * it as well.
		 */
		var = castNode(Var,
					   castNode(TargetEntry, list_nth(custom->custom_scan_tlist, var->varattno - 1))
						   ->expr);
		Assert(var->varno > 0);

		return (Node *) copyObject(var);
	}

	Ensure(false, "encountered unexpected varno %d as an aggregate argument", var->varno);
	return node;
}

/*
 * Resolve the OUTER_VAR special variables, that are used in the output
 * targetlists of aggregation nodes, replacing them with the uncompressed chunk
 * variables.
 */
static List *
resolve_outer_special_vars(List *agg_tlist, Plan *childplan)
{
	return castNode(List, resolve_outer_special_vars_mutator((Node *) agg_tlist, childplan));
}

/*
 * Create a vectorized aggregation node to replace the given partial aggregation
 * node.
 */
static Plan *
vector_agg_plan_create(Plan *childplan, Agg *agg, List *resolved_targetlist,
					   VectorAggGroupingType grouping_type)
{
	CustomScan *vector_agg = (CustomScan *) makeNode(CustomScan);
	vector_agg->custom_plans = list_make1(childplan);
	vector_agg->methods = &scan_methods;

	vector_agg->custom_scan_tlist = resolved_targetlist;

	/*
	 * Note that this is being called from the post-planning hook, and therefore
	 * after set_plan_refs(). The meaning of output targetlists is different from
	 * the previous planning stages, and they contain special varnos referencing
	 * the scan targetlists.
	 */
	vector_agg->scan.plan.targetlist =
		build_trivial_custom_output_targetlist(vector_agg->custom_scan_tlist);

	/*
	 * Copy the costs from the normal aggregation node, so that they show up in
	 * the EXPLAIN output. They are not used for any other purposes, because
	 * this hook is called after the planning is finished.
	 */
	vector_agg->scan.plan.plan_rows = agg->plan.plan_rows;
	vector_agg->scan.plan.plan_width = agg->plan.plan_width;
	vector_agg->scan.plan.startup_cost = agg->plan.startup_cost;
	vector_agg->scan.plan.total_cost = agg->plan.total_cost;

	vector_agg->scan.plan.parallel_aware = false;
	vector_agg->scan.plan.parallel_safe = childplan->parallel_safe;
	vector_agg->scan.plan.async_capable = false;

	vector_agg->scan.plan.plan_node_id = agg->plan.plan_node_id;

	Assert(agg->plan.qual == NIL);

	vector_agg->scan.plan.initPlan = agg->plan.initPlan;

	vector_agg->scan.plan.extParam = bms_copy(agg->plan.extParam);
	vector_agg->scan.plan.allParam = bms_copy(agg->plan.allParam);

	vector_agg->custom_private = ts_new_list(T_List, VASI_Count);
	lfirst(list_nth_cell(vector_agg->custom_private, VASI_GroupingType)) =
		makeInteger(grouping_type);

	return (Plan *) vector_agg;
}

/*
 * Whether the expression can be used for vectorized processing: must be a Var
 * that refers to either a bulk-decompressed or a segmentby column.
 */
static bool
is_vector_var(const VectorQualInfo *vqinfo, Expr *expr)
{
	if (!IsA(expr, Var))
	{
		/* Can aggregate only a bare decompressed column, not an expression. */
		return false;
	}

	Var *var = castNode(Var, expr);

	if (var->varattno <= 0)
	{
		/* Can't work with special attributes like tableoid. */
		return false;
	}

	return vqinfo->vector_attrs[var->varattno];
}

/*
 * Whether we can vectorize this particular aggregate.
 */
static bool
can_vectorize_aggref(const VectorQualInfo *vqi, Aggref *aggref)
{
	if (aggref->aggdirectargs != NIL)
	{
		/* Can't process ordered-set aggregates with direct arguments. */
		return false;
	}

	if (aggref->aggorder != NIL)
	{
		/* Can't process aggregates with an ORDER BY clause. */
		return false;
	}

	if (aggref->aggdistinct != NIL)
	{
		/* Can't process aggregates with DISTINCT clause. */
		return false;
	}

	if (aggref->aggfilter != NULL)
	{
		/* Can process aggregates with filter clause if it's vectorizable. */
		Node *aggfilter_vectorized = vector_qual_make((Node *) aggref->aggfilter, vqi);
		if (aggfilter_vectorized == NULL)
		{
			return false;
		}
		aggref->aggfilter = (Expr *) aggfilter_vectorized;
	}

	if (get_vector_aggregate(aggref->aggfnoid) == NULL)
	{
		/*
		 * We don't have a vectorized implementation for this particular
		 * aggregate function.
		 */
		return false;
	}

	if (aggref->args == NIL)
	{
		/* This must be count(*), we can vectorize it. */
		return true;
	}

	/* The function must have one argument, check it. */
	Assert(list_length(aggref->args) == 1);
	TargetEntry *argument = castNode(TargetEntry, linitial(aggref->args));

	return is_vector_var(vqi, argument->expr);
}

/*
 * What vectorized grouping strategy we can use for the given grouping columns.
 */
static VectorAggGroupingType
get_vectorized_grouping_type(const VectorQualInfo *vqinfo, Agg *agg, List *resolved_targetlist)
{
	/*
	 * The Agg->numCols value can be less than the number of the non-aggregated
	 * vars in the aggregated targetlist, if some of them are equated to a
	 * constant. This behavior started with PG 16. This case is not very
	 * important, so we treat all non-aggregated columns as grouping columns to
	 * keep the vectorized aggregation node simple.
	 */
	int num_grouping_columns = 0;
	bool all_segmentby = true;
	Var *single_grouping_var = NULL;

	ListCell *lc;
	foreach (lc, resolved_targetlist)
	{
		TargetEntry *target_entry = lfirst_node(TargetEntry, lc);
		if (IsA(target_entry->expr, Aggref))
		{
			continue;
		}

		if (!IsA(target_entry->expr, Var))
		{
			/*
			 * We shouldn't see anything except Vars or Aggrefs in the
			 * aggregated targetlists. Just say it's not vectorizable, because
			 * here we are working with arbitrary plans that we don't control.
			 */
			return VAGT_Invalid;
		}

		num_grouping_columns++;

		if (!is_vector_var(vqinfo, target_entry->expr))
			return VAGT_Invalid;

		Var *var = castNode(Var, target_entry->expr);
		all_segmentby &= vqinfo->segmentby_attrs[var->varattno];

		/*
		 * If we have a single grouping column, record it for the additional
		 * checks later.
		 */
		single_grouping_var = var;
	}

	if (num_grouping_columns != 1)
	{
		single_grouping_var = NULL;
	}

	Assert(num_grouping_columns == 1 || single_grouping_var == NULL);
	Assert(num_grouping_columns >= agg->numCols);

	/*
	 * We support vectorized aggregation without grouping.
	 */
	if (num_grouping_columns == 0)
	{
		return VAGT_Batch;
	}

	/*
	 * We support grouping by any number of columns if all of them are segmentby.
	 */
	if (all_segmentby)
	{
		return VAGT_Batch;
	}

	/*
	 * We support hashed vectorized grouping by one fixed-size by-value
	 * compressed column.
	 * We can use our hash table for GroupAggregate as well, because it preserves
	 * the input order of the keys, but only for the direct order, not reverse.
	 */
	if (num_grouping_columns == 1)
	{
		int16 typlen;
		bool typbyval;

		get_typlenbyval(single_grouping_var->vartype, &typlen, &typbyval);
		if (typbyval)
		{
			switch (typlen)
			{
				case 2:
					return VAGT_HashSingleFixed2;
				case 4:
					return VAGT_HashSingleFixed4;
				case 8:
					return VAGT_HashSingleFixed8;
				default:
					Ensure(false, "invalid fixed size %d of a vector type", typlen);
					break;
			}
		}
#ifdef TS_USE_UMASH
		else
		{
			Ensure(single_grouping_var->vartype == TEXTOID,
				   "invalid vector type %d for grouping",
				   single_grouping_var->vartype);
			return VAGT_HashSingleText;
		}
#endif
	}

	return VAGT_Invalid;
}

/*
 * Check if we have a vectorized aggregation node and the usual Postgres
 * aggregation node in the plan tree. This is used for testing.
 */
bool
has_vector_agg_node(Plan *plan, bool *has_normal_agg)
{
	if (IsA(plan, Agg))
	{
		*has_normal_agg = true;
	}

	if (plan->lefttree && has_vector_agg_node(plan->lefttree, has_normal_agg))
	{
		return true;
	}

	if (plan->righttree && has_vector_agg_node(plan->righttree, has_normal_agg))
	{
		return true;
	}

	CustomScan *custom = NULL;
	List *append_plans = NIL;
	if (IsA(plan, Append))
	{
		append_plans = castNode(Append, plan)->appendplans;
	}
	if (IsA(plan, MergeAppend))
	{
		append_plans = castNode(MergeAppend, plan)->mergeplans;
	}
	else if (IsA(plan, CustomScan))
	{
		custom = castNode(CustomScan, plan);
		if (strcmp("ChunkAppend", custom->methods->CustomName) == 0)
		{
			append_plans = custom->custom_plans;
		}
	}
	else if (IsA(plan, SubqueryScan))
	{
		SubqueryScan *subquery = castNode(SubqueryScan, plan);
		append_plans = list_make1(subquery->subplan);
	}

	if (append_plans)
	{
		ListCell *lc;
		foreach (lc, append_plans)
		{
			if (has_vector_agg_node(lfirst(lc), has_normal_agg))
			{
				return true;
			}
		}
		return false;
	}

	if (custom == NULL)
	{
		return false;
	}

	if (strcmp(VECTOR_AGG_NODE_NAME, custom->methods->CustomName) == 0)
	{
		return true;
	}

	return false;
}

/*
 * Check if a VectorAgg is possible on top of the given child plan.
 *
 * If the child plan is compatible, also initialize the VectorQualInfo struct
 * for aggregation FILTER clauses.
 *
 * Returns true if the scan node is a supported child, otherwise false.
 */
static bool
vectoragg_plan_possible(Plan *childplan, const List *rtable, VectorQualInfo *vqi)
{
	if (!IsA(childplan, CustomScan))
		return false;

	if (childplan->qual != NIL)
	{
		/* Can't do vectorized aggregation if we have Postgres quals. */
		return false;
	}

	CustomScan *customscan = castNode(CustomScan, childplan);
	bool vectoragg_possible = false;

	if (strcmp(customscan->methods->CustomName, "DecompressChunk") == 0)
		vectoragg_possible = vectoragg_plan_decompress_chunk(childplan, vqi);

	return vectoragg_possible;
}

/*
 * Where possible, replace the partial aggregation plan nodes with our own
 * vectorized aggregation node. The replacement is done in-place.
 */
Plan *
try_insert_vector_agg_node(Plan *plan, List *rtable)
{
	if (plan->lefttree)
	{
		plan->lefttree = try_insert_vector_agg_node(plan->lefttree, rtable);
	}

	if (plan->righttree)
	{
		plan->righttree = try_insert_vector_agg_node(plan->righttree, rtable);
	}

	List *append_plans = NIL;
	if (IsA(plan, Append))
	{
		append_plans = castNode(Append, plan)->appendplans;
	}
	else if (IsA(plan, MergeAppend))
	{
		append_plans = castNode(MergeAppend, plan)->mergeplans;
	}
	else if (IsA(plan, CustomScan))
	{
		CustomScan *custom = castNode(CustomScan, plan);
		if (strcmp("ChunkAppend", custom->methods->CustomName) == 0)
		{
			append_plans = custom->custom_plans;
		}
	}
	else if (IsA(plan, SubqueryScan))
	{
		SubqueryScan *subquery = castNode(SubqueryScan, plan);
		append_plans = list_make1(subquery->subplan);
	}

	if (append_plans)
	{
		ListCell *lc;
		foreach (lc, append_plans)
		{
			lfirst(lc) = try_insert_vector_agg_node(lfirst(lc), rtable);
		}
		return plan;
	}

	if (plan->type != T_Agg)
	{
		return plan;
	}

	Agg *agg = castNode(Agg, plan);

	if (agg->aggsplit != AGGSPLIT_INITIAL_SERIAL)
	{
		/* Can only vectorize partial aggregation node. */
		return plan;
	}

	if (agg->groupingSets != NIL)
	{
		/* No GROUPING SETS support. */
		return plan;
	}

	if (agg->plan.qual != NIL)
	{
		/*
		 * No HAVING support. Probably we can't have it in this node in any case,
		 * because we only replace the partial aggregation nodes which can't
		 * check the HAVING clause.
		 */
		return plan;
	}

	if (agg->plan.lefttree == NULL)
	{
		/*
		 * Not sure what this would mean, but check for it just to be on the
		 * safe side because we can effectively see any possible plan here.
		 */
		return plan;
	}

	Plan *childplan = agg->plan.lefttree;
	VectorQualInfo vqi;

	/*
	 * Build supplementary info to determine whether we can vectorize the
	 * aggregate FILTER clauses.
	 */
	if (!vectoragg_plan_possible(childplan, rtable, &vqi))
	{
		/* Not a compatible vectoragg child node */
		return plan;
	}

	/*
	 * To make it easier to examine the variables participating in the aggregation,
	 * the subsequent checks are performed on the aggregated targetlist with
	 * all variables resolved to uncompressed chunk variables.
	 */
	List *resolved_targetlist = resolve_outer_special_vars(agg->plan.targetlist, childplan);

	const VectorAggGroupingType grouping_type =
		get_vectorized_grouping_type(&vqi, agg, resolved_targetlist);
	if (grouping_type == VAGT_Invalid)
	{
		/* The grouping is not vectorizable. */
		return plan;
	}

	/*
	 * The hash grouping strategies do not preserve the input key order when the
	 * reverse ordering is requested, so in this case they cannot work in
	 * GroupAggregate mode.
<<<<<<< HEAD
	 */
	if (grouping_type != VAGT_Batch && agg->aggstrategy != AGG_HASHED)
	{
		List *settings = linitial(custom->custom_private);
		const bool reverse = list_nth_int(settings, DCS_Reverse);
		if (reverse)
		{
			return plan;
		}
	}

	/*
	 * Build supplementary info to determine whether we can vectorize the
	 * aggregate FILTER clauses.
=======
>>>>>>> e921b48f
	 */
	if (grouping_type != VAGT_Batch && agg->aggstrategy != AGG_HASHED)
	{
		if (vqi.reverse)
		{
			return plan;
		}
	}

	/* Now check the output targetlist. */
	ListCell *lc;
	foreach (lc, resolved_targetlist)
	{
		TargetEntry *target_entry = lfirst_node(TargetEntry, lc);
		if (IsA(target_entry->expr, Aggref))
		{
			Aggref *aggref = castNode(Aggref, target_entry->expr);
			if (!can_vectorize_aggref(&vqi, aggref))
			{
				/* Aggregate function not vectorizable. */
				return plan;
			}
		}
		else if (IsA(target_entry->expr, Var))
		{
			if (!is_vector_var(&vqi, target_entry->expr))
			{
				/* Variable not vectorizable. */
				return plan;
			}
		}
		else
		{
			/*
			 * Sometimes the plan can require this node to perform a projection,
			 * e.g. we can see a nested loop param in its output targetlist. We
			 * can't handle this case currently.
			 */
			return plan;
		}
	}

	/*
	 * Finally, all requirements are satisfied and we can vectorize this partial
	 * aggregation node.
	 */
	return vector_agg_plan_create(childplan, agg, resolved_targetlist, grouping_type);
}<|MERGE_RESOLUTION|>--- conflicted
+++ resolved
@@ -598,7 +598,6 @@
 	 * The hash grouping strategies do not preserve the input key order when the
 	 * reverse ordering is requested, so in this case they cannot work in
 	 * GroupAggregate mode.
-<<<<<<< HEAD
 	 */
 	if (grouping_type != VAGT_Batch && agg->aggstrategy != AGG_HASHED)
 	{
@@ -613,8 +612,6 @@
 	/*
 	 * Build supplementary info to determine whether we can vectorize the
 	 * aggregate FILTER clauses.
-=======
->>>>>>> e921b48f
 	 */
 	if (grouping_type != VAGT_Batch && agg->aggstrategy != AGG_HASHED)
 	{
