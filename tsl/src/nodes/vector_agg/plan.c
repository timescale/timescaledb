--- conflicted
+++ resolved
@@ -433,7 +433,6 @@
 can_vectorize_grouping(Agg *agg, CustomScan *custom, List *resolved_targetlist)
 {
 	/*
-<<<<<<< HEAD
 	 * The Agg->numCols value can be less than the number of the non-aggregated
 	 * vars in the aggregated targetlist, if some of them are equated to a
 	 * constant. This behavior started with PG 16. This case is not very
@@ -443,14 +442,6 @@
 	int num_grouping_columns = 0;
 	bool all_segmentby = true;
 	Var *single_grouping_var = NULL;
-=======
-	 * We support vectorized aggregation without grouping.
-	 */
-	if (agg->numCols == 0)
-	{
-		return true;
-	}
->>>>>>> 9fccab98
 
 	ListCell *lc;
 	foreach (lc, resolved_targetlist)
