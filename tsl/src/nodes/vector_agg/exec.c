--- conflicted
+++ resolved
@@ -30,7 +30,7 @@
 	for (int i = 0; i < dcontext->num_data_columns; i++)
 	{
 		CompressionColumnDescription *current_column = &dcontext->compressed_chunk_columns[i];
-		if (current_column->output_attno == var->varattno)
+		if (current_column->uncompressed_chunk_attno == var->varattno)
 		{
 			value_column_description = current_column;
 			break;
@@ -99,17 +99,9 @@
 
 			def->output_offset = i;
 
-<<<<<<< HEAD
 			vector_agg_state->agg_defs = lappend(vector_agg_state->agg_defs, def);
 		}
 		else
-=======
-	CompressionColumnDescription *value_column_description = NULL;
-	for (int i = 0; i < dcontext->num_data_columns; i++)
-	{
-		CompressionColumnDescription *current_column = &dcontext->compressed_chunk_columns[i];
-		if (current_column->uncompressed_chunk_attno == var->varattno)
->>>>>>> d18361e4
 		{
 			Assert(IsA(tlentry->expr, Var));
 			Var *var = castNode(Var, tlentry->expr);
@@ -207,7 +199,6 @@
 			break;
 		}
 
-<<<<<<< HEAD
 		have_tuples_this_loop = true;
 
 		grouping->gp_add_batch(grouping, batch_state);
@@ -218,14 +209,6 @@
 		{
 			break;
 		}
-=======
-		int offs = AttrNumberGetAttrOffset(value_column_description->custom_scan_attno);
-		agg->agg_const(batch_state->decompressed_scan_slot_data.base.tts_values[offs],
-					   batch_state->decompressed_scan_slot_data.base.tts_isnull[offs],
-					   n,
-					   &aggregated_slot->tts_values[0],
-					   &aggregated_slot->tts_isnull[0]);
->>>>>>> d18361e4
 	}
 
 	if (!have_tuples_this_loop)
