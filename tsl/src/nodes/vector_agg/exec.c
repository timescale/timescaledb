/*
 * This file and its contents are licensed under the Timescale License.
 * Please see the included NOTICE for copyright information and
 * LICENSE-TIMESCALE for a copy of the license.
 */

#include <postgres.h>

#include <commands/explain.h>
#include <executor/executor.h>
#include <executor/tuptable.h>
#include <fmgr.h>
#include <funcapi.h>
#include <nodes/extensible.h>
#include <nodes/makefuncs.h>
#include <nodes/nodeFuncs.h>
#include <nodes/pg_list.h>
#include <optimizer/optimizer.h>

#include "nodes/vector_agg/exec.h"

#include "compat/compat.h"
#include "compression/arrow_c_data_interface.h"
#include "nodes/columnar_scan/columnar_scan.h"
#include "nodes/columnar_scan/compressed_batch.h"
#include "nodes/columnar_scan/exec.h"
#include "nodes/columnar_scan/vector_quals.h"
#include "nodes/vector_agg.h"
#include "nodes/vector_agg/plan.h"
#include "nodes/vector_agg/vector_slot.h"

#if PG18_GE
#include "commands/explain_format.h"
#include "commands/explain_state.h"
#endif

static int
<<<<<<< HEAD
get_input_offset(const DecompressContext *dcontext, const Var *var)
=======
get_input_offset(const ColumnarScanState *decompress_state, const Var *var)
>>>>>>> ff980e62
{
	const CompressionColumnDescription *value_column_description = NULL;
	for (int i = 0; i < dcontext->num_data_columns; i++)
	{
		const CompressionColumnDescription *current_column = &dcontext->compressed_chunk_columns[i];
		if (current_column->uncompressed_chunk_attno == var->varattno)
		{
			value_column_description = current_column;
			break;
		}
	}
	Ensure(value_column_description != NULL, "aggregated compressed column not found");

	Assert(value_column_description->type == COMPRESSED_COLUMN ||
		   value_column_description->type == SEGMENTBY_COLUMN);

	const int index = value_column_description - dcontext->compressed_chunk_columns;
	return index;
}

<<<<<<< HEAD
/*
 * Create an arrow array with memory for buffers.
 *
 * The space for buffers are allocated after the main structure.
 */
static ArrowArray *
arrow_create_with_buffers(MemoryContext mcxt, int n_buffers)
{
	struct
	{
		ArrowArray array;
		const void *buffers[FLEXIBLE_ARRAY_MEMBER];
	} *array_with_buffers =
		MemoryContextAllocZero(mcxt, sizeof(ArrowArray) + (sizeof(const void *) * n_buffers));

	ArrowArray *array = &array_with_buffers->array;

	array->n_buffers = n_buffers;
	array->buffers = array_with_buffers->buffers;

	return array;
}

/*
 * Variable-size primitive layout ArrowArray from decompression iterator.
 */
static ArrowArray *
arrow_from_const_varlen(MemoryContext mcxt, int nrows, Datum value)
{
	const int value_bytes = VARSIZE_ANY_EXHDR(value);

	int32 *restrict offsets_buffer =
		MemoryContextAlloc(mcxt, pad_to_multiple(64, nrows * sizeof(*offsets_buffer)));
	for (int i = 0; i < nrows; i++)
	{
		offsets_buffer[i] = value_bytes * i;
	}

	uint8 *restrict data_buffer =
		MemoryContextAlloc(mcxt, pad_to_multiple(64, nrows * value_bytes));
	for (int i = 0; i < nrows; i++)
	{
		memcpy(data_buffer + value_bytes * i, DatumGetPointer(value), value_bytes);
	}

	ArrowArray *array = arrow_create_with_buffers(mcxt, 3);
	array->length = nrows;
	array->buffers[0] = NULL;
	array->buffers[1] = offsets_buffer;
	array->buffers[2] = data_buffer;

	return array;
}

/*
 * Fixed-Size Primitive layout ArrowArray from decompression iterator.
 */
static ArrowArray *
arrow_from_const_fixlen(MemoryContext mcxt, int nrows, Datum value, int16 typlen, bool typbyval)
{
	/* Just a precaution: this should not be a varlen type */
	Assert(typlen > 0);

	uint8 *restrict data_buffer = MemoryContextAlloc(mcxt, pad_to_multiple(64, nrows * typlen));
	for (int i = 0; i < nrows; i++)
	{
		if (typbyval)
		{
			/*
			 * We use unsigned integers to avoid conversions between signed
			 * and unsigned values (which in theory could change the value)
			 * when converting to datum (which is an unsigned value).
			 *
			 * Conversions between unsigned values is well-defined in the C
			 * standard and will work here.
			 */
			switch (typlen)
			{
				case sizeof(uint8):
					data_buffer[i] = DatumGetUInt8(value);
					break;
				case sizeof(uint16):
					((uint16 *) data_buffer)[i] = DatumGetUInt16(value);
					break;
				case sizeof(uint32):
					((uint32 *) data_buffer)[i] = DatumGetUInt32(value);
					break;
				case sizeof(uint64):
					/* This branch is not called for by-reference 64-bit values */
					((uint64 *) data_buffer)[i] = DatumGetUInt64(value);
					break;
				default:
					ereport(ERROR,
							errcode(ERRCODE_FEATURE_NOT_SUPPORTED),
							errmsg("not supporting writing by value length %d", typlen));
			}
		}
		else
		{
			memcpy(&data_buffer[typlen * i], DatumGetPointer(value), typlen);
		}
	}

	ArrowArray *array = arrow_create_with_buffers(mcxt, 2);
	array->length = nrows;
	array->buffers[0] = NULL;
	array->buffers[1] = data_buffer;
	return array;
}

static ArrowArray *
arrow_from_const_bool(MemoryContext mcxt, int nrows, Datum value)
{
	const size_t words = (size_t) ((nrows + 63) / 64);
	uint64 *values = (uint64 *) MemoryContextAlloc(mcxt, words * sizeof(*values));
	memset(values, DatumGetBool(value) ? (uint8) -1 : 0, words * sizeof(*values));

	ArrowArray *array = arrow_create_with_buffers(mcxt, 2);
	array->length = nrows;
	array->buffers[0] = NULL;
	array->buffers[1] = values;
	return array;
}

static ArrowArray *
arrow_from_const_null(MemoryContext mcxt, int nrows)
{
	ArrowArray *array = arrow_create_with_buffers(mcxt, 2);
	array->length = nrows;
	array->null_count = nrows;

	const size_t words = (size_t) ((nrows + 63) / 64);
	uint64 *validity = (uint64 *) MemoryContextAllocZero(mcxt, words * sizeof(uint64));
	array->buffers[0] = validity;
	return array;
}

/*
 * Read the entire contents of a decompression iterator into the arrow array.
 */
static ArrowArray *
arrow_from_constant(MemoryContext mcxt, int nrows, const Const *c)
{
	int16 typlen;
	bool typbyval;
	get_typlenbyval(c->consttype, &typlen, &typbyval);

	if (c->constisnull)
	{
		return arrow_from_const_null(mcxt, nrows);
	}
	else if (c->consttype == BOOLOID)
	{
		return arrow_from_const_bool(mcxt, nrows, c->constvalue);
	}
	else if (typlen == -1)
	{
		return arrow_from_const_varlen(mcxt, nrows, c->constvalue);
	}
	else
	{
		return arrow_from_const_fixlen(mcxt, nrows, c->constvalue, typlen, typbyval);
	}
}

static CompressedColumnValues
evaluate_function(DecompressContext *dcontext, TupleTableSlot *slot, uint64 const *filter,
				  List *args, Oid funcoid, Oid inputcollid)
{
	const DecompressBatchState *batch_state = (const DecompressBatchState *) slot;

	const int nargs = list_length(args);
	Ensure(nargs <= 5, "only <= 5 args supported");

	FmgrInfo flinfo;
	fmgr_info(funcoid, &flinfo);
	LOCAL_FCINFO(fcinfo, 5);
	InitFunctionCallInfoData(*fcinfo, &flinfo, nargs, inputcollid, NULL, NULL);

	CompressedColumnValues arg_values[5] = { 0 };
	ListCell *lc;
	bool have_null_bitmap = false;
	bool have_null_scalars = false;
	foreach (lc, args)
	{
		const int i = foreach_current_index(lc);
		arg_values[i] =
			vector_slot_get_compressed_column_values(dcontext, slot, filter, lfirst(lc));
		//		fprintf(stderr, "column %d decompression type %d\n", i,
		// arg_values[i].decompression_type);

		if (arg_values[i].decompression_type == DT_Invalid)
		{
			//			my_print(lfirst(lc));
			elog(ERROR, "got DT_Invalid for argument %d ^^^", foreach_current_index(lc));
		}

		if (arg_values[i].decompression_type == DT_Scalar)
		{
			have_null_scalars = *arg_values[i].output_isnull || have_null_scalars;

			fcinfo->args[i].isnull = *arg_values[i].output_isnull;

			if (!fcinfo->args[i].isnull)
			{
				fcinfo->args[i].value = *arg_values[i].output_value;
			}
		}
		else
		{
			Ensure(arg_values[i].arrow != NULL, "no arrow for arg");
			have_null_bitmap = (arg_values[i].arrow->null_count > 0) || have_null_bitmap;

			arg_values[i].output_value = &fcinfo->args[i].value;
			arg_values[i].output_isnull = &fcinfo->args[i].isnull;

			if (arg_values[i].decompression_type == DT_ArrowText ||
				arg_values[i].decompression_type == DT_ArrowTextDict)
			{
				const int maxbytes =
					VARHDRSZ + (arg_values[i].arrow->dictionary ?
									get_max_text_datum_size(arg_values[i].arrow->dictionary) :
									get_max_text_datum_size(arg_values[i].arrow));

				*arg_values[i].output_value =
					PointerGetDatum(MemoryContextAlloc(batch_state->per_batch_context, maxbytes));
			}
		}

		(void) arrow_from_constant;

		Assert(arg_values[i].decompression_type != DT_Invalid);
	}

	Assert(arg_values[0].decompression_type != DT_Invalid);

	const int nrows = batch_state->total_batch_rows;

	if (have_null_scalars)
	{
		/*
		 * The function is strict, and we have a scalar null argument, so we
		 * return a scalar null.
		 */
		CompressedColumnValues result = {
			.decompression_type = DT_Scalar,
			.output_isnull = MemoryContextAlloc(batch_state->per_batch_context, sizeof(bool))
		};
		*result.output_isnull = true;
		return result;
	}

	/*
	 * Our functions are strict so we handle validity separately.
	 */
	const size_t num_validity_words = (nrows + 63) / 64;
	uint64 const *input_validity = NULL;
	if (have_null_bitmap || filter != NULL)
	{
		uint64 *restrict combined_validity =
			MemoryContextAlloc(batch_state->per_batch_context,
							   sizeof(*combined_validity) * num_validity_words);
		memset(combined_validity, -1, num_validity_words * sizeof(*combined_validity));
		arrow_validity_and(num_validity_words, combined_validity, filter);
		for (int i = 0; i < nargs; i++)
		{
			arrow_validity_and(num_validity_words, combined_validity, arg_values[i].buffers[0]);
		}
		input_validity = combined_validity;
	}

	uint64 *restrict result_validity = NULL;

	Oid rettype = get_func_rettype(funcoid);
	int16 rettyplen;
	bool rettypbyval;
	get_typlenbyval(rettype, &rettyplen, &rettypbyval);
	DecompressionType arrow_result_type = DT_Invalid;
	if (rettype == BOOLOID)
	{
		arrow_result_type = DT_ArrowBits;
	}
	else if (rettyplen == -1)
	{
		arrow_result_type = DT_ArrowText;
	}
	else
	{
		Assert(rettyplen > 0);
		arrow_result_type = rettyplen;
	}

	void *restrict result_buffer_1 = NULL;
	uint8 *restrict body_buffer = NULL;
	uint32 *restrict offset_buffer = NULL;
	uint32 current_offset = 0;
	int allocated_body_bytes = pad_to_multiple(64, 10);
	if (arrow_result_type == DT_ArrowBits)
	{
		result_buffer_1 = MemoryContextAllocZero(batch_state->per_batch_context,
												 sizeof(uint64) * num_validity_words);
	}
	else if (arrow_result_type == DT_ArrowText)
	{
		offset_buffer = MemoryContextAllocZero(batch_state->per_batch_context,
											   pad_to_multiple(64, sizeof(uint32 *) * (nrows + 1)));
		body_buffer = MemoryContextAllocZero(batch_state->per_batch_context, allocated_body_bytes);
	}
	else
	{
		Assert(arrow_result_type > 0);
		result_buffer_1 = MemoryContextAllocZero(batch_state->per_batch_context,
												 pad_to_multiple(64, arrow_result_type * nrows));
	}

	for (int i = 0; i < nrows; i++)
	{
		if (!arrow_row_is_valid(input_validity, i))
		{
			continue;
		}

		compressed_columns_to_postgres_data(arg_values, nargs, i);

		Datum result = FunctionCallInvoke(fcinfo);

		//		fprintf(stderr, "[%d]: %ld %d\n", i, result, fcinfo->isnull);

		if (fcinfo->isnull)
		{
			/*
			 * A strict function can still return a null for a non-null
			 * argument.
			 */
			if (result_validity == NULL)
			{
				result_validity = MemoryContextAlloc(batch_state->per_batch_context,
													 num_validity_words * sizeof(*result_validity));
				memset(result_validity, -1, num_validity_words * sizeof(*result_validity));
				const uint64 tail_mask = ~0ULL >> (64 - nrows % 64);
				result_validity[nrows / 64] &= tail_mask;
			}

			arrow_set_row_validity(result_validity, i, false);

			continue;
		}

		switch ((int) arrow_result_type)
		{
			case DT_ArrowBits:
			{
				arrow_set_row_validity(result_buffer_1, i, DatumGetBool(result));
				break;
			}
			case DT_ArrowText:
			{
				const int result_bytes = VARSIZE_ANY_EXHDR(result);
				const int required_body_bytes = pad_to_multiple(64, current_offset + result_bytes);
				if (required_body_bytes > allocated_body_bytes)
				{
					const int new_body_bytes =
						required_body_bytes * Min(10, Max(1.2, 1.2 * nrows / ((float) i + 1))) + 1;
					//				fprintf(stderr,
					//						"repalloc to %d (ratio %.2f at %d/%d rows)\n",
					//						new_body_bytes,
					//						new_body_bytes / (float) required_body_bytes,
					//						i,
					//						nrows);
					Assert(new_body_bytes >= required_body_bytes);
					body_buffer = repalloc(body_buffer, new_body_bytes);
					allocated_body_bytes = new_body_bytes;
				}

				offset_buffer[i] = current_offset;
				memcpy(&body_buffer[current_offset], VARDATA_ANY(result), result_bytes);
				current_offset += result_bytes;
				break;
			}
			case 2:
			case 4:
#ifdef USE_FLOAT8_BYVAL
			case 8:
#endif
				memcpy(i * arrow_result_type + (uint8 *restrict) result_buffer_1,
					   &result,
					   sizeof(Datum));
				break;
#ifndef USE_FLOAT8_BYVAL
			case 8:
#endif
			case 16:
				Assert(!rettypbyval);
				memcpy(i * arrow_result_type + (uint8 *restrict) result_buffer_1,
					   DatumGetPointer(result),
					   arrow_result_type);
				break;
			default:
				elog(ERROR, "wrong arrow result type %d", arrow_result_type);
		}
	}

	ArrowArray *arrow_result = NULL;
	if (arrow_result_type == DT_ArrowBits)
	{
		arrow_result = MemoryContextAllocZero(batch_state->per_batch_context,
											  sizeof(ArrowArray) + 2 * sizeof(void *));
		arrow_result->buffers = (void *) &arrow_result[1];
		arrow_result->buffers[1] = result_buffer_1;
	}
	else if (arrow_result_type == DT_ArrowText)
	{
		offset_buffer[nrows] = current_offset;

		arrow_result = MemoryContextAllocZero(batch_state->per_batch_context,
											  sizeof(ArrowArray) + 3 * sizeof(void *));
		arrow_result->buffers = (void *) &arrow_result[1];
		arrow_result->buffers[1] = offset_buffer;
		arrow_result->buffers[2] = body_buffer;
	}
	else
	{
		Assert(arrow_result_type > 0);

		arrow_result = MemoryContextAllocZero(batch_state->per_batch_context,
											  sizeof(ArrowArray) + 2 * sizeof(void *));
		arrow_result->buffers = (void *) &arrow_result[1];
		arrow_result->buffers[1] = result_buffer_1;
	}
	arrow_result->length = nrows;

	/*
	 * Figure out the nullability of the result. Besides the null inputs, we
	 * have to AND a separate bitmap if the function returned nulls for some rows.
	 */
	if (result_validity != NULL)
	{
		arrow_result->buffers[0] = result_validity;
		arrow_validity_and(num_validity_words, result_validity, input_validity);
	}
	else
	{
		arrow_result->buffers[0] = input_validity;
	}
	arrow_result->null_count =
		arrow_result->length - arrow_num_valid(arrow_result->buffers[0], nrows);

	//	fprintf(stderr, "length %ld, null count %ld\n", arrow_result->length,
	// arrow_result->null_count);

	CompressedColumnValues result = {
		.decompression_type = arrow_result_type,
		.buffers = { arrow_result->buffers[0],
					 arrow_result->buffers[1],
					 arrow_result_type == DT_ArrowText ? arrow_result->buffers[2] : NULL },
		.arrow = arrow_result,
	};
	return result;
}

/*
 * Return the arrow array or the datum (in case of single scalar value) for a
 * given attribute as a CompressedColumnValues struct.
 */
CompressedColumnValues
vector_slot_get_compressed_column_values(DecompressContext *dcontext, TupleTableSlot *slot,
										 uint64 const *filter, const Expr *argument)
=======
static void
get_column_storage_properties(const ColumnarScanState *state, int input_offset,
							  GroupingColumn *result)
>>>>>>> ff980e62
{
	const DecompressBatchState *batch_state = (const DecompressBatchState *) slot;
	switch (((Node *) argument)->type)
	{
		case T_Const:
		{
			const Const *c = (const Const *) argument;
			CompressedColumnValues result = { .decompression_type = DT_Scalar,
											  .output_value = (Datum *) &c->constvalue,
											  .output_isnull = (bool *) &c->constisnull };
			return result;
		}
		case T_Var:
		{
			const Var *var = (const Var *) argument;
			const uint16 offset =
				get_input_offset(dcontext, var); // AttrNumberGetAttrOffset(var->varattno);
			const CompressedColumnValues *values = &batch_state->compressed_columns[offset];
			if (values->decompression_type == DT_Invalid)
			{
				//				my_print((void *) var);
				elog(ERROR, "got invalid decompression type at offset %d for var ^^^\n", offset);
			}
			return *values;
		}
		case T_OpExpr:
		{
			const OpExpr *o = (const OpExpr *) argument;
			return evaluate_function(dcontext, slot, filter, o->args, o->opfuncid, o->inputcollid);
		}
		case T_FuncExpr:
		{
			const FuncExpr *f = (const FuncExpr *) argument;
			return evaluate_function(dcontext, slot, filter, f->args, f->funcid, f->inputcollid);
		}
		default:
			fprintf(stderr, "%s\n", ts_get_node_name((Node *) argument));
			Ensure(false,
				   "wrong node type %s for vector expression",
				   ts_get_node_name((Node *) argument));
			return (CompressedColumnValues){ .decompression_type = DT_Invalid };
	}
}

static void
vector_agg_begin(CustomScanState *node, EState *estate, int eflags)
{
	CustomScan *cscan = castNode(CustomScan, node->ss.ps.plan);
	node->custom_ps =
		lappend(node->custom_ps, ExecInitNode(linitial(cscan->custom_plans), estate, eflags));

	VectorAggState *vector_agg_state = (VectorAggState *) node;
	vector_agg_state->input_ended = false;

	/*
	 * Set up the helper structures used to evaluate stable expressions in
	 * vectorized FILTER clauses.
	 */
	PlannerGlobal glob = {
		.boundParams = node->ss.ps.state->es_param_list_info,
	};
	PlannerInfo root = {
		.glob = &glob,
	};

	/*
	 * The aggregated targetlist with Aggrefs is in the custom scan targetlist
	 * of the custom scan node that is performing the vectorized aggregation.
	 * We do this to avoid projections at this node, because the postgres
	 * projection functions complain when they see an Aggref in a custom
	 * node output targetlist.
	 * The output targetlist, in turn, consists of just the INDEX_VAR references
	 * into the custom_scan_tlist.
	 * Now, iterate through the aggregated targetlist to collect aggregates and
	 * output grouping columns.
	 */
	List *aggregated_tlist =
		castNode(CustomScan, vector_agg_state->custom.ss.ps.plan)->custom_scan_tlist;
	const int tlist_length = list_length(aggregated_tlist);

	/*
	 * First, count how many grouping columns and aggregate functions we have.
	 */
	int agg_functions_counter = 0;
	int grouping_column_counter = 0;
	for (int i = 0; i < tlist_length; i++)
	{
		TargetEntry *tlentry = list_nth_node(TargetEntry, aggregated_tlist, i);
		if (IsA(tlentry->expr, Aggref))
		{
			agg_functions_counter++;
		}
		else
		{
			/* This is a grouping column. */
			grouping_column_counter++;
		}
	}
	Assert(agg_functions_counter + grouping_column_counter == tlist_length);

	/*
	 * Allocate the storage for definitions of aggregate function and grouping
	 * columns.
	 */
	vector_agg_state->num_agg_defs = agg_functions_counter;
	vector_agg_state->agg_defs =
		palloc0(sizeof(*vector_agg_state->agg_defs) * vector_agg_state->num_agg_defs);

	vector_agg_state->num_grouping_columns = grouping_column_counter;
	vector_agg_state->grouping_columns = palloc0(sizeof(*vector_agg_state->grouping_columns) *
												 vector_agg_state->num_grouping_columns);

	/*
	 * Loop through the aggregated targetlist again and fill the definitions.
	 */
	agg_functions_counter = 0;
	grouping_column_counter = 0;
	for (int i = 0; i < tlist_length; i++)
	{
		TargetEntry *tlentry = list_nth_node(TargetEntry, aggregated_tlist, i);
		if (IsA(tlentry->expr, Aggref))
		{
			/* This is an aggregate function. */
			VectorAggDef *def = &vector_agg_state->agg_defs[agg_functions_counter++];
			def->output_offset = i;

			Aggref *aggref = castNode(Aggref, tlentry->expr);

			VectorAggFunctions *func = get_vector_aggregate(aggref->aggfnoid);
			Assert(func != NULL);
			def->func = *func;

			if (list_length(aggref->args) > 0)
			{
				Assert(list_length(aggref->args) == 1);

				/* The aggregate should be a partial aggregate */
				Assert(aggref->aggsplit == AGGSPLIT_INITIAL_SERIAL);

<<<<<<< HEAD
				def->argument = castNode(TargetEntry, linitial(aggref->args))->expr;
				//				Var *var = castNode(Var, ;
				//				def->input_offset =
				//					get_input_offset((const ColumnarScanState *) childstate,
				// var);
=======
				Var *var = castNode(Var, castNode(TargetEntry, linitial(aggref->args))->expr);
				def->input_offset = get_input_offset((const ColumnarScanState *) childstate, var);
>>>>>>> ff980e62
			}
			else
			{
				def->argument = NULL;
			}

			if (aggref->aggfilter != NULL)
			{
				Node *constified = estimate_expression_value(&root, (Node *) aggref->aggfilter);
				def->filter_clauses = list_make1(constified);
			}
		}
		else
		{
			/* This is a grouping column. */

			GroupingColumn *col = &vector_agg_state->grouping_columns[grouping_column_counter++];
			col->expr = tlentry->expr;
			col->output_offset = i;

<<<<<<< HEAD
			TupleDesc tdesc = NULL;
			Oid type = InvalidOid;
			TypeFuncClass type_class = get_expr_result_type((Node *) tlentry->expr, &type, &tdesc);
			Ensure(type_class == TYPEFUNC_SCALAR,
				   "wrong grouping column type class %d",
				   type_class);
			get_typlenbyval(type, &col->value_bytes, &col->by_value);
=======
			Var *var = castNode(Var, tlentry->expr);
			col->input_offset = get_input_offset((const ColumnarScanState *) childstate, var);
			get_column_storage_properties((const ColumnarScanState *) childstate,
										  col->input_offset,
										  col);
>>>>>>> ff980e62
		}
	}

	/*
	 * Create the grouping policy chosen at plan time.
	 */
	const VectorAggGroupingType grouping_type =
		intVal(list_nth(cscan->custom_private, VASI_GroupingType));
	if (grouping_type == VAGT_Batch)
	{
		/*
		 * Per-batch grouping.
		 */
		vector_agg_state->grouping =
			create_grouping_policy_batch(vector_agg_state->num_agg_defs,
										 vector_agg_state->agg_defs,
										 vector_agg_state->num_grouping_columns,
										 vector_agg_state->grouping_columns);
	}
	else
	{
		/*
		 * Hash grouping.
		 */
		vector_agg_state->grouping =
			create_grouping_policy_hash(vector_agg_state->num_agg_defs,
										vector_agg_state->agg_defs,
										vector_agg_state->num_grouping_columns,
										vector_agg_state->grouping_columns,
										grouping_type);
	}
}

static void
vector_agg_end(CustomScanState *node)
{
	ExecEndNode(linitial(node->custom_ps));
}

static void
vector_agg_rescan(CustomScanState *node)
{
	if (node->ss.ps.chgParam != NULL)
		UpdateChangedParamSet(linitial(node->custom_ps), node->ss.ps.chgParam);

	ExecReScan(linitial(node->custom_ps));

	VectorAggState *state = (VectorAggState *) node;
	state->input_ended = false;

	state->grouping->gp_reset(state->grouping);
}

/*
 * Get the next slot to aggregate for a compressed batch.
 *
 * Implements "get next slot" on top of ColumnarScan. Note that compressed
 * tuples are read directly from the ColumnarScan child node, which means
 * that the processing normally done in ColumnarScan is actually done here
 * (batch processing and filtering).
 *
 * Returns an TupleTableSlot that implements a compressed batch.
 */
static TupleTableSlot *
compressed_batch_get_next_slot(VectorAggState *vector_agg_state)
{
	ColumnarScanState *decompress_state =
		(ColumnarScanState *) linitial(vector_agg_state->custom.custom_ps);
	DecompressContext *dcontext = &decompress_state->decompress_context;
	BatchQueue *batch_queue = decompress_state->batch_queue;
	DecompressBatchState *batch_state = batch_array_get_at(&batch_queue->batch_array, 0);

	do
	{
		/*
		 * We discard the previous compressed batch here and not earlier,
		 * because the grouping column values returned by the batch grouping
		 * policy are owned by the compressed batch memory context. This is done
		 * to avoid generic value copying in the grouping policy to simplify its
		 * code.
		 */
		compressed_batch_discard_tuples(batch_state);

		TupleTableSlot *compressed_slot =
			ExecProcNode(linitial(decompress_state->csstate.custom_ps));

		if (TupIsNull(compressed_slot))
		{
			vector_agg_state->input_ended = true;
			return NULL;
		}

		if (dcontext->ps->instrument)
		{
			/*
			 * Ensure proper EXPLAIN output for the underlying ColumnarScan
			 * node.
			 *
			 * This value is normally updated by InstrStopNode(), and is
			 * required so that the calculations in InstrEndLoop() run properly.
			 * We have to call it manually because we run the underlying
			 * ColumnarScan manually and not as a normal Postgres node.
			 */
			dcontext->ps->instrument->running = true;
		}

		compressed_batch_set_compressed_tuple(dcontext, batch_state, compressed_slot);

		/* If the entire batch is filtered out, then immediately read the next
		 * one */
	} while (batch_state->next_batch_row >= batch_state->total_batch_rows);

	/*
	 * Count rows filtered out by vectorized filters for EXPLAIN. Normally
	 * this is done in tuple-by-tuple interface of ColumnarScan, so that
	 * it doesn't say it filtered out more rows that were returned (e.g.
	 * with LIMIT). Here we always work in full batches. The batches that
	 * were fully filtered out, and their rows, were already counted in
	 * compressed_batch_set_compressed_tuple().
	 */
	const int not_filtered_rows =
		arrow_num_valid(batch_state->vector_qual_result, batch_state->total_batch_rows);
	InstrCountFiltered1(dcontext->ps, batch_state->total_batch_rows - not_filtered_rows);
	if (dcontext->ps->instrument)
	{
		/*
		 * Ensure proper EXPLAIN output for the underlying ColumnarScan
		 * node.
		 *
		 * This value is normally updated by InstrStopNode(), and is
		 * required so that the calculations in InstrEndLoop() run properly.
		 * We have to call it manually because we run the underlying
		 * ColumnarScan manually and not as a normal Postgres node.
		 */
		dcontext->ps->instrument->tuplecount += not_filtered_rows;
	}

	return &batch_state->decompressed_scan_slot_data.base;
}

/*
 * Initialize vector quals for a compressed batch.
 *
 * Used to implement vectorized aggregate function filter clause.
 */
static VectorQualState *
compressed_batch_init_vector_quals(VectorAggState *agg_state, VectorAggDef *agg_def,
								   TupleTableSlot *slot)
{
	ColumnarScanState *decompress_state =
		(ColumnarScanState *) linitial(agg_state->custom.custom_ps);
	DecompressContext *dcontext = &decompress_state->decompress_context;
	DecompressBatchState *batch_state = (DecompressBatchState *) slot;

	agg_state->vqual_state = (CompressedBatchVectorQualState) {
				.vqstate = {
					.vectorized_quals_constified = agg_def->filter_clauses,
					.num_results = batch_state->total_batch_rows,
					.per_vector_mcxt = batch_state->per_batch_context,
					.slot = decompress_state->csstate.ss.ss_ScanTupleSlot,
					.get_arrow_array = compressed_batch_get_arrow_array,
				},
				.batch_state = batch_state,
				.dcontext = dcontext,
			};

	return &agg_state->vqual_state.vqstate;
}

static TupleTableSlot *
vector_agg_exec(CustomScanState *node)
{
	VectorAggState *vector_agg_state = (VectorAggState *) node;

	ColumnarScanState *decompress_state =
		(ColumnarScanState *) linitial(vector_agg_state->custom.custom_ps);
	DecompressContext *dcontext = &decompress_state->decompress_context;

	ExprContext *econtext = node->ss.ps.ps_ExprContext;
	ResetExprContext(econtext);

	TupleTableSlot *aggregated_slot = vector_agg_state->custom.ss.ps.ps_ResultTupleSlot;
	ExecClearTuple(aggregated_slot);

	/*
	 * If we have more partial aggregation results, continue returning them.
	 */
	GroupingPolicy *grouping = vector_agg_state->grouping;
	MemoryContext old_context = MemoryContextSwitchTo(econtext->ecxt_per_tuple_memory);
	bool have_partial = grouping->gp_do_emit(grouping, aggregated_slot);
	MemoryContextSwitchTo(old_context);
	if (have_partial)
	{
		/* The grouping policy produced a partial aggregation result. */
		return ExecStoreVirtualTuple(aggregated_slot);
	}

	/*
	 * If the partial aggregation results have ended, and the input has ended,
	 * we're done.
	 */
	if (vector_agg_state->input_ended)
	{
		return NULL;
	}

	/*
	 * Have no more partial aggregation results and still have input, have to
	 * reset the grouping policy and start a new cycle of partial aggregation.
	 */
	grouping->gp_reset(grouping);

	/*
	 * Now we loop through the input compressed tuples, until they end or until
	 * the grouping policy asks us to emit partials.
	 */
	while (!grouping->gp_should_emit(grouping))
	{
		/*
		 * Get the next slot to aggregate. It will be either a compressed
		 * batch or an arrow tuple table slot. Both hold arrow arrays of data
		 * that can be vectorized.
		 */
		TupleTableSlot *slot = vector_agg_state->get_next_slot(vector_agg_state);

		/*
		 * Exit if there is no more data. Note that it is not possible to do
		 * the standard TupIsNull() check here because the compressed batch's
		 * implementation of TupleTableSlot never clears the empty flag bit
		 * (TTS_EMPTY), so it will always look empty. Therefore, look at the
		 * "input_ended" flag instead.
		 */
		if (vector_agg_state->input_ended)
			break;

		/*
		 * Compute the vectorized filters for the aggregate function FILTER
		 * clauses.
		 */
		const int naggs = vector_agg_state->num_agg_defs;
		for (int i = 0; i < naggs; i++)
		{
			VectorAggDef *agg_def = &vector_agg_state->agg_defs[i];
			uint64 *filter_clause_result = NULL;
			if (agg_def->filter_clauses != NIL)
			{
				VectorQualState *vqstate =
					vector_agg_state->init_vector_quals(vector_agg_state, agg_def, slot);
				if (vector_qual_compute(vqstate) != AllRowsPass)
				{
					filter_clause_result = vqstate->vector_qual_result;
				}
			}

			DecompressBatchState *batch_state = (DecompressBatchState *) slot;
			if (filter_clause_result != NULL)
			{
				const int num_validity_words = (batch_state->total_batch_rows + 63) / 64;
				arrow_validity_and(num_validity_words,
								   filter_clause_result,
								   batch_state->vector_qual_result);
				agg_def->effective_batch_filter = filter_clause_result;
			}
			else
			{
				agg_def->effective_batch_filter = batch_state->vector_qual_result;
			}
		}

		/*
		 * Finally, pass the compressed batch to the grouping policy.
		 */
		grouping->gp_add_batch(grouping, dcontext, slot);
	}

	/*
	 * If we have partial aggregation results, start returning them.
	 */
	old_context = MemoryContextSwitchTo(econtext->ecxt_per_tuple_memory);
	have_partial = grouping->gp_do_emit(grouping, aggregated_slot);
	MemoryContextSwitchTo(old_context);
	if (have_partial)
	{
		/* Have partial aggregation results. */
		return ExecStoreVirtualTuple(aggregated_slot);
	}

	if (vector_agg_state->input_ended)
	{
		/*
		 * Have no partial aggregation results and the input has ended, so we're
		 * done. We can get here only if we had no input at all, otherwise the
		 * grouping policy would have produced some partials above.
		 */
		return NULL;
	}

	/*
	 * We cannot get here. This would mean we still have input, and the
	 * grouping policy asked us to stop but couldn't produce any partials.
	 */
	Assert(false);
	pg_unreachable();
	return NULL;
}

static void
vector_agg_explain(CustomScanState *node, List *ancestors, ExplainState *es)
{
	VectorAggState *state = (VectorAggState *) node;
	if (es->verbose || es->format != EXPLAIN_FORMAT_TEXT)
	{
		ExplainPropertyText("Grouping Policy", state->grouping->gp_explain(state->grouping), es);
	}
}

static struct CustomExecMethods exec_methods = {
	.CustomName = VECTOR_AGG_NODE_NAME,
	.BeginCustomScan = vector_agg_begin,
	.ExecCustomScan = vector_agg_exec,
	.EndCustomScan = vector_agg_end,
	.ReScanCustomScan = vector_agg_rescan,
	.ExplainCustomScan = vector_agg_explain,
};

Node *
vector_agg_state_create(CustomScan *cscan)
{
	VectorAggState *state = (VectorAggState *) newNode(sizeof(VectorAggState), T_CustomScanState);
	Assert(ts_is_columnar_scan_plan((Plan *) linitial(cscan->custom_plans)));

	state->custom.methods = &exec_methods;

	/*
	 * Initialize VectorAggState to process vector slots from different
	 * subnodes.
	 *
	 * When the child is ColumnarScan, VectorAgg doesn't read the slot from
	 * the child node. Instead, it bypasses ColumnarScan and reads
	 * compressed tuples directly from the grandchild. It therefore needs to
	 * handle batch decompression and vectorized qual filtering itself, in its
	 * own "get next slot" implementation.
	 *
	 * The vector qual init functions are needed to implement vectorized
	 * aggregate function FILTER clauses for arrow tuple table slots and
	 * compressed batches, respectively.
	 */
	state->get_next_slot = compressed_batch_get_next_slot;
	state->init_vector_quals = compressed_batch_init_vector_quals;

	return (Node *) state;
}<|MERGE_RESOLUTION|>--- conflicted
+++ resolved
@@ -35,11 +35,7 @@
 #endif
 
 static int
-<<<<<<< HEAD
 get_input_offset(const DecompressContext *dcontext, const Var *var)
-=======
-get_input_offset(const ColumnarScanState *decompress_state, const Var *var)
->>>>>>> ff980e62
 {
 	const CompressionColumnDescription *value_column_description = NULL;
 	for (int i = 0; i < dcontext->num_data_columns; i++)
@@ -60,7 +56,6 @@
 	return index;
 }
 
-<<<<<<< HEAD
 /*
  * Create an arrow array with memory for buffers.
  *
@@ -528,11 +523,6 @@
 CompressedColumnValues
 vector_slot_get_compressed_column_values(DecompressContext *dcontext, TupleTableSlot *slot,
 										 uint64 const *filter, const Expr *argument)
-=======
-static void
-get_column_storage_properties(const ColumnarScanState *state, int input_offset,
-							  GroupingColumn *result)
->>>>>>> ff980e62
 {
 	const DecompressBatchState *batch_state = (const DecompressBatchState *) slot;
 	switch (((Node *) argument)->type)
@@ -672,16 +662,11 @@
 				/* The aggregate should be a partial aggregate */
 				Assert(aggref->aggsplit == AGGSPLIT_INITIAL_SERIAL);
 
-<<<<<<< HEAD
 				def->argument = castNode(TargetEntry, linitial(aggref->args))->expr;
 				//				Var *var = castNode(Var, ;
 				//				def->input_offset =
 				//					get_input_offset((const ColumnarScanState *) childstate,
 				// var);
-=======
-				Var *var = castNode(Var, castNode(TargetEntry, linitial(aggref->args))->expr);
-				def->input_offset = get_input_offset((const ColumnarScanState *) childstate, var);
->>>>>>> ff980e62
 			}
 			else
 			{
@@ -702,7 +687,6 @@
 			col->expr = tlentry->expr;
 			col->output_offset = i;
 
-<<<<<<< HEAD
 			TupleDesc tdesc = NULL;
 			Oid type = InvalidOid;
 			TypeFuncClass type_class = get_expr_result_type((Node *) tlentry->expr, &type, &tdesc);
@@ -710,13 +694,6 @@
 				   "wrong grouping column type class %d",
 				   type_class);
 			get_typlenbyval(type, &col->value_bytes, &col->by_value);
-=======
-			Var *var = castNode(Var, tlentry->expr);
-			col->input_offset = get_input_offset((const ColumnarScanState *) childstate, var);
-			get_column_storage_properties((const ColumnarScanState *) childstate,
-										  col->input_offset,
-										  col);
->>>>>>> ff980e62
 		}
 	}
 
