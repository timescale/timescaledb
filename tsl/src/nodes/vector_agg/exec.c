--- conflicted
+++ resolved
@@ -163,9 +163,6 @@
 
 			Aggref *aggref = castNode(Aggref, tlentry->expr);
 
-			//			fprintf(stderr, "the aggref at execution is:\n");
-			//			my_print(aggref);
-
 			VectorAggFunctions *func = get_vector_aggregate(aggref->aggfnoid);
 			Assert(func != NULL);
 			def->func = *func;
@@ -201,7 +198,6 @@
 
 			Var *var = castNode(Var, tlentry->expr);
 			col->input_offset = get_input_offset(decompress_state, var);
-<<<<<<< HEAD
 
 			DecompressContext *dcontext = &decompress_state->decompress_context;
 			CompressionColumnDescription *desc =
@@ -255,39 +251,21 @@
 	/*
 	 * Determine which grouping policy we are going to use.
 	 */
-=======
-			DecompressContext *dcontext = &decompress_state->decompress_context;
-			CompressionColumnDescription *desc =
-				&dcontext->compressed_chunk_columns[col->input_offset];
-			col->value_bytes = desc->value_bytes;
-		}
-	}
-
-	/*
-	 * Determine which grouping policy we are going to use.
-	 */
->>>>>>> dc6001da
 	bool all_segmentby = true;
 	for (int i = 0; i < vector_agg_state->num_grouping_columns; i++)
 	{
 		GroupingColumn *col = &vector_agg_state->grouping_columns[i];
 		DecompressContext *dcontext = &decompress_state->decompress_context;
 		CompressionColumnDescription *desc = &dcontext->compressed_chunk_columns[col->input_offset];
-<<<<<<< HEAD
 		//		if (desc->type == COMPRESSED_COLUMN && desc->by_value && desc->value_bytes > 0 &&
 		//			(size_t) desc->value_bytes <= sizeof(Datum))
-=======
->>>>>>> dc6001da
 		if (desc->type != SEGMENTBY_COLUMN)
 		{
 			all_segmentby = false;
 			break;
 		}
 	}
-<<<<<<< HEAD
-=======
-
->>>>>>> dc6001da
+
 	if (all_segmentby)
 	{
 		/*
