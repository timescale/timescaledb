/*
 * This file and its contents are licensed under the Timescale License.
 * Please see the included NOTICE for copyright information and
 * LICENSE-TIMESCALE for a copy of the license.
 */

#pragma once

#include "nodes/vector_agg/grouping_policy_hash.h"
#include "nodes/vector_agg/vector_slot.h"

/*
 * The data required to map the rows of the given compressed batch to the unique
 * indexes of grouping keys, using a hash table.
 */
typedef struct BatchHashingParams
{
	const uint64 *batch_filter;
	CompressedColumnValues single_grouping_column;

	int num_grouping_columns;
	const CompressedColumnValues *grouping_column_values;

	/*
	 * Whether we have any scalar or nullable grouping columns in the current
	 * batch. This is used to select the more efficient implementation when we
	 * have none.
	 */
	bool have_scalar_or_nullable_columns;

	GroupingPolicyHash *restrict policy;

	uint32 *restrict result_key_indexes;
} BatchHashingParams;

static pg_attribute_always_inline BatchHashingParams
build_batch_hashing_params(GroupingPolicyHash *policy, TupleTableSlot *vector_slot)
{
	uint16 nrows;
	BatchHashingParams params = {
		.policy = policy,
<<<<<<< HEAD
		.batch_filter = batch_state->vector_qual_result,
		.num_grouping_columns = policy->num_grouping_columns,
		.grouping_column_values = policy->current_batch_grouping_column_values,
=======
		.batch_filter = vector_slot_get_qual_result(vector_slot, &nrows),
>>>>>>> 679c56df
		.result_key_indexes = policy->key_index_for_row,
	};

	Assert(policy->num_grouping_columns > 0);
	if (policy->num_grouping_columns == 1)
	{
		params.single_grouping_column = policy->current_batch_grouping_column_values[0];
	}

	for (int i = 0; i < policy->num_grouping_columns; i++)
	{
		params.have_scalar_or_nullable_columns =
			params.have_scalar_or_nullable_columns ||
			(policy->current_batch_grouping_column_values[i].decompression_type == DT_Scalar ||
			 policy->current_batch_grouping_column_values[i].buffers[0] != NULL);
	}

	return params;
}<|MERGE_RESOLUTION|>--- conflicted
+++ resolved
@@ -39,13 +39,9 @@
 	uint16 nrows;
 	BatchHashingParams params = {
 		.policy = policy,
-<<<<<<< HEAD
-		.batch_filter = batch_state->vector_qual_result,
+		.batch_filter = vector_slot_get_qual_result(vector_slot, &nrows),
 		.num_grouping_columns = policy->num_grouping_columns,
 		.grouping_column_values = policy->current_batch_grouping_column_values,
-=======
-		.batch_filter = vector_slot_get_qual_result(vector_slot, &nrows),
->>>>>>> 679c56df
 		.result_key_indexes = policy->key_index_for_row,
 	};
 
