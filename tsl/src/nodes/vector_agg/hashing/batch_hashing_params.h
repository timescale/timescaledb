/*
 * This file and its contents are licensed under the Timescale License.
 * Please see the included NOTICE for copyright information and
 * LICENSE-TIMESCALE for a copy of the license.
 */

#pragma once

#include "nodes/vector_agg/grouping_policy_hash.h"
#include "nodes/vector_agg/vector_slot.h"

/*
 * The data required to map the rows of the given compressed batch to the unique
 * indexes of grouping keys, using a hash table.
 */
typedef struct BatchHashingParams
{
	const uint64 *batch_filter;
	CompressedColumnValues single_grouping_column;

	int num_grouping_columns;
	const CompressedColumnValues *grouping_column_values;

<<<<<<< HEAD
	/*
	 * Whether we have any scalar or nullable grouping columns in the current
	 * batch. This is used to select the more efficient implementation when we
	 * have none.
	 */
	bool have_scalar_or_nullable_columns;

	GroupingPolicyHash *restrict policy;
=======
	GroupingPolicyHash *policy;
	HashingStrategy *restrict hashing;
>>>>>>> bf33d24b

	uint32 *restrict result_key_indexes;
} BatchHashingParams;

static pg_attribute_always_inline BatchHashingParams
build_batch_hashing_params(GroupingPolicyHash *policy, TupleTableSlot *vector_slot)
{
	uint16 nrows;
	BatchHashingParams params = {
		.policy = policy,
		.hashing = &policy->hashing,
		.batch_filter = vector_slot_get_qual_result(vector_slot, &nrows),
		.num_grouping_columns = policy->num_grouping_columns,
		.grouping_column_values = policy->current_batch_grouping_column_values,
		.result_key_indexes = policy->key_index_for_row,
	};

	Assert(policy->num_grouping_columns > 0);
	if (policy->num_grouping_columns == 1)
	{
		params.single_grouping_column = policy->current_batch_grouping_column_values[0];
	}

	for (int i = 0; i < policy->num_grouping_columns; i++)
	{
		params.have_scalar_or_nullable_columns =
			params.have_scalar_or_nullable_columns ||
			(policy->current_batch_grouping_column_values[i].decompression_type == DT_Scalar ||
			 policy->current_batch_grouping_column_values[i].buffers[0] != NULL);
	}

	return params;
}<|MERGE_RESOLUTION|>--- conflicted
+++ resolved
@@ -21,7 +21,6 @@
 	int num_grouping_columns;
 	const CompressedColumnValues *grouping_column_values;
 
-<<<<<<< HEAD
 	/*
 	 * Whether we have any scalar or nullable grouping columns in the current
 	 * batch. This is used to select the more efficient implementation when we
@@ -30,10 +29,7 @@
 	bool have_scalar_or_nullable_columns;
 
 	GroupingPolicyHash *restrict policy;
-=======
-	GroupingPolicyHash *policy;
 	HashingStrategy *restrict hashing;
->>>>>>> bf33d24b
 
 	uint32 *restrict result_key_indexes;
 } BatchHashingParams;
