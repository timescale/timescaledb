--- conflicted
+++ resolved
@@ -77,11 +77,6 @@
 	result->elemtype = FLOAT8OID;
 	ARR_DIMS(result)[0] = 3;
 	ARR_LBOUND(result)[0] = 1;
-<<<<<<< HEAD
-	((Datum *) ARR_DATA_PTR(result))[0] = Float8GetDatumFast(state->N);
-	((Datum *) ARR_DATA_PTR(result))[1] = Float8GetDatumFast(state->Sx);
-	((Datum *) ARR_DATA_PTR(result))[2] =
-=======
 
 	/*
 	 * The array elements are stored by value, regardless of if the float8
@@ -90,7 +85,6 @@
 	((float8 *) ARR_DATA_PTR(result))[0] = state->N;
 	((float8 *) ARR_DATA_PTR(result))[1] = state->Sx;
 	((float8 *) ARR_DATA_PTR(result))[2] =
->>>>>>> e0f9dbd8
 		/*
 		 * Sxx should be NaN if any of the inputs are infinite or NaN. This is
 		 * checked by float8_combine even if it's not used for the actual
@@ -100,11 +94,7 @@
 #ifdef NEED_SXX
 		+ state->Sxx
 #endif
-<<<<<<< HEAD
-		);
-=======
 		;
->>>>>>> e0f9dbd8
 
 	*out_result = PointerGetDatum(result);
 	*out_isnull = false;
