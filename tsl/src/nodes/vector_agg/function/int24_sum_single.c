--- conflicted
+++ resolved
@@ -56,19 +56,11 @@
 {
 	Int24SumState *state = (Int24SumState *) agg_state;
 	state->result += value;
-<<<<<<< HEAD
-	state->isnull = false;
-=======
 	state->isvalid = true;
->>>>>>> 155ca6f7
 }
 
 typedef Int24SumState FUNCTION_NAME(state);
 
-<<<<<<< HEAD
-#include "agg_many_vector_helper.c"
-=======
->>>>>>> 155ca6f7
 #include "agg_scalar_helper.c"
 #include "agg_vector_validity_helper.c"
 
