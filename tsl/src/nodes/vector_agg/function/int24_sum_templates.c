--- conflicted
+++ resolved
@@ -34,11 +34,7 @@
 	for (int i = 0; i < n; i++)
 	{
 		states[i].result = 0;
-<<<<<<< HEAD
-		states[i].isnull = true;
-=======
 		states[i].isvalid = false;
->>>>>>> 155ca6f7
 	}
 }
 
