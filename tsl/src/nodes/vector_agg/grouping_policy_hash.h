/*
 * This file and its contents are licensed under the Timescale License.
 * Please see the included NOTICE for copyright information and
 * LICENSE-TIMESCALE for a copy of the license.
 */
#pragma once

#include <postgres.h>

#include <nodes/pg_list.h>

#include "grouping_policy.h"

#include "nodes/decompress_chunk/compressed_batch.h"

#include "hashing/hashing_strategy.h"

typedef struct GroupingPolicyHash GroupingPolicyHash;

/*
 * Hash grouping policy.
 *
 * The grouping and aggregation is performed as follows:
 *
 * 0) The grouping policy keeps track of the unique grouping keys seen in
 * the input rows, and the states of aggregate functions for each key. This
 * spans multiple input compressed batches, and is reset after the partial
 * aggregation results are emitted.
 *
 * 1) For each row of the new compressed batch, we obtain an index that
 * uniquely identifies its grouping key. This is done by matching the row's
 * grouping columns to the hash table recording the unique grouping keys and
 * their respective indexes. It is performed in bulk for all rows of the batch,
 * to improve memory locality. The details of this are managed by the hashing
 * strategy.
 *
 * 2) The key indexes are used to locate the aggregate function states
 * corresponding to a given row's key, and update it. This is done in bulk for all
 * rows of the batch, and for each aggregate function separately, to generate
 * simpler and potentially vectorizable code, and improve memory locality.
 *
 * 3) After the input has ended, or if the memory limit is reached, the partial
 * results are emitted into the output slot. This is done in the order of unique
 * grouping key indexes, thereby preserving the incoming key order. This
 * guarantees that this policy works correctly even in a Partial GroupAggregate
 * node, even though it's not optimal performance-wise. We only support the
 * direct order of records in batch though, not reverse. This is checked at
 * planning time.
 */
typedef struct GroupingPolicyHash
{
	/*
	 * We're using data inheritance from the GroupingPolicy.
	 */
	GroupingPolicy funcs;

	/*
	 * Aggregate function definitions.
	 */
	int num_agg_defs;
	const VectorAggDef *restrict agg_defs;

	/*
	 * Grouping column definitions.
	 */
	int num_grouping_columns;
	const GroupingColumn *restrict grouping_columns;

	/*
	 * The values of the grouping columns picked from the compressed batch and
	 * arranged in the order of grouping column definitions.
	 */
	CompressedColumnValues *restrict current_batch_grouping_column_values;

	/*
	 * Hashing strategy that is responsible for mapping the rows to the unique
	 * indexes of their grouping keys.
	 */
	HashingStrategy hashing;

	/*
	 * Temporary storage of unique indexes of keys corresponding to a given row
	 * of the compressed batch that is currently being aggregated. We keep it in
	 * the policy because it is potentially too big to keep on stack, and we
	 * don't want to reallocate it for each batch.
	 */
	uint32 *restrict key_index_for_row;
	uint64 num_key_index_for_row;

	/*
	 * The temporary filter bitmap we use to combine the results of the
	 * vectorized filters in WHERE, validity of the aggregate function argument,
	 * and the aggregate FILTER clause. It is then used by the aggregate
	 * function implementation to filter out the rows that don't pass.
	 */
	uint64 *tmp_filter;
	uint64 num_tmp_filter_words;

	/*
	 * Aggregate function states. Each element is an array of states for the
	 * respective function from agg_defs. These arrays are indexed by the unique
	 * grouping key indexes. The key index 0 is invalid, so the corresponding
	 * states are unused.
	 * The states of each aggregate function are stored separately and
	 * contiguously, to achieve better memory locality when updating them.
	 */
	void **per_agg_per_key_states;
	uint64 num_allocated_per_key_agg_states;

	/*
	 * A memory context for aggregate functions to allocate additional data,
	 * i.e. if they store strings or float8 datum on 32-bit systems. Valid until
	 * the grouping policy is reset.
	 */
	MemoryContext agg_extra_mctx;

	/*
	 * Whether we are in the mode of returning the partial aggregation results.
	 * If we are, track the index of the last returned grouping key.
	 */
	bool returning_results;
	uint32 last_returned_key;

	/*
	 * Some statistics for debugging.
	 */
	uint64 stat_input_total_rows;
	uint64 stat_input_valid_rows;
	uint64 stat_bulk_filtered_rows;
	uint64 stat_consecutive_keys;
<<<<<<< HEAD

	/*
	 * FIXME all the stuff below should be moved out.
	 */

	/*
	 * Temporary key storages. Some hashing strategies need to put the key in a
	 * separate memory area, we don't want to alloc/free it on each row.
	 */
	uint8 *tmp_key_storage;
	uint64 num_tmp_key_storage_bytes;

	/*
	 * For single text key that uses dictionary encoding, in some cases we first
	 * calculate the key indexes for the dictionary entries, and then translate
	 * it to the actual rows.
	 */
	uint32 *restrict key_index_for_dict;
	uint64 num_key_index_for_dict;
	bool use_key_index_for_dict;
=======
>>>>>>> bf33d24b
} GroupingPolicyHash;

//#define DEBUG_PRINT(...) fprintf(stderr, __VA_ARGS__)
#ifndef DEBUG_PRINT
#define DEBUG_PRINT(...)
#endif<|MERGE_RESOLUTION|>--- conflicted
+++ resolved
@@ -128,18 +128,10 @@
 	uint64 stat_input_valid_rows;
 	uint64 stat_bulk_filtered_rows;
 	uint64 stat_consecutive_keys;
-<<<<<<< HEAD
 
 	/*
 	 * FIXME all the stuff below should be moved out.
 	 */
-
-	/*
-	 * Temporary key storages. Some hashing strategies need to put the key in a
-	 * separate memory area, we don't want to alloc/free it on each row.
-	 */
-	uint8 *tmp_key_storage;
-	uint64 num_tmp_key_storage_bytes;
 
 	/*
 	 * For single text key that uses dictionary encoding, in some cases we first
@@ -149,8 +141,6 @@
 	uint32 *restrict key_index_for_dict;
 	uint64 num_key_index_for_dict;
 	bool use_key_index_for_dict;
-=======
->>>>>>> bf33d24b
 } GroupingPolicyHash;
 
 //#define DEBUG_PRINT(...) fprintf(stderr, __VA_ARGS__)
