--- conflicted
+++ resolved
@@ -58,9 +58,6 @@
  */
 typedef struct DecompressBatchState
 {
-<<<<<<< HEAD
-	VirtualTupleTableSlot decompressed_scan_slot_data; /* A slot for the decompressed data */
-=======
 	/*
 	 * The slot for the decompressed tuple.
 	 *
@@ -87,7 +84,6 @@
 	 */
 	VirtualTupleTableSlot decompressed_scan_slot_data;
 
->>>>>>> 2858110f
 	/*
 	 * Compressed target slot. We have to keep a local copy when doing batch
 	 * sorted merge, because the segmentby column values might reference the
@@ -148,12 +144,9 @@
 
 extern void compressed_batch_discard_tuples(DecompressBatchState *batch_state);
 
-<<<<<<< HEAD
-=======
 /*
  * Returns the current decompressed tuple in the compressed batch.
  */
->>>>>>> 2858110f
 inline static TupleTableSlot *
 compressed_batch_current_tuple(DecompressBatchState *batch_state)
 {
