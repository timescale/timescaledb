/*
 * This file and its contents are licensed under the Timescale License.
 * Please see the included NOTICE for copyright information and
 * LICENSE-TIMESCALE for a copy of the license.
 */

/*
 * Functions for working with vectorized predicates.
 */

#pragma once

typedef void(VectorPredicate)(const ArrowArray *, Datum, uint64 *restrict);

<<<<<<< HEAD
VectorPredicate *get_vector_const_predicate(Oid pg_predicate);
=======
VectorPredicate *get_vector_const_predicate(Oid pg_predicate);

void vector_array_operator(VectorPredicate *scalar_predicate, bool is_or, const ArrowArray *vector,
						   Datum array, uint64 *restrict result);
>>>>>>> 294632bd
<|MERGE_RESOLUTION|>--- conflicted
+++ resolved
@@ -12,11 +12,7 @@
 
 typedef void(VectorPredicate)(const ArrowArray *, Datum, uint64 *restrict);
 
-<<<<<<< HEAD
-VectorPredicate *get_vector_const_predicate(Oid pg_predicate);
-=======
 VectorPredicate *get_vector_const_predicate(Oid pg_predicate);
 
 void vector_array_operator(VectorPredicate *scalar_predicate, bool is_or, const ArrowArray *vector,
-						   Datum array, uint64 *restrict result);
->>>>>>> 294632bd
+						   Datum array, uint64 *restrict result);