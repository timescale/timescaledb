--- conflicted
+++ resolved
@@ -202,14 +202,6 @@
 		for (int key = 0; key < queue->nkeys; key++)
 		{
 			SortSupport sortKey = &queue->sortkeys[key];
-<<<<<<< HEAD
-=======
-			const AttrNumber attr = AttrNumberGetAttrOffset(sortKey->ssup_attno);
-			/*
-			 * We're working with virtual tuple slots so no need for slot_getattr().
-			 */
-			Assert(TTS_IS_VIRTUAL(top_tuple));
->>>>>>> 587f968f
 			queue->heap_entries[top_batch_index * queue->nkeys + key].value =
 				slot_getattr(top_tuple,
 							 sortKey->ssup_attno,
@@ -301,14 +293,6 @@
 	for (int key = 0; key < queue->nkeys; key++)
 	{
 		SortSupport sortKey = &queue->sortkeys[key];
-<<<<<<< HEAD
-=======
-		const AttrNumber attr = AttrNumberGetAttrOffset(sortKey->ssup_attno);
-		/*
-		 * We're working with virtual tuple slots so no need for slot_getattr().
-		 */
-		Assert(TTS_IS_VIRTUAL(current_tuple));
->>>>>>> 587f968f
 		queue->heap_entries[new_batch_index * queue->nkeys + key].value =
 			slot_getattr(current_tuple,
 						 sortKey->ssup_attno,
