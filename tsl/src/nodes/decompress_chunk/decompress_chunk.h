--- conflicted
+++ resolved
@@ -51,17 +51,12 @@
 	List *decompression_map;
 
 	/*
-<<<<<<< HEAD
-	 * Whether a targetlist entry is a segmentby column. Parallel to the above
-	 * list.
-=======
 	 * This Int list is parallel to the compressed scan targetlist, just like
 	 * the above one. The value is true if a given targetlist entry is a
 	 * segmentby column, false otherwise. Has the same length as the above list.
 	 * We have to use the parallel lists and not a list of structs, because the
 	 * Plans have to be copyable by the Postgres _copy functions, and we can't
 	 * do that for a custom struct.
->>>>>>> 769f9fe6
 	 */
 	List *is_segmentby_column;
 
