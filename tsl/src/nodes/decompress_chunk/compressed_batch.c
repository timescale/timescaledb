/*
 * This file and its contents are licensed under the Timescale License.
 * Please see the included NOTICE for copyright information and
 * LICENSE-TIMESCALE for a copy of the license.
 */

#include <postgres.h>

#include <nodes/bitmapset.h>
#include <utils/builtins.h>
#include <utils/date.h>
#include <utils/timestamp.h>

#include "compression/arrow_c_data_interface.h"
#include "compression/compression.h"
#include "debug_assert.h"
#include "guc.h"
#include "nodes/decompress_chunk/compressed_batch.h"
#include "nodes/decompress_chunk/vector_predicates.h"

/*
 * Create a single value ArrowArray from Postgres Datum. This is used to run
 * the usual vectorized predicates on compressed columns with default values.
 */
static ArrowArray *
make_single_value_arrow(Oid pgtype, Datum datum, bool isnull)
{
	struct ArrowWithBuffers
	{
		ArrowArray arrow;
		uint64 buffers[2];
		uint64 nulls_buffer;
		uint64 values_buffer;
	};

	struct ArrowWithBuffers *with_buffers = palloc0(sizeof(struct ArrowWithBuffers));
	ArrowArray *arrow = &with_buffers->arrow;
	arrow->length = 1;
	arrow->null_count = -1;
	arrow->n_buffers = 2;
	arrow->buffers = (const void **) &with_buffers->buffers;
	arrow->buffers[0] = &with_buffers->nulls_buffer;
	arrow->buffers[1] = &with_buffers->values_buffer;

	if (isnull)
	{
		/*
		 * The validity bitmap was initialized to invalid on allocation, and
		 * the Datum might be invalid if the value is null (important on i386
		 * where it might be pass-by-reference), so don't read it.
		 */
		return arrow;
	}

#define FOR_TYPE(PGTYPE, CTYPE, FROMDATUM)                                                         \
	case PGTYPE:                                                                                   \
		*((CTYPE *) &with_buffers->values_buffer) = FROMDATUM(datum);                              \
		break

	switch (pgtype)
	{
		FOR_TYPE(INT8OID, int64, DatumGetInt64);
		FOR_TYPE(INT4OID, int32, DatumGetInt32);
		FOR_TYPE(INT2OID, int16, DatumGetInt16);
		FOR_TYPE(FLOAT8OID, float8, DatumGetFloat8);
		FOR_TYPE(FLOAT4OID, float4, DatumGetFloat4);
		FOR_TYPE(TIMESTAMPTZOID, TimestampTz, DatumGetTimestampTz);
		FOR_TYPE(TIMESTAMPOID, Timestamp, DatumGetTimestamp);
		FOR_TYPE(DATEOID, DateADT, DatumGetDateADT);
		default:
			elog(ERROR, "unexpected column type '%s'", format_type_be(pgtype));
			pg_unreachable();
	}

	arrow_set_row_validity(&with_buffers->nulls_buffer, 0, true);

	return arrow;
}

static void
translate_from_dictionary(const ArrowArray *arrow, uint64 *restrict dict_result,
						  uint64 *restrict final_result)
{
	Assert(arrow->dictionary != NULL);

	/* Translate dictionary results to per-value results. */
	const size_t n = arrow->length;
	int16 *restrict indices = (int16 *) arrow->buffers[1];
	for (size_t outer = 0; outer < n / 64; outer++)
	{
		uint64 word = 0;
		for (size_t inner = 0; inner < 64; inner++)
		{
			const size_t row = outer * 64 + inner;
			const size_t bit_index = inner;
#define INNER_LOOP                                                                                 \
	const int16 index = indices[row];                                                              \
	const bool valid = arrow_row_is_valid(dict_result, index);                                     \
	word |= ((uint64) valid) << bit_index;

			INNER_LOOP

			//			fprintf(stderr, "dict-coded row %ld: index %d, valid %d\n", row, index,
			// valid);
		}
		final_result[outer] &= word;
	}

	if (n % 64)
	{
		uint64 word = 0;
		for (size_t row = (n / 64) * 64; row < n; row++)
		{
			const size_t bit_index = row % 64;

			INNER_LOOP
		}
		final_result[n / 64] &= word;
	}
#undef INNER_LOOP
}

static int
get_max_text_datum_size(ArrowArray *text_array)
{
	int maxbytes = 0;
	uint32 *offsets = (uint32 *) text_array->buffers[1];
	for (int i = 0; i < text_array->length; i++)
	{
		const int curbytes = offsets[i + 1] - offsets[i];
		if (curbytes > maxbytes)
		{
			maxbytes = curbytes;
		}
	}

	return maxbytes;
}

static void
decompress_column(DecompressContext *dcontext, DecompressBatchState *batch_state, int i)
{
	CompressionColumnDescription *column_description = &dcontext->template_columns[i];
	CompressedColumnValues *column_values = &batch_state->compressed_columns[i];
	column_values->arrow = NULL;
	const AttrNumber attr = AttrNumberGetAttrOffset(column_description->output_attno);
	column_values->output_value = &batch_state->decompressed_scan_slot->tts_values[attr];
	column_values->output_isnull = &batch_state->decompressed_scan_slot->tts_isnull[attr];
	const int value_bytes = get_typlen(column_description->typid);
	Assert(value_bytes != 0);

	bool isnull;
	Datum value = slot_getattr(batch_state->compressed_slot,
							   column_description->compressed_scan_attno,
							   &isnull);

	if (isnull)
	{
		/*
		 * The column will have a default value for the entire batch,
		 * set it now.
		 */
		column_values->decompression_type = DT_Default;

		batch_state->decompressed_scan_slot->tts_values[attr] =
			getmissingattr(batch_state->decompressed_scan_slot->tts_tupleDescriptor,
						   column_description->output_attno,
						   &batch_state->decompressed_scan_slot->tts_isnull[attr]);
		return;
	}

	/* Detoast the compressed datum. */
	value = PointerGetDatum(
		detoaster_detoast_attr((struct varlena *) DatumGetPointer(value), &dcontext->detoaster));

	/* Decompress the entire batch if it is supported. */
	CompressedDataHeader *header = (CompressedDataHeader *) value;
	ArrowArray *arrow = NULL;
	if (dcontext->enable_bulk_decompression && column_description->bulk_decompression_supported)
	{
		if (dcontext->bulk_decompression_context == NULL)
		{
			dcontext->bulk_decompression_context = create_bulk_decompression_mctx(
				MemoryContextGetParent(batch_state->per_batch_context));
		}

		DecompressAllFunction decompress_all =
			tsl_get_decompress_all_function(header->compression_algorithm,
											column_description->typid);
		Assert(decompress_all != NULL);

		MemoryContext context_before_decompression =
			MemoryContextSwitchTo(dcontext->bulk_decompression_context);

		arrow = decompress_all(PointerGetDatum(header),
							   column_description->typid,
							   batch_state->per_batch_context);

		MemoryContextReset(dcontext->bulk_decompression_context);

		MemoryContextSwitchTo(context_before_decompression);
	}

	if (arrow == NULL)
	{
		/* As a fallback, decompress row-by-row. */
		column_values->decompression_type = DT_Iterator;
		column_values->buffers[0] =
			tsl_get_decompression_iterator_init(header->compression_algorithm,
												dcontext->reverse)(PointerGetDatum(header),
																   column_description->typid);
		return;
	}

	/* Should have been filled from the count metadata column. */
	Assert(batch_state->total_batch_rows != 0);
	if (batch_state->total_batch_rows != arrow->length)
	{
		elog(ERROR, "compressed column out of sync with batch counter");
	}

	column_values->arrow = arrow;

	if (value_bytes > 0)
	{
		/* Fixed-width column. */
		column_values->decompression_type = value_bytes;
		column_values->buffers[0] = arrow->buffers[0];
		column_values->buffers[1] = arrow->buffers[1];
	}
	else
	{
		/*
		 * Text column. Pre-allocate memory for its text Datum in the
		 * decompressed scan slot. We can't put direct references to Arrow
		 * memory there, because it doesn't have the varlena headers that
		 * Postgres expects for text.
		 */
		const int maxbytes =
			VARHDRSZ + (arrow->dictionary ? get_max_text_datum_size(arrow->dictionary) :
											get_max_text_datum_size(arrow));

		*column_values->output_value =
			PointerGetDatum(MemoryContextAlloc(batch_state->per_batch_context, maxbytes));

		/*
		 * Set up the datum conversion based on whether we use the dictionary.
		 */
		if (arrow->dictionary == NULL)
		{
			column_values->decompression_type = DT_ArrowText;
			column_values->buffers[0] = arrow->buffers[0];
			column_values->buffers[1] = arrow->buffers[1];
			column_values->buffers[2] = arrow->buffers[2];
		}
		else
		{
			column_values->decompression_type = DT_ArrowTextDict;
			column_values->buffers[0] = arrow->buffers[0];
			column_values->buffers[1] = arrow->dictionary->buffers[1];
			column_values->buffers[2] = arrow->dictionary->buffers[2];
			column_values->buffers[3] = arrow->buffers[1];
		}
	}
}

/*
 * Compute the vectorized filters. Returns true if we have any passing rows. If not,
 * it means the entire batch is filtered out, and we use this for further
 * optimizations.
 */
static bool
compute_vector_quals(DecompressContext *dcontext, DecompressBatchState *batch_state)
{
	if (!dcontext->vectorized_quals_constified)
	{
		return true;
	}

	/*
	 * Allocate the bitmap that will hold the vectorized qual results. We will
	 * initialize it to all ones and AND the individual quals to it.
	 */
	const int bitmap_bytes = sizeof(uint64) * (((uint64) batch_state->total_batch_rows + 63) / 64);
	batch_state->vector_qual_result = palloc(bitmap_bytes);
	memset(batch_state->vector_qual_result, 0xFF, bitmap_bytes);
	if (batch_state->total_batch_rows % 64 != 0)
	{
		/*
		 * We have to zero out the bits for past-the-end elements in the last
		 * bitmap word. Since all predicates are ANDed to the result bitmap,
		 * we can do it here once instead of doing it in each predicate.
		 */
		const uint64 mask = ((uint64) -1) >> (64 - batch_state->total_batch_rows % 64);
		batch_state->vector_qual_result[batch_state->total_batch_rows / 64] = mask;
	}

	/*
	 * Compute the quals.
	 */
	ListCell *lc;
	foreach (lc, dcontext->vectorized_quals_constified)
	{
		/*
		 * For now, we support NullTest, "Var ? Const" predicates and
		 * ScalarArrayOperations.
		 */
		List *args = NULL;
		RegProcedure vector_const_opcode = InvalidOid;
		ScalarArrayOpExpr *saop = NULL;
		OpExpr *opexpr = NULL;
		NullTest *nulltest = NULL;
		if (IsA(lfirst(lc), NullTest))
		{
			nulltest = castNode(NullTest, lfirst(lc));
			args = list_make1(nulltest->arg);
		}
		else if (IsA(lfirst(lc), ScalarArrayOpExpr))
		{
			saop = castNode(ScalarArrayOpExpr, lfirst(lc));
			args = saop->args;
			vector_const_opcode = get_opcode(saop->opno);
		}
		else
		{
			opexpr = castNode(OpExpr, lfirst(lc));
			args = opexpr->args;
			vector_const_opcode = get_opcode(opexpr->opno);
		}

		/*
		 * Find the compressed column referred to by the Var.
		 */
		Var *var = castNode(Var, linitial(args));
		CompressionColumnDescription *column_description = NULL;
		int column_index = 0;
		for (; column_index < dcontext->num_total_columns; column_index++)
		{
			column_description = &dcontext->template_columns[column_index];
			if (column_description->output_attno == var->varattno)
			{
				break;
			}
		}
		Ensure(column_index < dcontext->num_total_columns,
			   "decompressed column %d not found in batch",
			   var->varattno);
		Assert(column_description != NULL);
		Assert(column_description->typid == var->vartype);
		Ensure(column_description->type == COMPRESSED_COLUMN,
			   "only compressed columns are supported in vectorized quals");
		Assert(column_index < dcontext->num_compressed_columns);

		CompressedColumnValues *column_values = &batch_state->compressed_columns[column_index];

		if (column_values->decompression_type == DT_Invalid)
		{
			/*
			 * We decompress the compressed columns on demand, so that we can
			 * skip decompressing some columns if the entire batch doesn't pass
			 * the quals.
			 */
			decompress_column(dcontext, batch_state, column_index);
			Assert(column_values->decompression_type != DT_Invalid);
		}

		Assert(column_values->decompression_type != DT_Iterator);

		/*
		 * Prepare to compute the vector predicate. We have to handle the
		 * default values in a special way because they don't produce the usual
		 * decompressed ArrowArrays.
		 */
		uint64 default_value_predicate_result;
		uint64 *predicate_result = batch_state->vector_qual_result;
		const ArrowArray *vector = column_values->arrow;
		if (column_values->arrow == NULL)
		{
			/*
			 * The compressed column had a default value. We can't fall back to
			 * the non-vectorized quals now, so build a single-value ArrowArray
			 * with this default value, check if it passes the predicate, and apply
			 * it to the entire batch.
			 */
			Assert(column_values->decompression_type == DT_Default);

			/*
			 * We saved the actual default value into the decompressed scan slot
			 * above, so pull it from there.
			 */
			vector = make_single_value_arrow(column_description->typid,
											 *column_values->output_value,
											 *column_values->output_isnull);

			/*
			 * We start from an all-valid bitmap, because the predicate is
			 * AND-ed to it.
			 */
			default_value_predicate_result = 1;
			predicate_result = &default_value_predicate_result;
		}

<<<<<<< HEAD
		/*
		 * The vectorizable predicates should be STRICT, so we shouldn't see null
		 * constants here.
		 */
		Const *constnode = castNode(Const, lsecond(args));
		Ensure(!constnode->constisnull, "vectorized predicate called for a null value");

		/*
		 * If the data is dictionary-encoded, we are going to compute the
		 * predicate on dictionary and then translate the results.
		 */
		const ArrowArray *vector_nodict = NULL;
		uint64 *restrict predicate_result_nodict = NULL;
		uint64 dict_result[(GLOBAL_MAX_ROWS_PER_COMPRESSION + 63) / 64];
		if (vector->dictionary)
		{
			const size_t dict_rows = vector->dictionary->length;
			const size_t dict_result_words = (dict_rows + 63) / 64;
			memset(dict_result, 0xFF, dict_result_words * 8);
			predicate_result_nodict = dict_result;
			vector_nodict = vector->dictionary;
		}
		else
		{
			predicate_result_nodict = predicate_result;
			vector_nodict = vector;
		}

		/*
		 * At last, compute the predicate.
		 */
		if (saop)
		{
			vector_array_predicate(vector_const_predicate,
								   saop->useOr,
								   vector_nodict,
								   constnode->constvalue,
								   predicate_result_nodict);
		}
		else
		{
			vector_const_predicate(vector_nodict, constnode->constvalue, predicate_result_nodict);
		}

		/*
		 * If the vector is dictionary-encoded, we have just computed the
		 * predicate for dictionary and now have to translate it.
		 */
		if (vector->dictionary)
		{
			translate_from_dictionary(vector, predicate_result_nodict, predicate_result);
		}
=======
		if (nulltest)
		{
			vector_nulltest(vector, nulltest->nulltesttype, predicate_result);
		}
		else
		{
			/*
			 * Find the vector_const predicate.
			 */
			VectorPredicate *vector_const_predicate =
				get_vector_const_predicate(vector_const_opcode);
			Assert(vector_const_predicate != NULL);
>>>>>>> 1889f9dc

			Ensure(IsA(lsecond(args), Const),
				   "failed to evaluate runtime constant in vectorized filter");

			/*
			 * The vectorizable predicates should be STRICT, so we shouldn't see null
			 * constants here.
			 */
			Const *constnode = castNode(Const, lsecond(args));
			Ensure(!constnode->constisnull, "vectorized predicate called for a null value");

			/*
			 * At last, compute the predicate.
			 */
			if (saop)
			{
				vector_array_predicate(vector_const_predicate,
									   saop->useOr,
									   vector,
									   constnode->constvalue,
									   predicate_result);
			}
			else
			{
				vector_const_predicate(vector, constnode->constvalue, predicate_result);
			}

			/* Account for nulls which shouldn't pass the predicate. */
			const size_t n = vector->length;
			const size_t n_words = (n + 63) / 64;
			const uint64 *restrict validity = (uint64 *restrict) vector->buffers[0];
			for (size_t i = 0; i < n_words; i++)
			{
				predicate_result[i] &= validity[i];
			}
		}

		/* Process the result. */
		if (column_values->arrow == NULL)
		{
			/* The column had a default value. */
			Assert(column_values->decompression_type == DT_Default);

			if (!(default_value_predicate_result & 1))
			{
				/*
				 * We had a default value for the compressed column, and it
				 * didn't pass the predicate, so the entire batch didn't pass.
				 */
				for (int i = 0; i < bitmap_bytes / 8; i++)
				{
					batch_state->vector_qual_result[i] = 0;
				}
			}
		}

		/*
		 * Have to return whether we have any passing rows.
		 */
		bool have_passing_rows = false;
		for (int i = 0; i < bitmap_bytes / 8; i++)
		{
			have_passing_rows |= batch_state->vector_qual_result[i];
		}
		if (!have_passing_rows)
		{
			return false;
		}
	}

	return true;
}

/*
 * Initialize the batch decompression state with the new compressed  tuple.
 */
void
compressed_batch_set_compressed_tuple(DecompressContext *dcontext,
									  DecompressBatchState *batch_state, TupleTableSlot *subslot)
{
	Assert(TupIsNull(batch_state->decompressed_scan_slot));

	/*
	 * The batch states are initialized on demand, because creating the memory
	 * context and the tuple table slots is expensive.
	 */
	if (batch_state->per_batch_context == NULL)
	{
		/* Init memory context */
		batch_state->per_batch_context =
			create_per_batch_mctx(dcontext->batch_memory_context_bytes);
		Assert(batch_state->per_batch_context != NULL);

		Assert(batch_state->compressed_slot == NULL);

		/* Create a non ref-counted copy of the tuple descriptor */
		if (dcontext->compressed_slot_tdesc == NULL)
			dcontext->compressed_slot_tdesc =
				CreateTupleDescCopyConstr(subslot->tts_tupleDescriptor);
		Assert(dcontext->compressed_slot_tdesc->tdrefcount == -1);

		batch_state->compressed_slot =
			MakeSingleTupleTableSlot(dcontext->compressed_slot_tdesc, subslot->tts_ops);

		Assert(batch_state->decompressed_scan_slot == NULL);

		/* Get a reference the the output TupleTableSlot */
		TupleTableSlot *slot = dcontext->decompressed_slot;

		/* Create a non ref-counted copy of the tuple descriptor */
		if (dcontext->decompressed_slot_scan_tdesc == NULL)
			dcontext->decompressed_slot_scan_tdesc =
				CreateTupleDescCopyConstr(slot->tts_tupleDescriptor);
		Assert(dcontext->decompressed_slot_scan_tdesc->tdrefcount == -1);

		batch_state->decompressed_scan_slot =
			MakeSingleTupleTableSlot(dcontext->decompressed_slot_scan_tdesc, slot->tts_ops);
	}
	else
	{
		Assert(batch_state->compressed_slot != NULL);
		Assert(batch_state->decompressed_scan_slot != NULL);
	}

	/* Ensure that all fields are empty. Calling ExecClearTuple is not enough
	 * because some attributes might not be populated (e.g., due to a dropped
	 * column) and these attributes need to be set to null. */
	ExecStoreAllNullTuple(batch_state->decompressed_scan_slot);
	ExecClearTuple(batch_state->decompressed_scan_slot);

	ExecCopySlot(batch_state->compressed_slot, subslot);
	Assert(!TupIsNull(batch_state->compressed_slot));

	batch_state->total_batch_rows = 0;
	batch_state->next_batch_row = 0;

	MemoryContext old_context = MemoryContextSwitchTo(batch_state->per_batch_context);
	MemoryContextReset(batch_state->per_batch_context);

	for (int i = 0; i < dcontext->num_total_columns; i++)
	{
		CompressionColumnDescription *column_description = &dcontext->template_columns[i];

		switch (column_description->type)
		{
			case COMPRESSED_COLUMN:
			{
				Assert(i < dcontext->num_compressed_columns);
				/*
				 * We decompress the compressed columns on demand, so that we can
				 * skip decompressing some columns if the entire batch doesn't pass
				 * the quals. Skip them for now.
				 */
				CompressedColumnValues *column_values = &batch_state->compressed_columns[i];
				column_values->decompression_type = DT_Invalid;
				column_values->arrow = NULL;
				break;
			}
			case SEGMENTBY_COLUMN:
			{
				/*
				 * A segmentby column is not going to change during one batch,
				 * and our output tuples are read-only, so it's enough to only
				 * save it once per batch, which we do here.
				 */
				AttrNumber attr = AttrNumberGetAttrOffset(column_description->output_attno);
				batch_state->decompressed_scan_slot->tts_values[attr] =
					slot_getattr(batch_state->compressed_slot,
								 column_description->compressed_scan_attno,
								 &batch_state->decompressed_scan_slot->tts_isnull[attr]);
				break;
			}
			case COUNT_COLUMN:
			{
				bool isnull;
				Datum value = slot_getattr(batch_state->compressed_slot,
										   column_description->compressed_scan_attno,
										   &isnull);
				/* count column should never be NULL */
				Assert(!isnull);
				int count_value = DatumGetInt32(value);
				if (count_value <= 0)
				{
					ereport(ERROR,
							(errmsg("the compressed data is corrupt: got a segment with length %d",
									count_value)));
				}

				Assert(batch_state->total_batch_rows == 0);
				CheckCompressedData(count_value <= UINT16_MAX);
				batch_state->total_batch_rows = count_value;

				break;
			}
			case SEQUENCE_NUM_COLUMN:
				/*
				 * nothing to do here for sequence number
				 * we only needed this for sorting in node below
				 */
				break;
		}
	}

	const bool have_passing_rows = compute_vector_quals(dcontext, batch_state);
	if (!have_passing_rows && !dcontext->batch_sorted_merge)
	{
		/*
		 * The entire batch doesn't pass the vectorized quals, so we might be
		 * able to avoid reading and decompressing other columns. Scroll it to
		 * the end.
		 */
		batch_state->next_batch_row = batch_state->total_batch_rows;

		InstrCountTuples2(dcontext->ps, 1);
		InstrCountFiltered1(dcontext->ps, batch_state->total_batch_rows);

		/*
		 * Note that this optimization can't work with "batch sorted merge",
		 * because the latter always has to read the first row of the batch for
		 * its sorting needs, so it always has to read and decompress all
		 * columns. This is not a problem at the moment, because for batch
		 * sorted merge we disable bulk decompression entirely, at planning time.
		 */
		Assert(!dcontext->batch_sorted_merge);
	}
	else
	{
		/*
		 * We have some rows in the batch that pass the vectorized filters, so
		 * we have to decompress the rest of the compressed columns.
		 */
		const int num_compressed_columns = dcontext->num_compressed_columns;
		for (int i = 0; i < num_compressed_columns; i++)
		{
			CompressedColumnValues *column_values = &batch_state->compressed_columns[i];
			if (column_values->decompression_type == DT_Invalid)
			{
				decompress_column(dcontext, batch_state, i);
				Assert(column_values->decompression_type != DT_Invalid);
			}
		}
	}

	MemoryContextSwitchTo(old_context);
}

static void
store_text_datum(CompressedColumnValues *column_values, int arrow_row)
{
	const uint32 start = ((uint32 *) column_values->buffers[1])[arrow_row];
	const int32 value_bytes = ((uint32 *) column_values->buffers[1])[arrow_row + 1] - start;
	Assert(value_bytes >= 0);

	const int total_bytes = value_bytes + VARHDRSZ;
	Assert(DatumGetPointer(*column_values->output_value) != NULL);
	SET_VARSIZE(*column_values->output_value, total_bytes);
	memcpy(VARDATA(*column_values->output_value),
		   &((uint8 *) column_values->buffers[2])[start],
		   value_bytes);
}

/*
 * Construct the next tuple in the decompressed scan slot.
 * Doesn't check the quals.
 */
static void
make_next_tuple(DecompressBatchState *batch_state, uint16 arrow_row, int num_compressed_columns)
{
	TupleTableSlot *decompressed_scan_slot = batch_state->decompressed_scan_slot;
	Assert(decompressed_scan_slot != NULL);

	Assert(batch_state->total_batch_rows > 0);
	Assert(batch_state->next_batch_row < batch_state->total_batch_rows);

	for (int i = 0; i < num_compressed_columns; i++)
	{
		CompressedColumnValues *column_values = &batch_state->compressed_columns[i];
		if (column_values->decompression_type == DT_Iterator)
		{
			DecompressionIterator *iterator = (DecompressionIterator *) column_values->buffers[0];
			DecompressResult result = iterator->try_next(iterator);

			if (result.is_done)
			{
				elog(ERROR, "compressed column out of sync with batch counter");
			}

			*column_values->output_isnull = result.is_null;
			*column_values->output_value = result.val;
		}
		else if (column_values->decompression_type > 0)
		{
			Assert(column_values->decompression_type <= 8);
			const uint8 value_bytes = column_values->decompression_type;
			const char *restrict src = column_values->buffers[1];

			/*
			 * The conversion of Datum to more narrow types will truncate
			 * the higher bytes, so we don't care if we read some garbage
			 * into them, and can always read 8 bytes. These are unaligned
			 * reads, so technically we have to do memcpy.
			 */
			uint64 value;
			memcpy(&value, &src[value_bytes * arrow_row], 8);

#ifdef USE_FLOAT8_BYVAL
			Datum datum = Int64GetDatum(value);
#else
			/*
			 * On 32-bit systems, the data larger than 4 bytes go by
			 * reference, so we have to jump through these hoops.
			 */
			Datum datum;
			if (value_bytes <= 4)
			{
				datum = Int32GetDatum((uint32) value);
			}
			else
			{
				datum = Int64GetDatum(value);
			}
#endif
			*column_values->output_value = datum;
			*column_values->output_isnull =
				!arrow_row_is_valid(column_values->buffers[0], arrow_row);
		}
		else if (column_values->decompression_type == DT_ArrowText)
		{
			store_text_datum(column_values, arrow_row);
			*column_values->output_isnull =
				!arrow_row_is_valid(column_values->buffers[0], arrow_row);
		}
		else if (column_values->decompression_type == DT_ArrowTextDict)
		{
			const int16 index = ((int16 *) column_values->buffers[3])[arrow_row];
			store_text_datum(column_values, index);
			*column_values->output_isnull =
				!arrow_row_is_valid(column_values->buffers[0], arrow_row);
		}
		else
		{
			/* A compressed column with default value, do nothing. */
			Assert(column_values->decompression_type == DT_Default);
		}
	}

	/*
	 * It's a virtual tuple slot, so no point in clearing/storing it
	 * per each row, we can just update the values in-place. This saves
	 * some CPU. We have to store it after ExecQual returns false (the tuple
	 * didn't pass the filter), or after a new batch. The standard protocol
	 * is to clear and set the tuple slot for each row, but our output tuple
	 * slots are read-only, and the memory is owned by this node, so it is
	 * safe to violate this protocol.
	 */
	Assert(TTS_IS_VIRTUAL(decompressed_scan_slot));
	if (TTS_EMPTY(decompressed_scan_slot))
	{
		ExecStoreVirtualTuple(decompressed_scan_slot);
	}
}

static bool
vector_qual(DecompressBatchState *batch_state, uint16 arrow_row)
{
	Assert(batch_state->total_batch_rows > 0);
	Assert(batch_state->next_batch_row < batch_state->total_batch_rows);

	if (!batch_state->vector_qual_result)
	{
		return true;
	}

	return arrow_row_is_valid(batch_state->vector_qual_result, arrow_row);
}

static bool
postgres_qual(DecompressContext *dcontext, DecompressBatchState *batch_state)
{
	TupleTableSlot *decompressed_scan_slot = batch_state->decompressed_scan_slot;
	Assert(!TupIsNull(decompressed_scan_slot));

	if (dcontext->ps == NULL || dcontext->ps->qual == NULL)
	{
		return true;
	}

	/* Perform the usual Postgres selection. */
	ExprContext *econtext = dcontext->ps->ps_ExprContext;
	econtext->ecxt_scantuple = decompressed_scan_slot;
	ResetExprContext(econtext);
	return ExecQual(dcontext->ps->qual, econtext);
}

/*
 * Decompress the next tuple from the batch indicated by batch state. The result is stored
 * in batch_state->decompressed_scan_slot. The slot will be empty if the batch
 * is entirely processed.
 */
void
compressed_batch_advance(DecompressContext *dcontext, DecompressBatchState *batch_state)
{
	Assert(batch_state->total_batch_rows > 0);

	TupleTableSlot *decompressed_scan_slot = batch_state->decompressed_scan_slot;
	Assert(decompressed_scan_slot != NULL);

	const bool reverse = dcontext->reverse;
	const int num_compressed_columns = dcontext->num_compressed_columns;

	for (; batch_state->next_batch_row < batch_state->total_batch_rows;
		 batch_state->next_batch_row++)
	{
		const uint16 output_row = batch_state->next_batch_row;
		const uint16 arrow_row =
			unlikely(reverse) ? batch_state->total_batch_rows - 1 - output_row : output_row;

		if (!vector_qual(batch_state, arrow_row))
		{
			/*
			 * This row doesn't pass the vectorized quals. Advance the iterated
			 * compressed columns if we have any.
			 */
			for (int i = 0; i < num_compressed_columns; i++)
			{
				CompressedColumnValues *column_values = &batch_state->compressed_columns[i];
				if (column_values->decompression_type == DT_Iterator)
				{
					DecompressionIterator *iterator =
						(DecompressionIterator *) column_values->buffers[0];
					iterator->try_next(iterator);
				}
			}

			InstrCountFiltered1(dcontext->ps, 1);
			continue;
		}

		make_next_tuple(batch_state, arrow_row, num_compressed_columns);

		if (!postgres_qual(dcontext, batch_state))
		{
			/*
			 * The tuple didn't pass the qual, fetch the next one in the next
			 * iteration.
			 */
			InstrCountFiltered1(dcontext->ps, 1);
			continue;
		}

		/* The tuple passed the qual. */
		batch_state->next_batch_row++;
		return;
	}

	/*
	 * Reached end of batch. Check that the columns that we're decompressing
	 * row-by-row have also ended.
	 */
	Assert(batch_state->next_batch_row == batch_state->total_batch_rows);
	for (int i = 0; i < num_compressed_columns; i++)
	{
		CompressedColumnValues *column_values = &batch_state->compressed_columns[i];
		if (column_values->decompression_type == DT_Iterator)
		{
			DecompressionIterator *iterator = (DecompressionIterator *) column_values->buffers[0];
			DecompressResult result = iterator->try_next(iterator);
			if (!result.is_done)
			{
				elog(ERROR, "compressed column out of sync with batch counter");
			}
		}
	}

	/* Clear old slot state */
	ExecClearTuple(decompressed_scan_slot);
}

/*
 * Before loading the first matching tuple from the batch, also save the very
 * first one into the given slot, even if it doesn't pass the quals. This is
 * needed for batch sorted merge.
 */
void
compressed_batch_save_first_tuple(DecompressContext *dcontext, DecompressBatchState *batch_state,
								  TupleTableSlot *first_tuple_slot)
{
	Assert(batch_state->next_batch_row == 0);
	Assert(batch_state->total_batch_rows > 0);
	Assert(TupIsNull(batch_state->decompressed_scan_slot));

	/*
	 * We might not have decompressed some columns if the vector quals didn't
	 * pass for the entire batch. Have to decompress them anyway if we're asked
	 * to save the first tuple. This doesn't actually happen yet, because the
	 * vectorized decompression is disabled with sorted merge, but we might want
	 * to enable it for some queries. For now, just assert that it doesn't
	 * happen.
	 */
#ifdef USE_ASSERT_CHECKING
	const int num_compressed_columns = dcontext->num_compressed_columns;
	for (int i = 0; i < num_compressed_columns; i++)
	{
		CompressedColumnValues *column_values = &batch_state->compressed_columns[i];
		Assert(column_values->decompression_type != DT_Invalid);
	}
#endif

	/* Make the first tuple and save it. */
	make_next_tuple(batch_state, dcontext->reverse, dcontext->num_compressed_columns);
	ExecCopySlot(first_tuple_slot, batch_state->decompressed_scan_slot);

	/*
	 * Check the quals and advance, so that the batch is in the correct state
	 * for the subsequent calls (matching tuple is in decompressed scan slot).
	 */
	const bool qual_passed =
		vector_qual(batch_state, dcontext->reverse) && postgres_qual(dcontext, batch_state);
	batch_state->next_batch_row++;

	if (!qual_passed)
	{
		InstrCountFiltered1(dcontext->ps, 1);
		compressed_batch_advance(dcontext, batch_state);
	}
}<|MERGE_RESOLUTION|>--- conflicted
+++ resolved
@@ -400,60 +400,6 @@
 			predicate_result = &default_value_predicate_result;
 		}
 
-<<<<<<< HEAD
-		/*
-		 * The vectorizable predicates should be STRICT, so we shouldn't see null
-		 * constants here.
-		 */
-		Const *constnode = castNode(Const, lsecond(args));
-		Ensure(!constnode->constisnull, "vectorized predicate called for a null value");
-
-		/*
-		 * If the data is dictionary-encoded, we are going to compute the
-		 * predicate on dictionary and then translate the results.
-		 */
-		const ArrowArray *vector_nodict = NULL;
-		uint64 *restrict predicate_result_nodict = NULL;
-		uint64 dict_result[(GLOBAL_MAX_ROWS_PER_COMPRESSION + 63) / 64];
-		if (vector->dictionary)
-		{
-			const size_t dict_rows = vector->dictionary->length;
-			const size_t dict_result_words = (dict_rows + 63) / 64;
-			memset(dict_result, 0xFF, dict_result_words * 8);
-			predicate_result_nodict = dict_result;
-			vector_nodict = vector->dictionary;
-		}
-		else
-		{
-			predicate_result_nodict = predicate_result;
-			vector_nodict = vector;
-		}
-
-		/*
-		 * At last, compute the predicate.
-		 */
-		if (saop)
-		{
-			vector_array_predicate(vector_const_predicate,
-								   saop->useOr,
-								   vector_nodict,
-								   constnode->constvalue,
-								   predicate_result_nodict);
-		}
-		else
-		{
-			vector_const_predicate(vector_nodict, constnode->constvalue, predicate_result_nodict);
-		}
-
-		/*
-		 * If the vector is dictionary-encoded, we have just computed the
-		 * predicate for dictionary and now have to translate it.
-		 */
-		if (vector->dictionary)
-		{
-			translate_from_dictionary(vector, predicate_result_nodict, predicate_result);
-		}
-=======
 		if (nulltest)
 		{
 			vector_nulltest(vector, nulltest->nulltesttype, predicate_result);
@@ -466,7 +412,6 @@
 			VectorPredicate *vector_const_predicate =
 				get_vector_const_predicate(vector_const_opcode);
 			Assert(vector_const_predicate != NULL);
->>>>>>> 1889f9dc
 
 			Ensure(IsA(lsecond(args), Const),
 				   "failed to evaluate runtime constant in vectorized filter");
@@ -479,19 +424,51 @@
 			Ensure(!constnode->constisnull, "vectorized predicate called for a null value");
 
 			/*
+			 * If the data is dictionary-encoded, we are going to compute the
+			 * predicate on dictionary and then translate the results.
+			 */
+			const ArrowArray *vector_nodict = NULL;
+			uint64 *restrict predicate_result_nodict = NULL;
+			uint64 dict_result[(GLOBAL_MAX_ROWS_PER_COMPRESSION + 63) / 64];
+			if (vector->dictionary)
+			{
+				const size_t dict_rows = vector->dictionary->length;
+				const size_t dict_result_words = (dict_rows + 63) / 64;
+				memset(dict_result, 0xFF, dict_result_words * 8);
+				predicate_result_nodict = dict_result;
+				vector_nodict = vector->dictionary;
+			}
+			else
+			{
+				predicate_result_nodict = predicate_result;
+				vector_nodict = vector;
+			}
+
+			/*
 			 * At last, compute the predicate.
 			 */
 			if (saop)
 			{
 				vector_array_predicate(vector_const_predicate,
 									   saop->useOr,
-									   vector,
+									   vector_nodict,
 									   constnode->constvalue,
-									   predicate_result);
+									   predicate_result_nodict);
 			}
 			else
 			{
-				vector_const_predicate(vector, constnode->constvalue, predicate_result);
+				vector_const_predicate(vector_nodict,
+									   constnode->constvalue,
+									   predicate_result_nodict);
+			}
+
+			/*
+			 * If the vector is dictionary-encoded, we have just computed the
+			 * predicate for dictionary and now have to translate it.
+			 */
+			if (vector->dictionary)
+			{
+				translate_from_dictionary(vector, predicate_result_nodict, predicate_result);
 			}
 
 			/* Account for nulls which shouldn't pass the predicate. */
