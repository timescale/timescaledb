--- conflicted
+++ resolved
@@ -180,7 +180,7 @@
 					uint64 *restrict result)
 {
 	/*
-	 * For now we support "Var ? Const" predicates and
+	 * For now, we support NullTest, "Var ? Const" predicates and
 	 * ScalarArrayOperations.
 	 */
 	List *args = NULL;
@@ -255,15 +255,10 @@
 	if (vector == NULL)
 	{
 		/*
-<<<<<<< HEAD
 		 * The compressed column had a default value. We can't fall back to
 		 * the non-vectorized quals now, so build a single-value ArrowArray
 		 * with this default value, check if it passes the predicate, and apply
 		 * it to the entire batch.
-=======
-		 * For now, we support NullTest, "Var ? Const" predicates and
-		 * ScalarArrayOperations.
->>>>>>> 1ddc3651
 		 */
 		Assert(column_values->decompression_type == DT_Default);
 
