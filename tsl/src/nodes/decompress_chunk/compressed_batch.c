--- conflicted
+++ resolved
@@ -298,13 +298,7 @@
 		 * Find the vector_const predicate.
 		 */
 		VectorPredicate *vector_const_predicate = get_vector_const_predicate(vector_const_opcode);
-<<<<<<< HEAD
-		Ensure(vector_const_predicate != NULL,
-			   "vectorized predicate not found for postgres predicate %d",
-			   vector_const_opcode);
-=======
 		Assert(vector_const_predicate != NULL);
->>>>>>> 2a6c6d61
 
 		/*
 		 * Find the compressed column referred to by the Var.
@@ -393,7 +387,6 @@
 		Ensure(!constnode->constisnull, "vectorized predicate called for a null value");
 
 		/*
-<<<<<<< HEAD
 		 * If the data is dictionary-encoded, we are going to compute the
 		 * predicate on dictionary and then translate the results.
 		 */
@@ -415,15 +408,12 @@
 		}
 
 		/*
-=======
->>>>>>> 2a6c6d61
 		 * At last, compute the predicate.
 		 */
 		if (saop)
 		{
 			vector_array_operator(vector_const_predicate,
 								  saop->useOr,
-<<<<<<< HEAD
 								  vector_nodict,
 								  constnode->constvalue,
 								  predicate_result_nodict);
@@ -440,15 +430,6 @@
 		if (vector->dictionary)
 		{
 			translate_from_dictionary(vector, predicate_result_nodict, predicate_result);
-=======
-								  vector,
-								  constnode->constvalue,
-								  predicate_result);
-		}
-		else
-		{
-			vector_const_predicate(vector, constnode->constvalue, predicate_result);
->>>>>>> 2a6c6d61
 		}
 
 		/* Account for nulls which shouldn't pass the predicate. */
