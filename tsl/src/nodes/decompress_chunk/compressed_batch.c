/*
 * This file and its contents are licensed under the Timescale License.
 * Please see the included NOTICE for copyright information and
 * LICENSE-TIMESCALE for a copy of the license.
 */

#include <postgres.h>

#include <nodes/bitmapset.h>
#include <utils/builtins.h>
#include <utils/date.h>
#include <utils/timestamp.h>

#include "compression/arrow_c_data_interface.h"
#include "compression/compression.h"
#include "debug_assert.h"
#include "guc.h"
#include "nodes/decompress_chunk/compressed_batch.h"
#include "nodes/decompress_chunk/vector_predicates.h"

/*
 * Create a single-value ArrowArray of an arithmetic type. This is a specialized
 * function because arithmetic types have a particular layout of ArrowArrays.
 */
static ArrowArray *
make_single_value_arrow_arithmetic(Oid arithmetic_type, Datum datum, bool isnull)
{
	struct ArrowWithBuffers
	{
		ArrowArray arrow;
		uint64 arrow_buffers_array_storage[2];
		uint64 validity_buffer[1];
		/* The value buffer has 64-byte padding as required by Arrow. */
		uint64 values_buffer[8];
	};

	struct ArrowWithBuffers *with_buffers = palloc0(sizeof(struct ArrowWithBuffers));
	ArrowArray *arrow = &with_buffers->arrow;
	arrow->length = 1;
	arrow->buffers = (const void **) with_buffers->arrow_buffers_array_storage;
	arrow->n_buffers = 2;
	arrow->buffers[0] = with_buffers->validity_buffer;
	arrow->buffers[1] = with_buffers->values_buffer;

	if (isnull)
	{
		/*
		 * The validity bitmap was initialized to invalid on allocation, and
		 * the Datum might be invalid if the value is null (important on i386
		 * where it might be pass-by-reference), so don't read it.
		 */
		arrow->null_count = 1;
		return arrow;
	}

	arrow_set_row_validity((uint64 *) arrow->buffers[0], 0, true);

#define FOR_TYPE(PGTYPE, CTYPE, FROMDATUM)                                                         \
	case PGTYPE:                                                                                   \
		*((CTYPE *) arrow->buffers[1]) = FROMDATUM(datum);                                         \
		break

	switch (arithmetic_type)
	{
		FOR_TYPE(INT8OID, int64, DatumGetInt64);
		FOR_TYPE(INT4OID, int32, DatumGetInt32);
		FOR_TYPE(INT2OID, int16, DatumGetInt16);
		FOR_TYPE(FLOAT8OID, float8, DatumGetFloat8);
		FOR_TYPE(FLOAT4OID, float4, DatumGetFloat4);
		FOR_TYPE(TIMESTAMPTZOID, TimestampTz, DatumGetTimestampTz);
		FOR_TYPE(TIMESTAMPOID, Timestamp, DatumGetTimestamp);
		FOR_TYPE(DATEOID, DateADT, DatumGetDateADT);
		default:
			elog(ERROR, "unexpected column type '%s'", format_type_be(arithmetic_type));
			pg_unreachable();
	}

	return arrow;
}

/*
 * Create a single-value ArrowArray of text. This is a specialized function
 * because the text ArrowArray has a specialized layout.
 */
static ArrowArray *
make_single_value_arrow_text(Datum datum, bool isnull)
{
	struct ArrowWithBuffers
	{
		ArrowArray arrow;
		uint64 arrow_buffers_array_storage[3];
		uint64 validity_buffer[1];
		uint32 offsets_buffer[2];
		/* The value buffer has 64-byte padding as required by Arrow. */
		uint64 values_buffer[8];
	};

	struct ArrowWithBuffers *with_buffers = palloc0(sizeof(struct ArrowWithBuffers));
	ArrowArray *arrow = &with_buffers->arrow;
	arrow->length = 1;
	arrow->buffers = (const void **) with_buffers->arrow_buffers_array_storage;
	arrow->n_buffers = 3;
	arrow->buffers[0] = with_buffers->validity_buffer;
	arrow->buffers[1] = with_buffers->offsets_buffer;
	arrow->buffers[2] = with_buffers->values_buffer;

	if (isnull)
	{
		/*
		 * The validity bitmap was initialized to invalid on allocation, and
		 * the Datum might be invalid if the value is null (important on i386
		 * where it might be pass-by-reference), so don't read it.
		 */
		arrow->null_count = 1;
		return arrow;
	}

	arrow_set_row_validity((uint64 *) arrow->buffers[0], 0, true);

	text *detoasted = PG_DETOAST_DATUM(datum);
	((uint32 *) arrow->buffers[1])[1] = VARSIZE_ANY_EXHDR(detoasted);
	arrow->buffers[2] = VARDATA(detoasted);
	return arrow;
}

/*
 * Create a single value ArrowArray from Postgres Datum. This is used to run
 * the usual vectorized predicates on compressed columns with default values.
 */
static ArrowArray *
make_single_value_arrow(Oid pgtype, Datum datum, bool isnull)
{
	if (pgtype == TEXTOID)
	{
		return make_single_value_arrow_text(datum, isnull);
	}

	return make_single_value_arrow_arithmetic(pgtype, datum, isnull);
}

static int
get_max_text_datum_size(ArrowArray *text_array)
{
	int maxbytes = 0;
	uint32 *offsets = (uint32 *) text_array->buffers[1];
	for (int i = 0; i < text_array->length; i++)
	{
		const int curbytes = offsets[i + 1] - offsets[i];
		if (curbytes > maxbytes)
		{
			maxbytes = curbytes;
		}
	}

	return maxbytes;
}

static void
decompress_column(DecompressContext *dcontext, DecompressBatchState *batch_state,
				  TupleTableSlot *compressed_slot, int i)
{
	CompressionColumnDescription *column_description = &dcontext->compressed_chunk_columns[i];
	CompressedColumnValues *column_values = &batch_state->compressed_columns[i];
	column_values->arrow = NULL;
	const AttrNumber attr = AttrNumberGetAttrOffset(column_description->output_attno);
	column_values->output_value = &compressed_batch_current_tuple(batch_state)->tts_values[attr];
	column_values->output_isnull = &compressed_batch_current_tuple(batch_state)->tts_isnull[attr];
	const int value_bytes = get_typlen(column_description->typid);
	Assert(value_bytes != 0);

	bool isnull;
	Datum value = slot_getattr(compressed_slot, column_description->compressed_scan_attno, &isnull);

	if (isnull)
	{
		/*
		 * The column will have a default value for the entire batch,
		 * set it now.
		 */
		column_values->decompression_type = DT_Scalar;

		*column_values->output_value =
			getmissingattr(dcontext->decompressed_slot->tts_tupleDescriptor,
						   column_description->output_attno,
						   column_values->output_isnull);
		return;
	}

	/* Detoast the compressed datum. */
	value = PointerGetDatum(detoaster_detoast_attr_copy((struct varlena *) DatumGetPointer(value),
														&dcontext->detoaster,
														batch_state->per_batch_context));

	/* Decompress the entire batch if it is supported. */
	CompressedDataHeader *header = (CompressedDataHeader *) value;
	ArrowArray *arrow = NULL;
	if (dcontext->enable_bulk_decompression && column_description->bulk_decompression_supported)
	{
		if (dcontext->bulk_decompression_context == NULL)
		{
			dcontext->bulk_decompression_context = create_bulk_decompression_mctx(
				MemoryContextGetParent(batch_state->per_batch_context));
		}

		DecompressAllFunction decompress_all =
			tsl_get_decompress_all_function(header->compression_algorithm,
											column_description->typid);
		Assert(decompress_all != NULL);

		MemoryContext context_before_decompression =
			MemoryContextSwitchTo(dcontext->bulk_decompression_context);

		arrow = decompress_all(PointerGetDatum(header),
							   column_description->typid,
							   batch_state->per_batch_context);

		MemoryContextSwitchTo(context_before_decompression);

		MemoryContextReset(dcontext->bulk_decompression_context);
	}

	if (arrow == NULL)
	{
		/* As a fallback, decompress row-by-row. */
		column_values->decompression_type = DT_Iterator;
		MemoryContext old_context = MemoryContextSwitchTo(batch_state->per_batch_context);
		column_values->buffers[0] =
			tsl_get_decompression_iterator_init(header->compression_algorithm,
												dcontext->reverse)(PointerGetDatum(header),
																   column_description->typid);
		MemoryContextSwitchTo(old_context);
		return;
	}

	/* Should have been filled from the count metadata column. */
	Assert(batch_state->total_batch_rows != 0);
	if (batch_state->total_batch_rows != arrow->length)
	{
		elog(ERROR, "compressed column out of sync with batch counter");
	}

	column_values->arrow = arrow;

	if (value_bytes > 0)
	{
		/* Fixed-width column. */
		column_values->decompression_type = value_bytes;
		column_values->buffers[0] = arrow->buffers[0];
		column_values->buffers[1] = arrow->buffers[1];
	}
	else
	{
		/*
		 * Text column. Pre-allocate memory for its text Datum in the
		 * decompressed scan slot. We can't put direct references to Arrow
		 * memory there, because it doesn't have the varlena headers that
		 * Postgres expects for text.
		 */
		const int maxbytes =
			VARHDRSZ + (arrow->dictionary ? get_max_text_datum_size(arrow->dictionary) :
											get_max_text_datum_size(arrow));

		*column_values->output_value =
			PointerGetDatum(MemoryContextAlloc(batch_state->per_batch_context, maxbytes));

		/*
		 * Set up the datum conversion based on whether we use the dictionary.
		 */
		if (arrow->dictionary == NULL)
		{
			column_values->decompression_type = DT_ArrowText;
			column_values->buffers[0] = arrow->buffers[0];
			column_values->buffers[1] = arrow->buffers[1];
			column_values->buffers[2] = arrow->buffers[2];
		}
		else
		{
			column_values->decompression_type = DT_ArrowTextDict;
			column_values->buffers[0] = arrow->buffers[0];
			column_values->buffers[1] = arrow->dictionary->buffers[1];
			column_values->buffers[2] = arrow->dictionary->buffers[2];
			column_values->buffers[3] = arrow->buffers[1];
		}
	}
}

/*
 * When we have a dictionary-encoded Arrow Array, and have run a predicate on
 * the dictionary, this function is used to translate the dictionary predicate
 * result to the final predicate result.
 */
static void
translate_bitmap_from_dictionary(const ArrowArray *arrow, const uint64 *dict_result,
								 uint64 *restrict final_result)
{
	Assert(arrow->dictionary != NULL);

	const size_t n = arrow->length;
	const int16 *indices = (int16 *) arrow->buffers[1];
	for (size_t outer = 0; outer < n / 64; outer++)
	{
		uint64 word = 0;
		for (size_t inner = 0; inner < 64; inner++)
		{
			const size_t row = outer * 64 + inner;
			const size_t bit_index = inner;
#define INNER_LOOP                                                                                 \
	const int16 index = indices[row];                                                              \
	const bool valid = arrow_row_is_valid(dict_result, index);                                     \
	word |= ((uint64) valid) << bit_index;

			INNER_LOOP
		}
		final_result[outer] &= word;
	}

	if (n % 64)
	{
		uint64 word = 0;
		for (size_t row = (n / 64) * 64; row < n; row++)
		{
			const size_t bit_index = row % 64;

			INNER_LOOP
		}
		final_result[n / 64] &= word;
	}
#undef INNER_LOOP
}

static void
compute_plain_qual(DecompressContext *dcontext, DecompressBatchState *batch_state,
				   TupleTableSlot *compressed_slot, Node *qual, uint64 *restrict result)
{
	/*
	 * Some predicates can be evaluated to a Const at run time.
	 */
	if (IsA(qual, Const))
	{
		Const *c = castNode(Const, qual);
		if (c->constisnull || !DatumGetBool(c->constvalue))
		{
			/*
			 * Some predicates are evaluated to a null Const, like a
			 * strict comparison with stable expression that evaluates to null.
			 * No rows pass.
			 */
			const size_t n_batch_result_words = (batch_state->total_batch_rows + 63) / 64;
			for (size_t i = 0; i < n_batch_result_words; i++)
			{
				result[i] = 0;
			}
		}
		else
		{
			/*
			 * This is a constant true qual, every row passes and we can
			 * just ignore it. No idea how it can happen though.
			 */
			Assert(false);
		}
		return;
	}

	/*
	 * For now, we support NullTest, "Var ? Const" predicates and
	 * ScalarArrayOperations.
	 */
	List *args = NULL;
	RegProcedure vector_const_opcode = InvalidOid;
	ScalarArrayOpExpr *saop = NULL;
	OpExpr *opexpr = NULL;
	NullTest *nulltest = NULL;
	if (IsA(qual, NullTest))
	{
		nulltest = castNode(NullTest, qual);
		args = list_make1(nulltest->arg);
	}
	else if (IsA(qual, ScalarArrayOpExpr))
	{
		saop = castNode(ScalarArrayOpExpr, qual);
		args = saop->args;
		vector_const_opcode = get_opcode(saop->opno);
	}
	else
	{
		Ensure(IsA(qual, OpExpr), "expected OpExpr");
		opexpr = castNode(OpExpr, qual);
		args = opexpr->args;
		vector_const_opcode = get_opcode(opexpr->opno);
	}

	/*
	 * Find the compressed column referred to by the Var.
	 */
	Var *var = castNode(Var, linitial(args));
	CompressionColumnDescription *column_description = NULL;
	int column_index = 0;
	for (; column_index < dcontext->num_data_columns; column_index++)
	{
		column_description = &dcontext->compressed_chunk_columns[column_index];
		if (column_description->output_attno == var->varattno)
		{
			break;
		}
	}
	Ensure(column_index < dcontext->num_data_columns,
		   "decompressed column %d not found in batch",
		   var->varattno);
	Assert(column_description != NULL);
	Assert(column_description->typid == var->vartype);
	Ensure(column_description->type == COMPRESSED_COLUMN,
		   "only compressed columns are supported in vectorized quals");

	CompressedColumnValues *column_values = &batch_state->compressed_columns[column_index];

	if (column_values->decompression_type == DT_Invalid)
	{
		/*
		 * We decompress the compressed columns on demand, so that we can
		 * skip decompressing some columns if the entire batch doesn't pass
		 * the quals.
		 */
		decompress_column(dcontext, batch_state, compressed_slot, column_index);
		Assert(column_values->decompression_type != DT_Invalid);
	}

	Assert(column_values->decompression_type != DT_Iterator);

	/*
	 * Prepare to compute the vector predicate. We have to handle the
	 * default values in a special way because they don't produce the usual
	 * decompressed ArrowArrays.
	 */
	uint64 default_value_predicate_result[1];
	uint64 *predicate_result = result;
	const ArrowArray *vector = column_values->arrow;
	if (column_values->arrow == NULL)
	{
		/*
		 * The compressed column had a default value. We can't fall back to
		 * the non-vectorized quals now, so build a single-value ArrowArray
		 * with this default value, check if it passes the predicate, and apply
		 * it to the entire batch.
		 */
		Assert(column_values->decompression_type == DT_Scalar);

		/*
		 * We saved the actual default value into the decompressed scan slot
		 * above, so pull it from there.
		 */
		vector = make_single_value_arrow(column_description->typid,
										 *column_values->output_value,
										 *column_values->output_isnull);

		/*
		 * We start from an all-valid bitmap, because the predicate is
		 * AND-ed to it.
		 */
		default_value_predicate_result[0] = 1;
		predicate_result = default_value_predicate_result;
	}

	if (nulltest)
	{
		vector_nulltest(vector, nulltest->nulltesttype, predicate_result);
	}
	else
	{
		/*
		 * Find the vector_const predicate.
		 */
		VectorPredicate *vector_const_predicate = get_vector_const_predicate(vector_const_opcode);
		Assert(vector_const_predicate != NULL);

		Ensure(IsA(lsecond(args), Const),
			   "failed to evaluate runtime constant in vectorized filter");

		/*
		 * The vectorizable predicates should be STRICT, so we shouldn't see null
		 * constants here.
		 */
		Const *constnode = castNode(Const, lsecond(args));
		Ensure(!constnode->constisnull, "vectorized predicate called for a null value");

		/*
		 * If the data is dictionary-encoded, we are going to compute the
		 * predicate on dictionary and then translate the results.
		 */
		const ArrowArray *vector_nodict = NULL;
		uint64 *restrict predicate_result_nodict = NULL;
		uint64 dict_result[(GLOBAL_MAX_ROWS_PER_COMPRESSION + 63) / 64];
		if (vector->dictionary)
		{
			const size_t dict_rows = vector->dictionary->length;
			const size_t dict_result_words = (dict_rows + 63) / 64;
			memset(dict_result, 0xFF, dict_result_words * 8);
			predicate_result_nodict = dict_result;
			vector_nodict = vector->dictionary;
		}
		else
		{
			predicate_result_nodict = predicate_result;
			vector_nodict = vector;
		}

		/*
		 * At last, compute the predicate.
		 */
		if (saop)
		{
			vector_array_predicate(vector_const_predicate,
								   saop->useOr,
								   vector_nodict,
								   constnode->constvalue,
								   predicate_result_nodict);
		}
		else
		{
			vector_const_predicate(vector_nodict, constnode->constvalue, predicate_result_nodict);
		}

		/*
		 * If the vector is dictionary-encoded, we have just computed the
		 * predicate for dictionary and now have to translate it.
		 */
		if (vector->dictionary)
		{
			translate_bitmap_from_dictionary(vector, predicate_result_nodict, predicate_result);
		}

		/*
		 * Account for nulls which shouldn't pass the predicate. Note that the
		 * vector here might have only one row, in contrast with the number of
		 * rows in the batch, if the column has a default value in this batch.
		 */
		const size_t n_vector_result_words = (vector->length + 63) / 64;
		Assert((predicate_result != default_value_predicate_result) ||
			   n_vector_result_words == 1); /* to placate Coverity. */
		const uint64 *validity = (const uint64 *) vector->buffers[0];
		for (size_t i = 0; i < n_vector_result_words; i++)
		{
			predicate_result[i] &= validity[i];
		}
	}

	/* Translate the result if the column had a default value. */
	if (column_values->arrow == NULL)
	{
		Assert(column_values->decompression_type == DT_Scalar);
		if (!(default_value_predicate_result[0] & 1))
		{
			/*
			 * We had a default value for the compressed column, and it
			 * didn't pass the predicate, so the entire batch didn't pass.
			 */
			const size_t n_batch_result_words = (batch_state->total_batch_rows + 63) / 64;
			for (size_t i = 0; i < n_batch_result_words; i++)
			{
				result[i] = 0;
			}
		}
	}
}

static void compute_one_qual(DecompressContext *dcontext, DecompressBatchState *batch_state,
							 TupleTableSlot *compressed_slot, Node *qual, uint64 *restrict result);

static void
compute_qual_conjunction(DecompressContext *dcontext, DecompressBatchState *batch_state,
						 TupleTableSlot *compressed_slot, List *quals, uint64 *restrict result)
{
	ListCell *lc;
	foreach (lc, quals)
	{
		compute_one_qual(dcontext, batch_state, compressed_slot, lfirst(lc), result);
		if (get_vector_qual_summary(result, batch_state->total_batch_rows) == NoRowsPass)
		{
			/*
			 * Exit early if no rows pass already. This might allow us to avoid
			 * reading the columns required for the subsequent quals.
			 */
			return;
		}
	}
}

static void
compute_qual_disjunction(DecompressContext *dcontext, DecompressBatchState *batch_state,
						 TupleTableSlot *compressed_slot, List *quals, uint64 *restrict result)
{
	const size_t n_rows = batch_state->total_batch_rows;
	const size_t n_result_words = (n_rows + 63) / 64;
	uint64 *or_result = palloc(sizeof(uint64) * n_result_words);
	for (size_t i = 0; i < n_result_words; i++)
	{
		or_result[i] = 0;
	}

	uint64 *one_qual_result = palloc(sizeof(uint64) * n_result_words);

	ListCell *lc;
	foreach (lc, quals)
	{
		for (size_t i = 0; i < n_result_words; i++)
		{
			one_qual_result[i] = (uint64) -1;
		}
		compute_one_qual(dcontext, batch_state, compressed_slot, lfirst(lc), one_qual_result);
		for (size_t i = 0; i < n_result_words; i++)
		{
			or_result[i] |= one_qual_result[i];
		}

		if (get_vector_qual_summary(or_result, n_rows) == AllRowsPass)
		{
			/*
			 * We can sometimes avoing reading the columns required for the
			 * rest of conditions if we break out early here.
			 */
			return;
		}
	}

	for (size_t i = 0; i < n_result_words; i++)
	{
		result[i] &= or_result[i];
	}
}

static void
compute_one_qual(DecompressContext *dcontext, DecompressBatchState *batch_state,
				 TupleTableSlot *compressed_slot, Node *qual, uint64 *restrict result)
{
	if (!IsA(qual, BoolExpr))
	{
		compute_plain_qual(dcontext, batch_state, compressed_slot, qual, result);
		return;
	}

	BoolExpr *boolexpr = castNode(BoolExpr, qual);
	if (boolexpr->boolop == AND_EXPR)
	{
		compute_qual_conjunction(dcontext, batch_state, compressed_slot, boolexpr->args, result);
		return;
	}

	/*
	 * Postgres removes NOT for operators we can vectorize, so we don't support
	 * NOT and consider it non-vectorizable at planning time. So only OR is left.
	 */
	Ensure(boolexpr->boolop == OR_EXPR, "expected OR");
	compute_qual_disjunction(dcontext, batch_state, compressed_slot, boolexpr->args, result);
}

/*
 * Compute the vectorized filters. Returns true if we have any passing rows. If not,
 * it means the entire batch is filtered out, and we use this for further
 * optimizations.
 */
static VectorQualSummary
compute_vector_quals(DecompressContext *dcontext, DecompressBatchState *batch_state,
					 TupleTableSlot *compressed_slot)
{
	/*
	 * Allocate the bitmap that will hold the vectorized qual results. We will
	 * initialize it to all ones and AND the individual quals to it.
	 */
	const size_t n_rows = batch_state->total_batch_rows;
	const int bitmap_bytes = sizeof(uint64) * ((n_rows + 63) / 64);
	batch_state->vector_qual_result =
		MemoryContextAlloc(batch_state->per_batch_context, bitmap_bytes);
	memset(batch_state->vector_qual_result, 0xFF, bitmap_bytes);
	if (n_rows % 64 != 0)
	{
		/*
		 * We have to zero out the bits for past-the-end elements in the last
		 * bitmap word. Since all predicates are ANDed to the result bitmap,
		 * we can do it here once instead of doing it in each predicate.
		 */
		const uint64 mask = ((uint64) -1) >> (64 - batch_state->total_batch_rows % 64);
		batch_state->vector_qual_result[batch_state->total_batch_rows / 64] = mask;
	}

	/*
	 * Compute the quals.
	 */
	compute_qual_conjunction(dcontext,
							 batch_state,
							 compressed_slot,
							 dcontext->vectorized_quals_constified,
							 batch_state->vector_qual_result);

	return get_vector_qual_summary(batch_state->vector_qual_result, n_rows);
}

/*
 * Scrolls the compressed batch to the end, discarding any tuples left in it.
 * This makes the batch ready to accept the next compressed tuple, but without
 * de-initializing its expensive reusable parts such as memory context and tuple
 * slots. This is used when vectorized quals don't pass for the entire batch,
 * and also in batch array to free the batch state for reuse.
 */
void
compressed_batch_discard_tuples(DecompressBatchState *batch_state)
{
	batch_state->next_batch_row = batch_state->total_batch_rows;
	batch_state->vector_qual_result = NULL;

	if (batch_state->per_batch_context != NULL)
	{
		ExecClearTuple(&batch_state->decompressed_scan_slot_data.base);
		MemoryContextReset(batch_state->per_batch_context);
	}
	else
	{
		/*
		 * Check that we have a valid zero-initialized batch here.
		 */
		Assert(IsA(&batch_state->decompressed_scan_slot_data, Invalid));
		Assert(batch_state->decompressed_scan_slot_data.base.tts_ops == NULL);
	}
}

/*
 * Initializes the zero-initialized batch state. We do this on demand, because
 * it involves the creation of memory context and tuple slots, which are
 * relatively expensive.
 */
static void
compressed_batch_lazy_init(DecompressContext *dcontext, DecompressBatchState *batch_state)
{
	/* Init memory context */
	batch_state->per_batch_context = create_per_batch_mctx(dcontext);
	Assert(batch_state->per_batch_context != NULL);

	/* Get a reference to the output TupleTableSlot */
	TupleTableSlot *decompressed_slot = dcontext->decompressed_slot;

	/*
	 * This code follows Postgres' MakeTupleTableSlot().
	 */
	TupleTableSlot *slot = &batch_state->decompressed_scan_slot_data.base;
	Assert(IsA(slot, Invalid));
	Assert(slot->tts_ops == NULL);

	slot->type = T_TupleTableSlot;
	slot->tts_flags = TTS_FLAG_EMPTY | TTS_FLAG_FIXED;

	/*
	 * The decompressed slot and the respective tuple descriptor are owned by
	 * DecompressContext and live throughout the entire decompression process,
	 * so here we can reuse a plain pointer to the tuple descriptor without
	 * additional reference counting.
	 */
	slot->tts_tupleDescriptor = decompressed_slot->tts_tupleDescriptor;

	slot->tts_mcxt = CurrentMemoryContext;
	slot->tts_nvalid = 0;
	slot->tts_values = palloc0(MAXALIGN(slot->tts_tupleDescriptor->natts * sizeof(Datum)) +
							   MAXALIGN(slot->tts_tupleDescriptor->natts * sizeof(bool)));
	slot->tts_isnull = (bool *) ((char *) slot->tts_values) +
					   MAXALIGN(slot->tts_tupleDescriptor->natts * sizeof(Datum));

	/*
	 * Have to initially set nulls to true, because this is the uncompressed chunk
	 * tuple, and some of its columns might be not even decompressed. The tuple
	 * slot functions will get confused by them, because they expect a non-null
	 * value for attributes not marked as null.
	 */
	memset(slot->tts_isnull, true, slot->tts_tupleDescriptor->natts * sizeof(bool));

	/*
	 * DecompressChunk produces virtual tuple slots.
	 */
	*((const TupleTableSlotOps **) &slot->tts_ops) = &TTSOpsVirtual;
	slot->tts_ops->init(slot);
}

/*
 * Initialize the batch decompression state with the new compressed  tuple.
 */
void
compressed_batch_set_compressed_tuple(DecompressContext *dcontext,
									  DecompressBatchState *batch_state,
									  TupleTableSlot *compressed_slot)
{
	Assert(TupIsNull(compressed_batch_current_tuple(batch_state)));

	/*
	 * The batch states are initialized on demand, because creating the memory
	 * context and the tuple table slots is expensive.
	 */
	if (batch_state->per_batch_context == NULL)
	{
		compressed_batch_lazy_init(dcontext, batch_state);
	}
	TupleTableSlot *decompressed_tuple = compressed_batch_current_tuple(batch_state);
	Assert(decompressed_tuple != NULL);

	batch_state->total_batch_rows = 0;
	batch_state->next_batch_row = 0;

	MemoryContextReset(batch_state->per_batch_context);

	for (int i = 0; i < dcontext->num_columns_with_metadata; i++)
	{
		CompressionColumnDescription *column_description = &dcontext->compressed_chunk_columns[i];

		switch (column_description->type)
		{
			case COMPRESSED_COLUMN:
			{
				/*
				 * We decompress the compressed columns on demand, so that we can
				 * skip decompressing some columns if the entire batch doesn't pass
				 * the quals. Skip them for now.
				 */
				Assert(i < dcontext->num_data_columns);
				CompressedColumnValues *column_values = &batch_state->compressed_columns[i];
				column_values->decompression_type = DT_Invalid;
				column_values->arrow = NULL;
				break;
			}
			case SEGMENTBY_COLUMN:
			{
				/*
				 * A segmentby column is not going to change during one batch,
				 * and our output tuples are read-only, so it's enough to only
				 * save it once per batch, which we do here.
				 */
				Assert(i < dcontext->num_data_columns);
				CompressedColumnValues *column_values = &batch_state->compressed_columns[i];
				column_values->decompression_type = DT_Scalar;
				AttrNumber attr = AttrNumberGetAttrOffset(column_description->output_attno);
				Datum *output_value = &decompressed_tuple->tts_values[attr];
				bool *output_isnull = &decompressed_tuple->tts_isnull[attr];
				column_values->output_value = output_value;
				column_values->output_isnull = output_isnull;
				column_values->arrow = NULL;

<<<<<<< HEAD
				*column_values->output_value =
					slot_getattr(compressed_slot,
								 column_description->compressed_scan_attno,
								 column_values->output_isnull);
=======
				*output_value = slot_getattr(compressed_slot,
											 column_description->compressed_scan_attno,
											 output_isnull);
>>>>>>> 5f88a232

				/*
				 * Note that if it's not a by-value type, we should copy it into
				 * the slot context.
				 */
<<<<<<< HEAD
				if (!column_description->by_value &&
					DatumGetPointer(decompressed_tuple->tts_values[attr]) != NULL)
=======
				if (!column_description->by_value && !*output_isnull &&
					DatumGetPointer(*output_value) != NULL)
>>>>>>> 5f88a232
				{
					if (column_description->value_bytes < 0)
					{
						/* This is a varlena type. */
<<<<<<< HEAD
						decompressed_tuple->tts_values[attr] = PointerGetDatum(
							detoaster_detoast_attr_copy((struct varlena *)
															decompressed_tuple->tts_values[attr],
=======
						*output_value = PointerGetDatum(
							detoaster_detoast_attr_copy((struct varlena *) *output_value,
>>>>>>> 5f88a232
														&dcontext->detoaster,
														batch_state->per_batch_context));
					}
					else
					{
						/* This is a fixed-length by-reference type. */
						void *tmp = MemoryContextAlloc(batch_state->per_batch_context,
													   column_description->value_bytes);
						memcpy(tmp,
<<<<<<< HEAD
							   DatumGetPointer(decompressed_tuple->tts_values[attr]),
							   column_description->value_bytes);
						decompressed_tuple->tts_values[attr] = PointerGetDatum(tmp);
=======
							   DatumGetPointer(*output_value),
							   column_description->value_bytes);
						*output_value = PointerGetDatum(tmp);
>>>>>>> 5f88a232
					}
				}
				break;
			}
			case COUNT_COLUMN:
			{
				bool isnull;
				Datum value = slot_getattr(compressed_slot,
										   column_description->compressed_scan_attno,
										   &isnull);
				/* count column should never be NULL */
				Assert(!isnull);
				int count_value = DatumGetInt32(value);
				if (count_value <= 0)
				{
					ereport(ERROR,
							(errmsg("the compressed data is corrupt: got a segment with length %d",
									count_value)));
				}

				Assert(batch_state->total_batch_rows == 0);
				CheckCompressedData(count_value <= UINT16_MAX);
				batch_state->total_batch_rows = count_value;

				break;
			}
			case SEQUENCE_NUM_COLUMN:
				/*
				 * nothing to do here for sequence number
				 * we only needed this for sorting in node below
				 */
				break;
		}
	}

	VectorQualSummary vector_qual_summary =
		dcontext->vectorized_quals_constified != NIL ?
			compute_vector_quals(dcontext, batch_state, compressed_slot) :
			AllRowsPass;
	if (vector_qual_summary == NoRowsPass && !dcontext->batch_sorted_merge)
	{
		/*
		 * The entire batch doesn't pass the vectorized quals, so we might be
		 * able to avoid reading and decompressing other columns. Scroll it to
		 * the end.
		 * Note that this optimization can't work with "batch sorted merge",
		 * because the latter always has to read the first row of the batch for
		 * its sorting needs, so it always has to read and decompress all
		 * columns. This can be improved by only decompressing the columns
		 * needed for sorting.
		 */
		compressed_batch_discard_tuples(batch_state);

		InstrCountTuples2(dcontext->ps, 1);
		InstrCountFiltered1(dcontext->ps, batch_state->total_batch_rows);
	}
	else
	{
		/*
		 * We have some rows in the batch that pass the vectorized filters, so
		 * we have to decompress the rest of the compressed columns.
		 */
		const int num_data_columns = dcontext->num_data_columns;
		for (int i = 0; i < num_data_columns; i++)
		{
			CompressedColumnValues *column_values = &batch_state->compressed_columns[i];
			if (column_values->decompression_type == DT_Invalid)
			{
				decompress_column(dcontext, batch_state, compressed_slot, i);
				Assert(column_values->decompression_type != DT_Invalid);
			}
		}

		/*
		 * If all rows pass, no need to test the vector qual for each row. This
		 * is a common case for time range conditions.
		 */
		if (vector_qual_summary == AllRowsPass)
		{
			batch_state->vector_qual_result = NULL;
		}
	}
}

static void
store_text_datum(CompressedColumnValues *column_values, int arrow_row)
{
	const uint32 start = ((uint32 *) column_values->buffers[1])[arrow_row];
	const int32 value_bytes = ((uint32 *) column_values->buffers[1])[arrow_row + 1] - start;
	Assert(value_bytes >= 0);

	const int total_bytes = value_bytes + VARHDRSZ;
	Assert(DatumGetPointer(*column_values->output_value) != NULL);
	SET_VARSIZE(*column_values->output_value, total_bytes);
	memcpy(VARDATA(*column_values->output_value),
		   &((uint8 *) column_values->buffers[2])[start],
		   value_bytes);
}

/*
 * Construct the next tuple in the decompressed scan slot.
 * Doesn't check the quals.
 */
static void
make_next_tuple(DecompressBatchState *batch_state, uint16 arrow_row, int num_data_columns)
{
	TupleTableSlot *decompressed_scan_slot = &batch_state->decompressed_scan_slot_data.base;

	Assert(batch_state->total_batch_rows > 0);
	Assert(batch_state->next_batch_row < batch_state->total_batch_rows);

	for (int i = 0; i < num_data_columns; i++)
	{
		CompressedColumnValues *column_values = &batch_state->compressed_columns[i];
		if (column_values->decompression_type == DT_Iterator)
		{
			DecompressionIterator *iterator = (DecompressionIterator *) column_values->buffers[0];
			DecompressResult result = iterator->try_next(iterator);

			if (result.is_done)
			{
				elog(ERROR, "compressed column out of sync with batch counter");
			}

			*column_values->output_isnull = result.is_null;
			*column_values->output_value = result.val;
		}
		else if (column_values->decompression_type > SIZEOF_DATUM)
		{
			/*
			 * Fixed-width by-reference type that doesn't fit into a Datum.
			 * For now this only happens for 8-byte types on 32-bit systems,
			 * but eventually we could also use it for bigger by-value types
			 * such as UUID.
			 */
			const uint8 value_bytes = column_values->decompression_type;
			const char *src = column_values->buffers[1];
			*column_values->output_value = PointerGetDatum(&src[value_bytes * arrow_row]);
			*column_values->output_isnull =
				!arrow_row_is_valid(column_values->buffers[0], arrow_row);
		}
		else if (column_values->decompression_type > 0)
		{
			/*
			 * Fixed-width by-value type that fits into a Datum.
			 *
			 * The conversion of Datum to more narrow types will truncate
			 * the higher bytes, so we don't care if we read some garbage
			 * into them, and can always read 8 bytes. These are unaligned
			 * reads, so technically we have to do memcpy.
			 */
			const uint8 value_bytes = column_values->decompression_type;
			Assert(value_bytes <= SIZEOF_DATUM);
			const char *src = column_values->buffers[1];
			memcpy(column_values->output_value, &src[value_bytes * arrow_row], SIZEOF_DATUM);
			*column_values->output_isnull =
				!arrow_row_is_valid(column_values->buffers[0], arrow_row);
		}
		else if (column_values->decompression_type == DT_ArrowText)
		{
			store_text_datum(column_values, arrow_row);
			*column_values->output_isnull =
				!arrow_row_is_valid(column_values->buffers[0], arrow_row);
		}
		else if (column_values->decompression_type == DT_ArrowTextDict)
		{
			const int16 index = ((int16 *) column_values->buffers[3])[arrow_row];
			store_text_datum(column_values, index);
			*column_values->output_isnull =
				!arrow_row_is_valid(column_values->buffers[0], arrow_row);
		}
		else
		{
			/* A compressed column with default value, do nothing. */
			Assert(column_values->decompression_type == DT_Scalar);
		}
	}

	/*
	 * It's a virtual tuple slot, so no point in clearing/storing it
	 * per each row, we can just update the values in-place. This saves
	 * some CPU. We have to store it after ExecQual returns false (the tuple
	 * didn't pass the filter), or after a new batch. The standard protocol
	 * is to clear and set the tuple slot for each row, but our output tuple
	 * slots are read-only, and the memory is owned by this node, so it is
	 * safe to violate this protocol.
	 */
	Assert(TTS_IS_VIRTUAL(decompressed_scan_slot));
	if (TTS_EMPTY(decompressed_scan_slot))
	{
		ExecStoreVirtualTuple(decompressed_scan_slot);
	}
}

static bool
vector_qual(DecompressBatchState *batch_state, uint16 arrow_row)
{
	Assert(batch_state->total_batch_rows > 0);
	Assert(batch_state->next_batch_row < batch_state->total_batch_rows);

	if (!batch_state->vector_qual_result)
	{
		return true;
	}

	return arrow_row_is_valid(batch_state->vector_qual_result, arrow_row);
}

static bool
postgres_qual(DecompressContext *dcontext, DecompressBatchState *batch_state)
{
	TupleTableSlot *decompressed_scan_slot = &batch_state->decompressed_scan_slot_data.base;
	Assert(IsA(decompressed_scan_slot, TupleTableSlot));
	Assert(!TupIsNull(decompressed_scan_slot));

	if (dcontext->ps == NULL || dcontext->ps->qual == NULL)
	{
		return true;
	}

	/* Perform the usual Postgres selection. */
	ExprContext *econtext = dcontext->ps->ps_ExprContext;
	econtext->ecxt_scantuple = decompressed_scan_slot;
	ResetExprContext(econtext);
	return ExecQual(dcontext->ps->qual, econtext);
}

/*
 * Decompress the next tuple from the batch indicated by batch state. The result is stored
 * in batch_state->decompressed_scan_slot. The slot will be empty if the batch
 * is entirely processed.
 */
void
compressed_batch_advance(DecompressContext *dcontext, DecompressBatchState *batch_state)
{
	Assert(batch_state->total_batch_rows > 0);

	TupleTableSlot *decompressed_scan_slot = &batch_state->decompressed_scan_slot_data.base;

	const bool reverse = dcontext->reverse;
	const int num_data_columns = dcontext->num_data_columns;

	for (; batch_state->next_batch_row < batch_state->total_batch_rows;
		 batch_state->next_batch_row++)
	{
		const uint16 output_row = batch_state->next_batch_row;
		const uint16 arrow_row =
			unlikely(reverse) ? batch_state->total_batch_rows - 1 - output_row : output_row;

		if (!vector_qual(batch_state, arrow_row))
		{
			/*
			 * This row doesn't pass the vectorized quals. Advance the iterated
			 * compressed columns if we have any.
			 */
			for (int i = 0; i < num_data_columns; i++)
			{
				CompressedColumnValues *column_values = &batch_state->compressed_columns[i];
				if (column_values->decompression_type == DT_Iterator)
				{
					DecompressionIterator *iterator =
						(DecompressionIterator *) column_values->buffers[0];
					iterator->try_next(iterator);
				}
			}

			InstrCountFiltered1(dcontext->ps, 1);
			continue;
		}

		make_next_tuple(batch_state, arrow_row, num_data_columns);

		if (!postgres_qual(dcontext, batch_state))
		{
			/*
			 * The tuple didn't pass the qual, fetch the next one in the next
			 * iteration.
			 */
			InstrCountFiltered1(dcontext->ps, 1);
			continue;
		}

		/* The tuple passed the qual. */
		batch_state->next_batch_row++;
		return;
	}

	/*
	 * Reached end of batch. Check that the columns that we're decompressing
	 * row-by-row have also ended.
	 */
	Assert(batch_state->next_batch_row == batch_state->total_batch_rows);
	for (int i = 0; i < num_data_columns; i++)
	{
		CompressedColumnValues *column_values = &batch_state->compressed_columns[i];
		if (column_values->decompression_type == DT_Iterator)
		{
			DecompressionIterator *iterator = (DecompressionIterator *) column_values->buffers[0];
			DecompressResult result = iterator->try_next(iterator);
			if (!result.is_done)
			{
				elog(ERROR, "compressed column out of sync with batch counter");
			}
		}
	}

	/* Clear old slot state */
	ExecClearTuple(decompressed_scan_slot);
}

/*
 * Before loading the first matching tuple from the batch, also save the very
 * first one into the given slot, even if it doesn't pass the quals. This is
 * needed for batch sorted merge.
 */
void
compressed_batch_save_first_tuple(DecompressContext *dcontext, DecompressBatchState *batch_state,
								  TupleTableSlot *first_tuple_slot)
{
	Assert(batch_state->next_batch_row == 0);
	Assert(batch_state->total_batch_rows > 0);
	Assert(TupIsNull(compressed_batch_current_tuple(batch_state)));

	/*
	 * Check that we have decompressed all columns even if the vector quals
	 * didn't pass for the entire batch. We need them because we're asked
	 * to save the first tuple. This doesn't actually happen yet, because the
	 * vectorized decompression is disabled with sorted merge.
	 */
#ifdef USE_ASSERT_CHECKING
	const int num_data_columns = dcontext->num_data_columns;
	for (int i = 0; i < num_data_columns; i++)
	{
		CompressedColumnValues *column_values = &batch_state->compressed_columns[i];
		Assert(column_values->decompression_type != DT_Invalid);
	}
#endif

	/* Make the first tuple and save it. */
	Assert(batch_state->next_batch_row == 0);
	const uint16 arrow_row = dcontext->reverse ? batch_state->total_batch_rows - 1 : 0;
	make_next_tuple(batch_state, arrow_row, dcontext->num_data_columns);
	ExecCopySlot(first_tuple_slot, &batch_state->decompressed_scan_slot_data.base);

	/*
	 * Check the quals and advance, so that the batch is in the correct state
	 * for the subsequent calls (matching tuple is in decompressed scan slot).
	 */
	const bool qual_passed =
		vector_qual(batch_state, arrow_row) && postgres_qual(dcontext, batch_state);
	batch_state->next_batch_row++;

	if (!qual_passed)
	{
		InstrCountFiltered1(dcontext->ps, 1);
		compressed_batch_advance(dcontext, batch_state);
	}
}

/*
 * Frees all resources used by the compressed batch.
 *
 * If the batch is intended to be reused, use compressed_batch_discard_tuples()
 * instead.
 */
void
compressed_batch_destroy(DecompressBatchState *batch_state)
{
	Assert(batch_state != NULL);

	if (batch_state->per_batch_context != NULL)
	{
		MemoryContextDelete(batch_state->per_batch_context);
		batch_state->per_batch_context = NULL;
	}

	if (batch_state->decompressed_scan_slot_data.base.tts_values != NULL)
	{
		/*
		 * Can be separately NULL in the current simplified prototype for
		 * vectorized aggregation, but ideally it should change together with
		 * per-batch context.
		 */
		pfree(batch_state->decompressed_scan_slot_data.base.tts_values);
		batch_state->decompressed_scan_slot_data.base.tts_values = NULL;
	}
}<|MERGE_RESOLUTION|>--- conflicted
+++ resolved
@@ -839,40 +839,22 @@
 				column_values->output_isnull = output_isnull;
 				column_values->arrow = NULL;
 
-<<<<<<< HEAD
-				*column_values->output_value =
-					slot_getattr(compressed_slot,
-								 column_description->compressed_scan_attno,
-								 column_values->output_isnull);
-=======
 				*output_value = slot_getattr(compressed_slot,
 											 column_description->compressed_scan_attno,
 											 output_isnull);
->>>>>>> 5f88a232
 
 				/*
 				 * Note that if it's not a by-value type, we should copy it into
 				 * the slot context.
 				 */
-<<<<<<< HEAD
-				if (!column_description->by_value &&
-					DatumGetPointer(decompressed_tuple->tts_values[attr]) != NULL)
-=======
 				if (!column_description->by_value && !*output_isnull &&
 					DatumGetPointer(*output_value) != NULL)
->>>>>>> 5f88a232
 				{
 					if (column_description->value_bytes < 0)
 					{
 						/* This is a varlena type. */
-<<<<<<< HEAD
-						decompressed_tuple->tts_values[attr] = PointerGetDatum(
-							detoaster_detoast_attr_copy((struct varlena *)
-															decompressed_tuple->tts_values[attr],
-=======
 						*output_value = PointerGetDatum(
 							detoaster_detoast_attr_copy((struct varlena *) *output_value,
->>>>>>> 5f88a232
 														&dcontext->detoaster,
 														batch_state->per_batch_context));
 					}
@@ -882,15 +864,9 @@
 						void *tmp = MemoryContextAlloc(batch_state->per_batch_context,
 													   column_description->value_bytes);
 						memcpy(tmp,
-<<<<<<< HEAD
-							   DatumGetPointer(decompressed_tuple->tts_values[attr]),
-							   column_description->value_bytes);
-						decompressed_tuple->tts_values[attr] = PointerGetDatum(tmp);
-=======
 							   DatumGetPointer(*output_value),
 							   column_description->value_bytes);
 						*output_value = PointerGetDatum(tmp);
->>>>>>> 5f88a232
 					}
 				}
 				break;
