/*
 * This file and its contents are licensed under the Timescale License.
 * Please see the included NOTICE for copyright information and
 * LICENSE-TIMESCALE for a copy of the license.
 */

#include <postgres.h>

#include <nodes/bitmapset.h>
#include <utils/builtins.h>
#include <utils/date.h>
#include <utils/timestamp.h>

#include "compression/arrow_c_data_interface.h"
#include "compression/compression.h"
#include "debug_assert.h"
#include "guc.h"
#include "nodes/decompress_chunk/compressed_batch.h"
#include "nodes/decompress_chunk/vector_predicates.h"

/*
 * Create a single value ArrowArray from Postgres Datum. This is used to run
 * the usual vectorized predicates on compressed columns with default values.
 */
static ArrowArray *
make_single_value_arrow(Oid pgtype, Datum datum, bool isnull)
{
	struct ArrowWithBuffers
	{
		ArrowArray arrow;
		uint64 buffers[2];
		uint64 nulls_buffer;
		uint64 values_buffer;
	};

	struct ArrowWithBuffers *with_buffers = palloc0(sizeof(struct ArrowWithBuffers));
	ArrowArray *arrow = &with_buffers->arrow;
	arrow->length = 1;
	arrow->null_count = -1;
	arrow->n_buffers = 2;
	arrow->buffers = (const void **) &with_buffers->buffers;
	arrow->buffers[0] = &with_buffers->nulls_buffer;
	arrow->buffers[1] = &with_buffers->values_buffer;

	if (isnull)
	{
		/*
		 * The validity bitmap was initialized to invalid on allocation, and
		 * the Datum might be invalid if the value is null (important on i386
		 * where it might be pass-by-reference), so don't read it.
		 */
		return arrow;
	}

#define FOR_TYPE(PGTYPE, CTYPE, FROMDATUM)                                                         \
	case PGTYPE:                                                                                   \
		*((CTYPE *) &with_buffers->values_buffer) = FROMDATUM(datum);                              \
		break

	switch (pgtype)
	{
		FOR_TYPE(INT8OID, int64, DatumGetInt64);
		FOR_TYPE(INT4OID, int32, DatumGetInt32);
		FOR_TYPE(INT2OID, int16, DatumGetInt16);
		FOR_TYPE(FLOAT8OID, float8, DatumGetFloat8);
		FOR_TYPE(FLOAT4OID, float4, DatumGetFloat4);
		FOR_TYPE(TIMESTAMPTZOID, TimestampTz, DatumGetTimestampTz);
		FOR_TYPE(TIMESTAMPOID, Timestamp, DatumGetTimestamp);
		FOR_TYPE(DATEOID, DateADT, DatumGetDateADT);
		default:
			elog(ERROR, "unexpected column type '%s'", format_type_be(pgtype));
			pg_unreachable();
	}

	arrow_set_row_validity(&with_buffers->nulls_buffer, 0, true);

	return arrow;
}

static void
translate_from_dictionary(const ArrowArray *arrow, uint64 *restrict dict_result,
						  uint64 *restrict final_result)
{
	Assert(arrow->dictionary != NULL);

	/* Translate dictionary results to per-value results. */
	const size_t n = arrow->length;
	int16 *restrict indices = (int16 *) arrow->buffers[1];
	for (size_t outer = 0; outer < n / 64; outer++)
	{
		uint64 word = 0;
		for (size_t inner = 0; inner < 64; inner++)
		{
			const size_t row = outer * 64 + inner;
			const size_t bit_index = inner;
#define INNER_LOOP                                                                                 \
	const int16 index = indices[row];                                                              \
	const bool valid = arrow_row_is_valid(dict_result, index);                                     \
	word |= ((uint64) valid) << bit_index;

			INNER_LOOP

			//			fprintf(stderr, "dict-coded row %ld: index %d, valid %d\n", row, index,
			// valid);
		}
		final_result[outer] &= word;
	}

	if (n % 64)
	{
		uint64 word = 0;
		for (size_t row = (n / 64) * 64; row < n; row++)
		{
			const size_t bit_index = row % 64;

			INNER_LOOP
		}
		final_result[n / 64] &= word;
	}
#undef INNER_LOOP
}

static int
get_max_text_datum_size(ArrowArray *text_array)
{
	int maxbytes = 0;
	uint32 *offsets = (uint32 *) text_array->buffers[1];
	for (int i = 0; i < text_array->length; i++)
	{
		const int curbytes = offsets[i + 1] - offsets[i];
		if (curbytes > maxbytes)
		{
			maxbytes = curbytes;
		}
	}

	return maxbytes;
}

static void
decompress_column(DecompressContext *dcontext, DecompressBatchState *batch_state, int i)
{
	CompressionColumnDescription *column_description = &dcontext->template_columns[i];
	CompressedColumnValues *column_values = &batch_state->compressed_columns[i];
	column_values->arrow = NULL;
	const AttrNumber attr = AttrNumberGetAttrOffset(column_description->output_attno);
	column_values->output_value = &batch_state->decompressed_scan_slot->tts_values[attr];
	column_values->output_isnull = &batch_state->decompressed_scan_slot->tts_isnull[attr];
	const int value_bytes = get_typlen(column_description->typid);
	Assert(value_bytes != 0);

	bool isnull;
	Datum value = slot_getattr(batch_state->compressed_slot,
							   column_description->compressed_scan_attno,
							   &isnull);

	if (isnull)
	{
		/*
		 * The column will have a default value for the entire batch,
		 * set it now.
		 */
		column_values->decompression_type = DT_Default;

		batch_state->decompressed_scan_slot->tts_values[attr] =
			getmissingattr(batch_state->decompressed_scan_slot->tts_tupleDescriptor,
						   column_description->output_attno,
						   &batch_state->decompressed_scan_slot->tts_isnull[attr]);
		return;
	}

	/* Detoast the compressed datum. */
	value = PointerGetDatum(
		detoaster_detoast_attr((struct varlena *) DatumGetPointer(value), &dcontext->detoaster));

	/* Decompress the entire batch if it is supported. */
	CompressedDataHeader *header = (CompressedDataHeader *) value;
	ArrowArray *arrow = NULL;
	if (dcontext->enable_bulk_decompression && column_description->bulk_decompression_supported)
	{
		if (dcontext->bulk_decompression_context == NULL)
		{
			dcontext->bulk_decompression_context = create_bulk_decompression_mctx(
				MemoryContextGetParent(batch_state->per_batch_context));
		}

		DecompressAllFunction decompress_all =
			tsl_get_decompress_all_function(header->compression_algorithm,
											column_description->typid);
		Assert(decompress_all != NULL);

		MemoryContext context_before_decompression =
			MemoryContextSwitchTo(dcontext->bulk_decompression_context);

		arrow = decompress_all(PointerGetDatum(header),
							   column_description->typid,
							   batch_state->per_batch_context);

		MemoryContextReset(dcontext->bulk_decompression_context);

		MemoryContextSwitchTo(context_before_decompression);
	}

	if (arrow == NULL)
	{
		/* As a fallback, decompress row-by-row. */
		column_values->decompression_type = DT_Iterator;
		column_values->buffers[0] =
			tsl_get_decompression_iterator_init(header->compression_algorithm,
												dcontext->reverse)(PointerGetDatum(header),
																   column_description->typid);
		return;
	}

	/* Should have been filled from the count metadata column. */
	Assert(batch_state->total_batch_rows != 0);
	if (batch_state->total_batch_rows != arrow->length)
	{
		elog(ERROR, "compressed column out of sync with batch counter");
	}

	column_values->arrow = arrow;

	if (value_bytes > 0)
	{
		/* Fixed-width column. */
		column_values->decompression_type = value_bytes;
		column_values->buffers[0] = arrow->buffers[0];
		column_values->buffers[1] = arrow->buffers[1];
	}
	else
	{
		/*
		 * Text column. Pre-allocate memory for its text Datum in the
		 * decompressed scan slot. We can't put direct references to Arrow
		 * memory there, because it doesn't have the varlena headers that
		 * Postgres expects for text.
		 */
		const int maxbytes =
			VARHDRSZ + (arrow->dictionary ? get_max_text_datum_size(arrow->dictionary) :
											get_max_text_datum_size(arrow));

		*column_values->output_value =
			PointerGetDatum(MemoryContextAlloc(batch_state->per_batch_context, maxbytes));

		/*
		 * Set up the datum conversion based on whether we use the dictionary.
		 */
		if (arrow->dictionary == NULL)
		{
			column_values->decompression_type = DT_ArrowText;
			column_values->buffers[0] = arrow->buffers[0];
			column_values->buffers[1] = arrow->buffers[1];
			column_values->buffers[2] = arrow->buffers[2];
		}
		else
		{
			column_values->decompression_type = DT_ArrowTextDict;
			column_values->buffers[0] = arrow->buffers[0];
			column_values->buffers[1] = arrow->dictionary->buffers[1];
			column_values->buffers[2] = arrow->dictionary->buffers[2];
			column_values->buffers[3] = arrow->buffers[1];
		}
	}
}

static bool
compute_plain_qual(DecompressContext *dcontext, DecompressBatchState *batch_state, Node *qual,
				   uint64 *restrict result)
{
	/*
	 * For now, we support NullTest, "Var ? Const" predicates and
	 * ScalarArrayOperations.
	 */
	List *args = NULL;
	RegProcedure vector_const_opcode = InvalidOid;
	ScalarArrayOpExpr *saop = NULL;
	OpExpr *opexpr = NULL;
	NullTest *nulltest = NULL;
	if (IsA(qual, NullTest))
	{
		nulltest = castNode(NullTest, qual);
		args = list_make1(nulltest->arg);
	}
	else if (IsA(qual, ScalarArrayOpExpr))
	{
		saop = castNode(ScalarArrayOpExpr, qual);
		args = saop->args;
		vector_const_opcode = get_opcode(saop->opno);
	}
	else
	{
		opexpr = castNode(OpExpr, qual);
		args = opexpr->args;
		vector_const_opcode = get_opcode(opexpr->opno);
	}

	/*
	 * Find the compressed column referred to by the Var.
	 */
	Var *var = castNode(Var, linitial(args));
	CompressionColumnDescription *column_description = NULL;
	int column_index = 0;
	for (; column_index < dcontext->num_total_columns; column_index++)
	{
		column_description = &dcontext->template_columns[column_index];
		if (column_description->output_attno == var->varattno)
		{
			break;
		}
	}
	Ensure(column_index < dcontext->num_total_columns,
		   "decompressed column %d not found in batch",
		   var->varattno);
	Assert(column_description != NULL);
	Assert(column_description->typid == var->vartype);
	Ensure(column_description->type == COMPRESSED_COLUMN,
		   "only compressed columns are supported in vectorized quals");
	Assert(column_index < dcontext->num_compressed_columns);

	CompressedColumnValues *column_values = &batch_state->compressed_columns[column_index];

	if (column_values->decompression_type == DT_Invalid)
	{
		/*
		 * We decompress the compressed columns on demand, so that we can
		 * skip decompressing some columns if the entire batch doesn't pass
		 * the quals.
		 */
		decompress_column(dcontext, batch_state, column_index);
		Assert(column_values->decompression_type != DT_Invalid);
	}

	Assert(column_values->decompression_type != DT_Iterator);

	/*
	 * Prepare to compute the vector predicate. We have to handle the
	 * default values in a special way because they don't produce the usual
	 * decompressed ArrowArrays.
	 */
	uint64 default_value_predicate_result;
	uint64 *predicate_result = result;
	const ArrowArray *vector = column_values->arrow;
	if (column_values->arrow == NULL)
	{
		/*
		 * The compressed column had a default value. We can't fall back to
		 * the non-vectorized quals now, so build a single-value ArrowArray
		 * with this default value, check if it passes the predicate, and apply
		 * it to the entire batch.
		 */
		Assert(column_values->decompression_type == DT_Default);

		/*
		 * We saved the actual default value into the decompressed scan slot
		 * above, so pull it from there.
		 */
		vector = make_single_value_arrow(column_description->typid,
										 *column_values->output_value,
										 *column_values->output_isnull);

		/*
		 * We start from an all-valid bitmap, because the predicate is
		 * AND-ed to it.
		 */
		default_value_predicate_result = 1;
		predicate_result = &default_value_predicate_result;
	}

	if (nulltest)
	{
		vector_nulltest(vector, nulltest->nulltesttype, predicate_result);
	}
	else
	{
		/*
		 * Find the vector_const predicate.
		 */
		VectorPredicate *vector_const_predicate = get_vector_const_predicate(vector_const_opcode);
		Assert(vector_const_predicate != NULL);

		Ensure(IsA(lsecond(args), Const),
			   "failed to evaluate runtime constant in vectorized filter");

		/*
		 * The vectorizable predicates should be STRICT, so we shouldn't see null
		 * constants here.
		 */
		Const *constnode = castNode(Const, lsecond(args));
		Ensure(!constnode->constisnull, "vectorized predicate called for a null value");

		/*
		 * At last, compute the predicate.
		 */
		if (saop)
		{
			vector_array_predicate(vector_const_predicate,
								   saop->useOr,
								   vector,
								   constnode->constvalue,
								   predicate_result);
		}
		else
		{
			vector_const_predicate(vector, constnode->constvalue, predicate_result);
		}

		/*
		 * Account for nulls which shouldn't pass the predicate. Note that the
		 * vector here might have only one row, in contrast with the number of
		 * rows in the batch, if the column has a default value in this batch.
		 */
		const size_t n_vector_result_words = (vector->length + 63) / 64;
		const uint64 *restrict validity = (uint64 *restrict) vector->buffers[0];
		for (size_t i = 0; i < n_vector_result_words; i++)
		{
			predicate_result[i] &= validity[i];
		}
	}

	/* Process the result. */
	const size_t n_batch_result_words = (batch_state->total_batch_rows + 63) / 64;
	if (column_values->arrow == NULL)
	{
		/* The column had a default value. */
		Assert(column_values->decompression_type == DT_Default);

		if (!(default_value_predicate_result & 1))
		{
			/*
			 * We had a default value for the compressed column, and it
			 * didn't pass the predicate, so the entire batch didn't pass.
			 */
			for (size_t i = 0; i < n_batch_result_words; i++)
			{
				result[i] = 0;
			}
		}
	}

	/*
	 * Have to return whether we have any passing rows.
	 */
	bool have_passing_rows = false;
	for (size_t i = 0; i < n_batch_result_words; i++)
	{
		have_passing_rows |= result[i] != 0;
	}

	return have_passing_rows;
}

static bool compute_one_qual(DecompressContext *dcontext, DecompressBatchState *batch_state,
							 Node *qual, uint64 *restrict result);

static bool
compute_qual_conjunction(DecompressContext *dcontext, DecompressBatchState *batch_state,
						 List *quals, uint64 *restrict result)
{
	ListCell *lc;
	foreach (lc, quals)
	{
		if (!compute_one_qual(dcontext, batch_state, lfirst(lc), result))
		{
			/*
			 * Exit early if no rows pass already. This might allow us to avoid
			 * reading the columns required for the subsequent quals.
			 */
			return false;
		}
	}
	return true;
}

static bool
compute_qual_disjunction(DecompressContext *dcontext, DecompressBatchState *batch_state,
						 List *quals, uint64 *restrict result)
{
	const size_t n_result_words = (batch_state->total_batch_rows + 63) / 64;
	uint64 *or_result = palloc(sizeof(uint64) * n_result_words);
	for (size_t i = 0; i < n_result_words; i++)
	{
		or_result[i] = 0;
	}
	if (batch_state->total_batch_rows % 64 != 0)
	{
		/*
		 * Set the bits for past-the-end elements to 1. This way it's more
		 * convenient to check for early exit, and the final result should
		 * have them already set to 0 so it doesn't matter.
		 */
		const uint64 mask = ((uint64) -1) << (batch_state->total_batch_rows % 64);
		or_result[n_result_words - 1] = mask;
	}

	uint64 *one_qual_result = palloc(sizeof(uint64) * n_result_words);

	ListCell *lc;
	foreach (lc, quals)
	{
		for (size_t i = 0; i < n_result_words; i++)
		{
			one_qual_result[i] = (uint64) -1;
		}
		compute_one_qual(dcontext, batch_state, lfirst(lc), one_qual_result);
		bool all_rows_pass = true;
		for (size_t i = 0; i < n_result_words; i++)
		{
			or_result[i] |= one_qual_result[i];
			/*
			 * Note that we have set the bits for past-the-end rows in
			 * or_result to 1, so we can use simple comparison to zero here.
			 */
			all_rows_pass &= (~or_result[i] == 0);
		}
		if (all_rows_pass)
		{
			/*
			 * We can sometimes avoing reading the columns required for the
			 * rest of conditions if we break out early here.
			 */
			return true;
		}
	}
	bool have_passing_rows = false;
	for (size_t i = 0; i < n_result_words; i++)
	{
		result[i] &= or_result[i];
		have_passing_rows |= result[i] != 0;
	}
	return have_passing_rows;
}

<<<<<<< HEAD
			/*
			 * If the data is dictionary-encoded, we are going to compute the
			 * predicate on dictionary and then translate the results.
			 */
			const ArrowArray *vector_nodict = NULL;
			uint64 *restrict predicate_result_nodict = NULL;
			uint64 dict_result[(GLOBAL_MAX_ROWS_PER_COMPRESSION + 63) / 64];
			if (vector->dictionary)
			{
				const size_t dict_rows = vector->dictionary->length;
				const size_t dict_result_words = (dict_rows + 63) / 64;
				memset(dict_result, 0xFF, dict_result_words * 8);
				predicate_result_nodict = dict_result;
				vector_nodict = vector->dictionary;
			}
			else
			{
				predicate_result_nodict = predicate_result;
				vector_nodict = vector;
			}

			/*
			 * At last, compute the predicate.
			 */
			if (saop)
			{
				vector_array_predicate(vector_const_predicate,
									   saop->useOr,
									   vector_nodict,
									   constnode->constvalue,
									   predicate_result_nodict);
			}
			else
			{
				vector_const_predicate(vector_nodict,
									   constnode->constvalue,
									   predicate_result_nodict);
			}

			/*
			 * If the vector is dictionary-encoded, we have just computed the
			 * predicate for dictionary and now have to translate it.
			 */
			if (vector->dictionary)
			{
				translate_from_dictionary(vector, predicate_result_nodict, predicate_result);
			}
=======
static bool
compute_one_qual(DecompressContext *dcontext, DecompressBatchState *batch_state, Node *qual,
				 uint64 *restrict result)
{
	if (!IsA(qual, BoolExpr))
	{
		return compute_plain_qual(dcontext, batch_state, qual, result);
	}
>>>>>>> 0c311b47

	BoolExpr *boolexpr = castNode(BoolExpr, qual);
	if (boolexpr->boolop == AND_EXPR)
	{
		return compute_qual_conjunction(dcontext, batch_state, boolexpr->args, result);
	}

	/*
	 * Postgres removes NOT for operators we can vectorize, so we don't support
	 * NOT and consider it non-vectorizable at planning time. So only OR is left.
	 */
	Assert(boolexpr->boolop == OR_EXPR);
	return compute_qual_disjunction(dcontext, batch_state, boolexpr->args, result);
}

/*
 * Compute the vectorized filters. Returns true if we have any passing rows. If not,
 * it means the entire batch is filtered out, and we use this for further
 * optimizations.
 */
static bool
compute_vector_quals(DecompressContext *dcontext, DecompressBatchState *batch_state)
{
	if (!dcontext->vectorized_quals_constified)
	{
		return true;
	}

	/*
	 * Allocate the bitmap that will hold the vectorized qual results. We will
	 * initialize it to all ones and AND the individual quals to it.
	 */
	const int bitmap_bytes = sizeof(uint64) * (((uint64) batch_state->total_batch_rows + 63) / 64);
	batch_state->vector_qual_result = palloc(bitmap_bytes);
	memset(batch_state->vector_qual_result, 0xFF, bitmap_bytes);
	if (batch_state->total_batch_rows % 64 != 0)
	{
		/*
		 * We have to zero out the bits for past-the-end elements in the last
		 * bitmap word. Since all predicates are ANDed to the result bitmap,
		 * we can do it here once instead of doing it in each predicate.
		 */
		const uint64 mask = ((uint64) -1) >> (64 - batch_state->total_batch_rows % 64);
		batch_state->vector_qual_result[batch_state->total_batch_rows / 64] = mask;
	}

	/*
	 * Compute the quals.
	 */
	return compute_qual_conjunction(dcontext,
									batch_state,
									dcontext->vectorized_quals_constified,
									batch_state->vector_qual_result);
}

/*
 * Initialize the batch decompression state with the new compressed  tuple.
 */
void
compressed_batch_set_compressed_tuple(DecompressContext *dcontext,
									  DecompressBatchState *batch_state, TupleTableSlot *subslot)
{
	Assert(TupIsNull(batch_state->decompressed_scan_slot));

	/*
	 * The batch states are initialized on demand, because creating the memory
	 * context and the tuple table slots is expensive.
	 */
	if (batch_state->per_batch_context == NULL)
	{
		/* Init memory context */
		batch_state->per_batch_context =
			create_per_batch_mctx(dcontext->batch_memory_context_bytes);
		Assert(batch_state->per_batch_context != NULL);

		Assert(batch_state->compressed_slot == NULL);

		/* Create a non ref-counted copy of the tuple descriptor */
		if (dcontext->compressed_slot_tdesc == NULL)
			dcontext->compressed_slot_tdesc =
				CreateTupleDescCopyConstr(subslot->tts_tupleDescriptor);
		Assert(dcontext->compressed_slot_tdesc->tdrefcount == -1);

		batch_state->compressed_slot =
			MakeSingleTupleTableSlot(dcontext->compressed_slot_tdesc, subslot->tts_ops);

		Assert(batch_state->decompressed_scan_slot == NULL);

		/* Get a reference the the output TupleTableSlot */
		TupleTableSlot *slot = dcontext->decompressed_slot;

		/* Create a non ref-counted copy of the tuple descriptor */
		if (dcontext->decompressed_slot_scan_tdesc == NULL)
			dcontext->decompressed_slot_scan_tdesc =
				CreateTupleDescCopyConstr(slot->tts_tupleDescriptor);
		Assert(dcontext->decompressed_slot_scan_tdesc->tdrefcount == -1);

		batch_state->decompressed_scan_slot =
			MakeSingleTupleTableSlot(dcontext->decompressed_slot_scan_tdesc, slot->tts_ops);
	}
	else
	{
		Assert(batch_state->compressed_slot != NULL);
		Assert(batch_state->decompressed_scan_slot != NULL);
	}

	/* Ensure that all fields are empty. Calling ExecClearTuple is not enough
	 * because some attributes might not be populated (e.g., due to a dropped
	 * column) and these attributes need to be set to null. */
	ExecStoreAllNullTuple(batch_state->decompressed_scan_slot);
	ExecClearTuple(batch_state->decompressed_scan_slot);

	ExecCopySlot(batch_state->compressed_slot, subslot);
	Assert(!TupIsNull(batch_state->compressed_slot));

	batch_state->total_batch_rows = 0;
	batch_state->next_batch_row = 0;

	MemoryContext old_context = MemoryContextSwitchTo(batch_state->per_batch_context);
	MemoryContextReset(batch_state->per_batch_context);

	for (int i = 0; i < dcontext->num_total_columns; i++)
	{
		CompressionColumnDescription *column_description = &dcontext->template_columns[i];

		switch (column_description->type)
		{
			case COMPRESSED_COLUMN:
			{
				Assert(i < dcontext->num_compressed_columns);
				/*
				 * We decompress the compressed columns on demand, so that we can
				 * skip decompressing some columns if the entire batch doesn't pass
				 * the quals. Skip them for now.
				 */
				CompressedColumnValues *column_values = &batch_state->compressed_columns[i];
				column_values->decompression_type = DT_Invalid;
				column_values->arrow = NULL;
				break;
			}
			case SEGMENTBY_COLUMN:
			{
				/*
				 * A segmentby column is not going to change during one batch,
				 * and our output tuples are read-only, so it's enough to only
				 * save it once per batch, which we do here.
				 */
				AttrNumber attr = AttrNumberGetAttrOffset(column_description->output_attno);
				batch_state->decompressed_scan_slot->tts_values[attr] =
					slot_getattr(batch_state->compressed_slot,
								 column_description->compressed_scan_attno,
								 &batch_state->decompressed_scan_slot->tts_isnull[attr]);
				break;
			}
			case COUNT_COLUMN:
			{
				bool isnull;
				Datum value = slot_getattr(batch_state->compressed_slot,
										   column_description->compressed_scan_attno,
										   &isnull);
				/* count column should never be NULL */
				Assert(!isnull);
				int count_value = DatumGetInt32(value);
				if (count_value <= 0)
				{
					ereport(ERROR,
							(errmsg("the compressed data is corrupt: got a segment with length %d",
									count_value)));
				}

				Assert(batch_state->total_batch_rows == 0);
				CheckCompressedData(count_value <= UINT16_MAX);
				batch_state->total_batch_rows = count_value;

				break;
			}
			case SEQUENCE_NUM_COLUMN:
				/*
				 * nothing to do here for sequence number
				 * we only needed this for sorting in node below
				 */
				break;
		}
	}

	const bool have_passing_rows = compute_vector_quals(dcontext, batch_state);
	if (!have_passing_rows && !dcontext->batch_sorted_merge)
	{
		/*
		 * The entire batch doesn't pass the vectorized quals, so we might be
		 * able to avoid reading and decompressing other columns. Scroll it to
		 * the end.
		 */
		batch_state->next_batch_row = batch_state->total_batch_rows;

		InstrCountTuples2(dcontext->ps, 1);
		InstrCountFiltered1(dcontext->ps, batch_state->total_batch_rows);

		/*
		 * Note that this optimization can't work with "batch sorted merge",
		 * because the latter always has to read the first row of the batch for
		 * its sorting needs, so it always has to read and decompress all
		 * columns. This is not a problem at the moment, because for batch
		 * sorted merge we disable bulk decompression entirely, at planning time.
		 */
		Assert(!dcontext->batch_sorted_merge);
	}
	else
	{
		/*
		 * We have some rows in the batch that pass the vectorized filters, so
		 * we have to decompress the rest of the compressed columns.
		 */
		const int num_compressed_columns = dcontext->num_compressed_columns;
		for (int i = 0; i < num_compressed_columns; i++)
		{
			CompressedColumnValues *column_values = &batch_state->compressed_columns[i];
			if (column_values->decompression_type == DT_Invalid)
			{
				decompress_column(dcontext, batch_state, i);
				Assert(column_values->decompression_type != DT_Invalid);
			}
		}
	}

	MemoryContextSwitchTo(old_context);
}

static void
store_text_datum(CompressedColumnValues *column_values, int arrow_row)
{
	const uint32 start = ((uint32 *) column_values->buffers[1])[arrow_row];
	const int32 value_bytes = ((uint32 *) column_values->buffers[1])[arrow_row + 1] - start;
	Assert(value_bytes >= 0);

	const int total_bytes = value_bytes + VARHDRSZ;
	Assert(DatumGetPointer(*column_values->output_value) != NULL);
	SET_VARSIZE(*column_values->output_value, total_bytes);
	memcpy(VARDATA(*column_values->output_value),
		   &((uint8 *) column_values->buffers[2])[start],
		   value_bytes);
}

/*
 * Construct the next tuple in the decompressed scan slot.
 * Doesn't check the quals.
 */
static void
make_next_tuple(DecompressBatchState *batch_state, uint16 arrow_row, int num_compressed_columns)
{
	TupleTableSlot *decompressed_scan_slot = batch_state->decompressed_scan_slot;
	Assert(decompressed_scan_slot != NULL);

	Assert(batch_state->total_batch_rows > 0);
	Assert(batch_state->next_batch_row < batch_state->total_batch_rows);

	for (int i = 0; i < num_compressed_columns; i++)
	{
		CompressedColumnValues *column_values = &batch_state->compressed_columns[i];
		if (column_values->decompression_type == DT_Iterator)
		{
			DecompressionIterator *iterator = (DecompressionIterator *) column_values->buffers[0];
			DecompressResult result = iterator->try_next(iterator);

			if (result.is_done)
			{
				elog(ERROR, "compressed column out of sync with batch counter");
			}

			*column_values->output_isnull = result.is_null;
			*column_values->output_value = result.val;
		}
		else if (column_values->decompression_type > 0)
		{
			Assert(column_values->decompression_type <= 8);
			const uint8 value_bytes = column_values->decompression_type;
			const char *restrict src = column_values->buffers[1];

			/*
			 * The conversion of Datum to more narrow types will truncate
			 * the higher bytes, so we don't care if we read some garbage
			 * into them, and can always read 8 bytes. These are unaligned
			 * reads, so technically we have to do memcpy.
			 */
			uint64 value;
			memcpy(&value, &src[value_bytes * arrow_row], 8);

#ifdef USE_FLOAT8_BYVAL
			Datum datum = Int64GetDatum(value);
#else
			/*
			 * On 32-bit systems, the data larger than 4 bytes go by
			 * reference, so we have to jump through these hoops.
			 */
			Datum datum;
			if (value_bytes <= 4)
			{
				datum = Int32GetDatum((uint32) value);
			}
			else
			{
				datum = Int64GetDatum(value);
			}
#endif
			*column_values->output_value = datum;
			*column_values->output_isnull =
				!arrow_row_is_valid(column_values->buffers[0], arrow_row);
		}
		else if (column_values->decompression_type == DT_ArrowText)
		{
			store_text_datum(column_values, arrow_row);
			*column_values->output_isnull =
				!arrow_row_is_valid(column_values->buffers[0], arrow_row);
		}
		else if (column_values->decompression_type == DT_ArrowTextDict)
		{
			const int16 index = ((int16 *) column_values->buffers[3])[arrow_row];
			store_text_datum(column_values, index);
			*column_values->output_isnull =
				!arrow_row_is_valid(column_values->buffers[0], arrow_row);
		}
		else
		{
			/* A compressed column with default value, do nothing. */
			Assert(column_values->decompression_type == DT_Default);
		}
	}

	/*
	 * It's a virtual tuple slot, so no point in clearing/storing it
	 * per each row, we can just update the values in-place. This saves
	 * some CPU. We have to store it after ExecQual returns false (the tuple
	 * didn't pass the filter), or after a new batch. The standard protocol
	 * is to clear and set the tuple slot for each row, but our output tuple
	 * slots are read-only, and the memory is owned by this node, so it is
	 * safe to violate this protocol.
	 */
	Assert(TTS_IS_VIRTUAL(decompressed_scan_slot));
	if (TTS_EMPTY(decompressed_scan_slot))
	{
		ExecStoreVirtualTuple(decompressed_scan_slot);
	}
}

static bool
vector_qual(DecompressBatchState *batch_state, uint16 arrow_row)
{
	Assert(batch_state->total_batch_rows > 0);
	Assert(batch_state->next_batch_row < batch_state->total_batch_rows);

	if (!batch_state->vector_qual_result)
	{
		return true;
	}

	return arrow_row_is_valid(batch_state->vector_qual_result, arrow_row);
}

static bool
postgres_qual(DecompressContext *dcontext, DecompressBatchState *batch_state)
{
	TupleTableSlot *decompressed_scan_slot = batch_state->decompressed_scan_slot;
	Assert(!TupIsNull(decompressed_scan_slot));

	if (dcontext->ps == NULL || dcontext->ps->qual == NULL)
	{
		return true;
	}

	/* Perform the usual Postgres selection. */
	ExprContext *econtext = dcontext->ps->ps_ExprContext;
	econtext->ecxt_scantuple = decompressed_scan_slot;
	ResetExprContext(econtext);
	return ExecQual(dcontext->ps->qual, econtext);
}

/*
 * Decompress the next tuple from the batch indicated by batch state. The result is stored
 * in batch_state->decompressed_scan_slot. The slot will be empty if the batch
 * is entirely processed.
 */
void
compressed_batch_advance(DecompressContext *dcontext, DecompressBatchState *batch_state)
{
	Assert(batch_state->total_batch_rows > 0);

	TupleTableSlot *decompressed_scan_slot = batch_state->decompressed_scan_slot;
	Assert(decompressed_scan_slot != NULL);

	const bool reverse = dcontext->reverse;
	const int num_compressed_columns = dcontext->num_compressed_columns;

	for (; batch_state->next_batch_row < batch_state->total_batch_rows;
		 batch_state->next_batch_row++)
	{
		const uint16 output_row = batch_state->next_batch_row;
		const uint16 arrow_row =
			unlikely(reverse) ? batch_state->total_batch_rows - 1 - output_row : output_row;

		if (!vector_qual(batch_state, arrow_row))
		{
			/*
			 * This row doesn't pass the vectorized quals. Advance the iterated
			 * compressed columns if we have any.
			 */
			for (int i = 0; i < num_compressed_columns; i++)
			{
				CompressedColumnValues *column_values = &batch_state->compressed_columns[i];
				if (column_values->decompression_type == DT_Iterator)
				{
					DecompressionIterator *iterator =
						(DecompressionIterator *) column_values->buffers[0];
					iterator->try_next(iterator);
				}
			}

			InstrCountFiltered1(dcontext->ps, 1);
			continue;
		}

		make_next_tuple(batch_state, arrow_row, num_compressed_columns);

		if (!postgres_qual(dcontext, batch_state))
		{
			/*
			 * The tuple didn't pass the qual, fetch the next one in the next
			 * iteration.
			 */
			InstrCountFiltered1(dcontext->ps, 1);
			continue;
		}

		/* The tuple passed the qual. */
		batch_state->next_batch_row++;
		return;
	}

	/*
	 * Reached end of batch. Check that the columns that we're decompressing
	 * row-by-row have also ended.
	 */
	Assert(batch_state->next_batch_row == batch_state->total_batch_rows);
	for (int i = 0; i < num_compressed_columns; i++)
	{
		CompressedColumnValues *column_values = &batch_state->compressed_columns[i];
		if (column_values->decompression_type == DT_Iterator)
		{
			DecompressionIterator *iterator = (DecompressionIterator *) column_values->buffers[0];
			DecompressResult result = iterator->try_next(iterator);
			if (!result.is_done)
			{
				elog(ERROR, "compressed column out of sync with batch counter");
			}
		}
	}

	/* Clear old slot state */
	ExecClearTuple(decompressed_scan_slot);
}

/*
 * Before loading the first matching tuple from the batch, also save the very
 * first one into the given slot, even if it doesn't pass the quals. This is
 * needed for batch sorted merge.
 */
void
compressed_batch_save_first_tuple(DecompressContext *dcontext, DecompressBatchState *batch_state,
								  TupleTableSlot *first_tuple_slot)
{
	Assert(batch_state->next_batch_row == 0);
	Assert(batch_state->total_batch_rows > 0);
	Assert(TupIsNull(batch_state->decompressed_scan_slot));

	/*
	 * We might not have decompressed some columns if the vector quals didn't
	 * pass for the entire batch. Have to decompress them anyway if we're asked
	 * to save the first tuple. This doesn't actually happen yet, because the
	 * vectorized decompression is disabled with sorted merge, but we might want
	 * to enable it for some queries. For now, just assert that it doesn't
	 * happen.
	 */
#ifdef USE_ASSERT_CHECKING
	const int num_compressed_columns = dcontext->num_compressed_columns;
	for (int i = 0; i < num_compressed_columns; i++)
	{
		CompressedColumnValues *column_values = &batch_state->compressed_columns[i];
		Assert(column_values->decompression_type != DT_Invalid);
	}
#endif

	/* Make the first tuple and save it. */
	make_next_tuple(batch_state, dcontext->reverse, dcontext->num_compressed_columns);
	ExecCopySlot(first_tuple_slot, batch_state->decompressed_scan_slot);

	/*
	 * Check the quals and advance, so that the batch is in the correct state
	 * for the subsequent calls (matching tuple is in decompressed scan slot).
	 */
	const bool qual_passed =
		vector_qual(batch_state, dcontext->reverse) && postgres_qual(dcontext, batch_state);
	batch_state->next_batch_row++;

	if (!qual_passed)
	{
		InstrCountFiltered1(dcontext->ps, 1);
		compressed_batch_advance(dcontext, batch_state);
	}
}<|MERGE_RESOLUTION|>--- conflicted
+++ resolved
@@ -390,29 +390,56 @@
 		Ensure(!constnode->constisnull, "vectorized predicate called for a null value");
 
 		/*
+		 * If the data is dictionary-encoded, we are going to compute the
+		 * predicate on dictionary and then translate the results.
+		 */
+		const ArrowArray *vector_nodict = NULL;
+		uint64 *restrict predicate_result_nodict = NULL;
+		uint64 dict_result[(GLOBAL_MAX_ROWS_PER_COMPRESSION + 63) / 64];
+		if (vector->dictionary)
+		{
+			const size_t dict_rows = vector->dictionary->length;
+			const size_t dict_result_words = (dict_rows + 63) / 64;
+			memset(dict_result, 0xFF, dict_result_words * 8);
+			predicate_result_nodict = dict_result;
+			vector_nodict = vector->dictionary;
+		}
+		else
+		{
+			predicate_result_nodict = predicate_result;
+			vector_nodict = vector;
+		}
+
+		/*
 		 * At last, compute the predicate.
 		 */
 		if (saop)
 		{
 			vector_array_predicate(vector_const_predicate,
 								   saop->useOr,
-								   vector,
+								   vector_nodict,
 								   constnode->constvalue,
-								   predicate_result);
+								   predicate_result_nodict);
 		}
 		else
 		{
-			vector_const_predicate(vector, constnode->constvalue, predicate_result);
-		}
-
-		/*
-		 * Account for nulls which shouldn't pass the predicate. Note that the
-		 * vector here might have only one row, in contrast with the number of
-		 * rows in the batch, if the column has a default value in this batch.
-		 */
-		const size_t n_vector_result_words = (vector->length + 63) / 64;
+			vector_const_predicate(vector_nodict, constnode->constvalue, predicate_result_nodict);
+		}
+
+		/*
+		 * If the vector is dictionary-encoded, we have just computed the
+		 * predicate for dictionary and now have to translate it.
+		 */
+		if (vector->dictionary)
+		{
+			translate_from_dictionary(vector, predicate_result_nodict, predicate_result);
+		}
+
+		/* Account for nulls which shouldn't pass the predicate. */
+		const size_t n = vector->length;
+		const size_t n_words = (n + 63) / 64;
 		const uint64 *restrict validity = (uint64 *restrict) vector->buffers[0];
-		for (size_t i = 0; i < n_vector_result_words; i++)
+		for (size_t i = 0; i < n_words; i++)
 		{
 			predicate_result[i] &= validity[i];
 		}
@@ -531,55 +558,6 @@
 	return have_passing_rows;
 }
 
-<<<<<<< HEAD
-			/*
-			 * If the data is dictionary-encoded, we are going to compute the
-			 * predicate on dictionary and then translate the results.
-			 */
-			const ArrowArray *vector_nodict = NULL;
-			uint64 *restrict predicate_result_nodict = NULL;
-			uint64 dict_result[(GLOBAL_MAX_ROWS_PER_COMPRESSION + 63) / 64];
-			if (vector->dictionary)
-			{
-				const size_t dict_rows = vector->dictionary->length;
-				const size_t dict_result_words = (dict_rows + 63) / 64;
-				memset(dict_result, 0xFF, dict_result_words * 8);
-				predicate_result_nodict = dict_result;
-				vector_nodict = vector->dictionary;
-			}
-			else
-			{
-				predicate_result_nodict = predicate_result;
-				vector_nodict = vector;
-			}
-
-			/*
-			 * At last, compute the predicate.
-			 */
-			if (saop)
-			{
-				vector_array_predicate(vector_const_predicate,
-									   saop->useOr,
-									   vector_nodict,
-									   constnode->constvalue,
-									   predicate_result_nodict);
-			}
-			else
-			{
-				vector_const_predicate(vector_nodict,
-									   constnode->constvalue,
-									   predicate_result_nodict);
-			}
-
-			/*
-			 * If the vector is dictionary-encoded, we have just computed the
-			 * predicate for dictionary and now have to translate it.
-			 */
-			if (vector->dictionary)
-			{
-				translate_from_dictionary(vector, predicate_result_nodict, predicate_result);
-			}
-=======
 static bool
 compute_one_qual(DecompressContext *dcontext, DecompressBatchState *batch_state, Node *qual,
 				 uint64 *restrict result)
@@ -588,7 +566,6 @@
 	{
 		return compute_plain_qual(dcontext, batch_state, qual, result);
 	}
->>>>>>> 0c311b47
 
 	BoolExpr *boolexpr = castNode(BoolExpr, qual);
 	if (boolexpr->boolop == AND_EXPR)
