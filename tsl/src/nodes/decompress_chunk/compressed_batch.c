/*
 * This file and its contents are licensed under the Timescale License.
 * Please see the included NOTICE for copyright information and
 * LICENSE-TIMESCALE for a copy of the license.
 */

#include <postgres.h>

#include <nodes/bitmapset.h>
#include <utils/builtins.h>
#include <utils/date.h>
#include <utils/timestamp.h>

#include "compression/arrow_c_data_interface.h"
#include "compression/compression.h"
#include "debug_assert.h"
#include "guc.h"
#include "nodes/decompress_chunk/compressed_batch.h"
#include "nodes/decompress_chunk/exec.h"
#include "nodes/decompress_chunk/vector_predicates.h"

/*
 * Create a single value ArrowArray from Postgres Datum. This is used to run
 * the usual vectorized predicates on compressed columns with default values.
 */
static ArrowArray *
make_single_value_arrow(Oid pgtype, Datum datum, bool isnull)
{
	struct ArrowWithBuffers
	{
		ArrowArray arrow;
		uint64 buffers[2];
		uint64 nulls_buffer;
		uint64 values_buffer;
	};

	struct ArrowWithBuffers *with_buffers = palloc0(sizeof(struct ArrowWithBuffers));
	ArrowArray *arrow = &with_buffers->arrow;
	arrow->length = 1;
	arrow->null_count = -1;
	arrow->n_buffers = 2;
	arrow->buffers = (const void **) &with_buffers->buffers;
	arrow->buffers[0] = &with_buffers->nulls_buffer;
	arrow->buffers[1] = &with_buffers->values_buffer;

	if (isnull)
	{
		/*
		 * The validity bitmap was initialized to invalid on allocation, and
		 * the Datum might be invalid if the value is null (important on i386
		 * where it might be pass-by-reference), so don't read it.
		 */
		return arrow;
	}

#define FOR_TYPE(PGTYPE, CTYPE, FROMDATUM)                                                         \
	case PGTYPE:                                                                                   \
		*((CTYPE *) &with_buffers->values_buffer) = FROMDATUM(datum);                              \
		break

	switch (pgtype)
	{
		FOR_TYPE(INT8OID, int64, DatumGetInt64);
		FOR_TYPE(INT4OID, int32, DatumGetInt32);
		FOR_TYPE(INT2OID, int16, DatumGetInt16);
		FOR_TYPE(FLOAT8OID, float8, DatumGetFloat8);
		FOR_TYPE(FLOAT4OID, float4, DatumGetFloat4);
		FOR_TYPE(TIMESTAMPTZOID, TimestampTz, DatumGetTimestampTz);
		FOR_TYPE(TIMESTAMPOID, Timestamp, DatumGetTimestamp);
		FOR_TYPE(DATEOID, DateADT, DatumGetDateADT);
		default:
			elog(ERROR, "unexpected column type '%s'", format_type_be(pgtype));
			pg_unreachable();
	}

	arrow_set_row_validity(&with_buffers->nulls_buffer, 0, true);

	return arrow;
}

static void
<<<<<<< HEAD
translate_from_dictionary(const ArrowArray *arrow, uint64 *restrict dict_result,
	uint64 *restrict final_result)
{
	Assert(arrow->dictionary != NULL);

	/* Translate dictionary results to per-value results. */
	const size_t n = arrow->length;
	int16 *restrict indices = (int16 *) arrow->buffers[1];
	for (size_t outer = 0; outer < n / 64; outer++)
	{
		uint64 word = 0;
		for (size_t inner = 0; inner < 64; inner++)
		{
			const size_t row = outer * 64 + inner;
			const size_t bit_index = inner;
#define INNER_LOOP                                                                                 \
	const int16 index = indices[row];                                                              \
	const bool valid = arrow_row_is_valid(dict_result, index);                                     \
	word |= ((uint64) valid) << bit_index;

			INNER_LOOP

			//			fprintf(stderr, "dict-coded row %ld: index %d, valid %d\n", row, index,
			// valid);
		}
		final_result[outer] &= word;
	}

	if (n % 64)
	{
		uint64 word = 0;
		for (size_t row = (n / 64) * 64; row < n; row++)
		{
			const size_t bit_index = row % 64;

			INNER_LOOP
		}
		final_result[n / 64] &= word;
	}
#undef INNER_LOOP
}

static inline void
vector_predicate_saop_impl(VectorPredicate *vector_const_predicate, bool is_or, const ArrowArray *vector, Datum array,
						 uint64 *restrict final_result)
{
	const size_t result_bits = vector->length;
	const size_t result_words = (result_bits + 63) / 64;

	uint64 *restrict array_result;
	/*
	 * For OR, we need an intermediate storage to accumulate the results
	 * from all elements.
	 * For AND, we can apply predicate for each element to the final result.
	 */
	uint64 array_result_storage[(GLOBAL_MAX_ROWS_PER_COMPRESSION + 63) / 64];
	if (is_or)
	{
		array_result = array_result_storage;
		for (size_t i = 0; i < result_words; i++)
		{
			array_result_storage[i] = 0;
		}
	}
	else
	{
		array_result = final_result;
	}

	ArrayType *arr = DatumGetArrayTypeP(array);

	int16 typlen;
	bool typbyval;
	char typalign;
	get_typlenbyvalalign(ARR_ELEMTYPE(arr), &typlen, &typbyval, &typalign);

	const char *s = (const char *) ARR_DATA_PTR(arr);
	Ensure(ARR_NULLBITMAP(arr) == NULL, "vectorized scalar array ops do not support nullable arrays");

	const int nitems = ArrayGetNItems(ARR_NDIM(arr), ARR_DIMS(arr));

	for (int i = 0; i < nitems; i++)
	{
		Datum constvalue = fetch_att(s, typbyval, typlen);
		s = att_addlength_pointer(s, typlen, s);
		s = (char *) att_align_nominal(s, typalign);

		/*
		 * For OR, we also need an intermediate storage for predicate result
		 * for each array element, since the predicates AND their result.
		 *
		 * For AND, we can and apply predicate for each array element to the
		 * final result.
		 */
		uint64 single_result_storage[(GLOBAL_MAX_ROWS_PER_COMPRESSION + 63) / 64];
		uint64 *restrict single_result;
		if (is_or)
		{
			single_result = single_result_storage;
			for (size_t outer = 0; outer < result_words; outer++)
			{
				single_result[outer] = -1;
			}
		}
		else
		{
			single_result = final_result;
		}

		vector_const_predicate(vector, constvalue, single_result);

		if (is_or)
		{
			for (size_t outer = 0; outer < result_words; outer++)
			{
				array_result[outer] |= single_result[outer];
			}
		}
	}

	if (is_or)
	{
		for (size_t outer = 0; outer < result_words; outer++)
		{
			/*
			 * The tail bits corresponding to past-the-end rows when n % 64 != 0
			 * should be already zeroed out in the final_result.
			 */
			final_result[outer] &= array_result[outer];
		}
	}
}

static void
vector_predicate_saop_and(VectorPredicate *scalar_predicate, const ArrowArray *vector, Datum array,
						  uint64 *restrict result)
{
	vector_predicate_saop_impl(scalar_predicate, /* is_or = */ false,
		vector, array, result);
}

static void
vector_predicate_saop_or(VectorPredicate *scalar_predicate, const ArrowArray *vector, Datum array,
						  uint64 *restrict result)
{
	vector_predicate_saop_impl(scalar_predicate, /* is_or = */ true,
		vector, array, result);
}

static void
=======
decompress_column(DecompressChunkState *chunk_state, DecompressBatchState *batch_state, int i)
{
	DecompressChunkColumnDescription *column_description = &chunk_state->template_columns[i];
	CompressedColumnValues *column_values = &batch_state->compressed_columns[i];
	column_values->iterator = NULL;
	column_values->arrow = NULL;
	column_values->arrow_values = NULL;
	column_values->arrow_validity = NULL;
	column_values->output_attno = column_description->output_attno;
	column_values->value_bytes = get_typlen(column_description->typid);
	Assert(column_values->value_bytes != 0);

	bool isnull;
	Datum value = slot_getattr(batch_state->compressed_slot,
							   column_description->compressed_scan_attno,
							   &isnull);

	if (isnull)
	{
		/*
		 * The column will have a default value for the entire batch,
		 * set it now.
		 */
		column_values->iterator = NULL;
		AttrNumber attr = AttrNumberGetAttrOffset(column_description->output_attno);

		batch_state->decompressed_scan_slot->tts_values[attr] =
			getmissingattr(batch_state->decompressed_scan_slot->tts_tupleDescriptor,
						   attr + 1,
						   &batch_state->decompressed_scan_slot->tts_isnull[attr]);
		return;
	}

	/* Decompress the entire batch if it is supported. */
	CompressedDataHeader *header = (CompressedDataHeader *) PG_DETOAST_DATUM(value);
	ArrowArray *arrow = NULL;
	if (chunk_state->enable_bulk_decompression && column_description->bulk_decompression_supported)
	{
		if (chunk_state->bulk_decompression_context == NULL)
		{
			init_bulk_decompression_mctx(chunk_state,
										 MemoryContextGetParent(batch_state->per_batch_context));
		}

		DecompressAllFunction decompress_all =
			tsl_get_decompress_all_function(header->compression_algorithm);
		Assert(decompress_all != NULL);

		MemoryContext context_before_decompression =
			MemoryContextSwitchTo(chunk_state->bulk_decompression_context);

		arrow = decompress_all(PointerGetDatum(header),
							   column_description->typid,
							   batch_state->per_batch_context);

		MemoryContextReset(chunk_state->bulk_decompression_context);

		MemoryContextSwitchTo(context_before_decompression);
	}

	if (arrow)
	{
		if (batch_state->total_batch_rows == 0)
		{
			batch_state->total_batch_rows = arrow->length;
		}
		else if (batch_state->total_batch_rows != arrow->length)
		{
			elog(ERROR, "compressed column out of sync with batch counter");
		}

		column_values->arrow = arrow;
		column_values->arrow_values = arrow->buffers[1];
		column_values->arrow_validity = arrow->buffers[0];

		return;
	}

	/* As a fallback, decompress row-by-row. */
	column_values->iterator =
		tsl_get_decompression_iterator_init(header->compression_algorithm,
											chunk_state->reverse)(PointerGetDatum(header),
																  column_description->typid);
}

static bool
>>>>>>> b187c021
apply_vector_quals(DecompressChunkState *chunk_state, DecompressBatchState *batch_state)
{
	if (!chunk_state->vectorized_quals_constified)
	{
		return true;
	}

	/*
	 * Allocate the bitmap that will hold the vectorized qual results. We will
	 * initialize it to all ones and AND the individual quals to it.
	 */
	const int bitmap_bytes = sizeof(uint64) * ((batch_state->total_batch_rows + 63) / 64);
	batch_state->vector_qual_result = palloc(bitmap_bytes);
	memset(batch_state->vector_qual_result, 0xFF, bitmap_bytes);
	if (batch_state->total_batch_rows % 64 != 0)
	{
		/*
		 * We have to zero out the bits for past-the-end elements in the last
		 * bitmap word. Since all predicates are ANDed to the result bitmap,
		 * we can do it here once instead of doing it in each predicate.
		 */
		const uint64 mask = ((uint64) -1) >> (64 - batch_state->total_batch_rows % 64);
		batch_state->vector_qual_result[batch_state->total_batch_rows / 64] = mask;
	}

	/*
	 * Compute the quals.
	 */
	ListCell *lc;
	foreach (lc, chunk_state->vectorized_quals_constified)
	{
		/*
		 * For now we support "Var ? Const" predicates and
		 * ScalarArrayOperations.
		 */
		List *args = NULL;
		RegProcedure vector_const_opcode = InvalidOid;
		ScalarArrayOpExpr *saop = NULL;
		OpExpr *opexpr = NULL;
		if (IsA(lfirst(lc), ScalarArrayOpExpr))
		{
			saop = castNode(ScalarArrayOpExpr, lfirst(lc));
			args = saop->args;
			vector_const_opcode = get_opcode(saop->opno);
		}
		else
		{
			opexpr = castNode(OpExpr, lfirst(lc));
			args = opexpr->args;
			vector_const_opcode = get_opcode(opexpr->opno);
		}

		/*
		 * Find the vector_const predicate.
		 */
		VectorPredicate *vector_const_predicate = get_vector_const_predicate(vector_const_opcode);
		Ensure(vector_const_predicate != NULL,
			   "vectorized predicate not found for postgres predicate %d",
			   vector_const_opcode);

		/*
		 * Find the compressed column referred to by the Var.
		 */
		Var *var = castNode(Var, linitial(args));
		DecompressChunkColumnDescription *column_description = NULL;
		int column_index = 0;
		for (; column_index < chunk_state->num_total_columns; column_index++)
		{
			column_description = &chunk_state->template_columns[column_index];
			if (column_description->output_attno == var->varattno)
			{
				break;
			}
		}
		Ensure(column_index < chunk_state->num_total_columns,
			   "decompressed column %d not found in batch",
			   var->varattno);
		Assert(column_description != NULL);
		Assert(column_description->typid == var->vartype);
		Ensure(column_description->type == COMPRESSED_COLUMN,
			   "only compressed columns are supported in vectorized quals");
		Assert(column_index < chunk_state->num_compressed_columns);

		CompressedColumnValues *column_values = &batch_state->compressed_columns[column_index];

		if (column_values->value_bytes == 0)
		{
			/*
			 * We decompress the compressed columns on demand, so that we can
			 * skip decompressing some columns if the entire batch doesn't pass
			 * the quals.
			 */
			decompress_column(chunk_state, batch_state, column_index);
			Assert(column_values->value_bytes != 0);
		}

		Ensure(column_values->iterator == NULL,
			   "only arrow columns are supported in vectorized quals");

		/*
		 * Prepare to compute the vector predicate. We have to handle the
		 * default values in a special way because they don't produce the usual
		 * decompressed ArrowArrays.
		 */
		uint64 default_value_predicate_result;
		uint64 *predicate_result = batch_state->vector_qual_result;
		const ArrowArray *vector = column_values->arrow;
		if (column_values->arrow == NULL)
		{
			/*
			 * The compressed column had a default value. We can't fall back to
			 * the non-vectorized quals now, so build a single-value ArrowArray
			 * with this default value, check if it passes the predicate, and apply
			 * it to the entire batch.
			 */
			AttrNumber attr = AttrNumberGetAttrOffset(column_description->output_attno);

			Ensure(column_values->iterator == NULL,
				   "ArrowArray expected for column %s",
				   NameStr(
					   TupleDescAttr(batch_state->decompressed_scan_slot->tts_tupleDescriptor, attr)
						   ->attname));

			/*
			 * We saved the actual default value into the decompressed scan slot
			 * above, so pull it from there.
			 */
			vector = make_single_value_arrow(column_description->typid,
											 batch_state->decompressed_scan_slot->tts_values[attr],
											 batch_state->decompressed_scan_slot->tts_isnull[attr]);

			/*
			 * We start from an all-valid bitmap, because the predicate is
			 * AND-ed to it.
			 */
			default_value_predicate_result = 1;
			predicate_result = &default_value_predicate_result;
		}

		/*
		 * The vectorizable predicates should be STRICT, so we shouldn't see null
		 * constants here.
		 */
		Const *constnode = castNode(Const, lsecond(args));
		Ensure(!constnode->constisnull, "vectorized predicate called for a null value");

		/*
		 * If the data is dictionary-encoded, we are going to compute the
		 * predicate on dictionary and then translate the results.
		 */
		const ArrowArray *vector_nodict = NULL;
		uint64 *restrict predicate_result_nodict = NULL;
		uint64 dict_result[(GLOBAL_MAX_ROWS_PER_COMPRESSION + 63) / 64];
		if (vector->dictionary)
		{
			const size_t dict_rows = vector->dictionary->length;
			const size_t dict_result_words = (dict_rows + 63) / 64;
			memset(dict_result, 0xFF, dict_result_words * 8);
			predicate_result_nodict = dict_result;
			vector_nodict = vector->dictionary;
		}
		else
		{
			predicate_result_nodict = predicate_result;
			vector_nodict = vector;
		}

		/*
		 * At last, compute the predicate.
		 */
		if (saop)
		{
			if (saop->useOr)
			{
				vector_predicate_saop_or(vector_const_predicate,
										 vector_nodict,
										 constnode->constvalue,
										 predicate_result_nodict);
			}
			else
			{
				vector_predicate_saop_and(vector_const_predicate,
										  vector_nodict,
										  constnode->constvalue,
										  predicate_result_nodict);
			}
		}
		else
		{
			vector_const_predicate(vector_nodict, constnode->constvalue, predicate_result_nodict);
		}

		/*
		 * If the vector is dictionary-encoded, we have just computed the
		 * predicate for dictionary and now have to translate it.
		 */
		if (vector->dictionary)
		{
			fprintf(stderr, "dictionary\n");
			translate_from_dictionary(vector, predicate_result_nodict, predicate_result);
		}
		else
		{
			fprintf(stderr, "normal\n");
		}

		/* Account for nulls which shouldn't pass the predicate. */
		const size_t n = vector->length;
		const size_t n_words = (n + 63) / 64;
		const uint64 *restrict validity = (uint64 *restrict) vector->buffers[0];
		for (size_t i = 0; i < n_words; i++)
		{
			predicate_result[i] &= validity[i];
		}

		/* Process the result. */
		if (column_values->arrow == NULL)
		{
			/* The column had a default value. */
			Assert(column_values->iterator == NULL);

			if (!(default_value_predicate_result & 1))
			{
				/*
				 * We had a default value for the compressed column, and it
				 * didn't pass the predicate, so the entire batch didn't pass.
				 */
				for (int i = 0; i < bitmap_bytes / 8; i++)
				{
					batch_state->vector_qual_result[i] = 0;
				}
			}
		}

		/*
		 * If we don't have any passing rows, break out early to avoid
		 * reading and decompressing other columns.
		 */
		bool have_passing_rows = false;
		for (int i = 0; i < bitmap_bytes / 8; i++)
		{
			have_passing_rows |= batch_state->vector_qual_result[i];
		}
		if (!have_passing_rows)
		{
			return false;
		}
	}

	return true;
}

static int
get_max_element_bytes(ArrowArray *text_array)
{
	int maxbytes = 0;
	uint32 *offsets = (uint32 *) text_array->buffers[1];
	for (int i = 0; i < text_array->length; i++)
	{
		const int curbytes = offsets[i + 1] - offsets[i];
		if (curbytes > maxbytes)
		{
			maxbytes = curbytes;
		}
	}

	return maxbytes;
}

/*
 * Initialize the bulk decompression memory context
 */
void
init_bulk_decompression_mctx(DecompressChunkState *chunk_state, MemoryContext parent_ctx)
{
	Assert(chunk_state != NULL);
	Assert(parent_ctx != NULL);
	Assert(chunk_state->bulk_decompression_context == NULL);

	chunk_state->bulk_decompression_context = AllocSetContextCreate(parent_ctx,
																	"bulk decompression",
																	/* minContextSize = */ 0,
																	/* initBlockSize = */ 64 * 1024,
																	/* maxBlockSize = */ 64 * 1024);
}

/*
 * Initialize the batch memory context
 *
 * We use custom size for the batch memory context page, calculated to
 * fit the typical result of bulk decompression (if we use it).
 * This allows us to save on expensive malloc/free calls, because the
 * Postgres memory contexts reallocate all pages except the first one
 * after each reset.
 */
void
init_per_batch_mctx(DecompressChunkState *chunk_state, DecompressBatchState *batch_state)
{
	Assert(chunk_state != NULL);
	Assert(batch_state != NULL);
	Assert(batch_state->per_batch_context == NULL);

	batch_state->per_batch_context = AllocSetContextCreate(CurrentMemoryContext,
														   "DecompressChunk per_batch",
														   0,
														   chunk_state->batch_memory_context_bytes,
														   chunk_state->batch_memory_context_bytes);
}

/*
 * Initialize the batch decompression state with the new compressed  tuple.
 */
void
compressed_batch_set_compressed_tuple(DecompressChunkState *chunk_state,
									  DecompressBatchState *batch_state, TupleTableSlot *subslot)
{
	Assert(TupIsNull(batch_state->decompressed_scan_slot));

	/*
	 * The batch states are initialized on demand, because creating the memory
	 * context and the tuple table slots is expensive.
	 */
	if (batch_state->per_batch_context == NULL)
	{
		/* Init memory context */
		init_per_batch_mctx(chunk_state, batch_state);
		Assert(batch_state->per_batch_context != NULL);

		Assert(batch_state->compressed_slot == NULL);

		/* Create a non ref-counted copy of the tuple descriptor */
		if (chunk_state->compressed_slot_tdesc == NULL)
			chunk_state->compressed_slot_tdesc =
				CreateTupleDescCopyConstr(subslot->tts_tupleDescriptor);
		Assert(chunk_state->compressed_slot_tdesc->tdrefcount == -1);

		batch_state->compressed_slot =
			MakeSingleTupleTableSlot(chunk_state->compressed_slot_tdesc, subslot->tts_ops);

		Assert(batch_state->decompressed_scan_slot == NULL);

		/* Get a reference the the output TupleTableSlot */
		TupleTableSlot *slot = chunk_state->csstate.ss.ss_ScanTupleSlot;

		/* Create a non ref-counted copy of the tuple descriptor */
		if (chunk_state->decompressed_slot_scan_tdesc == NULL)
			chunk_state->decompressed_slot_scan_tdesc =
				CreateTupleDescCopyConstr(slot->tts_tupleDescriptor);
		Assert(chunk_state->decompressed_slot_scan_tdesc->tdrefcount == -1);

		batch_state->decompressed_scan_slot =
			MakeSingleTupleTableSlot(chunk_state->decompressed_slot_scan_tdesc, &TTSOpsVirtual);
	}
	else
	{
		Assert(batch_state->compressed_slot != NULL);
		Assert(batch_state->decompressed_scan_slot != NULL);
	}

	/* Ensure that all fields are empty. Calling ExecClearTuple is not enough
	 * because some attributes might not be populated (e.g., due to a dropped
	 * column) and these attributes need to be set to null. */
	ExecStoreAllNullTuple(batch_state->decompressed_scan_slot);
	ExecClearTuple(batch_state->decompressed_scan_slot);

	ExecCopySlot(batch_state->compressed_slot, subslot);
	Assert(!TupIsNull(batch_state->compressed_slot));

	batch_state->total_batch_rows = 0;
	batch_state->next_batch_row = 0;

	MemoryContext old_context = MemoryContextSwitchTo(batch_state->per_batch_context);
	MemoryContextReset(batch_state->per_batch_context);

	for (int i = 0; i < chunk_state->num_total_columns; i++)
	{
		DecompressChunkColumnDescription *column_description = &chunk_state->template_columns[i];

		switch (column_description->type)
		{
			case COMPRESSED_COLUMN:
			{
				Assert(i < chunk_state->num_compressed_columns);
				/*
				 * We decompress the compressed columns on demand, so that we can
				 * skip decompressing some columns if the entire batch doesn't pass
				 * the quals. Skip them for now.
				 */
				CompressedColumnValues *column_values = &batch_state->compressed_columns[i];
<<<<<<< HEAD
				column_values->iterator = NULL;
				column_values->arrow = NULL;
				column_values->value_bytes = -1;
				column_values->arrow_values = NULL;
				column_values->arrow_validity = NULL;
				column_values->output_attno = column_description->output_attno;
				bool isnull;
				Datum value = slot_getattr(batch_state->compressed_slot,
										   column_description->compressed_scan_attno,
										   &isnull);
				if (isnull)
				{
					/*
					 * The column will have a default value for the entire batch,
					 * set it now.
					 */
					column_values->iterator = NULL;
					AttrNumber attr = AttrNumberGetAttrOffset(column_description->output_attno);

					batch_state->decompressed_scan_slot->tts_values[attr] =
						getmissingattr(batch_state->decompressed_scan_slot->tts_tupleDescriptor,
									   attr + 1,
									   &batch_state->decompressed_scan_slot->tts_isnull[attr]);
					break;
				}

				/* Decompress the entire batch if it is supported. */
				CompressedDataHeader *header = (CompressedDataHeader *) PG_DETOAST_DATUM(value);
				ArrowArray *arrow = NULL;
				if (chunk_state->enable_bulk_decompression &&
					column_description->bulk_decompression_supported)
				{
					if (chunk_state->bulk_decompression_context == NULL)
						init_bulk_decompression_mctx(chunk_state,
													 MemoryContextGetParent(
														 batch_state->per_batch_context));

					DecompressAllFunction decompress_all =
						tsl_get_decompress_all_function(header->compression_algorithm,
														column_description->typid);
					Assert(decompress_all != NULL);

					MemoryContext context_before_decompression =
						MemoryContextSwitchTo(chunk_state->bulk_decompression_context);

					arrow = decompress_all(PointerGetDatum(header),
										   column_description->typid,
										   batch_state->per_batch_context);

					MemoryContextReset(chunk_state->bulk_decompression_context);

					MemoryContextSwitchTo(context_before_decompression);
				}

				if (arrow)
				{
					if (batch_state->total_batch_rows == 0)
					{
						batch_state->total_batch_rows = arrow->length;
					}
					else if (batch_state->total_batch_rows != arrow->length)
					{
						elog(ERROR, "compressed column out of sync with batch counter");
					}

					column_values->arrow = arrow;
					column_values->arrow_values = arrow->buffers[1];
					column_values->arrow_validity = arrow->buffers[0];

					column_values->value_bytes = get_typlen(column_description->typid);

					if (column_values->value_bytes == -1)
					{
						const int maxbytes =
							VARHDRSZ +
							(column_values->arrow->dictionary ?
								 get_max_element_bytes(column_values->arrow->dictionary) :
								 get_max_element_bytes(column_values->arrow));

						const AttrNumber attr =
							AttrNumberGetAttrOffset(column_values->output_attno);
						batch_state->decompressed_scan_slot->tts_values[attr] = PointerGetDatum(
							MemoryContextAlloc(batch_state->per_batch_context, maxbytes));
					}

					break;
				}

				/* As a fallback, decompress row-by-row. */
				column_values->iterator =
					tsl_get_decompression_iterator_init(header->compression_algorithm,
														chunk_state
															->reverse)(PointerGetDatum(header),
																	   column_description->typid);

=======
				column_values->value_bytes = 0;
>>>>>>> b187c021
				break;
			}
			case SEGMENTBY_COLUMN:
			{
				/*
				 * A segmentby column is not going to change during one batch,
				 * and our output tuples are read-only, so it's enough to only
				 * save it once per batch, which we do here.
				 */
				AttrNumber attr = AttrNumberGetAttrOffset(column_description->output_attno);
				batch_state->decompressed_scan_slot->tts_values[attr] =
					slot_getattr(batch_state->compressed_slot,
								 column_description->compressed_scan_attno,
								 &batch_state->decompressed_scan_slot->tts_isnull[attr]);
				break;
			}
			case COUNT_COLUMN:
			{
				bool isnull;
				Datum value = slot_getattr(batch_state->compressed_slot,
										   column_description->compressed_scan_attno,
										   &isnull);
				/* count column should never be NULL */
				Assert(!isnull);
				int count_value = DatumGetInt32(value);
				if (count_value <= 0)
				{
					ereport(ERROR,
							(errmsg("the compressed data is corrupt: got a segment with length %d",
									count_value)));
				}

				if (batch_state->total_batch_rows == 0)
				{
					batch_state->total_batch_rows = count_value;
				}
				else if (batch_state->total_batch_rows != count_value)
				{
					elog(ERROR, "compressed column out of sync with batch counter");
				}

				break;
			}
			case SEQUENCE_NUM_COLUMN:
				/*
				 * nothing to do here for sequence number
				 * we only needed this for sorting in node below
				 */
				break;
		}
	}

	if (apply_vector_quals(chunk_state, batch_state))
	{
		/*
		 * Have rows that actually pass the vector quals, have to decompress the
		 * rest of the compressed columns.
		 */
		const int num_compressed_columns = chunk_state->num_compressed_columns;
		for (int i = 0; i < num_compressed_columns; i++)
		{
			CompressedColumnValues *column_values = &batch_state->compressed_columns[i];
			if (column_values->value_bytes == 0)
			{
				decompress_column(chunk_state, batch_state, i);
				Assert(column_values->value_bytes != 0);
			}
		}
	}
	else
	{
		// fprintf(stderr, "the entire batch didn't pass!!!\n");
	}

	MemoryContextSwitchTo(old_context);
}

static void
store_text_datum(ArrowArray *arrow, int arrow_row, Datum *dest)
{
	Assert(arrow->dictionary == NULL);
	const uint32 start = ((uint32 *) arrow->buffers[1])[arrow_row];
	const int32 value_bytes = ((uint32 *) arrow->buffers[1])[arrow_row + 1] - start;
	Assert(value_bytes >= 0);

	const int total_bytes = value_bytes + VARHDRSZ;
	Assert(DatumGetPointer(*dest) != NULL);
	SET_VARSIZE(*dest, total_bytes);
	memcpy(VARDATA(*dest), &((uint8 *) arrow->buffers[2])[start], value_bytes);
}

/*
 * Construct the next tuple in the decompressed scan slot.
 * Doesn't check the quals.
 */
static void
make_next_tuple(DecompressChunkState *chunk_state, DecompressBatchState *batch_state)
{
	TupleTableSlot *decompressed_scan_slot = batch_state->decompressed_scan_slot;
	Assert(decompressed_scan_slot != NULL);

	Assert(batch_state->total_batch_rows > 0);
	Assert(batch_state->next_batch_row < batch_state->total_batch_rows);

	const int output_row = batch_state->next_batch_row;
	const size_t arrow_row = unlikely(chunk_state->reverse) ?
								 batch_state->total_batch_rows - 1 - output_row :
								 output_row;

	const int num_compressed_columns = chunk_state->num_compressed_columns;
	for (int i = 0; i < num_compressed_columns; i++)
	{
		CompressedColumnValues *column_values = &batch_state->compressed_columns[i];
		Ensure(column_values->value_bytes != 0, "the column is not decompressed");
		if (column_values->iterator != NULL)
		{
			DecompressResult result = column_values->iterator->try_next(column_values->iterator);

			if (result.is_done)
			{
				elog(ERROR, "compressed column out of sync with batch counter");
			}

			const AttrNumber attr = AttrNumberGetAttrOffset(column_values->output_attno);
			decompressed_scan_slot->tts_isnull[attr] = result.is_null;
			decompressed_scan_slot->tts_values[attr] = result.val;
		}
		else if (column_values->arrow_values != NULL)
		{
<<<<<<< HEAD
			const AttrNumber attr = AttrNumberGetAttrOffset(column_values.output_attno);
			if (column_values.value_bytes == -1)
=======
			const AttrNumber attr = AttrNumberGetAttrOffset(column_values->output_attno);
			Assert(column_values->value_bytes > 0);
			const char *restrict src = column_values->arrow_values;

			/*
			 * The conversion of Datum to more narrow types will truncate
			 * the higher bytes, so we don't care if we read some garbage
			 * into them, and can always read 8 bytes. These are unaligned
			 * reads, so technically we have to do memcpy.
			 */
			uint64 value;
			memcpy(&value, &src[column_values->value_bytes * arrow_row], 8);

#ifdef USE_FLOAT8_BYVAL
			Datum datum = Int64GetDatum(value);
#else
			/*
			 * On 32-bit systems, the data larger than 4 bytes go by
			 * reference, so we have to jump through these hoops.
			 */
			Datum datum;
			if (column_values->value_bytes <= 4)
>>>>>>> b187c021
			{
				if (column_values.arrow->dictionary == NULL)
				{
					store_text_datum(column_values.arrow,
									 arrow_row,
									 &decompressed_scan_slot->tts_values[attr]);
				}
				else
				{
					const int16 index = ((int16 *) column_values.arrow->buffers[1])[arrow_row];
					store_text_datum(column_values.arrow->dictionary,
									 index,
									 &decompressed_scan_slot->tts_values[attr]);
				}

				decompressed_scan_slot->tts_isnull[attr] =
					!arrow_row_is_valid(column_values.arrow->buffers[0], arrow_row);
			}
			else
			{
				Assert(column_values.value_bytes > 0);
				const char *restrict src = column_values.arrow_values;

				/*
				 * The conversion of Datum to more narrow types will truncate
				 * the higher bytes, so we don't care if we read some garbage
				 * into them, and can always read 8 bytes. These are unaligned
				 * reads, so technically we have to do memcpy.
				 */
				uint64 value;
				memcpy(&value, &src[column_values.value_bytes * arrow_row], 8);

#ifdef USE_FLOAT8_BYVAL
				Datum datum = Int64GetDatum(value);
#else
				/*
				 * On 32-bit systems, the data larger than 4 bytes go by
				 * reference, so we have to jump through these hoops.
				 */
				Datum datum;
				if (column_values.value_bytes <= 4)
				{
					datum = Int32GetDatum((uint32) value);
				}
				else
				{
					datum = Int64GetDatum(value);
				}
#endif
<<<<<<< HEAD
				decompressed_scan_slot->tts_values[attr] = datum;
				decompressed_scan_slot->tts_isnull[attr] =
					!arrow_row_is_valid(column_values.arrow_validity, arrow_row);
			}
=======
			decompressed_scan_slot->tts_values[attr] = datum;
			decompressed_scan_slot->tts_isnull[attr] =
				!arrow_row_is_valid(column_values->arrow_validity, arrow_row);
>>>>>>> b187c021
		}
	}

	/*
	 * It's a virtual tuple slot, so no point in clearing/storing it
	 * per each row, we can just update the values in-place. This saves
	 * some CPU. We have to store it after ExecQual returns false (the tuple
	 * didn't pass the filter), or after a new batch. The standard protocol
	 * is to clear and set the tuple slot for each row, but our output tuple
	 * slots are read-only, and the memory is owned by this node, so it is
	 * safe to violate this protocol.
	 */
	Assert(TTS_IS_VIRTUAL(decompressed_scan_slot));
	if (TTS_EMPTY(decompressed_scan_slot))
	{
		ExecStoreVirtualTuple(decompressed_scan_slot);
	}
}

static bool
vector_qual(DecompressChunkState *chunk_state, DecompressBatchState *batch_state)
{
	Assert(batch_state->total_batch_rows > 0);
	Assert(batch_state->next_batch_row < batch_state->total_batch_rows);

	const int output_row = batch_state->next_batch_row;
	const size_t arrow_row =
		chunk_state->reverse ? batch_state->total_batch_rows - 1 - output_row : output_row;

	if (!batch_state->vector_qual_result)
	{
		return true;
	}

	return arrow_row_is_valid(batch_state->vector_qual_result, arrow_row);
}

static bool
postgres_qual(DecompressChunkState *chunk_state, DecompressBatchState *batch_state)
{
	TupleTableSlot *decompressed_scan_slot = batch_state->decompressed_scan_slot;
	Assert(!TupIsNull(decompressed_scan_slot));

	if (!chunk_state->csstate.ss.ps.qual)
	{
		return true;
	}

	/* Perform the usual Postgres selection. */
	ExprContext *econtext = chunk_state->csstate.ss.ps.ps_ExprContext;
	econtext->ecxt_scantuple = decompressed_scan_slot;
	ResetExprContext(econtext);
	return ExecQual(chunk_state->csstate.ss.ps.qual, econtext);
}

/*
 * Decompress the next tuple from the batch indicated by batch state. The result is stored
 * in batch_state->decompressed_scan_slot. The slot will be empty if the batch
 * is entirely processed.
 */
void
compressed_batch_advance(DecompressChunkState *chunk_state, DecompressBatchState *batch_state)
{
	Assert(batch_state->total_batch_rows > 0);

	TupleTableSlot *decompressed_scan_slot = batch_state->decompressed_scan_slot;
	Assert(decompressed_scan_slot != NULL);

	const int num_compressed_columns = chunk_state->num_compressed_columns;

	for (; batch_state->next_batch_row < batch_state->total_batch_rows;
		 batch_state->next_batch_row++)
	{
		if (!vector_qual(chunk_state, batch_state))
		{
			/*
			 * This row doesn't pass the vectorized quals. Advance the iterated
			 * compressed columns if we have any.
			 */
			for (int i = 0; i < num_compressed_columns; i++)
			{
				CompressedColumnValues *column_values = &batch_state->compressed_columns[i];
				if (column_values->iterator)
				{
					column_values->iterator->try_next(column_values->iterator);
				}
			}
			InstrCountFiltered1(&chunk_state->csstate, 1);
			continue;
		}

		make_next_tuple(chunk_state, batch_state);

		if (!postgres_qual(chunk_state, batch_state))
		{
			/*
			 * The tuple didn't pass the qual, fetch the next one in the next
			 * iteration.
			 */
			InstrCountFiltered1(&chunk_state->csstate, 1);
			continue;
		}

		/* The tuple passed the qual. */
		batch_state->next_batch_row++;
		return;
	}

	/*
	 * Reached end of batch. Check that the columns that we're decompressing
	 * row-by-row have also ended.
	 */
	Assert(batch_state->next_batch_row == batch_state->total_batch_rows);
	for (int i = 0; i < num_compressed_columns; i++)
	{
		CompressedColumnValues *column_values = &batch_state->compressed_columns[i];
		if (column_values->iterator)
		{
			DecompressResult result = column_values->iterator->try_next(column_values->iterator);
			if (!result.is_done)
			{
				elog(ERROR, "compressed column out of sync with batch counter");
			}
		}
	}

	/* Clear old slot state */
	ExecClearTuple(decompressed_scan_slot);
}

/*
 * Before loading the first matching tuple from the batch, also save the very
 * first one into the given slot, even if it doesn't pass the quals. This is
 * needed for batch sorted merge.
 */
void
compressed_batch_save_first_tuple(DecompressChunkState *chunk_state,
								  DecompressBatchState *batch_state,
								  TupleTableSlot *first_tuple_slot)
{
	Assert(batch_state->next_batch_row == 0);
	Assert(batch_state->total_batch_rows > 0);
	Assert(TupIsNull(batch_state->decompressed_scan_slot));

	/*
	 * We might not have decompressed some columns if the vector quals didn't
	 * pass for the entire batch. Have to decompress them anyway if we're asked
	 * to save the first tuple. This doesn't actually happen yet, because the
	 * vectorized decompression is disabled with sorted merge, but we might want
	 * to enable it for some queries. For now, just assert that it doesn't
	 * happen.
	 */
#ifdef USE_ASSERT_CHECKING
	const int num_compressed_columns = chunk_state->num_compressed_columns;
	for (int i = 0; i < num_compressed_columns; i++)
	{
		CompressedColumnValues *column_values = &batch_state->compressed_columns[i];
		Assert(column_values->value_bytes != 0);
	}
#endif

	/* Make the first tuple and save it. */
	make_next_tuple(chunk_state, batch_state);
	ExecCopySlot(first_tuple_slot, batch_state->decompressed_scan_slot);

	/*
	 * Check the quals and advance, so that the batch is in the correct state
	 * for the subsequent calls (matching tuple is in decompressed scan slot).
	 */
	const bool qual_passed =
		vector_qual(chunk_state, batch_state) && postgres_qual(chunk_state, batch_state);
	batch_state->next_batch_row++;

	if (!qual_passed)
	{
		InstrCountFiltered1(&chunk_state->csstate, 1);
		compressed_batch_advance(chunk_state, batch_state);
	}
}<|MERGE_RESOLUTION|>--- conflicted
+++ resolved
@@ -79,7 +79,6 @@
 }
 
 static void
-<<<<<<< HEAD
 translate_from_dictionary(const ArrowArray *arrow, uint64 *restrict dict_result,
 	uint64 *restrict final_result)
 {
@@ -229,8 +228,24 @@
 		vector, array, result);
 }
 
+static int
+get_max_element_bytes(ArrowArray *text_array)
+{
+	int maxbytes = 0;
+	uint32 *offsets = (uint32 *) text_array->buffers[1];
+	for (int i = 0; i < text_array->length; i++)
+	{
+		const int curbytes = offsets[i + 1] - offsets[i];
+		if (curbytes > maxbytes)
+		{
+			maxbytes = curbytes;
+		}
+	}
+
+	return maxbytes;
+}
+
 static void
-=======
 decompress_column(DecompressChunkState *chunk_state, DecompressBatchState *batch_state, int i)
 {
 	DecompressChunkColumnDescription *column_description = &chunk_state->template_columns[i];
@@ -276,7 +291,7 @@
 		}
 
 		DecompressAllFunction decompress_all =
-			tsl_get_decompress_all_function(header->compression_algorithm);
+			tsl_get_decompress_all_function(header->compression_algorithm, column_description->typid);
 		Assert(decompress_all != NULL);
 
 		MemoryContext context_before_decompression =
@@ -305,6 +320,22 @@
 		column_values->arrow = arrow;
 		column_values->arrow_values = arrow->buffers[1];
 		column_values->arrow_validity = arrow->buffers[0];
+
+		if (column_values->value_bytes == -1)
+		{
+			const int maxbytes =
+					VARHDRSZ +
+					(column_values->arrow->dictionary ?
+						 get_max_element_bytes(column_values->arrow->dictionary) :
+						 get_max_element_bytes(column_values->arrow));
+
+			const AttrNumber attr =
+					AttrNumberGetAttrOffset(column_values->output_attno);
+			batch_state->decompressed_scan_slot->tts_values[attr] = PointerGetDatum(
+						MemoryContextAlloc(batch_state->per_batch_context, maxbytes));
+		}
+
+
 
 		return;
 	}
@@ -317,7 +348,6 @@
 }
 
 static bool
->>>>>>> b187c021
 apply_vector_quals(DecompressChunkState *chunk_state, DecompressBatchState *batch_state)
 {
 	if (!chunk_state->vectorized_quals_constified)
@@ -516,12 +546,7 @@
 		 */
 		if (vector->dictionary)
 		{
-			fprintf(stderr, "dictionary\n");
 			translate_from_dictionary(vector, predicate_result_nodict, predicate_result);
-		}
-		else
-		{
-			fprintf(stderr, "normal\n");
 		}
 
 		/* Account for nulls which shouldn't pass the predicate. */
@@ -568,23 +593,6 @@
 	}
 
 	return true;
-}
-
-static int
-get_max_element_bytes(ArrowArray *text_array)
-{
-	int maxbytes = 0;
-	uint32 *offsets = (uint32 *) text_array->buffers[1];
-	for (int i = 0; i < text_array->length; i++)
-	{
-		const int curbytes = offsets[i + 1] - offsets[i];
-		if (curbytes > maxbytes)
-		{
-			maxbytes = curbytes;
-		}
-	}
-
-	return maxbytes;
 }
 
 /*
@@ -707,105 +715,7 @@
 				 * the quals. Skip them for now.
 				 */
 				CompressedColumnValues *column_values = &batch_state->compressed_columns[i];
-<<<<<<< HEAD
-				column_values->iterator = NULL;
-				column_values->arrow = NULL;
-				column_values->value_bytes = -1;
-				column_values->arrow_values = NULL;
-				column_values->arrow_validity = NULL;
-				column_values->output_attno = column_description->output_attno;
-				bool isnull;
-				Datum value = slot_getattr(batch_state->compressed_slot,
-										   column_description->compressed_scan_attno,
-										   &isnull);
-				if (isnull)
-				{
-					/*
-					 * The column will have a default value for the entire batch,
-					 * set it now.
-					 */
-					column_values->iterator = NULL;
-					AttrNumber attr = AttrNumberGetAttrOffset(column_description->output_attno);
-
-					batch_state->decompressed_scan_slot->tts_values[attr] =
-						getmissingattr(batch_state->decompressed_scan_slot->tts_tupleDescriptor,
-									   attr + 1,
-									   &batch_state->decompressed_scan_slot->tts_isnull[attr]);
-					break;
-				}
-
-				/* Decompress the entire batch if it is supported. */
-				CompressedDataHeader *header = (CompressedDataHeader *) PG_DETOAST_DATUM(value);
-				ArrowArray *arrow = NULL;
-				if (chunk_state->enable_bulk_decompression &&
-					column_description->bulk_decompression_supported)
-				{
-					if (chunk_state->bulk_decompression_context == NULL)
-						init_bulk_decompression_mctx(chunk_state,
-													 MemoryContextGetParent(
-														 batch_state->per_batch_context));
-
-					DecompressAllFunction decompress_all =
-						tsl_get_decompress_all_function(header->compression_algorithm,
-														column_description->typid);
-					Assert(decompress_all != NULL);
-
-					MemoryContext context_before_decompression =
-						MemoryContextSwitchTo(chunk_state->bulk_decompression_context);
-
-					arrow = decompress_all(PointerGetDatum(header),
-										   column_description->typid,
-										   batch_state->per_batch_context);
-
-					MemoryContextReset(chunk_state->bulk_decompression_context);
-
-					MemoryContextSwitchTo(context_before_decompression);
-				}
-
-				if (arrow)
-				{
-					if (batch_state->total_batch_rows == 0)
-					{
-						batch_state->total_batch_rows = arrow->length;
-					}
-					else if (batch_state->total_batch_rows != arrow->length)
-					{
-						elog(ERROR, "compressed column out of sync with batch counter");
-					}
-
-					column_values->arrow = arrow;
-					column_values->arrow_values = arrow->buffers[1];
-					column_values->arrow_validity = arrow->buffers[0];
-
-					column_values->value_bytes = get_typlen(column_description->typid);
-
-					if (column_values->value_bytes == -1)
-					{
-						const int maxbytes =
-							VARHDRSZ +
-							(column_values->arrow->dictionary ?
-								 get_max_element_bytes(column_values->arrow->dictionary) :
-								 get_max_element_bytes(column_values->arrow));
-
-						const AttrNumber attr =
-							AttrNumberGetAttrOffset(column_values->output_attno);
-						batch_state->decompressed_scan_slot->tts_values[attr] = PointerGetDatum(
-							MemoryContextAlloc(batch_state->per_batch_context, maxbytes));
-					}
-
-					break;
-				}
-
-				/* As a fallback, decompress row-by-row. */
-				column_values->iterator =
-					tsl_get_decompression_iterator_init(header->compression_algorithm,
-														chunk_state
-															->reverse)(PointerGetDatum(header),
-																	   column_description->typid);
-
-=======
 				column_values->value_bytes = 0;
->>>>>>> b187c021
 				break;
 			}
 			case SEGMENTBY_COLUMN:
@@ -935,55 +845,31 @@
 		}
 		else if (column_values->arrow_values != NULL)
 		{
-<<<<<<< HEAD
-			const AttrNumber attr = AttrNumberGetAttrOffset(column_values.output_attno);
-			if (column_values.value_bytes == -1)
-=======
+			Assert(column_values->value_bytes != 0);
 			const AttrNumber attr = AttrNumberGetAttrOffset(column_values->output_attno);
-			Assert(column_values->value_bytes > 0);
-			const char *restrict src = column_values->arrow_values;
-
-			/*
-			 * The conversion of Datum to more narrow types will truncate
-			 * the higher bytes, so we don't care if we read some garbage
-			 * into them, and can always read 8 bytes. These are unaligned
-			 * reads, so technically we have to do memcpy.
-			 */
-			uint64 value;
-			memcpy(&value, &src[column_values->value_bytes * arrow_row], 8);
-
-#ifdef USE_FLOAT8_BYVAL
-			Datum datum = Int64GetDatum(value);
-#else
-			/*
-			 * On 32-bit systems, the data larger than 4 bytes go by
-			 * reference, so we have to jump through these hoops.
-			 */
-			Datum datum;
-			if (column_values->value_bytes <= 4)
->>>>>>> b187c021
-			{
-				if (column_values.arrow->dictionary == NULL)
+			if (column_values->value_bytes == -1)
+			{
+				if (column_values->arrow->dictionary == NULL)
 				{
-					store_text_datum(column_values.arrow,
+					store_text_datum(column_values->arrow,
 									 arrow_row,
 									 &decompressed_scan_slot->tts_values[attr]);
 				}
 				else
 				{
-					const int16 index = ((int16 *) column_values.arrow->buffers[1])[arrow_row];
-					store_text_datum(column_values.arrow->dictionary,
+					const int16 index = ((int16 *) column_values->arrow->buffers[1])[arrow_row];
+					store_text_datum(column_values->arrow->dictionary,
 									 index,
 									 &decompressed_scan_slot->tts_values[attr]);
 				}
 
 				decompressed_scan_slot->tts_isnull[attr] =
-					!arrow_row_is_valid(column_values.arrow->buffers[0], arrow_row);
+					!arrow_row_is_valid(column_values->arrow->buffers[0], arrow_row);
 			}
 			else
 			{
-				Assert(column_values.value_bytes > 0);
-				const char *restrict src = column_values.arrow_values;
+				Assert(column_values->value_bytes > 0);
+				const char *restrict src = column_values->arrow_values;
 
 				/*
 				 * The conversion of Datum to more narrow types will truncate
@@ -992,7 +878,7 @@
 				 * reads, so technically we have to do memcpy.
 				 */
 				uint64 value;
-				memcpy(&value, &src[column_values.value_bytes * arrow_row], 8);
+				memcpy(&value, &src[column_values->value_bytes * arrow_row], 8);
 
 #ifdef USE_FLOAT8_BYVAL
 				Datum datum = Int64GetDatum(value);
@@ -1002,7 +888,7 @@
 				 * reference, so we have to jump through these hoops.
 				 */
 				Datum datum;
-				if (column_values.value_bytes <= 4)
+				if (column_values->value_bytes <= 4)
 				{
 					datum = Int32GetDatum((uint32) value);
 				}
@@ -1011,16 +897,10 @@
 					datum = Int64GetDatum(value);
 				}
 #endif
-<<<<<<< HEAD
 				decompressed_scan_slot->tts_values[attr] = datum;
 				decompressed_scan_slot->tts_isnull[attr] =
-					!arrow_row_is_valid(column_values.arrow_validity, arrow_row);
-			}
-=======
-			decompressed_scan_slot->tts_values[attr] = datum;
-			decompressed_scan_slot->tts_isnull[attr] =
-				!arrow_row_is_valid(column_values->arrow_validity, arrow_row);
->>>>>>> b187c021
+					!arrow_row_is_valid(column_values->arrow_validity, arrow_row);
+			}
 		}
 	}
 
