--- conflicted
+++ resolved
@@ -833,7 +833,6 @@
 				CompressedColumnValues *column_values = &batch_state->compressed_columns[i];
 				column_values->decompression_type = DT_Scalar;
 				AttrNumber attr = AttrNumberGetAttrOffset(column_description->output_attno);
-<<<<<<< HEAD
 				column_values->output_value =
 					&compressed_batch_current_tuple(batch_state)->tts_values[attr];
 				column_values->output_isnull =
@@ -841,14 +840,9 @@
 				column_values->arrow = NULL;
 
 				*column_values->output_value =
-					slot_getattr(batch_state->compressed_slot,
+					slot_getattr(compressed_slot,
 								 column_description->compressed_scan_attno,
 								 column_values->output_isnull);
-=======
-				decompressed_tuple->tts_values[attr] =
-					slot_getattr(compressed_slot,
-								 column_description->compressed_scan_attno,
-								 &decompressed_tuple->tts_isnull[attr]);
 
 				/*
 				 * Note that if it's not a by-value type, we should copy it into
@@ -877,7 +871,6 @@
 						decompressed_tuple->tts_values[attr] = PointerGetDatum(tmp);
 					}
 				}
->>>>>>> 610db312
 				break;
 			}
 			case COUNT_COLUMN:
