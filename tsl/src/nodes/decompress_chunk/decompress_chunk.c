/*
 * This file and its contents are licensed under the Timescale License.
 * Please see the included NOTICE for copyright information and
 * LICENSE-TIMESCALE for a copy of the license.
 */

#include <postgres.h>
#include "chunk.h"
#include "hypertable_cache.h"
#include <catalog/pg_operator.h>
#include <math.h>
#include <miscadmin.h>
#include <nodes/bitmapset.h>
#include <nodes/makefuncs.h>
#include <nodes/nodeFuncs.h>
#include <optimizer/cost.h>
#include <optimizer/optimizer.h>
#include <optimizer/pathnode.h>
#include <optimizer/paths.h>
#include <parser/parse_relation.h>
#include <parser/parsetree.h>
#include <planner/planner.h>
#include <utils/builtins.h>
#include <utils/lsyscache.h>
#include <utils/typcache.h>

#include <planner.h>

#include "compat/compat.h"
#include "compression/compression.h"
#include "compression/create.h"
#include "cross_module_fn.h"
#include "custom_type_cache.h"
#include "debug_assert.h"
#include "import/allpaths.h"
#include "import/planner.h"
#include "nodes/decompress_chunk/decompress_chunk.h"
#include "nodes/decompress_chunk/planner.h"
#include "nodes/decompress_chunk/qual_pushdown.h"
#include "ts_catalog/array_utils.h"
#include "utils.h"

static CustomPathMethods decompress_chunk_path_methods = {
	.CustomName = "DecompressChunk",
	.PlanCustomPath = decompress_chunk_plan_create,
};

typedef struct SortInfo
{
	List *required_compressed_pathkeys;
	List *required_eq_classes;
	bool needs_sequence_num;
	bool use_compressed_sort; /* sort can be pushed below DecompressChunk */
	bool use_batch_sorted_merge;
	bool reverse;

	List *decompressed_sort_pathkeys;
	QualCost decompressed_sort_pathkeys_cost;
} SortInfo;

static RangeTblEntry *decompress_chunk_make_rte(Oid compressed_relid, LOCKMODE lockmode,
												Query *parse);
static void create_compressed_scan_paths(PlannerInfo *root, RelOptInfo *compressed_rel,
										 const CompressionInfo *compression_info,
										 const SortInfo *sort_info);

static DecompressChunkPath *
decompress_chunk_path_create(PlannerInfo *root, const CompressionInfo *info, Path *compressed_path);

static void decompress_chunk_add_plannerinfo(PlannerInfo *root, CompressionInfo *info,
											 const Chunk *chunk, RelOptInfo *chunk_rel,
											 bool needs_sequence_num);

static SortInfo build_sortinfo(PlannerInfo *root, const Chunk *chunk, RelOptInfo *chunk_rel,
							   const CompressionInfo *info, List *pathkeys);

static Bitmapset *find_const_segmentby(RelOptInfo *chunk_rel, const CompressionInfo *info);

static EquivalenceClass *
append_ec_for_seqnum(PlannerInfo *root, const CompressionInfo *info, const SortInfo *sort_info,
					 Var *var, Oid sortop, bool nulls_first)
{
	MemoryContext oldcontext = MemoryContextSwitchTo(root->planner_cxt);

	Oid opfamily, opcintype, equality_op;
	CompareType strategy;
	List *opfamilies;
	EquivalenceClass *newec = makeNode(EquivalenceClass);
	EquivalenceMember *em = makeNode(EquivalenceMember);

	/* Find the operator in pg_amop --- failure shouldn't happen */
	if (!get_ordering_op_properties(sortop, &opfamily, &opcintype, &strategy))
		elog(ERROR, "operator %u is not a valid ordering operator", sortop);

	/*
	 * EquivalenceClasses need to contain opfamily lists based on the family
	 * membership of mergejoinable equality operators, which could belong to
	 * more than one opfamily.  So we have to look up the opfamily's equality
	 * operator and get its membership.
	 */
	equality_op = get_opfamily_member(opfamily, opcintype, opcintype, BTEqualStrategyNumber);
	if (!OidIsValid(equality_op)) /* shouldn't happen */
		elog(ERROR,
			 "missing operator %d(%u,%u) in opfamily %u",
			 BTEqualStrategyNumber,
			 opcintype,
			 opcintype,
			 opfamily);
	opfamilies = get_mergejoin_opfamilies(equality_op);
	if (!opfamilies) /* certainly should find some */
		elog(ERROR, "could not find opfamilies for equality operator %u", equality_op);

	em->em_expr = (Expr *) var;
	em->em_relids = bms_make_singleton(info->compressed_rel->relid);
#if PG16_LT
	em->em_nullable_relids = NULL;
#endif
	em->em_is_const = false;
	em->em_is_child = false;
	em->em_datatype = INT4OID;

	newec->ec_opfamilies = list_copy(opfamilies);
	newec->ec_collation = 0;
	newec->ec_members = list_make1(em);
	newec->ec_sources = NIL;
	newec->ec_derives_list = NIL;
	newec->ec_relids = bms_make_singleton(info->compressed_rel->relid);
	newec->ec_has_const = false;
	newec->ec_has_volatile = false;
#if PG16_LT
	newec->ec_below_outer_join = false;
#endif
	newec->ec_broken = false;
	newec->ec_sortref = 0;
	newec->ec_min_security = UINT_MAX;
	newec->ec_max_security = 0;
	newec->ec_merged = NULL;

	info->compressed_rel->eclass_indexes =
		bms_add_member(info->compressed_rel->eclass_indexes, list_length(root->eq_classes));
	root->eq_classes = lappend(root->eq_classes, newec);

	MemoryContextSwitchTo(oldcontext);

	return newec;
}

static EquivalenceClass *
append_ec_for_metadata_col(PlannerInfo *root, const CompressionInfo *info, Var *var, PathKey *pk)
{
	MemoryContext oldcontext = MemoryContextSwitchTo(root->planner_cxt);
	EquivalenceMember *em = makeNode(EquivalenceMember);

	em->em_expr = (Expr *) var;
	em->em_relids = bms_make_singleton(info->compressed_rel->relid);
	em->em_is_const = false;
	em->em_is_child = false;
	em->em_datatype = var->vartype;
	EquivalenceClass *ec = makeNode(EquivalenceClass);
	ec->ec_opfamilies = pk->pk_eclass->ec_opfamilies;
	ec->ec_collation = pk->pk_eclass->ec_collation;
	ec->ec_members = list_make1(em);
	ec->ec_sources = list_copy(pk->pk_eclass->ec_sources);
	ec->ec_derives_list = list_copy(pk->pk_eclass->ec_derives_list);
	ec->ec_relids = bms_make_singleton(info->compressed_rel->relid);
	ec->ec_has_const = pk->pk_eclass->ec_has_const;
	ec->ec_has_volatile = pk->pk_eclass->ec_has_volatile;
#if PG16_LT
	ec->ec_below_outer_join = pk->pk_eclass->ec_below_outer_join;
#endif
	ec->ec_broken = pk->pk_eclass->ec_broken;
	ec->ec_sortref = pk->pk_eclass->ec_sortref;
	ec->ec_min_security = pk->pk_eclass->ec_min_security;
	ec->ec_max_security = pk->pk_eclass->ec_max_security;
	ec->ec_merged = pk->pk_eclass->ec_merged;
	root->eq_classes = lappend(root->eq_classes, ec);
	MemoryContextSwitchTo(oldcontext);
	info->compressed_rel->eclass_indexes =
		bms_add_member(info->compressed_rel->eclass_indexes, root->eq_classes->length - 1);

	return ec;
}

static List *
build_compressed_scan_pathkeys(const SortInfo *sort_info, PlannerInfo *root, List *chunk_pathkeys,
							   const CompressionInfo *info)
{
	Var *var;
	int varattno;
	List *required_compressed_pathkeys = NIL;
	ListCell *lc = NULL;
	PathKey *pk;

	/*
	 * all segmentby columns need to be prefix of pathkeys
	 * except those with equality constraint in baserestrictinfo
	 */
	if (info->num_segmentby_columns > 0)
	{
		TimescaleDBPrivate *compressed_fdw_private =
			(TimescaleDBPrivate *) info->compressed_rel->fdw_private;
		/*
		 * We don't need any sorting for the segmentby columns that are equated
		 * to a constant. The respective constant ECs are excluded from
		 * canonical pathkeys, so we won't see these columns here. Count them as
		 * seen from the start, so that we arrive at the proper counts of seen
		 * segmentby columns in the end.
		 */
		for (lc = list_head(chunk_pathkeys); lc; lc = lnext(chunk_pathkeys, lc))
		{
			PathKey *pk = lfirst(lc);
			EquivalenceMember *compressed_em = NULL;
			ListCell *ec_em_pair_cell;
			foreach (ec_em_pair_cell, compressed_fdw_private->compressed_ec_em_pairs)
			{
				List *pair = lfirst(ec_em_pair_cell);
				if (linitial(pair) == pk->pk_eclass)
				{
					compressed_em = lsecond(pair);
					break;
				}
			}

			/*
			 * We should exit the loop after we've seen all required segmentby
			 * columns. If we haven't seen them all, but the next pathkey
			 * already refers a compressed column, it is a bug. See
			 * build_sortinfo().
			 */
			if (!compressed_em)
				break;

			required_compressed_pathkeys = lappend(required_compressed_pathkeys, pk);
		}
	}

	/*
	 * If pathkeys contains non-segmentby columns the rest of the ordering
	 * requirements will be satisfied by ordering by sequence_num.
	 */
	if (sort_info->needs_sequence_num)
	{
		/* TODO: split up legacy sequence number path and non-sequence number path into dedicated
		 * functions. */
		if (info->has_seq_num)
		{
			bool nulls_first;
			Oid sortop;
			varattno = get_attnum(info->compressed_rte->relid,
								  COMPRESSION_COLUMN_METADATA_SEQUENCE_NUM_NAME);
			var = makeVar(info->compressed_rel->relid, varattno, INT4OID, -1, InvalidOid, 0);

			if (sort_info->reverse)
			{
				sortop = get_commutator(Int4LessOperator);
				nulls_first = true;
			}
			else
			{
				sortop = Int4LessOperator;
				nulls_first = false;
			}

			/*
			 * Create the EquivalenceClass for the sequence number column of this
			 * compressed chunk, so that we can build the PathKey that refers to it.
			 */
			EquivalenceClass *ec =
				append_ec_for_seqnum(root, info, sort_info, var, sortop, nulls_first);

			/* Find the operator in pg_amop --- failure shouldn't happen. */
			Oid opfamily, opcintype;
			CompareType strategy;
			if (!get_ordering_op_properties(sortop, &opfamily, &opcintype, &strategy))
				elog(ERROR, "operator %u is not a valid ordering operator", sortop);

			pk = make_canonical_pathkey(root, ec, opfamily, strategy, nulls_first);

			required_compressed_pathkeys = lappend(required_compressed_pathkeys, pk);
		}
		else
		{
			/* If there are no segmentby pathkeys, start from the beginning of the list */
			if (info->num_segmentby_columns == 0)
			{
				lc = list_head(chunk_pathkeys);
			}
			Assert(lc != NULL);
			Expr *expr;
			char *column_name;
			for (; lc != NULL; lc = lnext(chunk_pathkeys, lc))
			{
				pk = lfirst(lc);
				expr = ts_find_em_expr_for_rel(pk->pk_eclass, info->chunk_rel);

				Assert(expr != NULL && IsA(expr, Var));
				var = castNode(Var, expr);
				Assert(var->varattno > 0);

				column_name = get_attname(info->chunk_rte->relid, var->varattno, false);
				int16 orderby_index = ts_array_position(info->settings->fd.orderby, column_name);
				varattno =
					get_attnum(info->compressed_rte->relid, column_segment_min_name(orderby_index));
				Assert(orderby_index != 0);
				bool orderby_desc =
					ts_array_get_element_bool(info->settings->fd.orderby_desc, orderby_index);
				bool orderby_nullsfirst =
					ts_array_get_element_bool(info->settings->fd.orderby_nullsfirst, orderby_index);

				bool nulls_first;
				CompareType strategy;

				if (sort_info->reverse)
				{
					strategy = orderby_desc ? BTLessStrategyNumber : BTGreaterStrategyNumber;
					nulls_first = !orderby_nullsfirst;
				}
				else
				{
					strategy = orderby_desc ? BTGreaterStrategyNumber : BTLessStrategyNumber;
					nulls_first = orderby_nullsfirst;
				}

				var = makeVar(info->compressed_rel->relid,
							  varattno,
							  var->vartype,
							  var->vartypmod,
							  var->varcollid,
							  var->varlevelsup);
				EquivalenceClass *min_ec = append_ec_for_metadata_col(root, info, var, pk);
				PathKey *min =
					make_canonical_pathkey(root, min_ec, pk->pk_opfamily, strategy, nulls_first);
				required_compressed_pathkeys = lappend(required_compressed_pathkeys, min);

				varattno =
					get_attnum(info->compressed_rte->relid, column_segment_max_name(orderby_index));
				var = makeVar(info->compressed_rel->relid,
							  varattno,
							  var->vartype,
							  var->vartypmod,
							  var->varcollid,
							  var->varlevelsup);
				EquivalenceClass *max_ec = append_ec_for_metadata_col(root, info, var, pk);
				PathKey *max =
					make_canonical_pathkey(root, max_ec, pk->pk_opfamily, strategy, nulls_first);

				required_compressed_pathkeys = lappend(required_compressed_pathkeys, max);
			}
		}
	}
	return required_compressed_pathkeys;
}

DecompressChunkPath *
copy_decompress_chunk_path(DecompressChunkPath *src)
{
	Assert(ts_is_decompress_chunk_path(&src->custom_path.path));

	DecompressChunkPath *dst = palloc(sizeof(DecompressChunkPath));
	memcpy(dst, src, sizeof(DecompressChunkPath));

	return dst;
}

static CompressionInfo *
build_compressioninfo(PlannerInfo *root, const Hypertable *ht, const Chunk *chunk,
					  RelOptInfo *chunk_rel)
{
	AppendRelInfo *appinfo;
	CompressionInfo *info = palloc0(sizeof(CompressionInfo));

	info->compresseddata_oid = ts_custom_type_cache_get(CUSTOM_TYPE_COMPRESSED_DATA)->type_oid;

	info->chunk_rel = chunk_rel;
	info->chunk_rte = planner_rt_fetch(chunk_rel->relid, root);
	info->settings = ts_compression_settings_get(chunk->table_id);

	if (chunk_rel->reloptkind == RELOPT_OTHER_MEMBER_REL)
	{
		appinfo = ts_get_appendrelinfo(root, chunk_rel->relid, false);
		info->ht_rte = planner_rt_fetch(appinfo->parent_relid, root);
		info->ht_rel = root->simple_rel_array[appinfo->parent_relid];
	}
	else
	{
		Assert(chunk_rel->reloptkind == RELOPT_BASEREL);
		info->single_chunk = true;
		info->ht_rte = info->chunk_rte;
		info->ht_rel = info->chunk_rel;
	}

	info->hypertable_id = ht->fd.id;

	info->num_orderby_columns = ts_array_length(info->settings->fd.orderby);
	info->num_segmentby_columns = ts_array_length(info->settings->fd.segmentby);

	if (info->num_segmentby_columns)
	{
		ArrayIterator it = array_create_iterator(info->settings->fd.segmentby, 0, NULL);
		Datum datum;
		bool isnull;
		while (array_iterate(it, &datum, &isnull))
		{
			Ensure(!isnull, "NULL element in catalog array");
			AttrNumber chunk_attno = get_attnum(info->chunk_rte->relid, TextDatumGetCString(datum));
			info->chunk_segmentby_attnos =
				bms_add_member(info->chunk_segmentby_attnos, chunk_attno);
		}
	}

	info->has_seq_num =
		get_attnum(info->settings->fd.compress_relid,
				   COMPRESSION_COLUMN_METADATA_SEQUENCE_NUM_NAME) != InvalidAttrNumber;

	info->chunk_const_segmentby = find_const_segmentby(chunk_rel, info);

	/*
	 * If the chunk is member of hypertable expansion or a UNION, find its
	 * parent relation ids. We will use it later to filter out some parameterized
	 * paths.
	 */
	if (chunk_rel->reloptkind == RELOPT_OTHER_MEMBER_REL)
	{
		info->parent_relids = find_childrel_parents(root, chunk_rel);
	}

	return info;
}

/*
 * calculate cost for DecompressChunkPath
 *
 * since we have to read whole batch before producing tuple
 * we put cost of 1 tuple of compressed_scan as startup cost
 */
static void
cost_decompress_chunk(PlannerInfo *root, Path *path, Path *compressed_path)
{
	/* startup_cost is cost before fetching first tuple */
	const double compressed_rows = Max(1, compressed_path->rows);
	path->startup_cost =
		compressed_path->startup_cost +
		(compressed_path->total_cost - compressed_path->startup_cost) / compressed_rows;

	/* total_cost is cost for fetching all tuples */
	path->rows = compressed_path->rows * TARGET_COMPRESSED_BATCH_SIZE;
	path->total_cost = compressed_path->total_cost + path->rows * cpu_tuple_cost;
}

/* Smoothstep function S1 (the h01 cubic Hermite spline). */
static double
smoothstep(double x, double start, double end)
{
	x = (x - start) / (end - start);

	if (x < 0)
	{
		x = 0;
	}
	else if (x > 1)
	{
		x = 1;
	}

	return x * x * (3.0F - 2.0F * x);
}

/*
 * If the query 'order by' is prefix of the compression 'order by' (or equal), we can exploit
 * the ordering of the individual batches to create a total ordered result without resorting
 * the tuples. This speeds up all queries that use this ordering (because no sort node is
 * needed). In particular, queries that use a LIMIT are speed-up because only the top elements
 * of the affected batches needs to be decompressed. Without the optimization, the entire batches
 * are decompressed, sorted, and then the top elements are taken from the result.
 *
 * The idea is to do something similar to the MergeAppend node; a BinaryHeap is used
 * to merge the per segment by column sorted individual batches into a sorted result. So, we end
 * up which a data flow which looks as follows:
 *
 * DecompressChunk
 *   * Decompress Batch 1
 *   * Decompress Batch 2
 *   * Decompress Batch 3
 *       [....]
 *   * Decompress Batch N
 *
 * Using the presorted batches, we are able to open these batches dynamically. If we don't presort
 * them, we would have to open all batches at the same time. This would be similar to the work the
 * MergeAppend does, but this is not needed in our case and we could reduce the size of the heap and
 * the amount of parallel open batches.
 *
 * The algorithm works as follows:
 *
 *   (1) A sort node is placed below the decompress scan node and on top of the scan
 *       on the compressed chunk. This sort node uses the min/max values of the 'order by'
 *       columns from the metadata of the batch to get them into an order which can be
 *       used to merge them.
 *
 *       [Scan on compressed chunk] -> [Sort on min/max values] -> [Decompress and merge]
 *
 *       For example, the batches are sorted on the min value of the 'order by' metadata
 *       column: [0, 3] [0, 5] [3, 7] [6, 10]
 *
 *   (2) The decompress chunk node initializes a binary heap, opens the first batch and
 *       decompresses the first tuple from the batch. The tuple is put on the heap. In addition
 *       the opened batch is marked as the most recent batch (MRB).
 *
 *   (3) As soon as a tuple is requested from the heap, the following steps are performed:
 *       (3a) If the heap is empty, we are done.
 *       (3b) The top tuple from the heap is taken. It is checked if this tuple is from the
 *            MRB. If this is the case, the next batch is opened, the first tuple is decompressed,
 *            placed on the heap and this batch is marked as MRB. This is repeated until the
 *            top tuple from the heap is not from the MRB. After the top tuple is not from the
 *            MRB, all batches (and one ahead) which might contain the most recent tuple are
 *            opened and placed on the heap.
 *
 *            In the example above, the first three batches are opened because the first two
 *            batches might contain tuples with a value of 0.
 *       (3c) The top element from the heap is removed, the next tuple from the batch is
 *            decompressed (if present) and placed on the heap.
 *       (3d) The former top tuple of the heap is returned.
 *
 * This function calculate the costs for retrieving the decompressed in-order
 * using a binary heap.
 */
static void
cost_batch_sorted_merge(PlannerInfo *root, const CompressionInfo *compression_info,
						DecompressChunkPath *dcpath, Path *compressed_path)
{
	Path sort_path; /* dummy for result of cost_sort */

	/*
	 * Don't disable the compressed batch sorted merge plan with the enable_sort
	 * GUC. We have a separate GUC for it, and this way you can try to force the
	 * batch sorted merge plan by disabling sort.
	 */
	const bool old_enable_sort = enable_sort;
	enable_sort = true;
	cost_sort(&sort_path,
			  root,
			  dcpath->required_compressed_pathkeys,
#if PG18_GE
			  compressed_path->disabled_nodes,
#endif
			  compressed_path->total_cost,
			  compressed_path->rows,
			  compressed_path->pathtarget->width,
			  0.0,
			  work_mem,
			  -1);
	enable_sort = old_enable_sort;

	/*
	 * In compressed batch sorted merge, for each distinct segmentby value we
	 * have to keep the corresponding latest batch open. Estimate the number of
	 * these batches with the usual Postgres estimator for grouping cardinality.
	 */
	List *segmentby_groupexprs = NIL;
	for (int segmentby_attno = bms_next_member(compression_info->chunk_segmentby_attnos, -1);
		 segmentby_attno > 0;
		 segmentby_attno =
			 bms_next_member(compression_info->chunk_segmentby_attnos, segmentby_attno))
	{
		char *colname = get_attname(compression_info->chunk_rte->relid,
									segmentby_attno,
									/* missing_ok = */ false);
		AttrNumber compressed_attno = get_attnum(compression_info->compressed_rte->relid, colname);
		Ensure(compressed_attno != InvalidAttrNumber,
			   "segmentby column %s not found in compressed chunk %d",
			   colname,
			   compression_info->compressed_rte->relid);
		Var *var = palloc(sizeof(Var));
		*var = (Var){ .xpr.type = T_Var,
					  .varno = compression_info->compressed_rel->relid,
					  .varattno = compressed_attno };
		segmentby_groupexprs = lappend(segmentby_groupexprs, var);
	}
	const double open_batches_estimated =
		estimate_num_groups(root, segmentby_groupexprs, dcpath->custom_path.path.rows, NULL, NULL);
	Assert(open_batches_estimated > 0);

	/*
	 * We can't have more open batches than the total number of compressed rows,
	 * so clamp it for sanity of the following calculations.
	 */
	const double open_batches_clamped = Min(open_batches_estimated, sort_path.rows);

	/*
	 * Keeping a lot of batches open might use a lot of memory. The batch sorted
	 * merge can't offload anything to disk, so we just penalize it heavily if
	 * we expect it to go over the work_mem. First, estimate the amount of
	 * memory we'll need. We do this on the basis of uncompressed chunk width,
	 * as if we had to materialize entire decompressed batches. This might
	 * be less precise when bulk decompression is not used, because we
	 * materialize only the compressed data which is smaller. But it accounts
	 * for projections, which is probably more important than precision, because
	 * we often read a small subset of columns in analytical queries. The
	 * compressed chunk is never projected so we can't use it for that.
	 */
	const double work_mem_bytes = work_mem * 1024.0;
	const double needed_memory_bytes = open_batches_clamped * TARGET_COMPRESSED_BATCH_SIZE *
									   dcpath->custom_path.path.pathtarget->width;

	/*
	 * Next, calculate the cost penalty. It is a smooth step, starting at 75% of
	 * work_mem, and ending at 125%. We want to effectively disable this plan
	 * if it doesn't fit into the available memory, so the penalty should be
	 * comparable to disable_cost but still less than it, so that the
	 * manual disables still have priority.
	 */
	const double work_mem_penalty =
		0.1 * disable_cost *
		smoothstep(needed_memory_bytes, 0.75 * work_mem_bytes, 1.25 * work_mem_bytes);
	Assert(work_mem_penalty >= 0);

	/*
	 * startup_cost is cost before fetching first tuple. Batch sorted merge has
	 * to load at least the number of batches we expect to be open
	 * simultaneously, before it can produce the first row.
	 */
	const double sort_path_cost_for_startup =
		sort_path.startup_cost +
		((sort_path.total_cost - sort_path.startup_cost) * (open_batches_clamped / sort_path.rows));
	Assert(sort_path_cost_for_startup >= 0);
	dcpath->custom_path.path.startup_cost = sort_path_cost_for_startup + work_mem_penalty;

	/*
	 * Finally, to run this path to completion, we have to complete the
	 * underlying sort path, and return all uncompressed rows. Getting one
	 * uncompressed row involves replacing the top row in the heap, which costs
	 * O(log(heap size)). The constant multiplier is found empirically by
	 * benchmarking the queries returning 1 - 1e9 tuples, with segmentby
	 * cardinality 1 to 1e4, and adjusting the cost so that the fastest plan is
	 * used. The "+ 1" under the logarithm is to avoid zero uncompressed row cost
	 * when we expect to have only 1 batch open.
	 */
	const double sort_path_cost_rest = sort_path.total_cost - sort_path_cost_for_startup;
	Assert(sort_path_cost_rest >= 0);
	const double uncompressed_row_cost = 1.5 * log(open_batches_clamped + 1) * cpu_tuple_cost;
	Assert(uncompressed_row_cost > 0);
	dcpath->custom_path.path.total_cost = dcpath->custom_path.path.startup_cost +
										  sort_path_cost_rest +
										  dcpath->custom_path.path.rows * uncompressed_row_cost;
}

/*
 * This function adds per-chunk sorted paths for compressed chunks if beneficial. This has two
 * advantages:
 *
 *  (1) Make ChunkAppend possible. If at least one chunk of a hypertable is uncompressed, PostgreSQL
 * will generate a MergeAppend path in generate_orderedappend_paths() / create_merge_append_path()
 * due to the existing pathkeys of the index on the uncompressed chunk. If all chunks are
 * compressed, no path keys are present and no MergeAppend path is generated by PostgreSQL. In that
 * case, the ChunkAppend optimization cannot be used because MergeAppend path can be promoted in
 * ts_chunk_append_path_create(). Adding a sorted path with pathkeys makes ChunkAppend possible for
 * these queries.
 *
 *  (2) Sorting on a per-chunk basis and merging / appending these results could be faster than
 * sorting the whole input. Especially limit queries that use an ORDER BY that is compatible with
 * the partitioning of the hypertable could be inefficiently executed otherwise. For example, an
 * expensive query plan with a sort node on top of the append node could be chosen. Due to the sort
 * node at the high level in the query plan and the missing ChunkAppend node (see (1)), all chunks
 * are decompressed (instead of only the actually needed ones).
 *
 * The logic is inspired by PostgreSQL's add_paths_with_pathkeys_for_rel() function.
 *
 * Note: This function adds only non-partial paths. In parallel plans PostgreSQL prefers sorting
 * directly under the gather (merge) node and the per-chunk sorting are not used in parallel plans.
 * To save planning time, we therefore refrain from adding them.
 */
static Path *
make_chunk_sorted_path(PlannerInfo *root, RelOptInfo *chunk_rel, Path *path, Path *compressed_path,
					   const SortInfo *sort_info)
{
	/*
	 * Don't have a useful sorting after decompression.
	 */
	if (sort_info->decompressed_sort_pathkeys == NIL)
	{
		return NULL;
	}

	/* We are only interested in regular (i.e., non index) paths */
	if (!IsA(compressed_path, Path))
	{
		return NULL;
	}

	Assert(ts_is_decompress_chunk_path(path));

	/*
	 * We should be given an unsorted DecompressChunk path.
	 */
	Assert(path->pathkeys == NIL);

	/*
	 * Create the sorted path for these useful_pathkeys. Copy the decompress
	 * chunk path because the original can be recycled in add_path, and our
	 * sorted path must be independent.
	 */
	DecompressChunkPath *path_copy = copy_decompress_chunk_path((DecompressChunkPath *) path);

	/*
	 * Sorting might require a projection to evaluate the sorting keys. It is
	 * added during Plan creation by prepare_sort_from_pathkeys(). However, we
	 * must account for the costs of projection already at the Path stage.
	 * One synthetic example is calculating min(x1 + x2 + ....), where the argument
	 * of min() is a heavy expression. We choose between normal aggregation and a
	 * special optimization for min() added by build_minmax_path(): an InitPlan
	 * that does ORDER BY <argument> + LIMIT 1. The aggregate costs always account
	 * for calculating the argument expression (see get_agg_clause_costs()). The
	 * sorting must as well, otherwise the sorting plan will always have lower
	 * costs, even when it's subpotimal in practice. The sorting cost with
	 * LIMIT 1 is essentially linear in the number of input tuples (see
	 * cost_tuplesort()).
	 * There is another complication: normally, the cost of expressions in
	 * targetlist is accounted for by the PathTarget.cost. However, the relation
	 * targetlists don't have the argument expression and only have the plain
	 * source Vars used there. The expression is added only later by
	 * apply_scanjoin_target_to_paths(), after we have already chosen the best
	 * path. Because of this, we have to account for it here in a hacky way.
	 * For further improvements, we might research what the Postgres declarative
	 * partitioning code does for this case, because it must have a similar
	 * problem.
	 */
	path_copy->custom_path.path.startup_cost += sort_info->decompressed_sort_pathkeys_cost.startup;
	path_copy->custom_path.path.total_cost +=
		path_copy->custom_path.path.rows *
		(cpu_tuple_cost + sort_info->decompressed_sort_pathkeys_cost.per_tuple);

	/*
	 * Create the Sort path.
	 */
	Path *sorted_path = (Path *) create_sort_path(root,
												  chunk_rel,
												  (Path *) path_copy,
												  sort_info->decompressed_sort_pathkeys,
												  root->limit_tuples);

	/*
	 * Now, we need another dumb workaround for Postgres problems. When creating
	 * a sort plan, it performs a linear search of equivalence member of a
	 * pathkey's equivalence class, that matches the sorted relation (see
	 * prepare_sort_from_pathkeys()). This is effectively quadratic in the
	 * number of chunks, and becomes a real CPU sink after we pass 1k chunks.
	 * Try to reflect this in the costs, because in some cases a chunk-wise sort
	 * might be avoided, e.g. Limit 1 over MergeAppend over chunk-wise Sort can
	 * be just as well replaced with a Limit 1 over Sort over Append of chunks,
	 * that is just marginally costlier.
	 *
	 * We can't easily know the number of chunks in the query here, so add some
	 * startup cost that is quadratic in the current chunk index, which
	 * hopefully should be a good enough replacement.
	 */
	const int parent_relindex = bms_next_member(chunk_rel->top_parent_relids, -1);
	if (parent_relindex)
	{
		const int chunk_index = chunk_rel->relid - parent_relindex;
		sorted_path->startup_cost += cpu_operator_cost * chunk_index * chunk_index;
		sorted_path->total_cost += cpu_operator_cost * chunk_index * chunk_index;
	}

	return sorted_path;
}

static List *build_on_single_compressed_path(PlannerInfo *root, const Chunk *chunk,
											 RelOptInfo *chunk_rel, Path *compressed_path,
											 bool add_uncompressed_part,
											 List *uncompressed_table_pathlist,
											 const SortInfo *sort_info,
											 const CompressionInfo *compression_info);

void
ts_decompress_chunk_generate_paths(PlannerInfo *root, RelOptInfo *chunk_rel, const Hypertable *ht,
								   const Chunk *chunk)
{
	/*
	 * For UPDATE/DELETE commands, the executor decompresses and brings the rows into
	 * the uncompressed chunk. Therefore, it's necessary to add the scan on the
	 * uncompressed portion.
	 */
	bool add_uncompressed_part = ts_chunk_is_partial(chunk);
	if (ts_chunk_is_compressed(chunk) && ts_cm_functions->decompress_target_segments &&
		!add_uncompressed_part)
	{
		for (PlannerInfo *proot = root->parent_root; proot != NULL && !add_uncompressed_part;
			 proot = proot->parent_root)
		{
			/*
			 * We could additionally check and compare that the relation involved in the subquery
			 * and the DML target relation are one and the same. But these kinds of queries
			 * should be rare.
			 */
			if (proot->parse->commandType == CMD_UPDATE || proot->parse->commandType == CMD_DELETE
#if PG15_GE
				|| proot->parse->commandType == CMD_MERGE
#endif
			)
			{
				add_uncompressed_part = true;
			}
		}
	}

	CompressionInfo *compression_info = build_compressioninfo(root, ht, chunk, chunk_rel);

	/* double check we don't end up here on single chunk queries with ONLY */
	Assert(compression_info->chunk_rel->reloptkind == RELOPT_OTHER_MEMBER_REL ||
		   (compression_info->chunk_rel->reloptkind == RELOPT_BASEREL &&
			ts_rte_is_marked_for_expansion(compression_info->chunk_rte)));

	SortInfo sort_info =
		build_sortinfo(root, chunk, chunk_rel, compression_info, root->query_pathkeys);

	Assert(chunk->fd.compressed_chunk_id > 0);

	List *uncompressed_table_pathlist = chunk_rel->pathlist;
	List *uncompressed_table_parallel_pathlist = chunk_rel->partial_pathlist;
	chunk_rel->pathlist = NIL;
	chunk_rel->partial_pathlist = NIL;

	/* add RangeTblEntry and RelOptInfo for compressed chunk */
	decompress_chunk_add_plannerinfo(root,
									 compression_info,
									 chunk,
									 chunk_rel,
									 sort_info.needs_sequence_num);

	if (sort_info.use_compressed_sort)
	{
		sort_info.required_compressed_pathkeys =
			build_compressed_scan_pathkeys(&sort_info,
										   root,
										   root->query_pathkeys,
										   compression_info);
	}

	RelOptInfo *compressed_rel = compression_info->compressed_rel;

	compressed_rel->consider_parallel = chunk_rel->consider_parallel;
	/* translate chunk_rel->baserestrictinfo */
	pushdown_quals(root,
				   compression_info->settings,
				   chunk_rel,
				   compressed_rel,
				   add_uncompressed_part);
	set_baserel_size_estimates(root, compressed_rel);
	double new_row_estimate = compressed_rel->rows * TARGET_COMPRESSED_BATCH_SIZE;

	Index ht_relid = 0;
	if (!compression_info->single_chunk)
	{
		/* adjust the parent's estimate by the diff of new and old estimate */
		AppendRelInfo *chunk_info = ts_get_appendrelinfo(root, chunk_rel->relid, false);
		Assert(chunk_info->parent_reloid == ht->main_table_relid);
		ht_relid = chunk_info->parent_relid;
		RelOptInfo *hypertable_rel = root->simple_rel_array[ht_relid];
		hypertable_rel->rows += (new_row_estimate - chunk_rel->rows);
	}

	chunk_rel->rows = new_row_estimate;

	/*
	 * The tuple estimates derived from pg_class will be empty, so we have to
	 * compute that based on the compressed relation as well.
	 * This is not really needed, but in PG before 17 the Merge Append cost code
	 * mistakenly uses the "tuples" instead of "rows", so it leads to weird plan
	 * divergence on older PG versions.
	 */
	chunk_rel->tuples = new_row_estimate;

	create_compressed_scan_paths(root, compressed_rel, compression_info, &sort_info);

	/* create non-parallel paths */
	ListCell *compressed_cell;
	foreach (compressed_cell, compressed_rel->pathlist)
	{
		Path *compressed_path = lfirst(compressed_cell);
		List *decompressed_paths = build_on_single_compressed_path(root,
																   chunk,
																   chunk_rel,
																   compressed_path,
																   add_uncompressed_part,
																   uncompressed_table_pathlist,
																   &sort_info,
																   compression_info);
		/* We want to consider startup costs so that IndexScan is preferred to sorted SeqScan when
		   we may have a chance to use SkipScan. We consider startup costs for LIMIT queries, and
		   SkipScan is basically a "LIMIT 1" query run "ndistinct" times. At this point we don't
		   have all information to check if SkipScan can be used, but we can narrow it down.
		*/
		if (!chunk_rel->consider_startup && IsA(compressed_path, IndexPath))
		{
			/* Candidate for SELECT DISTINCT SkipScan */
			if (list_length(root->distinct_pathkeys) == 1
				/* Candidate for DISTINCT aggregate SkipScan */
				|| (root->numOrderedAggs >= 1 && list_length(root->group_pathkeys) == 1))
			{
				chunk_rel->consider_startup = true;
			}
		}

		/*
		 * Add the paths to the chunk relation.
		 */
		ListCell *decompressed_cell;
		foreach (decompressed_cell, decompressed_paths)
		{
			Path *path = lfirst(decompressed_cell);
			add_path(chunk_rel, path);
		}
	}

	/* create parallel paths */
	List *uncompressed_paths_with_parallel =
		list_concat(uncompressed_table_parallel_pathlist, uncompressed_table_pathlist);
	foreach (compressed_cell, compressed_rel->partial_pathlist)
	{
		Path *compressed_path = lfirst(compressed_cell);
		List *decompressed_paths = build_on_single_compressed_path(root,
																   chunk,
																   chunk_rel,
																   compressed_path,
																   add_uncompressed_part,
																   uncompressed_paths_with_parallel,
																   &sort_info,
																   compression_info);
		/*
		 * Add the paths to the chunk relation.
		 */
		ListCell *decompressed_cell;
		foreach (decompressed_cell, decompressed_paths)
		{
			Path *path = lfirst(decompressed_cell);
			add_partial_path(chunk_rel, path);
		}
	}

	/* the chunk_rel now owns the paths, remove them from the compressed_rel so they can't be freed
	 * if it's planned */
	compressed_rel->pathlist = NIL;
	compressed_rel->partial_pathlist = NIL;

	/*
	 * Remove the compressed_rel from planner arrays to prevent it from being
	 * referenced again.
	 */
	root->simple_rel_array[compressed_rel->relid] = NULL;
	root->append_rel_array[compressed_rel->relid] = NULL;

	/* We should never get in the situation with no viable paths. */
	Ensure(chunk_rel->pathlist, "could not create decompression path");
}

/*
 * Add various decompression paths that are possible based on the given
 * compressed path.
 */
static List *
build_on_single_compressed_path(PlannerInfo *root, const Chunk *chunk, RelOptInfo *chunk_rel,
								Path *compressed_path, bool add_uncompressed_part,
								List *uncompressed_table_pathlist, const SortInfo *sort_info,
								const CompressionInfo *compression_info)
{
	/*
	 * We skip any BitmapScan parameterized paths here as supporting
	 * those would require fixing up the internal scan. Since we
	 * currently do not do this BitmapScans would be generated
	 * when we have a parameterized path on a compressed column
	 * that would have invalid references due to our
	 * EquivalenceClasses.
	 */
	if (IsA(compressed_path, BitmapHeapPath) && compressed_path->param_info)
		return NIL;

	/*
	 * Filter out all paths that try to JOIN the compressed chunk on the
	 * hypertable or the uncompressed chunk
	 * Ideally, we wouldn't create these paths in the first place.
	 * However, create_join_clause code is called by PG while generating paths for the
	 * compressed_rel via generate_implied_equalities_for_column.
	 * create_join_clause ends up creating rinfo's between compressed_rel and ht because
	 * PG does not know that compressed_rel is related to ht in anyway.
	 * The parent-child relationship between chunk_rel and ht is known
	 * to PG and so it does not try to create meaningless rinfos for that case.
	 */
	if (compressed_path->param_info != NULL)
	{
		if (bms_is_member(chunk_rel->relid, compressed_path->param_info->ppi_req_outer))
			return NIL;

		/* check if this is path made with references between
		 * compressed_rel + hypertable or a nesting subquery.
		 * The latter can happen in the case of UNION queries. see github 2917. This
		 * happens since PG is not aware that the nesting
		 * subquery that references the hypertable is a parent of compressed_rel as well.
		 */
		if (bms_overlap(compression_info->parent_relids,
						compressed_path->param_info->ppi_req_outer))
		{
			return NIL;
		}
	}

	Path *chunk_path_no_sort =
		(Path *) decompress_chunk_path_create(root, compression_info, compressed_path);
	List *decompressed_paths = list_make1(chunk_path_no_sort);

	/*
	 * Create a path for the batch sorted merge optimization. This optimization
	 * performs a sorted merge of the involved batches by using a binary heap
	 * and preserving the compression order. This optimization is only
	 * considered if we can't push down the sort to the compressed chunk. If we
	 * can push down the sort, the batches can be directly consumed in this
	 * order and we don't need to use this optimization.
	 */
	if (sort_info->use_batch_sorted_merge && ts_guc_enable_decompression_sorted_merge)
	{
		Assert(!sort_info->use_compressed_sort);

		DecompressChunkPath *path_copy =
			copy_decompress_chunk_path((DecompressChunkPath *) chunk_path_no_sort);

		path_copy->reverse = sort_info->reverse;
		path_copy->batch_sorted_merge = true;

		/*
		 * The segment by optimization is only enabled if it can deliver the tuples in the
		 * same order as the query requested it. So, we can just copy the pathkeys of the
		 * query here.
		 */
		path_copy->custom_path.path.pathkeys = sort_info->decompressed_sort_pathkeys;
		cost_batch_sorted_merge(root, compression_info, path_copy, compressed_path);

		decompressed_paths = lappend(decompressed_paths, path_copy);
	}

	/*
	 * If we can push down the sort below the DecompressChunk node, we set the
	 * pathkeys of the decompress node to the decompressed_sort_pathkeys. We
	 * will determine whether to put an actual sort between the decompression
	 * node and the scan during plan creation.
	 */
	if (sort_info->use_compressed_sort)
	{
		if (pathkeys_contained_in(sort_info->required_compressed_pathkeys,
								  compressed_path->pathkeys))
		{
			/*
			 * The compressed path already has the required ordering. Modify
			 * in place the no-sorting path we just created above.
			 */
			DecompressChunkPath *path = (DecompressChunkPath *) chunk_path_no_sort;
			path->reverse = sort_info->reverse;
			path->needs_sequence_num = sort_info->needs_sequence_num;
			path->required_compressed_pathkeys = sort_info->required_compressed_pathkeys;
			path->custom_path.path.pathkeys = sort_info->decompressed_sort_pathkeys;
		}
		else
		{
			/*
			 * We must sort the underlying compressed path to get the
			 * required ordering. Make a copy of no-sorting path and modify
			 * it accordingly
			 */
			DecompressChunkPath *path_copy =
				copy_decompress_chunk_path((DecompressChunkPath *) chunk_path_no_sort);
			path_copy->reverse = sort_info->reverse;
			path_copy->needs_sequence_num = sort_info->needs_sequence_num;
			path_copy->required_compressed_pathkeys = sort_info->required_compressed_pathkeys;
			path_copy->custom_path.path.pathkeys = sort_info->decompressed_sort_pathkeys;

			/*
			 * Add costing for a sort. The standard Postgres pattern is to add the cost during
			 * path creation, but not add the sort path itself, that's done during plan
			 * creation. Examples of this in: create_merge_append_path &
			 * create_merge_append_plan
			 */
<<<<<<< HEAD
			Path sort_path; /* dummy for result of cost_sort */
=======
			if (!pathkeys_contained_in(sort_info.required_compressed_pathkeys,
									   compressed_path->pathkeys))
			{
				Path sort_path; /* dummy for result of cost_sort */

				cost_sort(&sort_path,
						  root,
						  sort_info.required_compressed_pathkeys,
#if PG18_GE
						  compressed_path->disabled_nodes,
#endif
						  compressed_path->total_cost,
						  compressed_path->rows,
						  compressed_path->pathtarget->width,
						  0.0,
						  work_mem,
						  -1);

				cost_decompress_chunk(root, &path_copy->custom_path.path, &sort_path);
			}
>>>>>>> 053a913c

			cost_sort(&sort_path,
					  root,
					  sort_info->required_compressed_pathkeys,
					  compressed_path->total_cost,
					  compressed_path->rows,
					  compressed_path->pathtarget->width,
					  0.0,
					  work_mem,
					  -1);

			cost_decompress_chunk(root, &path_copy->custom_path.path, &sort_path);

			decompressed_paths = lappend(decompressed_paths, path_copy);
		}
	}

	/*
	 * Also try explicit sort after decompression, if we couldn't push down the
	 * sort. Don't do this for parallel plans, because in this case it is
	 * typically done with Sort under Gather node. This splits the Sort in
	 * per-worker buckets, so splitting the buckets further per-chunk is less
	 * important.
	 */
	if (!sort_info->use_compressed_sort && chunk_path_no_sort->parallel_workers == 0)
	{
		Path *sort_above_chunk =
			make_chunk_sorted_path(root, chunk_rel, chunk_path_no_sort, compressed_path, sort_info);
		if (sort_above_chunk != NULL)
		{
			decompressed_paths = lappend(decompressed_paths, sort_above_chunk);
		}
	}

	if (!add_uncompressed_part)
	{
		/*
		 * If the chunk has only the compressed part, we're done.
		 */
		return decompressed_paths;
	}

	/*
	 * This is a partially compressed chunk, we have to combine data from
	 * compressed and uncompressed chunk.
	 */
	List *combined_paths = NIL;

	/*
	 * All decompressed paths we've built have the same parameterization since
	 * we're building on a single compressed path. We only inherit the
	 * parameterization from it and don't add our own.
	 */
	Bitmapset *req_outer = PATH_REQ_OUTER(chunk_path_no_sort);

	/*
	 * Look up the uncompressed chunk paths. We might need an unordered path
	 * (SeqScan) and an ordered path (e.g. IndexScan).
	 */
	Path *unordered_uncompressed_path = get_cheapest_path_for_pathkeys(uncompressed_table_pathlist,
																	   NIL,
																	   req_outer,
																	   TOTAL_COST,
																	   false);
	Ensure(unordered_uncompressed_path != NULL,
		   "couldn't find a scan path for uncompressed chunk table");

	Path *ordered_uncompressed_path = NULL;
	if (sort_info->decompressed_sort_pathkeys != NIL)
	{
		ordered_uncompressed_path =
			get_cheapest_path_for_pathkeys(uncompressed_table_pathlist,
										   sort_info->decompressed_sort_pathkeys,
										   req_outer,
										   TOTAL_COST,
										   false);
	}

	/*
	 * All children of an append path are required to have the same parameterization
	 * so we reparameterize here when we couldn't get a path with the parameterization
	 * we need. Reparameterization should always succeed here since uncompressed_path
	 * should always be a scan.
	 */
	if (!bms_equal(req_outer, PATH_REQ_OUTER(unordered_uncompressed_path)))
	{
		unordered_uncompressed_path =
			reparameterize_path(root, unordered_uncompressed_path, req_outer, 1.0);
		Ensure(unordered_uncompressed_path != NULL,
			   "couldn't reparameterize a scan path for uncompressed chunk table");
	}
	if (ordered_uncompressed_path != NULL &&
		!bms_equal(req_outer, PATH_REQ_OUTER(ordered_uncompressed_path)))
	{
		ordered_uncompressed_path =
			reparameterize_path(root, ordered_uncompressed_path, req_outer, 1.0);
	}

	/*
	 * Create plain Append, potentially parallel. It only makes sense for the
	 * unsorted input paths.
	 */
	{
		const int workers = Max(chunk_path_no_sort->parallel_workers,
								unordered_uncompressed_path->parallel_workers);

		List *parallel_paths = NIL;
		List *sequential_paths = NIL;

		if (chunk_path_no_sort->parallel_workers > 0)
		{
			parallel_paths = lappend(parallel_paths, chunk_path_no_sort);
		}
		else
		{
			sequential_paths = lappend(sequential_paths, chunk_path_no_sort);
		}

		if (unordered_uncompressed_path->parallel_workers > 0)
		{
			parallel_paths = lappend(parallel_paths, unordered_uncompressed_path);
		}
		else
		{
			sequential_paths = lappend(sequential_paths, unordered_uncompressed_path);
		}

		Path *plain_append = (Path *) create_append_path(root,
														 chunk_rel,
														 sequential_paths,
														 parallel_paths,
														 /* pathkeys = */ NIL,
														 req_outer,
														 workers,
														 workers > 0,
														 chunk_path_no_sort->rows +
															 unordered_uncompressed_path->rows);
		combined_paths = lappend(combined_paths, plain_append);
	}

	if (sort_info->decompressed_sort_pathkeys == NIL)
	{
		/*
		 * No sorting requested, so we're done after creating the plain Append
		 * above.
		 */
		return combined_paths;
	}

	/*
	 * We require sorting, try MergeAppend.
	 */
	Path *uncompressed_path_for_merge = ordered_uncompressed_path;
	if (uncompressed_path_for_merge == NULL || IsA(uncompressed_path_for_merge, SortPath))
	{
		/*
		 * Don't use explicit Sort as MergeAppend child, because the
		 * MergeAppend adds the required sorting anyway. With the explicit
		 * Sort it still works but performs the pathkey lookups twice, which
		 * leads to planning performance regression.
		 */
		uncompressed_path_for_merge = unordered_uncompressed_path;
	}
	if (uncompressed_path_for_merge->parallel_workers > 0)
	{
		/*
		 * MergeAppend can't be parallel.
		 */
		return combined_paths;
	}

	/*
	 * We might have unsorted decompressed path, compressed sort pushdown path,
	 * and batch sorted merge path. We have to make a cost-based decision
	 * between them (i.e. batch sorted merge might be more expensive due to
	 * memory requirements).
	 */
	ListCell *lc;
	foreach (lc, decompressed_paths)
	{
		Path *decompression_path = lfirst(lc);
		if (decompression_path->parallel_workers > 0)
		{
			/*
			 * MergeAppend can't be parallel.
			 */
			continue;
		}

		Path *merge_append =
			(Path *) create_merge_append_path(root,
											  chunk_rel,
											  list_make2(decompression_path,
														 uncompressed_path_for_merge),
											  sort_info->decompressed_sort_pathkeys,
											  req_outer);
		combined_paths = lappend(combined_paths, merge_append);
	}

	return combined_paths;
}

/*
 * Add a var for a particular column to the reltarget. attrs_used is a bitmap
 * of which columns we already have in reltarget. We do not add the columns that
 * are already there, and update it after adding something.
 */
static void
compressed_reltarget_add_var_for_column(RelOptInfo *compressed_rel, Oid compressed_relid,
										const char *column_name, Bitmapset **attrs_used)
{
	AttrNumber attnum = get_attnum(compressed_relid, column_name);
	Assert(attnum > 0);

	if (bms_is_member(attnum, *attrs_used))
	{
		/* This column is already in reltarget, we don't need duplicates. */
		return;
	}

	*attrs_used = bms_add_member(*attrs_used, attnum);

	Oid typid, collid;
	int32 typmod;
	get_atttypetypmodcoll(compressed_relid, attnum, &typid, &typmod, &collid);
	compressed_rel->reltarget->exprs =
		lappend(compressed_rel->reltarget->exprs,
				makeVar(compressed_rel->relid, attnum, typid, typmod, collid, 0));
}

/* copy over the vars from the chunk_rel->reltarget to the compressed_rel->reltarget
 * altering the fields that need it
 */
static void
compressed_rel_setup_reltarget(RelOptInfo *compressed_rel, CompressionInfo *info,
							   bool needs_sequence_num)
{
	bool have_whole_row_var = false;
	Bitmapset *attrs_used = NULL;

	Oid compressed_relid = info->compressed_rte->relid;

	/*
	 * We have to decompress three kinds of columns:
	 * 1) output targetlist of the relation,
	 * 2) columns required for the quals (WHERE),
	 * 3) columns required for joins.
	 */
	List *exprs = list_copy(info->chunk_rel->reltarget->exprs);
	ListCell *lc;
	foreach (lc, info->chunk_rel->baserestrictinfo)
	{
		exprs = lappend(exprs, ((RestrictInfo *) lfirst(lc))->clause);
	}
	foreach (lc, info->chunk_rel->joininfo)
	{
		exprs = lappend(exprs, ((RestrictInfo *) lfirst(lc))->clause);
	}

	/*
	 * Now go over the required expressions we prepared above, and add the
	 * required columns to the compressed reltarget.
	 */
	info->compressed_rel->reltarget->exprs = NIL;
	foreach (lc, exprs)
	{
		ListCell *lc2;
		List *chunk_vars = pull_var_clause(lfirst(lc), PVC_RECURSE_PLACEHOLDERS);
		foreach (lc2, chunk_vars)
		{
			char *column_name;
			Var *chunk_var = castNode(Var, lfirst(lc2));

			/* skip vars that aren't from the uncompressed chunk */
			if ((Index) chunk_var->varno != info->chunk_rel->relid)
			{
				continue;
			}

			/*
			 * If there's a system column or whole-row reference, add a whole-
			 * row reference, and we're done.
			 */
			if (chunk_var->varattno <= 0)
			{
				have_whole_row_var = true;
				continue;
			}

			column_name = get_attname(info->chunk_rte->relid, chunk_var->varattno, false);
			compressed_reltarget_add_var_for_column(compressed_rel,
													compressed_relid,
													column_name,
													&attrs_used);

			/* if the column is an orderby, add it's metadata columns too */
			int16 index = ts_array_position(info->settings->fd.orderby, column_name);
			if (index != 0)
			{
				compressed_reltarget_add_var_for_column(compressed_rel,
														compressed_relid,
														column_segment_min_name(index),
														&attrs_used);
				compressed_reltarget_add_var_for_column(compressed_rel,
														compressed_relid,
														column_segment_max_name(index),
														&attrs_used);
			}
		}
	}

	/* always add the count column */
	compressed_reltarget_add_var_for_column(compressed_rel,
											compressed_relid,
											COMPRESSION_COLUMN_METADATA_COUNT_NAME,
											&attrs_used);

	/* add the sequence number or orderby metadata columns if we try to order by them*/
	if (needs_sequence_num)
	{
		if (info->has_seq_num)
		{
			compressed_reltarget_add_var_for_column(compressed_rel,
													compressed_relid,
													COMPRESSION_COLUMN_METADATA_SEQUENCE_NUM_NAME,
													&attrs_used);
		}
		else
		{
			for (int i = 1; i <= ts_array_length(info->settings->fd.orderby); i++)
			{
				compressed_reltarget_add_var_for_column(compressed_rel,
														compressed_relid,
														column_segment_min_name(i),
														&attrs_used);
				compressed_reltarget_add_var_for_column(compressed_rel,
														compressed_relid,
														column_segment_max_name(i),
														&attrs_used);
			}
		}
	}

	/*
	 * It doesn't make sense to request a whole-row var from the compressed
	 * chunk scan. If it is requested, just fetch the rest of columns. The
	 * whole-row var will be created by the projection of DecompressChunk node.
	 */
	if (have_whole_row_var)
	{
		for (int i = 1; i <= info->chunk_rel->max_attr; i++)
		{
			char *column_name = get_attname(info->chunk_rte->relid,
											i,
											/* missing_ok = */ false);
			AttrNumber chunk_attno = get_attnum(info->chunk_rte->relid, column_name);
			if (chunk_attno == InvalidAttrNumber)
			{
				/* Skip the dropped column. */
				continue;
			}

			AttrNumber compressed_attno = get_attnum(info->compressed_rte->relid, column_name);
			if (compressed_attno == InvalidAttrNumber)
			{
				elog(ERROR,
					 "column '%s' not found in the compressed chunk '%s'",
					 column_name,
					 get_rel_name(info->compressed_rte->relid));
			}

			if (bms_is_member(compressed_attno, attrs_used))
			{
				continue;
			}

			compressed_reltarget_add_var_for_column(compressed_rel,
													compressed_relid,
													column_name,
													&attrs_used);
		}
	}
}

static Bitmapset *
decompress_chunk_adjust_child_relids(Bitmapset *src, int chunk_relid, int compressed_chunk_relid)
{
	Bitmapset *result = NULL;
	if (src != NULL)
	{
		result = bms_copy(src);
		result = bms_del_member(result, chunk_relid);
		result = bms_add_member(result, compressed_chunk_relid);
	}
	return result;
}

/* based on adjust_appendrel_attrs_mutator handling of RestrictInfo */
static Node *
chunk_joininfo_mutator(Node *node, CompressionInfo *context)
{
	if (node == NULL)
		return NULL;

	if (IsA(node, Var))
	{
		Var *var = castNode(Var, node);
		Var *compress_var = copyObject(var);
		char *column_name;
		AttrNumber compressed_attno;
		if ((Index) var->varno != context->chunk_rel->relid)
			return (Node *) var;

		column_name = get_attname(context->chunk_rte->relid, var->varattno, false);
		compressed_attno = get_attnum(context->compressed_rte->relid, column_name);
		compress_var->varno = context->compressed_rel->relid;
		compress_var->varattno = compressed_attno;

		return (Node *) compress_var;
	}
	else if (IsA(node, RestrictInfo))
	{
		RestrictInfo *oldinfo = (RestrictInfo *) node;
		RestrictInfo *newinfo = makeNode(RestrictInfo);

		/* Copy all flat-copiable fields */
		memcpy(newinfo, oldinfo, sizeof(RestrictInfo));

		/* Recursively fix the clause itself */
		newinfo->clause = (Expr *) chunk_joininfo_mutator((Node *) oldinfo->clause, context);

		/* and the modified version, if an OR clause */
		newinfo->orclause = (Expr *) chunk_joininfo_mutator((Node *) oldinfo->orclause, context);

		/* adjust relid sets too */
		newinfo->clause_relids =
			decompress_chunk_adjust_child_relids(oldinfo->clause_relids,
												 context->chunk_rel->relid,
												 context->compressed_rel->relid);
		newinfo->required_relids =
			decompress_chunk_adjust_child_relids(oldinfo->required_relids,
												 context->chunk_rel->relid,
												 context->compressed_rel->relid);
		newinfo->outer_relids =
			decompress_chunk_adjust_child_relids(oldinfo->outer_relids,
												 context->chunk_rel->relid,
												 context->compressed_rel->relid);
#if PG16_LT
		newinfo->nullable_relids =
			decompress_chunk_adjust_child_relids(oldinfo->nullable_relids,
												 context->chunk_rel->relid,
												 context->compressed_rel->relid);
#endif
		newinfo->left_relids = decompress_chunk_adjust_child_relids(oldinfo->left_relids,
																	context->chunk_rel->relid,
																	context->compressed_rel->relid);
		newinfo->right_relids =
			decompress_chunk_adjust_child_relids(oldinfo->right_relids,
												 context->chunk_rel->relid,
												 context->compressed_rel->relid);

		newinfo->eval_cost.startup = -1;
		newinfo->norm_selec = -1;
		newinfo->outer_selec = -1;
		newinfo->left_em = NULL;
		newinfo->right_em = NULL;
		newinfo->scansel_cache = NIL;
		newinfo->left_bucketsize = -1;
		newinfo->right_bucketsize = -1;
		newinfo->left_mcvfreq = -1;
		newinfo->right_mcvfreq = -1;
		return (Node *) newinfo;
	}
	return expression_tree_mutator(node, chunk_joininfo_mutator, context);
}

/* Check if the expression references a compressed column in compressed chunk. */
static bool
has_compressed_vars_walker(Node *node, CompressionInfo *info)
{
	if (node == NULL)
	{
		return false;
	}

	if (IsA(node, Var))
	{
		Var *var = castNode(Var, node);
		if ((Index) var->varno != info->compressed_rel->relid)
		{
			return false;
		}

		if (var->varattno <= 0)
		{
			/*
			 * Shouldn't see a system var here, might be a whole row var?
			 * In any case, we can't push it down to the compressed scan level.
			 */
			return true;
		}

		if (bms_is_member(var->varattno, info->compressed_attnos_in_compressed_chunk))
		{
			return true;
		}

		return false;
	}

	return expression_tree_walker(node, has_compressed_vars_walker, info);
}

static bool
has_compressed_vars(RestrictInfo *ri, CompressionInfo *info)
{
	return expression_tree_walker((Node *) ri->clause, has_compressed_vars_walker, info);
}

/* translate chunk_rel->joininfo for compressed_rel
 * this is necessary for create_index_path which gets join clauses from
 * rel->joininfo and sets up parameterized paths (in rel->ppilist).
 * ppi_clauses is finally used to add any additional filters on the
 * indexpath when creating a plan in create_indexscan_plan.
 * Otherwise we miss additional filters that need to be applied after
 * the index plan is executed (github issue 1558)
 */
static void
compressed_rel_setup_joininfo(RelOptInfo *compressed_rel, CompressionInfo *info)
{
	RelOptInfo *chunk_rel = info->chunk_rel;
	ListCell *lc;
	List *compress_joininfo = NIL;
	foreach (lc, chunk_rel->joininfo)
	{
		RestrictInfo *ri = (RestrictInfo *) lfirst(lc);

		RestrictInfo *adjusted = (RestrictInfo *) chunk_joininfo_mutator((Node *) ri, info);
		Assert(IsA(adjusted, RestrictInfo));

		if (has_compressed_vars(adjusted, info))
		{
			/*
			 * We can't check clauses that refer to compressed columns during
			 * the compressed scan.
			 */
			continue;
		}

		compress_joininfo = lappend(compress_joininfo, adjusted);
	}
	compressed_rel->joininfo = compress_joininfo;
}

typedef struct EMCreationContext
{
	Oid uncompressed_relid;
	Oid compressed_relid;
	Index uncompressed_relid_idx;
	Index compressed_relid_idx;
	CompressionSettings *settings;
} EMCreationContext;

static Node *
create_var_for_compressed_equivalence_member(Var *var, const EMCreationContext *context,
											 const char *attname)
{
	/* based on adjust_appendrel_attrs_mutator */
	Assert((Index) var->varno == context->uncompressed_relid_idx);
	Assert(var->varattno > 0);

	var = (Var *) copyObject(var);

	if (var->varlevelsup == 0)
	{
		var->varno = context->compressed_relid_idx;
		var->varattno = get_attnum(context->compressed_relid, attname);
		var->varnosyn = var->varno;
		var->varattnosyn = var->varattno;

		return (Node *) var;
	}

	return NULL;
}

/* This function is inspired by the Postgres add_child_rel_equivalences. */
static bool
add_segmentby_to_equivalence_class(PlannerInfo *root, EquivalenceClass *cur_ec,
								   CompressionInfo *info, EMCreationContext *context)
{
	ListCell *lc;

	TimescaleDBPrivate *compressed_fdw_private =
		(TimescaleDBPrivate *) info->compressed_rel->fdw_private;
	Assert(compressed_fdw_private != NULL);

	foreach (lc, cur_ec->ec_members)
	{
		Expr *child_expr;
		Relids new_relids;
		EquivalenceMember *cur_em = (EquivalenceMember *) lfirst(lc);
		Var *var;
		Assert(!bms_overlap(cur_em->em_relids, info->compressed_rel->relids));

		/* only consider EquivalenceMembers that are Vars, possibly with RelabelType, of the
		 * uncompressed chunk */
		var = (Var *) cur_em->em_expr;
		while (var && IsA(var, RelabelType))
			var = (Var *) ((RelabelType *) var)->arg;
		if (!(var && IsA(var, Var)))
			continue;

		/*
		 * We want to base our equivalence member on the hypertable equivalence
		 * member, not on the uncompressed chunk one. We can't just check for
		 * em_is_child though because the hypertable might be a child itself and not
		 * a top-level EquivalenceMember. This is mostly relevant for PG16+ where
		 * we have to specify a parent for the newly created equivalence member.
		 */
		if ((Index) var->varno != info->ht_rel->relid)
			continue;

		if (var->varattno <= 0)
		{
			/*
			 * We can have equivalence members that refer to special variables,
			 * but these variables can't be segmentby, so we're not interested
			 * in them here.
			 */
			continue;
		}

		/* given that the em is a var of the uncompressed chunk, the relid of the chunk should
		 * be set on the em */
		Assert(bms_is_member(info->ht_rel->relid, cur_em->em_relids));

		const char *attname = get_attname(info->ht_rte->relid, var->varattno, false);

		if (!ts_array_is_member(context->settings->fd.segmentby, attname))
			continue;

		child_expr = (Expr *) create_var_for_compressed_equivalence_member(var, context, attname);
		if (child_expr == NULL)
			continue;

		/*
		 * Transform em_relids to match.  Note we do *not* do
		 * pull_varnos(child_expr) here, as for example the
		 * transformation might have substituted a constant, but we
		 * don't want the child member to be marked as constant.
		 */
		new_relids = bms_copy(cur_em->em_relids);
		new_relids = bms_del_member(new_relids, info->ht_rel->relid);
		new_relids = bms_add_members(new_relids, info->compressed_rel->relids);

		/* copied from add_eq_member */
		{
			EquivalenceMember *em = makeNode(EquivalenceMember);

			em->em_expr = child_expr;
			em->em_relids = new_relids;
			em->em_is_const = false;
			em->em_is_child = true;
			em->em_datatype = cur_em->em_datatype;
#if PG16_GE
			em->em_jdomain = cur_em->em_jdomain;
			em->em_parent = cur_em;
#endif

#if PG16_LT
			/*
			 * For versions less than PG16, transform and set em_nullable_relids similar to
			 * em_relids. Note that this code assumes parent and child relids are singletons.
			 */
			Relids new_nullable_relids = cur_em->em_nullable_relids;
			if (bms_is_member(info->ht_rel->relid, new_nullable_relids))
			{
				new_nullable_relids = bms_copy(new_nullable_relids);
				new_nullable_relids = bms_del_member(new_nullable_relids, info->ht_rel->relid);
				new_nullable_relids =
					bms_add_members(new_nullable_relids, info->compressed_rel->relids);
			}
			em->em_nullable_relids = new_nullable_relids;
#endif

			/*
			 * In some cases the new EC member is likely to be accessed soon, so
			 * it would make sense to add it to the front, but we cannot do that
			 * here. If we do that, the compressed chunk EM might get picked as
			 * SortGroupExpr by cost_incremental_sort, and estimate_num_groups
			 * will assert that the rel is simple rel, but it will fail because
			 * the compressed chunk rel is a deadrel. Anyway, it wouldn't make
			 * sense to estimate the group numbers by one append member,
			 * probably Postgres expects to see the parent relation first in the
			 * EMs.
			 */
			cur_ec->ec_members = lappend(cur_ec->ec_members, em);
			cur_ec->ec_relids = bms_add_members(cur_ec->ec_relids, info->compressed_rel->relids);

			/*
			 * Cache the matching EquivalenceClass and EquivalenceMember for
			 * segmentby column for future use, if we want to build a path that
			 * sorts on it. Sorting is defined by PathKeys, which refer to
			 * EquivalenceClasses, so it's a convenient form.
			 */
			compressed_fdw_private->compressed_ec_em_pairs =
				lappend(compressed_fdw_private->compressed_ec_em_pairs, list_make2(cur_ec, em));

			return true;
		}
	}
	return false;
}

static void
compressed_rel_setup_equivalence_classes(PlannerInfo *root, CompressionInfo *info)
{
	EMCreationContext context = {
		.uncompressed_relid = info->ht_rte->relid,
		.compressed_relid = info->compressed_rte->relid,

		.uncompressed_relid_idx = info->ht_rel->relid,
		.compressed_relid_idx = info->compressed_rel->relid,
		.settings = info->settings,
	};

	Assert(info->chunk_rte->relid != info->compressed_rel->relid);
	Assert(info->chunk_rel->relid != info->compressed_rel->relid);
	/* based on add_child_rel_equivalences */
	int i = -1;
	Assert(root->ec_merging_done);
	/* use chunk rel's eclass_indexes to avoid traversing all
	 * the root's eq_classes
	 */
	while ((i = bms_next_member(info->chunk_rel->eclass_indexes, i)) >= 0)
	{
		EquivalenceClass *cur_ec = (EquivalenceClass *) list_nth(root->eq_classes, i);
		/*
		 * If this EC contains a volatile expression, then generating child
		 * EMs would be downright dangerous, so skip it.  We rely on a
		 * volatile EC having only one EM.
		 */
		if (cur_ec->ec_has_volatile)
			continue;

		/* if the compressed rel is already part of this EC,
		 * we don't need to re-add it
		 */
		if (bms_overlap(cur_ec->ec_relids, info->compressed_rel->relids))
			continue;

		bool em_added = add_segmentby_to_equivalence_class(root, cur_ec, info, &context);
		/* Record this EC index for the compressed rel */
		if (em_added)
			info->compressed_rel->eclass_indexes =
				bms_add_member(info->compressed_rel->eclass_indexes, i);
	}
	info->compressed_rel->has_eclass_joins = info->chunk_rel->has_eclass_joins;
}

/*
 * create RangeTblEntry and RelOptInfo for the compressed chunk
 * and add it to PlannerInfo
 */
static void
decompress_chunk_add_plannerinfo(PlannerInfo *root, CompressionInfo *info, const Chunk *chunk,
								 RelOptInfo *chunk_rel, bool needs_sequence_num)
{
	Index compressed_index = root->simple_rel_array_size;

	/*
	 * Add the compressed chunk to the baserel cache. Note that it belongs to
	 * a different hypertable, the internal compression table.
	 */
	const Chunk *compressed_chunk = ts_chunk_get_by_relid(info->settings->fd.compress_relid, true);
	ts_add_baserel_cache_entry_for_chunk(info->settings->fd.compress_relid,
										 ts_planner_get_hypertable(compressed_chunk
																	   ->hypertable_relid,
																   CACHE_FLAG_NONE));

	expand_planner_arrays(root, 1);
	info->compressed_rte = decompress_chunk_make_rte(info->settings->fd.compress_relid,
													 info->chunk_rte->rellockmode,
													 root->parse);
	root->simple_rte_array[compressed_index] = info->compressed_rte;

	root->parse->rtable = lappend(root->parse->rtable, info->compressed_rte);

	root->simple_rel_array[compressed_index] = NULL;

	RelOptInfo *compressed_rel = build_simple_rel(root, compressed_index, NULL);

#if PG16_GE
	/*
	 * When initially creating the RTE we add a RTEPerminfo entry for the
	 * RTE but that is only to make build_simple_rel happy.
	 * Asserts in the permission check code will fail with an RTEPerminfo
	 * with no permissions to check so we remove it again here as we don't
	 * want permission checks on the compressed chunks when querying
	 * hypertables with compressed data.
	 */
	root->parse->rteperminfos = list_delete_last(root->parse->rteperminfos);
	info->compressed_rte->perminfoindex = 0;
#endif

	/* github issue :1558
	 * set up top_parent_relids for this rel as the same as the
	 * original hypertable, otherwise eq classes are not computed correctly
	 * in generate_join_implied_equalities (called by
	 * get_baserel_parampathinfo <- create_index_paths)
	 */
	Assert(info->single_chunk || chunk_rel->top_parent_relids != NULL);
	compressed_rel->top_parent_relids = bms_copy(chunk_rel->top_parent_relids);

	root->simple_rel_array[compressed_index] = compressed_rel;
	info->compressed_rel = compressed_rel;

	Relation r = table_open(info->compressed_rte->relid, AccessShareLock);

	for (int i = 0; i < r->rd_att->natts; i++)
	{
		Form_pg_attribute attr = TupleDescAttr(r->rd_att, i);

		if (attr->attisdropped || attr->atttypid != info->compresseddata_oid)
			continue;

		info->compressed_attnos_in_compressed_chunk =
			bms_add_member(info->compressed_attnos_in_compressed_chunk, attr->attnum);
	}
	table_close(r, NoLock);

	compressed_rel_setup_reltarget(compressed_rel, info, needs_sequence_num);
	compressed_rel_setup_equivalence_classes(root, info);
	/* translate chunk_rel->joininfo for compressed_rel */
	compressed_rel_setup_joininfo(compressed_rel, info);

	/*
	 * Force parallel plan creation, see compute_parallel_worker().
	 * This is not compatible with ts_classify_relation(), but on the other hand
	 * the compressed chunk rel shouldn't exist anywhere outside of the
	 * decompression planning, it is removed at the end.
	 *
	 * This is not needed for direct select from a single chunk, in which case
	 * the chunk reloptkind will be RELOPT_BASEREL
	 */
	if (chunk_rel->reloptkind == RELOPT_OTHER_MEMBER_REL)
	{
		compressed_rel->reloptkind = RELOPT_OTHER_MEMBER_REL;

		/*
		 * We have to minimally initialize the append relation info for the
		 * compressed chunks, so that the generate_implied_equalities() works.
		 * Only the parent hypertable relindex is needed.
		 */
		root->append_rel_array[compressed_rel->relid] = makeNode(AppendRelInfo);
		root->append_rel_array[compressed_rel->relid]->parent_relid = info->ht_rel->relid;
		compressed_rel->top_parent_relids = chunk_rel->top_parent_relids;
	}
}

static DecompressChunkPath *
decompress_chunk_path_create(PlannerInfo *root, const CompressionInfo *info, Path *compressed_path)
{
	DecompressChunkPath *path;

	path = (DecompressChunkPath *) newNode(sizeof(DecompressChunkPath), T_CustomPath);

	path->info = info;

	path->custom_path.path.pathtype = T_CustomScan;
	path->custom_path.path.parent = info->chunk_rel;
	path->custom_path.path.pathtarget = info->chunk_rel->reltarget;

	if (compressed_path->param_info != NULL)
	{
		/*
		 * Note that we have to separately generate the parameterized path info
		 * for decompressed chunk path. The compressed parameterized path only
		 * checks the clauses on segmentby columns, not on the compressed
		 * columns.
		 */
		path->custom_path.path.param_info =
			get_baserel_parampathinfo(root,
									  info->chunk_rel,
									  compressed_path->param_info->ppi_req_outer);
		Assert(path->custom_path.path.param_info != NULL);
	}
	else
	{
		path->custom_path.path.param_info = NULL;
	}

	path->custom_path.flags = 0;
	path->custom_path.methods = &decompress_chunk_path_methods;
	path->batch_sorted_merge = false;

	/*
	 * DecompressChunk doesn't manage any parallelism itself.
	 */
	path->custom_path.path.parallel_aware = false;

	/*
	 * It can be applied per parallel worker, if its underlying scan is parallel.
	 */
	path->custom_path.path.parallel_safe = compressed_path->parallel_safe;
	path->custom_path.path.parallel_workers = compressed_path->parallel_workers;

	path->custom_path.custom_paths = list_make1(compressed_path);
	path->reverse = false;
	path->required_compressed_pathkeys = NIL;
	cost_decompress_chunk(root, &path->custom_path.path, compressed_path);

	return path;
}

/* NOTE: this needs to be called strictly after all restrictinfos have been added
 *       to the compressed rel
 */

static void
create_compressed_scan_paths(PlannerInfo *root, RelOptInfo *compressed_rel,
							 const CompressionInfo *compression_info, const SortInfo *sort_info)
{
	Path *compressed_path;

	/* clamp total_table_pages to 10 pages since this is the
	 * minimum estimate for number of pages.
	 * Add the value to any existing estimates
	 */
	root->total_table_pages += Max(compressed_rel->pages, 10);

	/* create non parallel scan path */
	compressed_path = create_seqscan_path(root, compressed_rel, NULL, 0);
	add_path(compressed_rel, compressed_path);

	/*
	 * Create parallel seq scan path.
	 * We marked the compressed rel as RELOPT_OTHER_MEMBER_REL when creating it,
	 * so we should get a nonzero number of parallel workers even for small
	 * tables, so that they don't prevent parallelism in the entire append plan.
	 * See compute_parallel_workers(). This also applies to the creation of
	 * index paths below.
	 */
	if (compressed_rel->consider_parallel)
	{
		int parallel_workers = compute_parallel_worker(compressed_rel,
													   compressed_rel->pages,
													   -1,
													   max_parallel_workers_per_gather);

		if (parallel_workers > 0)
		{
			add_partial_path(compressed_rel,
							 create_seqscan_path(root, compressed_rel, NULL, parallel_workers));
		}
	}

	if (sort_info->use_compressed_sort)
	{
		/*
		 * If we can push down sort below decompression we temporarily switch
		 * out root->query_pathkeys to allow matching to pathkeys produces by
		 * decompression
		 */
		List *orig_pathkeys = root->query_pathkeys;
		List *orig_eq_classes = root->eq_classes;
		Bitmapset *orig_eclass_indexes = compression_info->compressed_rel->eclass_indexes;
		root->query_pathkeys = sort_info->required_compressed_pathkeys;

		/* We can optimize iterating over EquivalenceClasses by reducing them to
		 * the subset which are from the compressed chunk. This only works if we don't
		 * have joins based on equivalence classes involved since those
		 * use eclass_indexes which is not valid with this optimization.
		 *
		 * Clauseless joins work fine since they don't rely on eclass_indexes.
		 */
		if (!compression_info->chunk_rel->has_eclass_joins)
		{
			int i = -1;
			List *required_eq_classes = NIL;
			while ((i = bms_next_member(compression_info->compressed_rel->eclass_indexes, i)) >= 0)
			{
				EquivalenceClass *cur_ec = (EquivalenceClass *) list_nth(root->eq_classes, i);
				required_eq_classes = lappend(required_eq_classes, cur_ec);
			}
			root->eq_classes = required_eq_classes;
			compression_info->compressed_rel->eclass_indexes = NULL;
		}

		check_index_predicates(root, compressed_rel);
		create_index_paths(root, compressed_rel);
		root->query_pathkeys = orig_pathkeys;
		root->eq_classes = orig_eq_classes;
		compression_info->compressed_rel->eclass_indexes = orig_eclass_indexes;
	}
	else
	{
		check_index_predicates(root, compressed_rel);
		create_index_paths(root, compressed_rel);
	}
}

/*
 * create RangeTblEntry for compressed chunk
 */
static RangeTblEntry *
decompress_chunk_make_rte(Oid compressed_relid, LOCKMODE lockmode, Query *parse)
{
	RangeTblEntry *rte = makeNode(RangeTblEntry);
	Relation r = table_open(compressed_relid, lockmode);
	int varattno;

	rte->rtekind = RTE_RELATION;
	rte->relid = compressed_relid;
	rte->relkind = r->rd_rel->relkind;
	rte->rellockmode = lockmode;
	rte->eref = makeAlias(RelationGetRelationName(r), NULL);

	/*
	 * inlined from buildRelationAliases()
	 * alias handling has been stripped because we won't
	 * need alias handling at this level
	 */
	for (varattno = 0; varattno < r->rd_att->natts; varattno++)
	{
		Form_pg_attribute attr = TupleDescAttr(r->rd_att, varattno);
		/* Always insert an empty string for a dropped column */
		const char *attrname = attr->attisdropped ? "" : NameStr(attr->attname);
		rte->eref->colnames = lappend(rte->eref->colnames, makeString(pstrdup(attrname)));
	}

	/*
	 * Drop the rel refcount, but keep the access lock till end of transaction
	 * so that the table can't be deleted or have its schema modified
	 * underneath us.
	 */
	table_close(r, NoLock);

	/*
	 * Set flags and access permissions.
	 *
	 * The initial default on access checks is always check-for-READ-access,
	 * which is the right thing for all except target tables.
	 */
	rte->lateral = false;
	rte->inh = false;
	rte->inFromCl = false;

#if PG16_LT
	rte->requiredPerms = 0;
	rte->checkAsUser = InvalidOid; /* not set-uid by default, either */
	rte->selectedCols = NULL;
	rte->insertedCols = NULL;
	rte->updatedCols = NULL;
#else
	/* Add empty perminfo for the new RTE to make build_simple_rel happy. */
	addRTEPermissionInfo(&parse->rteperminfos, rte);
#endif

	return rte;
}

/*
 * Find segmentby columns that are equated to a constant by a toplevel
 * baserestrictinfo.
 *
 * This will detect Var = Const and Var = Param and set the corresponding bit
 * in CompressionInfo->chunk_const_segmentby.
 */
static Bitmapset *
find_const_segmentby(RelOptInfo *chunk_rel, const CompressionInfo *info)
{
	Bitmapset *segmentby_columns = NULL;

	if (chunk_rel->baserestrictinfo != NIL)
	{
		ListCell *lc_ri;
		foreach (lc_ri, chunk_rel->baserestrictinfo)
		{
			RestrictInfo *ri = lfirst(lc_ri);

			if (IsA(ri->clause, OpExpr) && list_length(castNode(OpExpr, ri->clause)->args) == 2)
			{
				OpExpr *op = castNode(OpExpr, ri->clause);
				Var *var;
				Expr *other;

				if (op->opretset)
					continue;

				if (IsA(linitial(op->args), Var))
				{
					var = castNode(Var, linitial(op->args));
					other = lsecond(op->args);
				}
				else if (IsA(lsecond(op->args), Var))
				{
					var = castNode(Var, lsecond(op->args));
					other = linitial(op->args);
				}
				else
					continue;

				if ((Index) var->varno != chunk_rel->relid || var->varattno <= 0)
					continue;

				if (IsA(other, Const) || IsA(other, Param))
				{
					TypeCacheEntry *tce = lookup_type_cache(var->vartype, TYPECACHE_EQ_OPR);

					if (op->opno != tce->eq_opr)
						continue;

					if (bms_is_member(var->varattno, info->chunk_segmentby_attnos))
						segmentby_columns = bms_add_member(segmentby_columns, var->varattno);
				}
			}
		}
	}

	return segmentby_columns;
}

/*
 * Returns whether the pathkeys starting at the given offset match the compression
 * orderby, and whether the order is reverse.
 */
static bool
match_pathkeys_to_compression_orderby(List *pathkeys, List *chunk_em_exprs,
									  int starting_pathkey_offset,
									  const CompressionInfo *compression_info, bool *out_reverse)
{
	int compressed_pk_index = 0;
	for (int i = starting_pathkey_offset; i < list_length(pathkeys); i++)
	{
		compressed_pk_index++;
		PathKey *pk = list_nth_node(PathKey, pathkeys, i);
		Expr *expr = (Expr *) list_nth(chunk_em_exprs, i);

		if (expr == NULL || !IsA(expr, Var))
		{
			return false;
		}

		Var *var = castNode(Var, expr);

		if (var->varattno <= 0)
		{
			return false;
		}

		char *column_name = get_attname(compression_info->chunk_rte->relid, var->varattno, false);
		int orderby_index = ts_array_position(compression_info->settings->fd.orderby, column_name);

		if (orderby_index != compressed_pk_index)
		{
			return false;
		}

		bool orderby_desc =
			ts_array_get_element_bool(compression_info->settings->fd.orderby_desc, orderby_index);
		bool orderby_nullsfirst =
			ts_array_get_element_bool(compression_info->settings->fd.orderby_nullsfirst,
									  orderby_index);

		/*
		 * In PG18+: pk_cmptype is either COMPARE_LT (for ASC) or COMPARE_GT (for DESC)
		 * For previous PG versions we have compatibility macros to make these new names available.
		 */
		bool this_pathkey_reverse = false;
		if (pk->pk_cmptype == COMPARE_LT)
		{
			if (!orderby_desc && orderby_nullsfirst == pk->pk_nulls_first)
			{
				this_pathkey_reverse = false;
			}
			else if (orderby_desc && orderby_nullsfirst != pk->pk_nulls_first)
			{
				this_pathkey_reverse = true;
			}
			else
			{
				return false;
			}
		}
		else if (pk->pk_cmptype == COMPARE_GT)
		{
			if (orderby_desc && orderby_nullsfirst == pk->pk_nulls_first)
			{
				this_pathkey_reverse = false;
			}
			else if (!orderby_desc && orderby_nullsfirst != pk->pk_nulls_first)
			{
				this_pathkey_reverse = true;
			}
			else
			{
				return false;
			}
		}

		/*
		 * first pathkey match determines if this is forward or backward scan
		 * any further pathkey items need to have same direction
		 */
		if (compressed_pk_index == 1)
		{
			*out_reverse = this_pathkey_reverse;
		}
		else if (this_pathkey_reverse != *out_reverse)
		{
			return false;
		}
	}

	return true;
}

/*
 * Check if we can push down the sort below the DecompressChunk node and fill
 * SortInfo accordingly
 *
 * The following conditions need to be true for pushdown:
 *  - all segmentby columns need to be prefix of pathkeys or have equality constraint
 *  - the rest of pathkeys needs to match compress_orderby
 *
 * If query pathkeys is shorter than segmentby + compress_orderby pushdown can still be done
 */
static SortInfo
build_sortinfo(PlannerInfo *root, const Chunk *chunk, RelOptInfo *chunk_rel,
			   const CompressionInfo *compression_info, List *pathkeys)
{
	Var *var;
	char *column_name;
	ListCell *lc;
	SortInfo sort_info = { 0 };

	if (pathkeys == NIL)
	{
		return sort_info;
	}

	/*
	 * Translate the pathkeys to chunk expressions, creating a List of them
	 * parallel to the pathkeys list, with NULL entries if we didn't find a
	 * match.
	 */
	List *chunk_em_exprs = NIL;
	foreach (lc, pathkeys)
	{
		PathKey *pk = lfirst(lc);
		EquivalenceClass *ec = pk->pk_eclass;
		Expr *em_expr = NULL;
		if (!ec->ec_has_volatile)
		{
			em_expr = ts_find_em_expr_for_rel(pk->pk_eclass, compression_info->chunk_rel);
		}
		chunk_em_exprs = lappend(chunk_em_exprs, em_expr);
	}
	Assert(list_length(chunk_em_exprs) == list_length(pathkeys));

	/* Find the pathkeys we can use for explicitly sorting after decompression. */
	List *sort_pathkey_exprs = NIL;
	List *sort_pathkeys = NIL;
	for (int i = 0; i < list_length(chunk_em_exprs); i++)
	{
		PathKey *pk = list_nth_node(PathKey, pathkeys, i);
		Expr *chunk_em_expr = (Expr *) list_nth(chunk_em_exprs, i);
		if (chunk_em_expr == NULL)
		{
			break;
		}

		sort_pathkeys = lappend(sort_pathkeys, pk);
		sort_pathkey_exprs = lappend(sort_pathkey_exprs, chunk_em_expr);
	}

	if (sort_pathkeys == NIL)
	{
		return sort_info;
	}

	sort_info.decompressed_sort_pathkeys = sort_pathkeys;
	cost_qual_eval(&sort_info.decompressed_sort_pathkeys_cost, sort_pathkey_exprs, root);

	/*
	 * Next, check if we can push the sort down to the uncompressed part.
	 *
	 * Not possible if the chunk is unordered.
	 */
	if (ts_chunk_is_unordered(chunk))
		return sort_info;

	/* all segmentby columns need to be prefix of pathkeys */
	int i = 0;
	if (compression_info->num_segmentby_columns > 0)
	{
		Bitmapset *segmentby_columns;

		/*
		 * initialize segmentby with equality constraints from baserestrictinfo because
		 * those columns dont need to be prefix of pathkeys
		 */
		segmentby_columns = bms_copy(compression_info->chunk_const_segmentby);

		/*
		 * loop over pathkeys until we find one that is not a segmentby column
		 * we keep looping even if we found all segmentby columns in case a
		 * columns appears both in baserestrictinfo and in ORDER BY clause
		 */
		for (i = 0; i < list_length(pathkeys); i++)
		{
			Assert(bms_num_members(segmentby_columns) <= compression_info->num_segmentby_columns);

			Expr *expr = (Expr *) list_nth(chunk_em_exprs, i);

			if (expr == NULL || !IsA(expr, Var))
				break;
			var = castNode(Var, expr);

			if (var->varattno <= 0)
				break;

			column_name = get_attname(compression_info->chunk_rte->relid, var->varattno, false);
			if (!ts_array_is_member(compression_info->settings->fd.segmentby, column_name))
				break;

			segmentby_columns = bms_add_member(segmentby_columns, var->varattno);
		}

		/*
		 * If pathkeys still has items, but we didn't find all segmentby columns,
		 * we cannot satisfy these pathkeys by sorting the compressed chunk table.
		 */
		if (i != list_length(pathkeys) &&
			bms_num_members(segmentby_columns) != compression_info->num_segmentby_columns)
		{
			/*
			 * If we didn't have any segmentby columns in pathkeys, try batch sorted merge
			 * instead.
			 */
			if (i == 0)
			{
				sort_info.use_batch_sorted_merge =
					match_pathkeys_to_compression_orderby(pathkeys,
														  chunk_em_exprs,
														  /* starting_pathkey_offset = */ 0,
														  compression_info,
														  &sort_info.reverse);
			}
			return sort_info;
		}
	}

	if (i == list_length(pathkeys))
	{
		/*
		 * Pathkeys satisfied by sorting the compressed data on segmentby columns.
		 */
		sort_info.use_compressed_sort = true;
		return sort_info;
	}

	/*
	 * Pathkeys includes columns past segmentby columns, so we need sequence_num
	 * in the targetlist for ordering.
	 */
	sort_info.needs_sequence_num = true;

	/*
	 * loop over the rest of pathkeys
	 * this needs to exactly match the configured compress_orderby
	 */
	sort_info.use_compressed_sort = match_pathkeys_to_compression_orderby(pathkeys,
																		  chunk_em_exprs,
																		  i,
																		  compression_info,
																		  &sort_info.reverse);

	return sort_info;
}

/* Check if the provided path is a DecompressChunkPath */
bool
ts_is_decompress_chunk_path(Path *path)
{
	return IsA(path, CustomPath) &&
		   castNode(CustomPath, path)->methods == &decompress_chunk_path_methods;
}<|MERGE_RESOLUTION|>--- conflicted
+++ resolved
@@ -1076,34 +1076,14 @@
 			 * creation. Examples of this in: create_merge_append_path &
 			 * create_merge_append_plan
 			 */
-<<<<<<< HEAD
 			Path sort_path; /* dummy for result of cost_sort */
-=======
-			if (!pathkeys_contained_in(sort_info.required_compressed_pathkeys,
-									   compressed_path->pathkeys))
-			{
-				Path sort_path; /* dummy for result of cost_sort */
-
-				cost_sort(&sort_path,
-						  root,
-						  sort_info.required_compressed_pathkeys,
-#if PG18_GE
-						  compressed_path->disabled_nodes,
-#endif
-						  compressed_path->total_cost,
-						  compressed_path->rows,
-						  compressed_path->pathtarget->width,
-						  0.0,
-						  work_mem,
-						  -1);
-
-				cost_decompress_chunk(root, &path_copy->custom_path.path, &sort_path);
-			}
->>>>>>> 053a913c
 
 			cost_sort(&sort_path,
 					  root,
 					  sort_info->required_compressed_pathkeys,
+#if PG18_GE
+					  compressed_path->disabled_nodes,
+#endif
 					  compressed_path->total_cost,
 					  compressed_path->rows,
 					  compressed_path->pathtarget->width,
