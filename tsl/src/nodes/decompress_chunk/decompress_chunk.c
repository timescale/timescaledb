--- conflicted
+++ resolved
@@ -1147,44 +1147,7 @@
 			}
 			else
 			{
-<<<<<<< HEAD
 				sequential_paths = lappend(sequential_paths, decompression_path);
-=======
-				/* Check all pathkey components can be satisfied by current chunk */
-				List *pathkeys = NIL;
-				ListCell *lc;
-				foreach (lc, root->query_pathkeys)
-				{
-					PathKey *pathkey = (PathKey *) lfirst(lc);
-					EquivalenceClass *pathkey_ec = pathkey->pk_eclass;
-
-					Expr *em_expr = ts_find_em_expr_for_rel(pathkey_ec, chunk_rel);
-
-					/* No em expression found for our rel */
-					if (!em_expr)
-						break;
-
-					pathkeys = lappend(pathkeys, pathkey);
-				}
-				if (pathkeys)
-					chunk_path =
-						(Path *) create_merge_append_path(root,
-														  chunk_rel,
-														  list_make2(chunk_path, uncompressed_path),
-														  pathkeys,
-														  req_outer);
-				else
-					chunk_path =
-						(Path *) create_append_path(root,
-													chunk_rel,
-													list_make2(chunk_path, uncompressed_path),
-													NIL /* partial paths */,
-													pathkeys,
-													req_outer,
-													0,
-													false,
-													chunk_path->rows + uncompressed_path->rows);
->>>>>>> ccd24b5b
 			}
 
 			if (uncompressed_path->parallel_workers > 0)
