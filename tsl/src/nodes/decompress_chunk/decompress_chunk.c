/*
 * This file and its contents are licensed under the Timescale License.
 * Please see the included NOTICE for copyright information and
 * LICENSE-TIMESCALE for a copy of the license.
 */

#include <postgres.h>
#include "chunk.h"
#include "hypertable_cache.h"
#include <catalog/pg_operator.h>
#include <math.h>
#include <miscadmin.h>
#include <nodes/bitmapset.h>
#include <nodes/makefuncs.h>
#include <nodes/nodeFuncs.h>
#include <optimizer/cost.h>
#include <optimizer/optimizer.h>
#include <optimizer/pathnode.h>
#include <optimizer/paths.h>
#include <parser/parse_relation.h>
#include <parser/parsetree.h>
#include <planner/planner.h>
#include <utils/builtins.h>
#include <utils/lsyscache.h>
#include <utils/typcache.h>

#include <planner.h>

#include "compat/compat.h"
#include "compression/compression.h"
#include "compression/create.h"
#include "cross_module_fn.h"
#include "custom_type_cache.h"
#include "debug_assert.h"
#include "import/allpaths.h"
#include "import/planner.h"
#include "nodes/decompress_chunk/decompress_chunk.h"
#include "nodes/decompress_chunk/planner.h"
#include "nodes/decompress_chunk/qual_pushdown.h"
#include "ts_catalog/array_utils.h"
#include "utils.h"

static CustomPathMethods decompress_chunk_path_methods = {
	.CustomName = "DecompressChunk",
	.PlanCustomPath = decompress_chunk_plan_create,
};

typedef struct SortInfo
{
	List *required_compressed_pathkeys;
	List *required_eq_classes;
	bool needs_sequence_num;
	bool use_compressed_sort; /* sort can be pushed below DecompressChunk */
	bool use_batch_sorted_merge;
	bool reverse;

	List *decompressed_sort_pathkeys;
	QualCost decompressed_sort_pathkeys_cost;
} SortInfo;

static RangeTblEntry *decompress_chunk_make_rte(Oid compressed_relid, LOCKMODE lockmode,
												Query *parse);
static void create_compressed_scan_paths(PlannerInfo *root, RelOptInfo *compressed_rel,
										 const CompressionInfo *compression_info,
										 const SortInfo *sort_info);

static DecompressChunkPath *
decompress_chunk_path_create(PlannerInfo *root, const CompressionInfo *info, Path *compressed_path);

static void decompress_chunk_add_plannerinfo(PlannerInfo *root, CompressionInfo *info,
											 const Chunk *chunk, RelOptInfo *chunk_rel,
											 bool needs_sequence_num);

static SortInfo build_sortinfo(PlannerInfo *root, const Chunk *chunk, RelOptInfo *chunk_rel,
							   const CompressionInfo *info, List *pathkeys);

static Bitmapset *find_const_segmentby(RelOptInfo *chunk_rel, const CompressionInfo *info);

static EquivalenceClass *
append_ec_for_seqnum(PlannerInfo *root, const CompressionInfo *info, const SortInfo *sort_info,
					 Var *var, Oid sortop, bool nulls_first)
{
	MemoryContext oldcontext = MemoryContextSwitchTo(root->planner_cxt);

	Oid opfamily, opcintype, equality_op;
	int16 strategy;
	List *opfamilies;
	EquivalenceClass *newec = makeNode(EquivalenceClass);
	EquivalenceMember *em = makeNode(EquivalenceMember);

	/* Find the operator in pg_amop --- failure shouldn't happen */
	if (!get_ordering_op_properties(sortop, &opfamily, &opcintype, &strategy))
		elog(ERROR, "operator %u is not a valid ordering operator", sortop);

	/*
	 * EquivalenceClasses need to contain opfamily lists based on the family
	 * membership of mergejoinable equality operators, which could belong to
	 * more than one opfamily.  So we have to look up the opfamily's equality
	 * operator and get its membership.
	 */
	equality_op = get_opfamily_member(opfamily, opcintype, opcintype, BTEqualStrategyNumber);
	if (!OidIsValid(equality_op)) /* shouldn't happen */
		elog(ERROR,
			 "missing operator %d(%u,%u) in opfamily %u",
			 BTEqualStrategyNumber,
			 opcintype,
			 opcintype,
			 opfamily);
	opfamilies = get_mergejoin_opfamilies(equality_op);
	if (!opfamilies) /* certainly should find some */
		elog(ERROR, "could not find opfamilies for equality operator %u", equality_op);

	em->em_expr = (Expr *) var;
	em->em_relids = bms_make_singleton(info->compressed_rel->relid);
#if PG16_LT
	em->em_nullable_relids = NULL;
#endif
	em->em_is_const = false;
	em->em_is_child = false;
	em->em_datatype = INT4OID;

	newec->ec_opfamilies = list_copy(opfamilies);
	newec->ec_collation = 0;
	newec->ec_members = list_make1(em);
	newec->ec_sources = NIL;
	newec->ec_derives = NIL;
	newec->ec_relids = bms_make_singleton(info->compressed_rel->relid);
	newec->ec_has_const = false;
	newec->ec_has_volatile = false;
#if PG16_LT
	newec->ec_below_outer_join = false;
#endif
	newec->ec_broken = false;
	newec->ec_sortref = 0;
	newec->ec_min_security = UINT_MAX;
	newec->ec_max_security = 0;
	newec->ec_merged = NULL;

	info->compressed_rel->eclass_indexes =
		bms_add_member(info->compressed_rel->eclass_indexes, list_length(root->eq_classes));
	root->eq_classes = lappend(root->eq_classes, newec);

	MemoryContextSwitchTo(oldcontext);

	return newec;
}

static EquivalenceClass *
append_ec_for_metadata_col(PlannerInfo *root, const CompressionInfo *info, Var *var, PathKey *pk)
{
	MemoryContext oldcontext = MemoryContextSwitchTo(root->planner_cxt);
	EquivalenceMember *em = makeNode(EquivalenceMember);

	em->em_expr = (Expr *) var;
	em->em_relids = bms_make_singleton(info->compressed_rel->relid);
	em->em_is_const = false;
	em->em_is_child = false;
	em->em_datatype = var->vartype;
	EquivalenceClass *ec = makeNode(EquivalenceClass);
	ec->ec_opfamilies = pk->pk_eclass->ec_opfamilies;
	ec->ec_collation = pk->pk_eclass->ec_collation;
	ec->ec_members = list_make1(em);
	ec->ec_sources = list_copy(pk->pk_eclass->ec_sources);
	ec->ec_derives = list_copy(pk->pk_eclass->ec_derives);
	ec->ec_relids = bms_make_singleton(info->compressed_rel->relid);
	ec->ec_has_const = pk->pk_eclass->ec_has_const;
	ec->ec_has_volatile = pk->pk_eclass->ec_has_volatile;
#if PG16_LT
	ec->ec_below_outer_join = pk->pk_eclass->ec_below_outer_join;
#endif
	ec->ec_broken = pk->pk_eclass->ec_broken;
	ec->ec_sortref = pk->pk_eclass->ec_sortref;
	ec->ec_min_security = pk->pk_eclass->ec_min_security;
	ec->ec_max_security = pk->pk_eclass->ec_max_security;
	ec->ec_merged = pk->pk_eclass->ec_merged;
	root->eq_classes = lappend(root->eq_classes, ec);
	MemoryContextSwitchTo(oldcontext);
	info->compressed_rel->eclass_indexes =
		bms_add_member(info->compressed_rel->eclass_indexes, root->eq_classes->length - 1);

	return ec;
}

static List *
build_compressed_scan_pathkeys(const SortInfo *sort_info, PlannerInfo *root, List *chunk_pathkeys,
							   const CompressionInfo *info)
{
	Var *var;
	int varattno;
	List *required_compressed_pathkeys = NIL;
	ListCell *lc = NULL;
	PathKey *pk;

	/*
	 * all segmentby columns need to be prefix of pathkeys
	 * except those with equality constraint in baserestrictinfo
	 */
	if (info->num_segmentby_columns > 0)
	{
		TimescaleDBPrivate *compressed_fdw_private =
			(TimescaleDBPrivate *) info->compressed_rel->fdw_private;
		/*
		 * We don't need any sorting for the segmentby columns that are equated
		 * to a constant. The respective constant ECs are excluded from
		 * canonical pathkeys, so we won't see these columns here. Count them as
		 * seen from the start, so that we arrive at the proper counts of seen
		 * segmentby columns in the end.
		 */
		for (lc = list_head(chunk_pathkeys); lc; lc = lnext(chunk_pathkeys, lc))
		{
			PathKey *pk = lfirst(lc);
			EquivalenceMember *compressed_em = NULL;
			ListCell *ec_em_pair_cell;
			foreach (ec_em_pair_cell, compressed_fdw_private->compressed_ec_em_pairs)
			{
				List *pair = lfirst(ec_em_pair_cell);
				if (linitial(pair) == pk->pk_eclass)
				{
					compressed_em = lsecond(pair);
					break;
				}
			}

			/*
			 * We should exit the loop after we've seen all required segmentby
			 * columns. If we haven't seen them all, but the next pathkey
			 * already refers a compressed column, it is a bug. See
			 * build_sortinfo().
			 */
			if (!compressed_em)
				break;

			required_compressed_pathkeys = lappend(required_compressed_pathkeys, pk);
		}
	}

	/*
	 * If pathkeys contains non-segmentby columns the rest of the ordering
	 * requirements will be satisfied by ordering by sequence_num.
	 */
	if (sort_info->needs_sequence_num)
	{
		/* TODO: split up legacy sequence number path and non-sequence number path into dedicated
		 * functions. */
		if (info->has_seq_num)
		{
			bool nulls_first;
			Oid sortop;
			varattno = get_attnum(info->compressed_rte->relid,
								  COMPRESSION_COLUMN_METADATA_SEQUENCE_NUM_NAME);
			var = makeVar(info->compressed_rel->relid, varattno, INT4OID, -1, InvalidOid, 0);

			if (sort_info->reverse)
			{
				sortop = get_commutator(Int4LessOperator);
				nulls_first = true;
			}
			else
			{
				sortop = Int4LessOperator;
				nulls_first = false;
			}

			/*
			 * Create the EquivalenceClass for the sequence number column of this
			 * compressed chunk, so that we can build the PathKey that refers to it.
			 */
			EquivalenceClass *ec =
				append_ec_for_seqnum(root, info, sort_info, var, sortop, nulls_first);

			/* Find the operator in pg_amop --- failure shouldn't happen. */
			Oid opfamily, opcintype;
			int16 strategy;
			if (!get_ordering_op_properties(sortop, &opfamily, &opcintype, &strategy))
				elog(ERROR, "operator %u is not a valid ordering operator", sortop);

			pk = make_canonical_pathkey(root, ec, opfamily, strategy, nulls_first);

			required_compressed_pathkeys = lappend(required_compressed_pathkeys, pk);
		}
		else
		{
			/* If there are no segmentby pathkeys, start from the beginning of the list */
			if (info->num_segmentby_columns == 0)
			{
				lc = list_head(chunk_pathkeys);
			}
			Assert(lc != NULL);
			Expr *expr;
			char *column_name;
			for (; lc != NULL; lc = lnext(chunk_pathkeys, lc))
			{
				pk = lfirst(lc);
				expr = ts_find_em_expr_for_rel(pk->pk_eclass, info->chunk_rel);

				Assert(expr != NULL && IsA(expr, Var));
				var = castNode(Var, expr);
				Assert(var->varattno > 0);

				column_name = get_attname(info->chunk_rte->relid, var->varattno, false);
				int16 orderby_index = ts_array_position(info->settings->fd.orderby, column_name);
				varattno =
					get_attnum(info->compressed_rte->relid, column_segment_min_name(orderby_index));
				Assert(orderby_index != 0);
				bool orderby_desc =
					ts_array_get_element_bool(info->settings->fd.orderby_desc, orderby_index);
				bool orderby_nullsfirst =
					ts_array_get_element_bool(info->settings->fd.orderby_nullsfirst, orderby_index);

				bool nulls_first;
				int16 strategy;

				if (sort_info->reverse)
				{
					strategy = orderby_desc ? BTLessStrategyNumber : BTGreaterStrategyNumber;
					nulls_first = !orderby_nullsfirst;
				}
				else
				{
					strategy = orderby_desc ? BTGreaterStrategyNumber : BTLessStrategyNumber;
					nulls_first = orderby_nullsfirst;
				}

				var = makeVar(info->compressed_rel->relid,
							  varattno,
							  var->vartype,
							  var->vartypmod,
							  var->varcollid,
							  var->varlevelsup);
				EquivalenceClass *min_ec = append_ec_for_metadata_col(root, info, var, pk);
				PathKey *min =
					make_canonical_pathkey(root, min_ec, pk->pk_opfamily, strategy, nulls_first);
				required_compressed_pathkeys = lappend(required_compressed_pathkeys, min);

				varattno =
					get_attnum(info->compressed_rte->relid, column_segment_max_name(orderby_index));
				var = makeVar(info->compressed_rel->relid,
							  varattno,
							  var->vartype,
							  var->vartypmod,
							  var->varcollid,
							  var->varlevelsup);
				EquivalenceClass *max_ec = append_ec_for_metadata_col(root, info, var, pk);
				PathKey *max =
					make_canonical_pathkey(root, max_ec, pk->pk_opfamily, strategy, nulls_first);

				required_compressed_pathkeys = lappend(required_compressed_pathkeys, max);
			}
		}
	}
	return required_compressed_pathkeys;
}

DecompressChunkPath *
copy_decompress_chunk_path(DecompressChunkPath *src)
{
	Assert(ts_is_decompress_chunk_path(&src->custom_path.path));

	DecompressChunkPath *dst = palloc(sizeof(DecompressChunkPath));
	memcpy(dst, src, sizeof(DecompressChunkPath));

	return dst;
}

static CompressionInfo *
build_compressioninfo(PlannerInfo *root, const Hypertable *ht, const Chunk *chunk,
					  RelOptInfo *chunk_rel)
{
	AppendRelInfo *appinfo;
	CompressionInfo *info = palloc0(sizeof(CompressionInfo));

	info->compresseddata_oid = ts_custom_type_cache_get(CUSTOM_TYPE_COMPRESSED_DATA)->type_oid;

	info->chunk_rel = chunk_rel;
	info->chunk_rte = planner_rt_fetch(chunk_rel->relid, root);
	info->settings = ts_compression_settings_get(chunk->table_id);

	if (chunk_rel->reloptkind == RELOPT_OTHER_MEMBER_REL)
	{
		appinfo = ts_get_appendrelinfo(root, chunk_rel->relid, false);
		info->ht_rte = planner_rt_fetch(appinfo->parent_relid, root);
		info->ht_rel = root->simple_rel_array[appinfo->parent_relid];
	}
	else
	{
		Assert(chunk_rel->reloptkind == RELOPT_BASEREL);
		info->single_chunk = true;
		info->ht_rte = info->chunk_rte;
		info->ht_rel = info->chunk_rel;
	}

	info->hypertable_id = ht->fd.id;

	info->num_orderby_columns = ts_array_length(info->settings->fd.orderby);
	info->num_segmentby_columns = ts_array_length(info->settings->fd.segmentby);

	if (info->num_segmentby_columns)
	{
		ArrayIterator it = array_create_iterator(info->settings->fd.segmentby, 0, NULL);
		Datum datum;
		bool isnull;
		while (array_iterate(it, &datum, &isnull))
		{
			Ensure(!isnull, "NULL element in catalog array");
			AttrNumber chunk_attno = get_attnum(info->chunk_rte->relid, TextDatumGetCString(datum));
			info->chunk_segmentby_attnos =
				bms_add_member(info->chunk_segmentby_attnos, chunk_attno);
		}
	}

	info->has_seq_num =
		get_attnum(info->settings->fd.compress_relid,
				   COMPRESSION_COLUMN_METADATA_SEQUENCE_NUM_NAME) != InvalidAttrNumber;

	info->chunk_const_segmentby = find_const_segmentby(chunk_rel, info);

	/*
	 * If the chunk is member of hypertable expansion or a UNION, find its
	 * parent relation ids. We will use it later to filter out some parameterized
	 * paths.
	 */
	if (chunk_rel->reloptkind == RELOPT_OTHER_MEMBER_REL)
	{
		info->parent_relids = find_childrel_parents(root, chunk_rel);
	}

	return info;
}

/*
 * calculate cost for DecompressChunkPath
 *
 * since we have to read whole batch before producing tuple
 * we put cost of 1 tuple of compressed_scan as startup cost
 */
static void
cost_decompress_chunk(PlannerInfo *root, Path *path, Path *compressed_path)
{
	/* startup_cost is cost before fetching first tuple */
	const double compressed_rows = Max(1, compressed_path->rows);
	path->startup_cost =
		compressed_path->startup_cost +
		(compressed_path->total_cost - compressed_path->startup_cost) / compressed_rows;

	/* total_cost is cost for fetching all tuples */
	path->rows = compressed_path->rows * TARGET_COMPRESSED_BATCH_SIZE;
	path->total_cost = compressed_path->total_cost + path->rows * cpu_tuple_cost;
}

/* Smoothstep function S1 (the h01 cubic Hermite spline). */
static double
smoothstep(double x, double start, double end)
{
	x = (x - start) / (end - start);

	if (x < 0)
	{
		x = 0;
	}
	else if (x > 1)
	{
		x = 1;
	}

	return x * x * (3.0F - 2.0F * x);
}

/*
 * If the query 'order by' is prefix of the compression 'order by' (or equal), we can exploit
 * the ordering of the individual batches to create a total ordered result without resorting
 * the tuples. This speeds up all queries that use this ordering (because no sort node is
 * needed). In particular, queries that use a LIMIT are speed-up because only the top elements
 * of the affected batches needs to be decompressed. Without the optimization, the entire batches
 * are decompressed, sorted, and then the top elements are taken from the result.
 *
 * The idea is to do something similar to the MergeAppend node; a BinaryHeap is used
 * to merge the per segment by column sorted individual batches into a sorted result. So, we end
 * up which a data flow which looks as follows:
 *
 * DecompressChunk
 *   * Decompress Batch 1
 *   * Decompress Batch 2
 *   * Decompress Batch 3
 *       [....]
 *   * Decompress Batch N
 *
 * Using the presorted batches, we are able to open these batches dynamically. If we don't presort
 * them, we would have to open all batches at the same time. This would be similar to the work the
 * MergeAppend does, but this is not needed in our case and we could reduce the size of the heap and
 * the amount of parallel open batches.
 *
 * The algorithm works as follows:
 *
 *   (1) A sort node is placed below the decompress scan node and on top of the scan
 *       on the compressed chunk. This sort node uses the min/max values of the 'order by'
 *       columns from the metadata of the batch to get them into an order which can be
 *       used to merge them.
 *
 *       [Scan on compressed chunk] -> [Sort on min/max values] -> [Decompress and merge]
 *
 *       For example, the batches are sorted on the min value of the 'order by' metadata
 *       column: [0, 3] [0, 5] [3, 7] [6, 10]
 *
 *   (2) The decompress chunk node initializes a binary heap, opens the first batch and
 *       decompresses the first tuple from the batch. The tuple is put on the heap. In addition
 *       the opened batch is marked as the most recent batch (MRB).
 *
 *   (3) As soon as a tuple is requested from the heap, the following steps are performed:
 *       (3a) If the heap is empty, we are done.
 *       (3b) The top tuple from the heap is taken. It is checked if this tuple is from the
 *            MRB. If this is the case, the next batch is opened, the first tuple is decompressed,
 *            placed on the heap and this batch is marked as MRB. This is repeated until the
 *            top tuple from the heap is not from the MRB. After the top tuple is not from the
 *            MRB, all batches (and one ahead) which might contain the most recent tuple are
 *            opened and placed on the heap.
 *
 *            In the example above, the first three batches are opened because the first two
 *            batches might contain tuples with a value of 0.
 *       (3c) The top element from the heap is removed, the next tuple from the batch is
 *            decompressed (if present) and placed on the heap.
 *       (3d) The former top tuple of the heap is returned.
 *
 * This function calculate the costs for retrieving the decompressed in-order
 * using a binary heap.
 */
static void
cost_batch_sorted_merge(PlannerInfo *root, const CompressionInfo *compression_info,
						DecompressChunkPath *dcpath, Path *compressed_path)
{
	Path sort_path; /* dummy for result of cost_sort */

	/*
	 * Don't disable the compressed batch sorted merge plan with the enable_sort
	 * GUC. We have a separate GUC for it, and this way you can try to force the
	 * batch sorted merge plan by disabling sort.
	 */
	const bool old_enable_sort = enable_sort;
	enable_sort = true;
	cost_sort(&sort_path,
			  root,
			  dcpath->required_compressed_pathkeys,
			  compressed_path->total_cost,
			  compressed_path->rows,
			  compressed_path->pathtarget->width,
			  0.0,
			  work_mem,
			  -1);
	enable_sort = old_enable_sort;

	/*
	 * In compressed batch sorted merge, for each distinct segmentby value we
	 * have to keep the corresponding latest batch open. Estimate the number of
	 * these batches with the usual Postgres estimator for grouping cardinality.
	 */
	List *segmentby_groupexprs = NIL;
	for (int segmentby_attno = bms_next_member(compression_info->chunk_segmentby_attnos, -1);
		 segmentby_attno > 0;
		 segmentby_attno =
			 bms_next_member(compression_info->chunk_segmentby_attnos, segmentby_attno))
	{
		char *colname = get_attname(compression_info->chunk_rte->relid,
									segmentby_attno,
									/* missing_ok = */ false);
		AttrNumber compressed_attno = get_attnum(compression_info->compressed_rte->relid, colname);
		Ensure(compressed_attno != InvalidAttrNumber,
			   "segmentby column %s not found in compressed chunk %d",
			   colname,
			   compression_info->compressed_rte->relid);
		Var *var = palloc(sizeof(Var));
		*var = (Var){ .xpr.type = T_Var,
					  .varno = compression_info->compressed_rel->relid,
					  .varattno = compressed_attno };
		segmentby_groupexprs = lappend(segmentby_groupexprs, var);
	}
	const double open_batches_estimated =
		estimate_num_groups(root, segmentby_groupexprs, dcpath->custom_path.path.rows, NULL, NULL);
	Assert(open_batches_estimated > 0);

	/*
	 * We can't have more open batches than the total number of compressed rows,
	 * so clamp it for sanity of the following calculations.
	 */
	const double open_batches_clamped = Min(open_batches_estimated, sort_path.rows);

	/*
	 * Keeping a lot of batches open might use a lot of memory. The batch sorted
	 * merge can't offload anything to disk, so we just penalize it heavily if
	 * we expect it to go over the work_mem. First, estimate the amount of
	 * memory we'll need. We do this on the basis of uncompressed chunk width,
	 * as if we had to materialize entire decompressed batches. This might
	 * be less precise when bulk decompression is not used, because we
	 * materialize only the compressed data which is smaller. But it accounts
	 * for projections, which is probably more important than precision, because
	 * we often read a small subset of columns in analytical queries. The
	 * compressed chunk is never projected so we can't use it for that.
	 */
	const double work_mem_bytes = work_mem * 1024.0;
	const double needed_memory_bytes = open_batches_clamped * TARGET_COMPRESSED_BATCH_SIZE *
									   dcpath->custom_path.path.pathtarget->width;

	/*
	 * Next, calculate the cost penalty. It is a smooth step, starting at 75% of
	 * work_mem, and ending at 125%. We want to effectively disable this plan
	 * if it doesn't fit into the available memory, so the penalty should be
	 * comparable to disable_cost but still less than it, so that the
	 * manual disables still have priority.
	 */
	const double work_mem_penalty =
		0.1 * disable_cost *
		smoothstep(needed_memory_bytes, 0.75 * work_mem_bytes, 1.25 * work_mem_bytes);
	Assert(work_mem_penalty >= 0);

	/*
	 * startup_cost is cost before fetching first tuple. Batch sorted merge has
	 * to load at least the number of batches we expect to be open
	 * simultaneously, before it can produce the first row.
	 */
	const double sort_path_cost_for_startup =
		sort_path.startup_cost +
		((sort_path.total_cost - sort_path.startup_cost) * (open_batches_clamped / sort_path.rows));
	Assert(sort_path_cost_for_startup >= 0);
	dcpath->custom_path.path.startup_cost = sort_path_cost_for_startup + work_mem_penalty;

	/*
	 * Finally, to run this path to completion, we have to complete the
	 * underlying sort path, and return all uncompressed rows. Getting one
	 * uncompressed row involves replacing the top row in the heap, which costs
	 * O(log(heap size)). The constant multiplier is found empirically by
	 * benchmarking the queries returning 1 - 1e9 tuples, with segmentby
	 * cardinality 1 to 1e4, and adjusting the cost so that the fastest plan is
	 * used. The "+ 1" under the logarithm is to avoid zero uncompressed row cost
	 * when we expect to have only 1 batch open.
	 */
	const double sort_path_cost_rest = sort_path.total_cost - sort_path_cost_for_startup;
	Assert(sort_path_cost_rest >= 0);
	const double uncompressed_row_cost = 1.5 * log(open_batches_clamped + 1) * cpu_tuple_cost;
	Assert(uncompressed_row_cost > 0);
	dcpath->custom_path.path.total_cost = dcpath->custom_path.path.startup_cost +
										  sort_path_cost_rest +
										  dcpath->custom_path.path.rows * uncompressed_row_cost;
}

/*
 * This function adds per-chunk sorted paths for compressed chunks if beneficial. This has two
 * advantages:
 *
 *  (1) Make ChunkAppend possible. If at least one chunk of a hypertable is uncompressed, PostgreSQL
 * will generate a MergeAppend path in generate_orderedappend_paths() / create_merge_append_path()
 * due to the existing pathkeys of the index on the uncompressed chunk. If all chunks are
 * compressed, no path keys are present and no MergeAppend path is generated by PostgreSQL. In that
 * case, the ChunkAppend optimization cannot be used because MergeAppend path can be promoted in
 * ts_chunk_append_path_create(). Adding a sorted path with pathkeys makes ChunkAppend possible for
 * these queries.
 *
 *  (2) Sorting on a per-chunk basis and merging / appending these results could be faster than
 * sorting the whole input. Especially limit queries that use an ORDER BY that is compatible with
 * the partitioning of the hypertable could be inefficiently executed otherwise. For example, an
 * expensive query plan with a sort node on top of the append node could be chosen. Due to the sort
 * node at the high level in the query plan and the missing ChunkAppend node (see (1)), all chunks
 * are decompressed (instead of only the actually needed ones).
 *
 * The logic is inspired by PostgreSQL's add_paths_with_pathkeys_for_rel() function.
 *
 * Note: This function adds only non-partial paths. In parallel plans PostgreSQL prefers sorting
 * directly under the gather (merge) node and the per-chunk sorting are not used in parallel plans.
 * To save planning time, we therefore refrain from adding them.
 */
static Path *
make_chunk_sorted_path(PlannerInfo *root, RelOptInfo *chunk_rel, Path *path, Path *compressed_path,
					   const SortInfo *sort_info)
{
	/*
	 * Don't have a useful sorting after decompression.
	 */
	if (sort_info->decompressed_sort_pathkeys == NIL)
	{
		return NULL;
	}

	/* We are only interested in regular (i.e., non index) paths */
	if (!IsA(compressed_path, Path))
	{
		return NULL;
	}

	Assert(ts_is_decompress_chunk_path(path));

	/*
	 * We should be given an unsorted DecompressChunk path.
	 */
	Assert(path->pathkeys == NIL);

	/*
	 * Create the sorted path for these useful_pathkeys. Copy the decompress
	 * chunk path because the original can be recycled in add_path, and our
	 * sorted path must be independent.
	 */
	DecompressChunkPath *path_copy = copy_decompress_chunk_path((DecompressChunkPath *) path);

	/*
	 * Sorting might require a projection to evaluate the sorting keys. It is
	 * added during Plan creation by prepare_sort_from_pathkeys(). However, we
	 * must account for the costs of projection already at the Path stage.
	 * One synthetic example is calculating min(x1 + x2 + ....), where the argument
	 * of min() is a heavy expression. We choose between normal aggregation and a
	 * special optimization for min() added by build_minmax_path(): an InitPlan
	 * that does ORDER BY <argument> + LIMIT 1. The aggregate costs always account
	 * for calculating the argument expression (see get_agg_clause_costs()). The
	 * sorting must as well, otherwise the sorting plan will always have lower
	 * costs, even when it's subpotimal in practice. The sorting cost with
	 * LIMIT 1 is essentially linear in the number of input tuples (see
	 * cost_tuplesort()).
	 * There is another complication: normally, the cost of expressions in
	 * targetlist is accounted for by the PathTarget.cost. However, the relation
	 * targetlists don't have the argument expression and only have the plain
	 * source Vars used there. The expression is added only later by
	 * apply_scanjoin_target_to_paths(), after we have already chosen the best
	 * path. Because of this, we have to account for it here in a hacky way.
	 * For further improvements, we might research what the Postgres declarative
	 * partitioning code does for this case, because it must have a similar
	 * problem.
	 */
	path_copy->custom_path.path.startup_cost += sort_info->decompressed_sort_pathkeys_cost.startup;
	path_copy->custom_path.path.total_cost +=
		path_copy->custom_path.path.rows *
		(cpu_tuple_cost + sort_info->decompressed_sort_pathkeys_cost.per_tuple);

	/*
	 * Create the Sort path.
	 */
	Path *sorted_path = (Path *) create_sort_path(root,
												  chunk_rel,
												  (Path *) path_copy,
												  sort_info->decompressed_sort_pathkeys,
												  root->limit_tuples);

	/*
	 * Now, we need another dumb workaround for Postgres problems. When creating
	 * a sort plan, it performs a linear search of equivalence member of a
	 * pathkey's equivalence class, that matches the sorted relation (see
	 * prepare_sort_from_pathkeys()). This is effectively quadratic in the
	 * number of chunks, and becomes a real CPU sink after we pass 1k chunks.
	 * Try to reflect this in the costs, because in some cases a chunk-wise sort
	 * might be avoided, e.g. Limit 1 over MergeAppend over chunk-wise Sort can
	 * be just as well replaced with a Limit 1 over Sort over Append of chunks,
	 * that is just marginally costlier.
	 *
	 * We can't easily know the number of chunks in the query here, so add some
	 * startup cost that is quadratic in the current chunk index, which
	 * hopefully should be a good enough replacement.
	 */
	const int parent_relindex = bms_next_member(chunk_rel->top_parent_relids, -1);
	if (parent_relindex)
	{
		const int chunk_index = chunk_rel->relid - parent_relindex;
		sorted_path->startup_cost += cpu_operator_cost * chunk_index * chunk_index;
		sorted_path->total_cost += cpu_operator_cost * chunk_index * chunk_index;
	}

	return sorted_path;
}

static List *build_on_single_compressed_path(PlannerInfo *root, const Chunk *chunk,
											 RelOptInfo *chunk_rel, Path *compressed_path,
											 bool add_uncompressed_part,
											 List *uncompressed_table_pathlist,
											 const SortInfo *sort_info,
											 const CompressionInfo *compression_info);

void
ts_decompress_chunk_generate_paths(PlannerInfo *root, RelOptInfo *chunk_rel, const Hypertable *ht,
								   const Chunk *chunk)
{
	/*
	 * For UPDATE/DELETE commands, the executor decompresses and brings the rows into
	 * the uncompressed chunk. Therefore, it's necessary to add the scan on the
	 * uncompressed portion.
	 */
	bool add_uncompressed_part = ts_chunk_is_partial(chunk);
	if (ts_chunk_is_compressed(chunk) && ts_cm_functions->decompress_target_segments &&
		!add_uncompressed_part)
	{
		for (PlannerInfo *proot = root->parent_root; proot != NULL && !add_uncompressed_part;
			 proot = proot->parent_root)
		{
			/*
			 * We could additionally check and compare that the relation involved in the subquery
			 * and the DML target relation are one and the same. But these kinds of queries
			 * should be rare.
			 */
			if (proot->parse->commandType == CMD_UPDATE || proot->parse->commandType == CMD_DELETE
#if PG15_GE
				|| proot->parse->commandType == CMD_MERGE
#endif
			)
			{
				add_uncompressed_part = true;
			}
		}
	}

	CompressionInfo *compression_info = build_compressioninfo(root, ht, chunk, chunk_rel);

	/* double check we don't end up here on single chunk queries with ONLY */
	Assert(compression_info->chunk_rel->reloptkind == RELOPT_OTHER_MEMBER_REL ||
		   (compression_info->chunk_rel->reloptkind == RELOPT_BASEREL &&
			ts_rte_is_marked_for_expansion(compression_info->chunk_rte)));

	SortInfo sort_info =
		build_sortinfo(root, chunk, chunk_rel, compression_info, root->query_pathkeys);

	Assert(chunk->fd.compressed_chunk_id > 0);

	List *uncompressed_table_pathlist = chunk_rel->pathlist;
	List *uncompressed_table_parallel_pathlist = chunk_rel->partial_pathlist;
	chunk_rel->pathlist = NIL;
	chunk_rel->partial_pathlist = NIL;

	/* add RangeTblEntry and RelOptInfo for compressed chunk */
	decompress_chunk_add_plannerinfo(root,
									 compression_info,
									 chunk,
									 chunk_rel,
									 sort_info.needs_sequence_num);

	if (sort_info.use_compressed_sort)
	{
		sort_info.required_compressed_pathkeys =
			build_compressed_scan_pathkeys(&sort_info,
										   root,
										   root->query_pathkeys,
										   compression_info);
	}

	RelOptInfo *compressed_rel = compression_info->compressed_rel;

	compressed_rel->consider_parallel = chunk_rel->consider_parallel;
	/* translate chunk_rel->baserestrictinfo */
	pushdown_quals(root,
				   compression_info->settings,
				   chunk_rel,
				   compressed_rel,
				   add_uncompressed_part);
	set_baserel_size_estimates(root, compressed_rel);
	double new_row_estimate = compressed_rel->rows * TARGET_COMPRESSED_BATCH_SIZE;

	Index ht_relid = 0;
	if (!compression_info->single_chunk)
	{
		/* adjust the parent's estimate by the diff of new and old estimate */
		AppendRelInfo *chunk_info = ts_get_appendrelinfo(root, chunk_rel->relid, false);
		Assert(chunk_info->parent_reloid == ht->main_table_relid);
		ht_relid = chunk_info->parent_relid;
		RelOptInfo *hypertable_rel = root->simple_rel_array[ht_relid];
		hypertable_rel->rows += (new_row_estimate - chunk_rel->rows);
	}

	chunk_rel->rows = new_row_estimate;

	create_compressed_scan_paths(root, compressed_rel, compression_info, &sort_info);

	/* create non-parallel paths */
	ListCell *compressed_cell;
	foreach (compressed_cell, compressed_rel->pathlist)
	{
		Path *compressed_path = lfirst(compressed_cell);
		List *decompressed_paths = build_on_single_compressed_path(root,
																   chunk,
																   chunk_rel,
																   compressed_path,
																   add_uncompressed_part,
																   uncompressed_table_pathlist,
																   &sort_info,
																   compression_info);
		/* We want to consider startup costs so that IndexScan is preferred to sorted SeqScan when
		   we may have a chance to use SkipScan. We consider startup costs for LIMIT queries, and
		   SkipScan is basically a "LIMIT 1" query run "ndistinct" times. At this point we don't
		   have all information to check if SkipScan can be used, but we can narrow it down.
		*/
		if (!chunk_rel->consider_startup && IsA(compressed_path, IndexPath))
		{
			/* Candidate for SELECT DISTINCT SkipScan */
			if (list_length(root->distinct_pathkeys) == 1
				/* Candidate for DISTINCT aggregate SkipScan */
				|| (root->numOrderedAggs >= 1 && list_length(root->group_pathkeys) == 1))
			{
				chunk_rel->consider_startup = true;
			}
		}

		/*
		 * Add the paths to the chunk relation.
		 */
		ListCell *decompressed_cell;
		foreach (decompressed_cell, decompressed_paths)
		{
			Path *path = lfirst(decompressed_cell);
			add_path(chunk_rel, path);
		}
	}

	/* create parallel paths */
	List *uncompressed_paths_with_parallel =
		list_concat(uncompressed_table_parallel_pathlist, uncompressed_table_pathlist);
	foreach (compressed_cell, compressed_rel->partial_pathlist)
	{
		Path *compressed_path = lfirst(compressed_cell);
		List *decompressed_paths = build_on_single_compressed_path(root,
																   chunk,
																   chunk_rel,
																   compressed_path,
																   add_uncompressed_part,
																   uncompressed_paths_with_parallel,
																   &sort_info,
																   compression_info);
		/*
		 * Add the paths to the chunk relation.
		 */
		ListCell *decompressed_cell;
		foreach (decompressed_cell, decompressed_paths)
		{
			Path *path = lfirst(decompressed_cell);
			add_partial_path(chunk_rel, path);
		}
	}

	/* the chunk_rel now owns the paths, remove them from the compressed_rel so they can't be freed
	 * if it's planned */
	compressed_rel->pathlist = NIL;
	compressed_rel->partial_pathlist = NIL;

	/*
	 * Remove the compressed_rel from planner arrays to prevent it from being
	 * referenced again.
	 */
	root->simple_rel_array[compressed_rel->relid] = NULL;
	root->append_rel_array[compressed_rel->relid] = NULL;

<<<<<<< HEAD
	/* We should never get in the situation with no viable paths. */
	Ensure(chunk_rel->pathlist, "could not create decompression path");
}
=======
		Assert(compressed_path->parallel_workers == 0);
		Path *chunk_path =
			(Path *) decompress_chunk_path_create(root, compression_info, compressed_path);
		Assert(chunk_path->parallel_workers == 0);
>>>>>>> 6218cf49

/*
 * Add various decompression paths that are possible based on the given
 * compressed path.
 */
static List *
build_on_single_compressed_path(PlannerInfo *root, const Chunk *chunk, RelOptInfo *chunk_rel,
								Path *compressed_path, bool add_uncompressed_part,
								List *uncompressed_table_pathlist, const SortInfo *sort_info,
								const CompressionInfo *compression_info)
{
	/*
	 * We skip any BitmapScan parameterized paths here as supporting
	 * those would require fixing up the internal scan. Since we
	 * currently do not do this BitmapScans would be generated
	 * when we have a parameterized path on a compressed column
	 * that would have invalid references due to our
	 * EquivalenceClasses.
	 */
	if (IsA(compressed_path, BitmapHeapPath) && compressed_path->param_info)
		return NIL;

	/*
	 * Filter out all paths that try to JOIN the compressed chunk on the
	 * hypertable or the uncompressed chunk
	 * Ideally, we wouldn't create these paths in the first place.
	 * However, create_join_clause code is called by PG while generating paths for the
	 * compressed_rel via generate_implied_equalities_for_column.
	 * create_join_clause ends up creating rinfo's between compressed_rel and ht because
	 * PG does not know that compressed_rel is related to ht in anyway.
	 * The parent-child relationship between chunk_rel and ht is known
	 * to PG and so it does not try to create meaningless rinfos for that case.
	 */
	if (compressed_path->param_info != NULL)
	{
		if (bms_is_member(chunk_rel->relid, compressed_path->param_info->ppi_req_outer))
			return NIL;

		/* check if this is path made with references between
		 * compressed_rel + hypertable or a nesting subquery.
		 * The latter can happen in the case of UNION queries. see github 2917. This
		 * happens since PG is not aware that the nesting
		 * subquery that references the hypertable is a parent of compressed_rel as well.
		 */
		if (bms_overlap(compression_info->parent_relids,
						compressed_path->param_info->ppi_req_outer))
		{
			return NIL;
		}
	}

	Path *chunk_path_no_sort =
		(Path *) decompress_chunk_path_create(root, compression_info, compressed_path);
	List *decompressed_paths = list_make1(chunk_path_no_sort);

	/*
	 * Create a path for the batch sorted merge optimization. This optimization
	 * performs a sorted merge of the involved batches by using a binary heap
	 * and preserving the compression order. This optimization is only
	 * considered if we can't push down the sort to the compressed chunk. If we
	 * can push down the sort, the batches can be directly consumed in this
	 * order and we don't need to use this optimization.
	 */
	if (sort_info->use_batch_sorted_merge && ts_guc_enable_decompression_sorted_merge)
	{
		Assert(!sort_info->use_compressed_sort);

		DecompressChunkPath *path_copy =
			copy_decompress_chunk_path((DecompressChunkPath *) chunk_path_no_sort);

		path_copy->reverse = sort_info->reverse;
		path_copy->batch_sorted_merge = true;

		/* The segment by optimization is only enabled if it can deliver the tuples in the
		 * same order as the query requested it. So, we can just copy the pathkeys of the
		 * query here.
		 */
		path_copy->custom_path.path.pathkeys = root->query_pathkeys;
		cost_batch_sorted_merge(root, compression_info, path_copy, compressed_path);

		decompressed_paths = lappend(decompressed_paths, path_copy);
	}

	/*
	 * If we can push down the sort below the DecompressChunk node, we set the pathkeys of
	 * the decompress node to the query pathkeys, while remembering the compressed_pathkeys
	 * corresponding to those query_pathkeys. We will determine whether to put a sort
	 * between the decompression node and the scan during plan creation.
	 */
	if (sort_info->use_compressed_sort)
	{
		if (pathkeys_contained_in(sort_info->required_compressed_pathkeys,
								  compressed_path->pathkeys))
		{
			/*
			 * The compressed path already has the required ordering. Modify
			 * in place the no-sorting path we just created above.
			 */
			DecompressChunkPath *path = (DecompressChunkPath *) chunk_path_no_sort;
			path->reverse = sort_info->reverse;
			path->needs_sequence_num = sort_info->needs_sequence_num;
			path->required_compressed_pathkeys = sort_info->required_compressed_pathkeys;
			path->custom_path.path.pathkeys = root->query_pathkeys;
		}
		else
		{
			/*
			 * We must sort the underlying compressed path to get the
			 * required ordering. Make a copy of no-sorting path and modify
			 * it accordingly
			 */
			DecompressChunkPath *path_copy =
				copy_decompress_chunk_path((DecompressChunkPath *) chunk_path_no_sort);
			path_copy->reverse = sort_info->reverse;
			path_copy->needs_sequence_num = sort_info->needs_sequence_num;
			path_copy->required_compressed_pathkeys = sort_info->required_compressed_pathkeys;
			path_copy->custom_path.path.pathkeys = root->query_pathkeys;

			/*
			 * Add costing for a sort. The standard Postgres pattern is to add the cost during
			 * path creation, but not add the sort path itself, that's done during plan
			 * creation. Examples of this in: create_merge_append_path &
			 * create_merge_append_plan
			 */
			Path sort_path; /* dummy for result of cost_sort */

			cost_sort(&sort_path,
					  root,
					  sort_info->required_compressed_pathkeys,
					  compressed_path->total_cost,
					  compressed_path->rows,
					  compressed_path->pathtarget->width,
					  0.0,
					  work_mem,
					  -1);

			cost_decompress_chunk(root, &path_copy->custom_path.path, &sort_path);

			decompressed_paths = lappend(decompressed_paths, path_copy);
		}
	}

	/*
	 * Also try explicit sort after decompression, if we couldn't push down the
	 * sort. Don't do this for parallel plans, because in this case it is
	 * typically done with Sort under Gather node. This splits the Sort in
	 * per-worker buckets, so splitting the buckets further per-chunk is less
	 * important.
	 */
	if (!sort_info->use_compressed_sort && chunk_path_no_sort->parallel_workers == 0)
	{
		Path *sort_above_chunk =
			make_chunk_sorted_path(root, chunk_rel, chunk_path_no_sort, compressed_path, sort_info);
		if (sort_above_chunk != NULL)
		{
			decompressed_paths = lappend(decompressed_paths, sort_above_chunk);
		}
	}

	if (!add_uncompressed_part)
	{
		/*
		 * If the chunk has only the compressed part, we're done.
		 */
		return decompressed_paths;
	}

	/*
	 * This is a partially compressed chunk, we have to combine data from
	 * compressed and uncompressed chunk.
	 */
	List *combined_paths = NIL;
	Bitmapset *req_outer = PATH_REQ_OUTER(chunk_path_no_sort);
	Path *uncompressed_path = get_cheapest_path_for_pathkeys(uncompressed_table_pathlist,
															 NIL,
															 req_outer,
															 TOTAL_COST,
															 false);

	/*
	 * All children of an append path are required to have the same parameterization
	 * so we reparameterize here when we couldn't get a path with the parameterization
	 * we need. Reparameterization should always succeed here since uncompressed_path
	 * should always be a scan.
	 */
	if (!bms_equal(req_outer, PATH_REQ_OUTER(uncompressed_path)))
	{
		uncompressed_path = reparameterize_path(root, uncompressed_path, req_outer, 1.0);
		if (!uncompressed_path)
			return NIL;
	}

	ListCell *lc;
	foreach (lc, decompressed_paths)
	{
		/*
		 * Combine decompressed path with uncompressed part of the chunk,
		 * using either MergeAppend or plain Append, depending on
		 * whether it has sorting.
		 *
		 * Another consideration is parallel plans. Postgres currently doesn't
		 * use MergeAppend under GatherMerge, i.e. as part of parallel plans.
		 * This is mostly relevant to the append over chunks which is created by
		 * Postgres. Here we are creating a MergeAppend for a partial chunk,
		 * parallelizing it by itself is probably less important, so in this
		 * case we just create a plain Append instead of MergeAppend even for
		 * ordered chunk paths.
		 */
		Path *combined_path = NULL;
		Path *decompression_path = lfirst(lc);
		const int workers =
			Max(decompression_path->parallel_workers, uncompressed_path->parallel_workers);
		if (decompression_path->pathkeys == NIL || workers > 0)
		{
			/*
			 * Append distinguishes paths that are parallel and not, and uses
			 * this for cost estimation, so we have to distinguish them as well
			 * here.
			 */
			List *parallel_paths = NIL;
			List *sequential_paths = NIL;

			if (decompression_path->parallel_workers > 0)
			{
				parallel_paths = lappend(parallel_paths, decompression_path);
			}
			else
			{
				sequential_paths = lappend(sequential_paths, decompression_path);
			}

			if (uncompressed_path->parallel_workers > 0)
			{
				parallel_paths = lappend(parallel_paths, uncompressed_path);
			}
<<<<<<< HEAD
			else
=======
		}

		/* this has to go after the path is copied for the ordered path since path can get freed
		 * in add_path */
		add_path(chunk_rel, chunk_path);
	}

	/* the chunk_rel now owns the paths, remove them from the compressed_rel so they can't be
	 * freed if it's planned */
	compressed_rel->pathlist = NIL;
	/* create parallel paths */
	if (compressed_rel->consider_parallel)
	{
		foreach (lc, compressed_rel->partial_pathlist)
		{
			Path *compressed_path = lfirst(lc);
			Path *path;
			if (compressed_path->param_info != NULL &&
				(bms_is_member(chunk_rel->relid, compressed_path->param_info->ppi_req_outer) ||
				 (!compression_info->single_chunk &&
				  bms_is_member(ht_relid, compressed_path->param_info->ppi_req_outer))))
				continue;

			/*
			 * If this is a partially compressed chunk we have to combine data
			 * from compressed and uncompressed chunk.
			 */
			Assert(compressed_path->parallel_workers > 0);
			Assert(compressed_path->parallel_safe);
			path = (Path *) decompress_chunk_path_create(root, compression_info, compressed_path);
			Assert(path->parallel_workers > 0);
			Assert(path->parallel_safe);

			if (consider_partial)
>>>>>>> 6218cf49
			{
				sequential_paths = lappend(sequential_paths, uncompressed_path);
			}

			combined_path =
				(Path *) create_append_path(root,
											chunk_rel,
											sequential_paths,
											parallel_paths,
											/* pathkeys = */ NIL,
											req_outer,
											workers,
											workers > 0,
											decompression_path->rows + uncompressed_path->rows);
		}
		else
		{
			combined_path =
				(Path *) create_merge_append_path(root,
												  chunk_rel,
												  list_make2(decompression_path, uncompressed_path),
												  decompression_path->pathkeys,
												  req_outer);
		}

		combined_paths = lappend(combined_paths, combined_path);
	}

	return combined_paths;
}

/*
 * Add a var for a particular column to the reltarget. attrs_used is a bitmap
 * of which columns we already have in reltarget. We do not add the columns that
 * are already there, and update it after adding something.
 */
static void
compressed_reltarget_add_var_for_column(RelOptInfo *compressed_rel, Oid compressed_relid,
										const char *column_name, Bitmapset **attrs_used)
{
	AttrNumber attnum = get_attnum(compressed_relid, column_name);
	Assert(attnum > 0);

	if (bms_is_member(attnum, *attrs_used))
	{
		/* This column is already in reltarget, we don't need duplicates. */
		return;
	}

	*attrs_used = bms_add_member(*attrs_used, attnum);

	Oid typid, collid;
	int32 typmod;
	get_atttypetypmodcoll(compressed_relid, attnum, &typid, &typmod, &collid);
	compressed_rel->reltarget->exprs =
		lappend(compressed_rel->reltarget->exprs,
				makeVar(compressed_rel->relid, attnum, typid, typmod, collid, 0));
}

/* copy over the vars from the chunk_rel->reltarget to the compressed_rel->reltarget
 * altering the fields that need it
 */
static void
compressed_rel_setup_reltarget(RelOptInfo *compressed_rel, CompressionInfo *info,
							   bool needs_sequence_num)
{
	bool have_whole_row_var = false;
	Bitmapset *attrs_used = NULL;

	Oid compressed_relid = info->compressed_rte->relid;

	/*
	 * We have to decompress three kinds of columns:
	 * 1) output targetlist of the relation,
	 * 2) columns required for the quals (WHERE),
	 * 3) columns required for joins.
	 */
	List *exprs = list_copy(info->chunk_rel->reltarget->exprs);
	ListCell *lc;
	foreach (lc, info->chunk_rel->baserestrictinfo)
	{
		exprs = lappend(exprs, ((RestrictInfo *) lfirst(lc))->clause);
	}
	foreach (lc, info->chunk_rel->joininfo)
	{
		exprs = lappend(exprs, ((RestrictInfo *) lfirst(lc))->clause);
	}

	/*
	 * Now go over the required expressions we prepared above, and add the
	 * required columns to the compressed reltarget.
	 */
	info->compressed_rel->reltarget->exprs = NIL;
	foreach (lc, exprs)
	{
		ListCell *lc2;
		List *chunk_vars = pull_var_clause(lfirst(lc), PVC_RECURSE_PLACEHOLDERS);
		foreach (lc2, chunk_vars)
		{
			char *column_name;
			Var *chunk_var = castNode(Var, lfirst(lc2));

			/* skip vars that aren't from the uncompressed chunk */
			if ((Index) chunk_var->varno != info->chunk_rel->relid)
			{
				continue;
			}

			/*
			 * If there's a system column or whole-row reference, add a whole-
			 * row reference, and we're done.
			 */
			if (chunk_var->varattno <= 0)
			{
				have_whole_row_var = true;
				continue;
			}

			column_name = get_attname(info->chunk_rte->relid, chunk_var->varattno, false);
			compressed_reltarget_add_var_for_column(compressed_rel,
													compressed_relid,
													column_name,
													&attrs_used);

			/* if the column is an orderby, add it's metadata columns too */
			int16 index = ts_array_position(info->settings->fd.orderby, column_name);
			if (index != 0)
			{
				compressed_reltarget_add_var_for_column(compressed_rel,
														compressed_relid,
														column_segment_min_name(index),
														&attrs_used);
				compressed_reltarget_add_var_for_column(compressed_rel,
														compressed_relid,
														column_segment_max_name(index),
														&attrs_used);
			}
		}
	}

	/* always add the count column */
	compressed_reltarget_add_var_for_column(compressed_rel,
											compressed_relid,
											COMPRESSION_COLUMN_METADATA_COUNT_NAME,
											&attrs_used);

	/* add the sequence number or orderby metadata columns if we try to order by them*/
	if (needs_sequence_num)
	{
		if (info->has_seq_num)
		{
			compressed_reltarget_add_var_for_column(compressed_rel,
													compressed_relid,
													COMPRESSION_COLUMN_METADATA_SEQUENCE_NUM_NAME,
													&attrs_used);
		}
		else
		{
			for (int i = 1; i <= ts_array_length(info->settings->fd.orderby); i++)
			{
				compressed_reltarget_add_var_for_column(compressed_rel,
														compressed_relid,
														column_segment_min_name(i),
														&attrs_used);
				compressed_reltarget_add_var_for_column(compressed_rel,
														compressed_relid,
														column_segment_max_name(i),
														&attrs_used);
			}
		}
	}

	/*
	 * It doesn't make sense to request a whole-row var from the compressed
	 * chunk scan. If it is requested, just fetch the rest of columns. The
	 * whole-row var will be created by the projection of DecompressChunk node.
	 */
	if (have_whole_row_var)
	{
		for (int i = 1; i <= info->chunk_rel->max_attr; i++)
		{
			char *column_name = get_attname(info->chunk_rte->relid,
											i,
											/* missing_ok = */ false);
			AttrNumber chunk_attno = get_attnum(info->chunk_rte->relid, column_name);
			if (chunk_attno == InvalidAttrNumber)
			{
				/* Skip the dropped column. */
				continue;
			}

			AttrNumber compressed_attno = get_attnum(info->compressed_rte->relid, column_name);
			if (compressed_attno == InvalidAttrNumber)
			{
				elog(ERROR,
					 "column '%s' not found in the compressed chunk '%s'",
					 column_name,
					 get_rel_name(info->compressed_rte->relid));
			}

			if (bms_is_member(compressed_attno, attrs_used))
			{
				continue;
			}

			compressed_reltarget_add_var_for_column(compressed_rel,
													compressed_relid,
													column_name,
													&attrs_used);
		}
	}
}

static Bitmapset *
decompress_chunk_adjust_child_relids(Bitmapset *src, int chunk_relid, int compressed_chunk_relid)
{
	Bitmapset *result = NULL;
	if (src != NULL)
	{
		result = bms_copy(src);
		result = bms_del_member(result, chunk_relid);
		result = bms_add_member(result, compressed_chunk_relid);
	}
	return result;
}

/* based on adjust_appendrel_attrs_mutator handling of RestrictInfo */
static Node *
chunk_joininfo_mutator(Node *node, CompressionInfo *context)
{
	if (node == NULL)
		return NULL;

	if (IsA(node, Var))
	{
		Var *var = castNode(Var, node);
		Var *compress_var = copyObject(var);
		char *column_name;
		AttrNumber compressed_attno;
		if ((Index) var->varno != context->chunk_rel->relid)
			return (Node *) var;

		column_name = get_attname(context->chunk_rte->relid, var->varattno, false);
		compressed_attno = get_attnum(context->compressed_rte->relid, column_name);
		compress_var->varno = context->compressed_rel->relid;
		compress_var->varattno = compressed_attno;

		return (Node *) compress_var;
	}
	else if (IsA(node, RestrictInfo))
	{
		RestrictInfo *oldinfo = (RestrictInfo *) node;
		RestrictInfo *newinfo = makeNode(RestrictInfo);

		/* Copy all flat-copiable fields */
		memcpy(newinfo, oldinfo, sizeof(RestrictInfo));

		/* Recursively fix the clause itself */
		newinfo->clause = (Expr *) chunk_joininfo_mutator((Node *) oldinfo->clause, context);

		/* and the modified version, if an OR clause */
		newinfo->orclause = (Expr *) chunk_joininfo_mutator((Node *) oldinfo->orclause, context);

		/* adjust relid sets too */
		newinfo->clause_relids =
			decompress_chunk_adjust_child_relids(oldinfo->clause_relids,
												 context->chunk_rel->relid,
												 context->compressed_rel->relid);
		newinfo->required_relids =
			decompress_chunk_adjust_child_relids(oldinfo->required_relids,
												 context->chunk_rel->relid,
												 context->compressed_rel->relid);
		newinfo->outer_relids =
			decompress_chunk_adjust_child_relids(oldinfo->outer_relids,
												 context->chunk_rel->relid,
												 context->compressed_rel->relid);
#if PG16_LT
		newinfo->nullable_relids =
			decompress_chunk_adjust_child_relids(oldinfo->nullable_relids,
												 context->chunk_rel->relid,
												 context->compressed_rel->relid);
#endif
		newinfo->left_relids = decompress_chunk_adjust_child_relids(oldinfo->left_relids,
																	context->chunk_rel->relid,
																	context->compressed_rel->relid);
		newinfo->right_relids =
			decompress_chunk_adjust_child_relids(oldinfo->right_relids,
												 context->chunk_rel->relid,
												 context->compressed_rel->relid);

		newinfo->eval_cost.startup = -1;
		newinfo->norm_selec = -1;
		newinfo->outer_selec = -1;
		newinfo->left_em = NULL;
		newinfo->right_em = NULL;
		newinfo->scansel_cache = NIL;
		newinfo->left_bucketsize = -1;
		newinfo->right_bucketsize = -1;
		newinfo->left_mcvfreq = -1;
		newinfo->right_mcvfreq = -1;
		return (Node *) newinfo;
	}
	return expression_tree_mutator(node, chunk_joininfo_mutator, context);
}

/* Check if the expression references a compressed column in compressed chunk. */
static bool
has_compressed_vars_walker(Node *node, CompressionInfo *info)
{
	if (node == NULL)
	{
		return false;
	}

	if (IsA(node, Var))
	{
		Var *var = castNode(Var, node);
		if ((Index) var->varno != info->compressed_rel->relid)
		{
			return false;
		}

		if (var->varattno <= 0)
		{
			/*
			 * Shouldn't see a system var here, might be a whole row var?
			 * In any case, we can't push it down to the compressed scan level.
			 */
			return true;
		}

		if (bms_is_member(var->varattno, info->compressed_attnos_in_compressed_chunk))
		{
			return true;
		}

		return false;
	}

	return expression_tree_walker(node, has_compressed_vars_walker, info);
}

static bool
has_compressed_vars(RestrictInfo *ri, CompressionInfo *info)
{
	return expression_tree_walker((Node *) ri->clause, has_compressed_vars_walker, info);
}

/* translate chunk_rel->joininfo for compressed_rel
 * this is necessary for create_index_path which gets join clauses from
 * rel->joininfo and sets up parameterized paths (in rel->ppilist).
 * ppi_clauses is finally used to add any additional filters on the
 * indexpath when creating a plan in create_indexscan_plan.
 * Otherwise we miss additional filters that need to be applied after
 * the index plan is executed (github issue 1558)
 */
static void
compressed_rel_setup_joininfo(RelOptInfo *compressed_rel, CompressionInfo *info)
{
	RelOptInfo *chunk_rel = info->chunk_rel;
	ListCell *lc;
	List *compress_joininfo = NIL;
	foreach (lc, chunk_rel->joininfo)
	{
		RestrictInfo *ri = (RestrictInfo *) lfirst(lc);

		RestrictInfo *adjusted = (RestrictInfo *) chunk_joininfo_mutator((Node *) ri, info);
		Assert(IsA(adjusted, RestrictInfo));

		if (has_compressed_vars(adjusted, info))
		{
			/*
			 * We can't check clauses that refer to compressed columns during
			 * the compressed scan.
			 */
			continue;
		}

		compress_joininfo = lappend(compress_joininfo, adjusted);
	}
	compressed_rel->joininfo = compress_joininfo;
}

typedef struct EMCreationContext
{
	Oid uncompressed_relid;
	Oid compressed_relid;
	Index uncompressed_relid_idx;
	Index compressed_relid_idx;
	CompressionSettings *settings;
} EMCreationContext;

static Node *
create_var_for_compressed_equivalence_member(Var *var, const EMCreationContext *context,
											 const char *attname)
{
	/* based on adjust_appendrel_attrs_mutator */
	Assert((Index) var->varno == context->uncompressed_relid_idx);
	Assert(var->varattno > 0);

	var = (Var *) copyObject(var);

	if (var->varlevelsup == 0)
	{
		var->varno = context->compressed_relid_idx;
		var->varattno = get_attnum(context->compressed_relid, attname);
		var->varnosyn = var->varno;
		var->varattnosyn = var->varattno;

		return (Node *) var;
	}

	return NULL;
}

/* This function is inspired by the Postgres add_child_rel_equivalences. */
static bool
add_segmentby_to_equivalence_class(PlannerInfo *root, EquivalenceClass *cur_ec,
								   CompressionInfo *info, EMCreationContext *context)
{
	ListCell *lc;

	TimescaleDBPrivate *compressed_fdw_private =
		(TimescaleDBPrivate *) info->compressed_rel->fdw_private;
	Assert(compressed_fdw_private != NULL);

	foreach (lc, cur_ec->ec_members)
	{
		Expr *child_expr;
		Relids new_relids;
		EquivalenceMember *cur_em = (EquivalenceMember *) lfirst(lc);
		Var *var;
		Assert(!bms_overlap(cur_em->em_relids, info->compressed_rel->relids));

		/* only consider EquivalenceMembers that are Vars, possibly with RelabelType, of the
		 * uncompressed chunk */
		var = (Var *) cur_em->em_expr;
		while (var && IsA(var, RelabelType))
			var = (Var *) ((RelabelType *) var)->arg;
		if (!(var && IsA(var, Var)))
			continue;

		/*
		 * We want to base our equivalence member on the hypertable equivalence
		 * member, not on the uncompressed chunk one. We can't just check for
		 * em_is_child though because the hypertable might be a child itself and not
		 * a top-level EquivalenceMember. This is mostly relevant for PG16+ where
		 * we have to specify a parent for the newly created equivalence member.
		 */
		if ((Index) var->varno != info->ht_rel->relid)
			continue;

		if (var->varattno <= 0)
		{
			/*
			 * We can have equivalence members that refer to special variables,
			 * but these variables can't be segmentby, so we're not interested
			 * in them here.
			 */
			continue;
		}

		/* given that the em is a var of the uncompressed chunk, the relid of the chunk should
		 * be set on the em */
		Assert(bms_is_member(info->ht_rel->relid, cur_em->em_relids));

		const char *attname = get_attname(info->ht_rte->relid, var->varattno, false);

		if (!ts_array_is_member(context->settings->fd.segmentby, attname))
			continue;

		child_expr = (Expr *) create_var_for_compressed_equivalence_member(var, context, attname);
		if (child_expr == NULL)
			continue;

		/*
		 * Transform em_relids to match.  Note we do *not* do
		 * pull_varnos(child_expr) here, as for example the
		 * transformation might have substituted a constant, but we
		 * don't want the child member to be marked as constant.
		 */
		new_relids = bms_copy(cur_em->em_relids);
		new_relids = bms_del_member(new_relids, info->ht_rel->relid);
		new_relids = bms_add_members(new_relids, info->compressed_rel->relids);

		/* copied from add_eq_member */
		{
			EquivalenceMember *em = makeNode(EquivalenceMember);

			em->em_expr = child_expr;
			em->em_relids = new_relids;
			em->em_is_const = false;
			em->em_is_child = true;
			em->em_datatype = cur_em->em_datatype;
#if PG16_GE
			em->em_jdomain = cur_em->em_jdomain;
			em->em_parent = cur_em;
#endif

#if PG16_LT
			/*
			 * For versions less than PG16, transform and set em_nullable_relids similar to
			 * em_relids. Note that this code assumes parent and child relids are singletons.
			 */
			Relids new_nullable_relids = cur_em->em_nullable_relids;
			if (bms_is_member(info->ht_rel->relid, new_nullable_relids))
			{
				new_nullable_relids = bms_copy(new_nullable_relids);
				new_nullable_relids = bms_del_member(new_nullable_relids, info->ht_rel->relid);
				new_nullable_relids =
					bms_add_members(new_nullable_relids, info->compressed_rel->relids);
			}
			em->em_nullable_relids = new_nullable_relids;
#endif

			/*
			 * In some cases the new EC member is likely to be accessed soon, so
			 * it would make sense to add it to the front, but we cannot do that
			 * here. If we do that, the compressed chunk EM might get picked as
			 * SortGroupExpr by cost_incremental_sort, and estimate_num_groups
			 * will assert that the rel is simple rel, but it will fail because
			 * the compressed chunk rel is a deadrel. Anyway, it wouldn't make
			 * sense to estimate the group numbers by one append member,
			 * probably Postgres expects to see the parent relation first in the
			 * EMs.
			 */
			cur_ec->ec_members = lappend(cur_ec->ec_members, em);
			cur_ec->ec_relids = bms_add_members(cur_ec->ec_relids, info->compressed_rel->relids);

			/*
			 * Cache the matching EquivalenceClass and EquivalenceMember for
			 * segmentby column for future use, if we want to build a path that
			 * sorts on it. Sorting is defined by PathKeys, which refer to
			 * EquivalenceClasses, so it's a convenient form.
			 */
			compressed_fdw_private->compressed_ec_em_pairs =
				lappend(compressed_fdw_private->compressed_ec_em_pairs, list_make2(cur_ec, em));

			return true;
		}
	}
	return false;
}

static void
compressed_rel_setup_equivalence_classes(PlannerInfo *root, CompressionInfo *info)
{
	EMCreationContext context = {
		.uncompressed_relid = info->ht_rte->relid,
		.compressed_relid = info->compressed_rte->relid,

		.uncompressed_relid_idx = info->ht_rel->relid,
		.compressed_relid_idx = info->compressed_rel->relid,
		.settings = info->settings,
	};

	Assert(info->chunk_rte->relid != info->compressed_rel->relid);
	Assert(info->chunk_rel->relid != info->compressed_rel->relid);
	/* based on add_child_rel_equivalences */
	int i = -1;
	Assert(root->ec_merging_done);
	/* use chunk rel's eclass_indexes to avoid traversing all
	 * the root's eq_classes
	 */
	while ((i = bms_next_member(info->chunk_rel->eclass_indexes, i)) >= 0)
	{
		EquivalenceClass *cur_ec = (EquivalenceClass *) list_nth(root->eq_classes, i);
		/*
		 * If this EC contains a volatile expression, then generating child
		 * EMs would be downright dangerous, so skip it.  We rely on a
		 * volatile EC having only one EM.
		 */
		if (cur_ec->ec_has_volatile)
			continue;

		/* if the compressed rel is already part of this EC,
		 * we don't need to re-add it
		 */
		if (bms_overlap(cur_ec->ec_relids, info->compressed_rel->relids))
			continue;

		bool em_added = add_segmentby_to_equivalence_class(root, cur_ec, info, &context);
		/* Record this EC index for the compressed rel */
		if (em_added)
			info->compressed_rel->eclass_indexes =
				bms_add_member(info->compressed_rel->eclass_indexes, i);
	}
	info->compressed_rel->has_eclass_joins = info->chunk_rel->has_eclass_joins;
}

/*
 * create RangeTblEntry and RelOptInfo for the compressed chunk
 * and add it to PlannerInfo
 */
static void
decompress_chunk_add_plannerinfo(PlannerInfo *root, CompressionInfo *info, const Chunk *chunk,
								 RelOptInfo *chunk_rel, bool needs_sequence_num)
{
	Index compressed_index = root->simple_rel_array_size;

	/*
	 * Add the compressed chunk to the baserel cache. Note that it belongs to
	 * a different hypertable, the internal compression table.
	 */
	const Chunk *compressed_chunk = ts_chunk_get_by_relid(info->settings->fd.compress_relid, true);
	ts_add_baserel_cache_entry_for_chunk(info->settings->fd.compress_relid,
										 ts_planner_get_hypertable(compressed_chunk
																	   ->hypertable_relid,
																   CACHE_FLAG_NONE));

	expand_planner_arrays(root, 1);
	info->compressed_rte = decompress_chunk_make_rte(info->settings->fd.compress_relid,
													 info->chunk_rte->rellockmode,
													 root->parse);
	root->simple_rte_array[compressed_index] = info->compressed_rte;

	root->parse->rtable = lappend(root->parse->rtable, info->compressed_rte);

	root->simple_rel_array[compressed_index] = NULL;

	RelOptInfo *compressed_rel = build_simple_rel(root, compressed_index, NULL);

#if PG16_GE
	/*
	 * When initially creating the RTE we add a RTEPerminfo entry for the
	 * RTE but that is only to make build_simple_rel happy.
	 * Asserts in the permission check code will fail with an RTEPerminfo
	 * with no permissions to check so we remove it again here as we don't
	 * want permission checks on the compressed chunks when querying
	 * hypertables with compressed data.
	 */
	root->parse->rteperminfos = list_delete_last(root->parse->rteperminfos);
	info->compressed_rte->perminfoindex = 0;
#endif

	/* github issue :1558
	 * set up top_parent_relids for this rel as the same as the
	 * original hypertable, otherwise eq classes are not computed correctly
	 * in generate_join_implied_equalities (called by
	 * get_baserel_parampathinfo <- create_index_paths)
	 */
	Assert(info->single_chunk || chunk_rel->top_parent_relids != NULL);
	compressed_rel->top_parent_relids = bms_copy(chunk_rel->top_parent_relids);

	root->simple_rel_array[compressed_index] = compressed_rel;
	info->compressed_rel = compressed_rel;

	Relation r = table_open(info->compressed_rte->relid, AccessShareLock);

	for (int i = 0; i < r->rd_att->natts; i++)
	{
		Form_pg_attribute attr = TupleDescAttr(r->rd_att, i);

		if (attr->attisdropped || attr->atttypid != info->compresseddata_oid)
			continue;

		info->compressed_attnos_in_compressed_chunk =
			bms_add_member(info->compressed_attnos_in_compressed_chunk, attr->attnum);
	}
	table_close(r, NoLock);

	compressed_rel_setup_reltarget(compressed_rel, info, needs_sequence_num);
	compressed_rel_setup_equivalence_classes(root, info);
	/* translate chunk_rel->joininfo for compressed_rel */
	compressed_rel_setup_joininfo(compressed_rel, info);

	/*
	 * Force parallel plan creation, see compute_parallel_worker().
	 * This is not compatible with ts_classify_relation(), but on the other hand
	 * the compressed chunk rel shouldn't exist anywhere outside of the
	 * decompression planning, it is removed at the end.
	 *
	 * This is not needed for direct select from a single chunk, in which case
	 * the chunk reloptkind will be RELOPT_BASEREL
	 */
	if (chunk_rel->reloptkind == RELOPT_OTHER_MEMBER_REL)
	{
		compressed_rel->reloptkind = RELOPT_OTHER_MEMBER_REL;

		/*
		 * We have to minimally initialize the append relation info for the
		 * compressed chunks, so that the generate_implied_equalities() works.
		 * Only the parent hypertable relindex is needed.
		 */
		root->append_rel_array[compressed_rel->relid] = makeNode(AppendRelInfo);
		root->append_rel_array[compressed_rel->relid]->parent_relid = info->ht_rel->relid;
		compressed_rel->top_parent_relids = chunk_rel->top_parent_relids;
	}
}

static DecompressChunkPath *
decompress_chunk_path_create(PlannerInfo *root, const CompressionInfo *info, Path *compressed_path)
{
	DecompressChunkPath *path;

	path = (DecompressChunkPath *) newNode(sizeof(DecompressChunkPath), T_CustomPath);

	path->info = info;

	path->custom_path.path.pathtype = T_CustomScan;
	path->custom_path.path.parent = info->chunk_rel;
	path->custom_path.path.pathtarget = info->chunk_rel->reltarget;

	if (compressed_path->param_info != NULL)
	{
		/*
		 * Note that we have to separately generate the parameterized path info
		 * for decompressed chunk path. The compressed parameterized path only
		 * checks the clauses on segmentby columns, not on the compressed
		 * columns.
		 */
		path->custom_path.path.param_info =
			get_baserel_parampathinfo(root,
									  info->chunk_rel,
									  compressed_path->param_info->ppi_req_outer);
		Assert(path->custom_path.path.param_info != NULL);
	}
	else
	{
		path->custom_path.path.param_info = NULL;
	}

	path->custom_path.flags = 0;
	path->custom_path.methods = &decompress_chunk_path_methods;
	path->batch_sorted_merge = false;

<<<<<<< HEAD
	/* To prevent a non-parallel path with this node appearing
	 * in a parallel plan we only set parallel_safe to true
	 * when parallel_workers is greater than 0 which is only
	 * the case when creating partial paths. */
=======
	/*
	 * DecompressChunk doesn't manage any parallelism itself.
	 */
>>>>>>> 6218cf49
	path->custom_path.path.parallel_aware = false;
	path->custom_path.path.parallel_safe =
		info->chunk_rel->consider_parallel && compressed_path->parallel_safe;
	path->custom_path.path.parallel_workers = compressed_path->parallel_workers;

	/*
	 * It can be applied per parallel worker, if its underlying scan is parallel.
	 */
	path->custom_path.path.parallel_safe = compressed_path->parallel_safe;
	path->custom_path.path.parallel_workers = compressed_path->parallel_workers;

	path->custom_path.custom_paths = list_make1(compressed_path);
	path->reverse = false;
	path->required_compressed_pathkeys = NIL;
	cost_decompress_chunk(root, &path->custom_path.path, compressed_path);

	return path;
}

/* NOTE: this needs to be called strictly after all restrictinfos have been added
 *       to the compressed rel
 */

static void
create_compressed_scan_paths(PlannerInfo *root, RelOptInfo *compressed_rel,
							 const CompressionInfo *compression_info, const SortInfo *sort_info)
{
	Path *compressed_path;

	/* clamp total_table_pages to 10 pages since this is the
	 * minimum estimate for number of pages.
	 * Add the value to any existing estimates
	 */
	root->total_table_pages += Max(compressed_rel->pages, 10);

	/* create non parallel scan path */
	compressed_path = create_seqscan_path(root, compressed_rel, NULL, 0);
	add_path(compressed_rel, compressed_path);

	/*
	 * Create parallel seq scan path.
	 * We marked the compressed rel as RELOPT_OTHER_MEMBER_REL when creating it,
	 * so we should get a nonzero number of parallel workers even for small
	 * tables, so that they don't prevent parallelism in the entire append plan.
	 * See compute_parallel_workers(). This also applies to the creation of
	 * index paths below.
	 */
	if (compressed_rel->consider_parallel)
	{
		int parallel_workers = compute_parallel_worker(compressed_rel,
													   compressed_rel->pages,
													   -1,
													   max_parallel_workers_per_gather);

		if (parallel_workers > 0)
		{
			add_partial_path(compressed_rel,
							 create_seqscan_path(root, compressed_rel, NULL, parallel_workers));
		}
	}

	/*
	 * We set enable_bitmapscan to false here to ensure any paths with bitmapscan do not
	 * displace other paths. Note that setting the postgres GUC will not actually disable
	 * the bitmapscan path creation but will instead create them with very high cost.
	 * If bitmapscan were the dominant path after postgres planning we could end up
	 * in a situation where we have no valid plan for this relation because we remove
	 * bitmapscan paths from the pathlist.
	 */

	bool old_bitmapscan = enable_bitmapscan;
	enable_bitmapscan = false;

	if (sort_info->use_compressed_sort)
	{
		/*
		 * If we can push down sort below decompression we temporarily switch
		 * out root->query_pathkeys to allow matching to pathkeys produces by
		 * decompression
		 */
		List *orig_pathkeys = root->query_pathkeys;
		List *orig_eq_classes = root->eq_classes;
		Bitmapset *orig_eclass_indexes = compression_info->compressed_rel->eclass_indexes;
		root->query_pathkeys = sort_info->required_compressed_pathkeys;

		/* We can optimize iterating over EquivalenceClasses by reducing them to
		 * the subset which are from the compressed chunk. This only works if we don't
		 * have joins based on equivalence classes involved since those
		 * use eclass_indexes which is not valid with this optimization.
		 *
		 * Clauseless joins work fine since they don't rely on eclass_indexes.
		 */
		if (!compression_info->chunk_rel->has_eclass_joins)
		{
			int i = -1;
			List *required_eq_classes = NIL;
			while ((i = bms_next_member(compression_info->compressed_rel->eclass_indexes, i)) >= 0)
			{
				EquivalenceClass *cur_ec = (EquivalenceClass *) list_nth(root->eq_classes, i);
				required_eq_classes = lappend(required_eq_classes, cur_ec);
			}
			root->eq_classes = required_eq_classes;
			compression_info->compressed_rel->eclass_indexes = NULL;
		}

		check_index_predicates(root, compressed_rel);
		create_index_paths(root, compressed_rel);
		root->query_pathkeys = orig_pathkeys;
		root->eq_classes = orig_eq_classes;
		compression_info->compressed_rel->eclass_indexes = orig_eclass_indexes;
	}
	else
	{
		check_index_predicates(root, compressed_rel);
		create_index_paths(root, compressed_rel);
	}

	enable_bitmapscan = old_bitmapscan;
}

/*
 * create RangeTblEntry for compressed chunk
 */
static RangeTblEntry *
decompress_chunk_make_rte(Oid compressed_relid, LOCKMODE lockmode, Query *parse)
{
	RangeTblEntry *rte = makeNode(RangeTblEntry);
	Relation r = table_open(compressed_relid, lockmode);
	int varattno;

	rte->rtekind = RTE_RELATION;
	rte->relid = compressed_relid;
	rte->relkind = r->rd_rel->relkind;
	rte->rellockmode = lockmode;
	rte->eref = makeAlias(RelationGetRelationName(r), NULL);

	/*
	 * inlined from buildRelationAliases()
	 * alias handling has been stripped because we won't
	 * need alias handling at this level
	 */
	for (varattno = 0; varattno < r->rd_att->natts; varattno++)
	{
		Form_pg_attribute attr = TupleDescAttr(r->rd_att, varattno);
		/* Always insert an empty string for a dropped column */
		const char *attrname = attr->attisdropped ? "" : NameStr(attr->attname);
		rte->eref->colnames = lappend(rte->eref->colnames, makeString(pstrdup(attrname)));
	}

	/*
	 * Drop the rel refcount, but keep the access lock till end of transaction
	 * so that the table can't be deleted or have its schema modified
	 * underneath us.
	 */
	table_close(r, NoLock);

	/*
	 * Set flags and access permissions.
	 *
	 * The initial default on access checks is always check-for-READ-access,
	 * which is the right thing for all except target tables.
	 */
	rte->lateral = false;
	rte->inh = false;
	rte->inFromCl = false;

#if PG16_LT
	rte->requiredPerms = 0;
	rte->checkAsUser = InvalidOid; /* not set-uid by default, either */
	rte->selectedCols = NULL;
	rte->insertedCols = NULL;
	rte->updatedCols = NULL;
#else
	/* Add empty perminfo for the new RTE to make build_simple_rel happy. */
	addRTEPermissionInfo(&parse->rteperminfos, rte);
#endif

	return rte;
}

/*
 * Find segmentby columns that are equated to a constant by a toplevel
 * baserestrictinfo.
 *
 * This will detect Var = Const and Var = Param and set the corresponding bit
 * in CompressionInfo->chunk_const_segmentby.
 */
static Bitmapset *
find_const_segmentby(RelOptInfo *chunk_rel, const CompressionInfo *info)
{
	Bitmapset *segmentby_columns = NULL;

	if (chunk_rel->baserestrictinfo != NIL)
	{
		ListCell *lc_ri;
		foreach (lc_ri, chunk_rel->baserestrictinfo)
		{
			RestrictInfo *ri = lfirst(lc_ri);

			if (IsA(ri->clause, OpExpr) && list_length(castNode(OpExpr, ri->clause)->args) == 2)
			{
				OpExpr *op = castNode(OpExpr, ri->clause);
				Var *var;
				Expr *other;

				if (op->opretset)
					continue;

				if (IsA(linitial(op->args), Var))
				{
					var = castNode(Var, linitial(op->args));
					other = lsecond(op->args);
				}
				else if (IsA(lsecond(op->args), Var))
				{
					var = castNode(Var, lsecond(op->args));
					other = linitial(op->args);
				}
				else
					continue;

				if ((Index) var->varno != chunk_rel->relid || var->varattno <= 0)
					continue;

				if (IsA(other, Const) || IsA(other, Param))
				{
					TypeCacheEntry *tce = lookup_type_cache(var->vartype, TYPECACHE_EQ_OPR);

					if (op->opno != tce->eq_opr)
						continue;

					if (bms_is_member(var->varattno, info->chunk_segmentby_attnos))
						segmentby_columns = bms_add_member(segmentby_columns, var->varattno);
				}
			}
		}
	}

	return segmentby_columns;
}

/*
 * Returns whether the pathkeys starting at the given offset match the compression
 * orderby, and whether the order is reverse.
 */
static bool
match_pathkeys_to_compression_orderby(List *pathkeys, List *chunk_em_exprs,
									  int starting_pathkey_offset,
									  const CompressionInfo *compression_info, bool *out_reverse)
{
	int compressed_pk_index = 0;
	for (int i = starting_pathkey_offset; i < list_length(pathkeys); i++)
	{
		compressed_pk_index++;
		PathKey *pk = list_nth_node(PathKey, pathkeys, i);
		Expr *expr = (Expr *) list_nth(chunk_em_exprs, i);

		if (expr == NULL || !IsA(expr, Var))
		{
			return false;
		}

		Var *var = castNode(Var, expr);

		if (var->varattno <= 0)
		{
			return false;
		}

		char *column_name = get_attname(compression_info->chunk_rte->relid, var->varattno, false);
		int orderby_index = ts_array_position(compression_info->settings->fd.orderby, column_name);

		if (orderby_index != compressed_pk_index)
		{
			return false;
		}

		bool orderby_desc =
			ts_array_get_element_bool(compression_info->settings->fd.orderby_desc, orderby_index);
		bool orderby_nullsfirst =
			ts_array_get_element_bool(compression_info->settings->fd.orderby_nullsfirst,
									  orderby_index);

		/*
		 * pk_strategy is either BTLessStrategyNumber (for ASC) or
		 * BTGreaterStrategyNumber (for DESC)
		 */
		bool this_pathkey_reverse = false;
		if (pk->pk_strategy == BTLessStrategyNumber)
		{
			if (!orderby_desc && orderby_nullsfirst == pk->pk_nulls_first)
			{
				this_pathkey_reverse = false;
			}
			else if (orderby_desc && orderby_nullsfirst != pk->pk_nulls_first)
			{
				this_pathkey_reverse = true;
			}
			else
			{
				return false;
			}
		}
		else if (pk->pk_strategy == BTGreaterStrategyNumber)
		{
			if (orderby_desc && orderby_nullsfirst == pk->pk_nulls_first)
			{
				this_pathkey_reverse = false;
			}
			else if (!orderby_desc && orderby_nullsfirst != pk->pk_nulls_first)
			{
				this_pathkey_reverse = true;
			}
			else
			{
				return false;
			}
		}

		/*
		 * first pathkey match determines if this is forward or backward scan
		 * any further pathkey items need to have same direction
		 */
		if (compressed_pk_index == 1)
		{
			*out_reverse = this_pathkey_reverse;
		}
		else if (this_pathkey_reverse != *out_reverse)
		{
			return false;
		}
	}

	return true;
}

/*
 * Check if we can push down the sort below the DecompressChunk node and fill
 * SortInfo accordingly
 *
 * The following conditions need to be true for pushdown:
 *  - all segmentby columns need to be prefix of pathkeys or have equality constraint
 *  - the rest of pathkeys needs to match compress_orderby
 *
 * If query pathkeys is shorter than segmentby + compress_orderby pushdown can still be done
 */
static SortInfo
build_sortinfo(PlannerInfo *root, const Chunk *chunk, RelOptInfo *chunk_rel,
			   const CompressionInfo *compression_info, List *pathkeys)
{
	Var *var;
	char *column_name;
	ListCell *lc;
	SortInfo sort_info = { 0 };

	if (pathkeys == NIL)
	{
		return sort_info;
	}

	/*
	 * Translate the pathkeys to chunk expressions, creating a List of them
	 * parallel to the pathkeys list, with NULL entries if we didn't find a
	 * match.
	 */
	List *chunk_em_exprs = NIL;
	foreach (lc, pathkeys)
	{
		PathKey *pk = lfirst(lc);
		EquivalenceClass *ec = pk->pk_eclass;
		Expr *em_expr = NULL;
		if (!ec->ec_has_volatile)
		{
			em_expr = ts_find_em_expr_for_rel(pk->pk_eclass, compression_info->chunk_rel);
		}
		chunk_em_exprs = lappend(chunk_em_exprs, em_expr);
	}
	Assert(list_length(chunk_em_exprs) == list_length(pathkeys));

	/* Find the pathkeys we can use for explicitly sorting after decompression. */
	List *sort_pathkey_exprs = NIL;
	List *sort_pathkeys = NIL;
	for (int i = 0; i < list_length(chunk_em_exprs); i++)
	{
		PathKey *pk = list_nth_node(PathKey, pathkeys, i);
		Expr *chunk_em_expr = (Expr *) list_nth(chunk_em_exprs, i);
		if (chunk_em_expr == NULL)
		{
			break;
		}

		sort_pathkeys = lappend(sort_pathkeys, pk);
		sort_pathkey_exprs = lappend(sort_pathkey_exprs, chunk_em_expr);
	}

	if (sort_pathkeys == NIL)
	{
		return sort_info;
	}

	sort_info.decompressed_sort_pathkeys = sort_pathkeys;
	cost_qual_eval(&sort_info.decompressed_sort_pathkeys_cost, sort_pathkey_exprs, root);

	/*
	 * Next, check if we can push the sort down to the uncompressed part.
	 *
	 * Not possible if the chunk is unordered.
	 */
	if (ts_chunk_is_unordered(chunk))
		return sort_info;

	/* all segmentby columns need to be prefix of pathkeys */
	int i = 0;
	if (compression_info->num_segmentby_columns > 0)
	{
		Bitmapset *segmentby_columns;

		/*
		 * initialize segmentby with equality constraints from baserestrictinfo because
		 * those columns dont need to be prefix of pathkeys
		 */
		segmentby_columns = bms_copy(compression_info->chunk_const_segmentby);

		/*
		 * loop over pathkeys until we find one that is not a segmentby column
		 * we keep looping even if we found all segmentby columns in case a
		 * columns appears both in baserestrictinfo and in ORDER BY clause
		 */
		for (i = 0; i < list_length(pathkeys); i++)
		{
			Assert(bms_num_members(segmentby_columns) <= compression_info->num_segmentby_columns);

			Expr *expr = (Expr *) list_nth(chunk_em_exprs, i);

			if (expr == NULL || !IsA(expr, Var))
				break;
			var = castNode(Var, expr);

			if (var->varattno <= 0)
				break;

			column_name = get_attname(compression_info->chunk_rte->relid, var->varattno, false);
			if (!ts_array_is_member(compression_info->settings->fd.segmentby, column_name))
				break;

			segmentby_columns = bms_add_member(segmentby_columns, var->varattno);
		}

		/*
		 * If pathkeys still has items, but we didn't find all segmentby columns,
		 * we cannot satisfy these pathkeys by sorting the compressed chunk table.
		 */
		if (i != list_length(pathkeys) &&
			bms_num_members(segmentby_columns) != compression_info->num_segmentby_columns)
		{
			/*
			 * If we didn't have any segmentby columns in pathkeys, try batch sorted merge
			 * instead.
			 */
			if (i == 0)
			{
				sort_info.use_batch_sorted_merge =
					match_pathkeys_to_compression_orderby(pathkeys,
														  chunk_em_exprs,
														  /* starting_pathkey_offset = */ 0,
														  compression_info,
														  &sort_info.reverse);
			}
			return sort_info;
		}
	}

	if (i == list_length(pathkeys))
	{
		/*
		 * Pathkeys satisfied by sorting the compressed data on segmentby columns.
		 */
		sort_info.use_compressed_sort = true;
		return sort_info;
	}

	/*
	 * Pathkeys includes columns past segmentby columns, so we need sequence_num
	 * in the targetlist for ordering.
	 */
	sort_info.needs_sequence_num = true;

	/*
	 * loop over the rest of pathkeys
	 * this needs to exactly match the configured compress_orderby
	 */
	sort_info.use_compressed_sort = match_pathkeys_to_compression_orderby(pathkeys,
																		  chunk_em_exprs,
																		  i,
																		  compression_info,
																		  &sort_info.reverse);

	return sort_info;
}

/* Check if the provided path is a DecompressChunkPath */
bool
ts_is_decompress_chunk_path(Path *path)
{
	return IsA(path, CustomPath) &&
		   castNode(CustomPath, path)->methods == &decompress_chunk_path_methods;
}<|MERGE_RESOLUTION|>--- conflicted
+++ resolved
@@ -936,16 +936,9 @@
 	root->simple_rel_array[compressed_rel->relid] = NULL;
 	root->append_rel_array[compressed_rel->relid] = NULL;
 
-<<<<<<< HEAD
 	/* We should never get in the situation with no viable paths. */
 	Ensure(chunk_rel->pathlist, "could not create decompression path");
 }
-=======
-		Assert(compressed_path->parallel_workers == 0);
-		Path *chunk_path =
-			(Path *) decompress_chunk_path_create(root, compression_info, compressed_path);
-		Assert(chunk_path->parallel_workers == 0);
->>>>>>> 6218cf49
 
 /*
  * Add various decompression paths that are possible based on the given
@@ -1181,44 +1174,7 @@
 			{
 				parallel_paths = lappend(parallel_paths, uncompressed_path);
 			}
-<<<<<<< HEAD
 			else
-=======
-		}
-
-		/* this has to go after the path is copied for the ordered path since path can get freed
-		 * in add_path */
-		add_path(chunk_rel, chunk_path);
-	}
-
-	/* the chunk_rel now owns the paths, remove them from the compressed_rel so they can't be
-	 * freed if it's planned */
-	compressed_rel->pathlist = NIL;
-	/* create parallel paths */
-	if (compressed_rel->consider_parallel)
-	{
-		foreach (lc, compressed_rel->partial_pathlist)
-		{
-			Path *compressed_path = lfirst(lc);
-			Path *path;
-			if (compressed_path->param_info != NULL &&
-				(bms_is_member(chunk_rel->relid, compressed_path->param_info->ppi_req_outer) ||
-				 (!compression_info->single_chunk &&
-				  bms_is_member(ht_relid, compressed_path->param_info->ppi_req_outer))))
-				continue;
-
-			/*
-			 * If this is a partially compressed chunk we have to combine data
-			 * from compressed and uncompressed chunk.
-			 */
-			Assert(compressed_path->parallel_workers > 0);
-			Assert(compressed_path->parallel_safe);
-			path = (Path *) decompress_chunk_path_create(root, compression_info, compressed_path);
-			Assert(path->parallel_workers > 0);
-			Assert(path->parallel_safe);
-
-			if (consider_partial)
->>>>>>> 6218cf49
 			{
 				sequential_paths = lappend(sequential_paths, uncompressed_path);
 			}
@@ -1945,20 +1901,10 @@
 	path->custom_path.methods = &decompress_chunk_path_methods;
 	path->batch_sorted_merge = false;
 
-<<<<<<< HEAD
-	/* To prevent a non-parallel path with this node appearing
-	 * in a parallel plan we only set parallel_safe to true
-	 * when parallel_workers is greater than 0 which is only
-	 * the case when creating partial paths. */
-=======
 	/*
 	 * DecompressChunk doesn't manage any parallelism itself.
 	 */
->>>>>>> 6218cf49
 	path->custom_path.path.parallel_aware = false;
-	path->custom_path.path.parallel_safe =
-		info->chunk_rel->consider_parallel && compressed_path->parallel_safe;
-	path->custom_path.path.parallel_workers = compressed_path->parallel_workers;
 
 	/*
 	 * It can be applied per parallel worker, if its underlying scan is parallel.
