--- conflicted
+++ resolved
@@ -1031,16 +1031,11 @@
 	compressed_rel->consider_parallel = chunk_rel->consider_parallel;
 	/* translate chunk_rel->baserestrictinfo */
 	pushdown_quals(root, compression_info->settings, chunk_rel, compressed_rel, consider_partial);
-<<<<<<< HEAD
 
 	/*
 	 * Estimate the size of the compressed chunk table.
 	 */
-	set_baserel_size_estimates(root, compressed_rel);
-=======
 	set_compressed_baserel_size_estimates(root, compressed_rel, compression_info);
-	double new_row_estimate = compressed_rel->rows * TARGET_COMPRESSED_BATCH_SIZE;
->>>>>>> a5924169
 
 	/*
 	 * Estimate the size of decompressed chunk based on the compressed chunk.
