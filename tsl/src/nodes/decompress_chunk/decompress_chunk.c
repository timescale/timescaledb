--- conflicted
+++ resolved
@@ -957,14 +957,9 @@
 		{
 			batch_merge_path = copy_decompress_chunk_path((DecompressChunkPath *) chunk_path);
 
-<<<<<<< HEAD
-				batch_merge_path->reverse = (merge_result != SCAN_FORWARD);
-				batch_merge_path->batch_sorted_merge = true;
-				batch_merge_path->enable_bulk_decompression = false;
-=======
 			batch_merge_path->reverse = sort_info.reverse;
 			batch_merge_path->batch_sorted_merge = true;
->>>>>>> 7477567d
+			batch_merge_path->enable_bulk_decompression = false;
 
 			/* The segment by optimization is only enabled if it can deliver the tuples in the
 			 * same order as the query requested it. So, we can just copy the pathkeys of the
