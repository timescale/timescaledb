/*
 * This file and its contents are licensed under the Timescale License.
 * Please see the included NOTICE for copyright information and
 * LICENSE-TIMESCALE for a copy of the license.
 */

#include <postgres.h>
#include "chunk.h"
#include "hypertable_cache.h"
#include <catalog/pg_operator.h>
#include <math.h>
#include <miscadmin.h>
#include <nodes/bitmapset.h>
#include <nodes/makefuncs.h>
#include <nodes/nodeFuncs.h>
#include <optimizer/cost.h>
#include <optimizer/optimizer.h>
#include <optimizer/pathnode.h>
#include <optimizer/paths.h>
#include <parser/parse_relation.h>
#include <parser/parsetree.h>
#include <planner/planner.h>
#include <utils/builtins.h>
#include <utils/lsyscache.h>
#include <utils/typcache.h>

#include <planner.h>

#include "compat/compat.h"
#include "compression/compression.h"
#include "compression/create.h"
#include "cross_module_fn.h"
#include "custom_type_cache.h"
#include "debug_assert.h"
#include "import/allpaths.h"
#include "import/planner.h"
#include "nodes/decompress_chunk/decompress_chunk.h"
#include "nodes/decompress_chunk/planner.h"
#include "nodes/decompress_chunk/qual_pushdown.h"
#include "ts_catalog/array_utils.h"
#include "utils.h"

static CustomPathMethods decompress_chunk_path_methods = {
	.CustomName = "DecompressChunk",
	.PlanCustomPath = decompress_chunk_plan_create,
};

typedef struct SortInfo
{
	List *required_compressed_pathkeys;
	List *required_eq_classes;
	bool needs_sequence_num;
	bool use_compressed_sort; /* sort can be pushed below DecompressChunk */
	bool use_batch_sorted_merge;
	bool reverse;

	List *decompressed_sort_pathkeys;
	QualCost decompressed_sort_pathkeys_cost;
} SortInfo;

static RangeTblEntry *decompress_chunk_make_rte(Oid compressed_relid, LOCKMODE lockmode,
												Query *parse);
static void create_compressed_scan_paths(PlannerInfo *root, RelOptInfo *compressed_rel,
										 const CompressionInfo *compression_info,
										 const SortInfo *sort_info);

static DecompressChunkPath *
decompress_chunk_path_create(PlannerInfo *root, const CompressionInfo *info, Path *compressed_path);

static void decompress_chunk_add_plannerinfo(PlannerInfo *root, CompressionInfo *info,
											 const Chunk *chunk, RelOptInfo *chunk_rel,
											 bool needs_sequence_num);

static SortInfo build_sortinfo(PlannerInfo *root, const Chunk *chunk, RelOptInfo *chunk_rel,
							   const CompressionInfo *info, List *pathkeys);

static Bitmapset *find_const_segmentby(RelOptInfo *chunk_rel, const CompressionInfo *info);

static bool
is_compressed_column(CompressionInfo *info, Oid type)
{
	return type == info->compresseddata_oid;
}

static EquivalenceClass *
append_ec_for_seqnum(PlannerInfo *root, const CompressionInfo *info, const SortInfo *sort_info,
					 Var *var, Oid sortop, bool nulls_first)
{
	MemoryContext oldcontext = MemoryContextSwitchTo(root->planner_cxt);

	Oid opfamily, opcintype, equality_op;
	int16 strategy;
	List *opfamilies;
	EquivalenceClass *newec = makeNode(EquivalenceClass);
	EquivalenceMember *em = makeNode(EquivalenceMember);

	/* Find the operator in pg_amop --- failure shouldn't happen */
	if (!get_ordering_op_properties(sortop, &opfamily, &opcintype, &strategy))
		elog(ERROR, "operator %u is not a valid ordering operator", sortop);

	/*
	 * EquivalenceClasses need to contain opfamily lists based on the family
	 * membership of mergejoinable equality operators, which could belong to
	 * more than one opfamily.  So we have to look up the opfamily's equality
	 * operator and get its membership.
	 */
	equality_op = get_opfamily_member(opfamily, opcintype, opcintype, BTEqualStrategyNumber);
	if (!OidIsValid(equality_op)) /* shouldn't happen */
		elog(ERROR,
			 "missing operator %d(%u,%u) in opfamily %u",
			 BTEqualStrategyNumber,
			 opcintype,
			 opcintype,
			 opfamily);
	opfamilies = get_mergejoin_opfamilies(equality_op);
	if (!opfamilies) /* certainly should find some */
		elog(ERROR, "could not find opfamilies for equality operator %u", equality_op);

	em->em_expr = (Expr *) var;
	em->em_relids = bms_make_singleton(info->compressed_rel->relid);
#if PG16_LT
	em->em_nullable_relids = NULL;
#endif
	em->em_is_const = false;
	em->em_is_child = false;
	em->em_datatype = INT4OID;

	newec->ec_opfamilies = list_copy(opfamilies);
	newec->ec_collation = 0;
	newec->ec_members = list_make1(em);
	newec->ec_sources = NIL;
	newec->ec_derives = NIL;
	newec->ec_relids = bms_make_singleton(info->compressed_rel->relid);
	newec->ec_has_const = false;
	newec->ec_has_volatile = false;
#if PG16_LT
	newec->ec_below_outer_join = false;
#endif
	newec->ec_broken = false;
	newec->ec_sortref = 0;
	newec->ec_min_security = UINT_MAX;
	newec->ec_max_security = 0;
	newec->ec_merged = NULL;

	info->compressed_rel->eclass_indexes =
		bms_add_member(info->compressed_rel->eclass_indexes, list_length(root->eq_classes));
	root->eq_classes = lappend(root->eq_classes, newec);

	MemoryContextSwitchTo(oldcontext);

	return newec;
}

static EquivalenceClass *
append_ec_for_metadata_col(PlannerInfo *root, const CompressionInfo *info, Var *var, PathKey *pk)
{
	MemoryContext oldcontext = MemoryContextSwitchTo(root->planner_cxt);
	EquivalenceMember *em = makeNode(EquivalenceMember);

	em->em_expr = (Expr *) var;
	em->em_relids = bms_make_singleton(info->compressed_rel->relid);
	em->em_is_const = false;
	em->em_is_child = false;
	em->em_datatype = var->vartype;
	EquivalenceClass *ec = makeNode(EquivalenceClass);
	ec->ec_opfamilies = pk->pk_eclass->ec_opfamilies;
	ec->ec_collation = pk->pk_eclass->ec_collation;
	ec->ec_members = list_make1(em);
	ec->ec_sources = list_copy(pk->pk_eclass->ec_sources);
	ec->ec_derives = list_copy(pk->pk_eclass->ec_derives);
	ec->ec_relids = bms_make_singleton(info->compressed_rel->relid);
	ec->ec_has_const = pk->pk_eclass->ec_has_const;
	ec->ec_has_volatile = pk->pk_eclass->ec_has_volatile;
#if PG16_LT
	ec->ec_below_outer_join = pk->pk_eclass->ec_below_outer_join;
#endif
	ec->ec_broken = pk->pk_eclass->ec_broken;
	ec->ec_sortref = pk->pk_eclass->ec_sortref;
	ec->ec_min_security = pk->pk_eclass->ec_min_security;
	ec->ec_max_security = pk->pk_eclass->ec_max_security;
	ec->ec_merged = pk->pk_eclass->ec_merged;
	root->eq_classes = lappend(root->eq_classes, ec);
	MemoryContextSwitchTo(oldcontext);
	info->compressed_rel->eclass_indexes =
		bms_add_member(info->compressed_rel->eclass_indexes, root->eq_classes->length - 1);

	return ec;
}

static List *
build_compressed_scan_pathkeys(const SortInfo *sort_info, PlannerInfo *root, List *chunk_pathkeys,
							   const CompressionInfo *info)
{
	Var *var;
	int varattno;
	List *required_compressed_pathkeys = NIL;
	ListCell *lc = NULL;
	PathKey *pk;

	/*
	 * all segmentby columns need to be prefix of pathkeys
	 * except those with equality constraint in baserestrictinfo
	 */
	if (info->num_segmentby_columns > 0)
	{
		TimescaleDBPrivate *compressed_fdw_private =
			(TimescaleDBPrivate *) info->compressed_rel->fdw_private;
		/*
		 * We don't need any sorting for the segmentby columns that are equated
		 * to a constant. The respective constant ECs are excluded from
		 * canonical pathkeys, so we won't see these columns here. Count them as
		 * seen from the start, so that we arrive at the proper counts of seen
		 * segmentby columns in the end.
		 */
		for (lc = list_head(chunk_pathkeys); lc; lc = lnext(chunk_pathkeys, lc))
		{
			PathKey *pk = lfirst(lc);
			EquivalenceMember *compressed_em = NULL;
			ListCell *ec_em_pair_cell;
			foreach (ec_em_pair_cell, compressed_fdw_private->compressed_ec_em_pairs)
			{
				List *pair = lfirst(ec_em_pair_cell);
				if (linitial(pair) == pk->pk_eclass)
				{
					compressed_em = lsecond(pair);
					break;
				}
			}

			/*
			 * We should exit the loop after we've seen all required segmentby
			 * columns. If we haven't seen them all, but the next pathkey
			 * already refers a compressed column, it is a bug. See
			 * build_sortinfo().
			 */
			if (!compressed_em)
				break;

			required_compressed_pathkeys = lappend(required_compressed_pathkeys, pk);
		}
	}

	/*
	 * If pathkeys contains non-segmentby columns the rest of the ordering
	 * requirements will be satisfied by ordering by sequence_num.
	 */
	if (sort_info->needs_sequence_num)
	{
		/* TODO: split up legacy sequence number path and non-sequence number path into dedicated
		 * functions. */
		if (info->has_seq_num)
		{
			bool nulls_first;
			Oid sortop;
			varattno = get_attnum(info->compressed_rte->relid,
								  COMPRESSION_COLUMN_METADATA_SEQUENCE_NUM_NAME);
			var = makeVar(info->compressed_rel->relid, varattno, INT4OID, -1, InvalidOid, 0);

			if (sort_info->reverse)
			{
				sortop = get_commutator(Int4LessOperator);
				nulls_first = true;
			}
			else
			{
				sortop = Int4LessOperator;
				nulls_first = false;
			}

			/*
			 * Create the EquivalenceClass for the sequence number column of this
			 * compressed chunk, so that we can build the PathKey that refers to it.
			 */
			EquivalenceClass *ec =
				append_ec_for_seqnum(root, info, sort_info, var, sortop, nulls_first);

			/* Find the operator in pg_amop --- failure shouldn't happen. */
			Oid opfamily, opcintype;
			int16 strategy;
			if (!get_ordering_op_properties(sortop, &opfamily, &opcintype, &strategy))
				elog(ERROR, "operator %u is not a valid ordering operator", sortop);

			pk = make_canonical_pathkey(root, ec, opfamily, strategy, nulls_first);

			required_compressed_pathkeys = lappend(required_compressed_pathkeys, pk);
		}
		else
		{
			/* If there are no segmentby pathkeys, start from the beginning of the list */
			if (info->num_segmentby_columns == 0)
			{
				lc = list_head(chunk_pathkeys);
			}
			Assert(lc != NULL);
			Expr *expr;
			char *column_name;
			for (; lc != NULL; lc = lnext(chunk_pathkeys, lc))
			{
				pk = lfirst(lc);
				expr = ts_find_em_expr_for_rel(pk->pk_eclass, info->chunk_rel);

				Assert(expr != NULL && IsA(expr, Var));
				var = castNode(Var, expr);
				Assert(var->varattno > 0);

				column_name = get_attname(info->chunk_rte->relid, var->varattno, false);
				int16 orderby_index = ts_array_position(info->settings->fd.orderby, column_name);
				varattno =
					get_attnum(info->compressed_rte->relid, column_segment_min_name(orderby_index));
				Assert(orderby_index != 0);
				bool orderby_desc =
					ts_array_get_element_bool(info->settings->fd.orderby_desc, orderby_index);
				bool orderby_nullsfirst =
					ts_array_get_element_bool(info->settings->fd.orderby_nullsfirst, orderby_index);

				bool nulls_first;
				int16 strategy;

				if (sort_info->reverse)
				{
					strategy = orderby_desc ? BTLessStrategyNumber : BTGreaterStrategyNumber;
					nulls_first = !orderby_nullsfirst;
				}
				else
				{
					strategy = orderby_desc ? BTGreaterStrategyNumber : BTLessStrategyNumber;
					nulls_first = orderby_nullsfirst;
				}

				var = makeVar(info->compressed_rel->relid,
							  varattno,
							  var->vartype,
							  var->vartypmod,
							  var->varcollid,
							  var->varlevelsup);
				EquivalenceClass *min_ec = append_ec_for_metadata_col(root, info, var, pk);
				PathKey *min =
					make_canonical_pathkey(root, min_ec, pk->pk_opfamily, strategy, nulls_first);
				required_compressed_pathkeys = lappend(required_compressed_pathkeys, min);

				varattno =
					get_attnum(info->compressed_rte->relid, column_segment_max_name(orderby_index));
				var = makeVar(info->compressed_rel->relid,
							  varattno,
							  var->vartype,
							  var->vartypmod,
							  var->varcollid,
							  var->varlevelsup);
				EquivalenceClass *max_ec = append_ec_for_metadata_col(root, info, var, pk);
				PathKey *max =
					make_canonical_pathkey(root, max_ec, pk->pk_opfamily, strategy, nulls_first);

				required_compressed_pathkeys = lappend(required_compressed_pathkeys, max);
			}
		}
	}
	return required_compressed_pathkeys;
}

DecompressChunkPath *
copy_decompress_chunk_path(DecompressChunkPath *src)
{
	Assert(ts_is_decompress_chunk_path(&src->custom_path.path));

	DecompressChunkPath *dst = palloc(sizeof(DecompressChunkPath));
	memcpy(dst, src, sizeof(DecompressChunkPath));

	return dst;
}

static CompressionInfo *
build_compressioninfo(PlannerInfo *root, const Hypertable *ht, const Chunk *chunk,
					  RelOptInfo *chunk_rel)
{
	AppendRelInfo *appinfo;
	CompressionInfo *info = palloc0(sizeof(CompressionInfo));

	info->compresseddata_oid = ts_custom_type_cache_get(CUSTOM_TYPE_COMPRESSED_DATA)->type_oid;

	info->chunk_rel = chunk_rel;
	info->chunk_rte = planner_rt_fetch(chunk_rel->relid, root);
	info->settings = ts_compression_settings_get(chunk->table_id);

	if (chunk_rel->reloptkind == RELOPT_OTHER_MEMBER_REL)
	{
		appinfo = ts_get_appendrelinfo(root, chunk_rel->relid, false);
		info->ht_rte = planner_rt_fetch(appinfo->parent_relid, root);
		info->ht_rel = root->simple_rel_array[appinfo->parent_relid];
	}
	else
	{
		Assert(chunk_rel->reloptkind == RELOPT_BASEREL);
		info->single_chunk = true;
		info->ht_rte = info->chunk_rte;
		info->ht_rel = info->chunk_rel;
	}

	info->hypertable_id = ht->fd.id;

	info->num_orderby_columns = ts_array_length(info->settings->fd.orderby);
	info->num_segmentby_columns = ts_array_length(info->settings->fd.segmentby);

	if (info->num_segmentby_columns)
	{
		ArrayIterator it = array_create_iterator(info->settings->fd.segmentby, 0, NULL);
		Datum datum;
		bool isnull;
		while (array_iterate(it, &datum, &isnull))
		{
			Ensure(!isnull, "NULL element in catalog array");
			AttrNumber chunk_attno = get_attnum(info->chunk_rte->relid, TextDatumGetCString(datum));
			info->chunk_segmentby_attnos =
				bms_add_member(info->chunk_segmentby_attnos, chunk_attno);
		}
	}

	info->has_seq_num =
		get_attnum(info->settings->fd.compress_relid,
				   COMPRESSION_COLUMN_METADATA_SEQUENCE_NUM_NAME) != InvalidAttrNumber;

	info->chunk_const_segmentby = find_const_segmentby(chunk_rel, info);

	/*
	 * If the chunk is member of hypertable expansion or a UNION, find its
	 * parent relation ids. We will use it later to filter out some parameterized
	 * paths.
	 */
	if (chunk_rel->reloptkind == RELOPT_OTHER_MEMBER_REL)
	{
		info->parent_relids = find_childrel_parents(root, chunk_rel);
	}

	return info;
}

/*
 * calculate cost for DecompressChunkPath
 *
 * since we have to read whole batch before producing tuple
 * we put cost of 1 tuple of compressed_scan as startup cost
 */
static void
cost_decompress_chunk(PlannerInfo *root, Path *path, Path *compressed_path)
{
	/* startup_cost is cost before fetching first tuple */
	const double compressed_rows = Max(1, compressed_path->rows);
	path->startup_cost =
		compressed_path->startup_cost +
		(compressed_path->total_cost - compressed_path->startup_cost) / compressed_rows;

	/* total_cost is cost for fetching all tuples */
	path->rows = compressed_path->rows * TARGET_COMPRESSED_BATCH_SIZE;
	path->total_cost = compressed_path->total_cost + path->rows * cpu_tuple_cost;
}

/* Smoothstep function S1 (the h01 cubic Hermite spline). */
static double
smoothstep(double x, double start, double end)
{
	x = (x - start) / (end - start);

	if (x < 0)
	{
		x = 0;
	}
	else if (x > 1)
	{
		x = 1;
	}

	return x * x * (3.0F - 2.0F * x);
}

/*
 * If the query 'order by' is prefix of the compression 'order by' (or equal), we can exploit
 * the ordering of the individual batches to create a total ordered result without resorting
 * the tuples. This speeds up all queries that use this ordering (because no sort node is
 * needed). In particular, queries that use a LIMIT are speed-up because only the top elements
 * of the affected batches needs to be decompressed. Without the optimization, the entire batches
 * are decompressed, sorted, and then the top elements are taken from the result.
 *
 * The idea is to do something similar to the MergeAppend node; a BinaryHeap is used
 * to merge the per segment by column sorted individual batches into a sorted result. So, we end
 * up which a data flow which looks as follows:
 *
 * DecompressChunk
 *   * Decompress Batch 1
 *   * Decompress Batch 2
 *   * Decompress Batch 3
 *       [....]
 *   * Decompress Batch N
 *
 * Using the presorted batches, we are able to open these batches dynamically. If we don't presort
 * them, we would have to open all batches at the same time. This would be similar to the work the
 * MergeAppend does, but this is not needed in our case and we could reduce the size of the heap and
 * the amount of parallel open batches.
 *
 * The algorithm works as follows:
 *
 *   (1) A sort node is placed below the decompress scan node and on top of the scan
 *       on the compressed chunk. This sort node uses the min/max values of the 'order by'
 *       columns from the metadata of the batch to get them into an order which can be
 *       used to merge them.
 *
 *       [Scan on compressed chunk] -> [Sort on min/max values] -> [Decompress and merge]
 *
 *       For example, the batches are sorted on the min value of the 'order by' metadata
 *       column: [0, 3] [0, 5] [3, 7] [6, 10]
 *
 *   (2) The decompress chunk node initializes a binary heap, opens the first batch and
 *       decompresses the first tuple from the batch. The tuple is put on the heap. In addition
 *       the opened batch is marked as the most recent batch (MRB).
 *
 *   (3) As soon as a tuple is requested from the heap, the following steps are performed:
 *       (3a) If the heap is empty, we are done.
 *       (3b) The top tuple from the heap is taken. It is checked if this tuple is from the
 *            MRB. If this is the case, the next batch is opened, the first tuple is decompressed,
 *            placed on the heap and this batch is marked as MRB. This is repeated until the
 *            top tuple from the heap is not from the MRB. After the top tuple is not from the
 *            MRB, all batches (and one ahead) which might contain the most recent tuple are
 *            opened and placed on the heap.
 *
 *            In the example above, the first three batches are opened because the first two
 *            batches might contain tuples with a value of 0.
 *       (3c) The top element from the heap is removed, the next tuple from the batch is
 *            decompressed (if present) and placed on the heap.
 *       (3d) The former top tuple of the heap is returned.
 *
 * This function calculate the costs for retrieving the decompressed in-order
 * using a binary heap.
 */
static void
cost_batch_sorted_merge(PlannerInfo *root, const CompressionInfo *compression_info,
						DecompressChunkPath *dcpath, Path *compressed_path)
{
	Path sort_path; /* dummy for result of cost_sort */

	/*
	 * Don't disable the compressed batch sorted merge plan with the enable_sort
	 * GUC. We have a separate GUC for it, and this way you can try to force the
	 * batch sorted merge plan by disabling sort.
	 */
	const bool old_enable_sort = enable_sort;
	enable_sort = true;
	cost_sort(&sort_path,
			  root,
			  dcpath->required_compressed_pathkeys,
			  compressed_path->total_cost,
			  compressed_path->rows,
			  compressed_path->pathtarget->width,
			  0.0,
			  work_mem,
			  -1);
	enable_sort = old_enable_sort;

	/*
	 * In compressed batch sorted merge, for each distinct segmentby value we
	 * have to keep the corresponding latest batch open. Estimate the number of
	 * these batches with the usual Postgres estimator for grouping cardinality.
	 */
	List *segmentby_groupexprs = NIL;
	for (int segmentby_attno = bms_next_member(compression_info->chunk_segmentby_attnos, -1);
		 segmentby_attno > 0;
		 segmentby_attno =
			 bms_next_member(compression_info->chunk_segmentby_attnos, segmentby_attno))
	{
		char *colname = get_attname(compression_info->chunk_rte->relid,
									segmentby_attno,
									/* missing_ok = */ false);
		AttrNumber compressed_attno = get_attnum(compression_info->compressed_rte->relid, colname);
		Ensure(compressed_attno != InvalidAttrNumber,
			   "segmentby column %s not found in compressed chunk %d",
			   colname,
			   compression_info->compressed_rte->relid);
		Var *var = palloc(sizeof(Var));
		*var = (Var){ .xpr.type = T_Var,
					  .varno = compression_info->compressed_rel->relid,
					  .varattno = compressed_attno };
		segmentby_groupexprs = lappend(segmentby_groupexprs, var);
	}
	const double open_batches_estimated =
		estimate_num_groups(root, segmentby_groupexprs, dcpath->custom_path.path.rows, NULL, NULL);
	Assert(open_batches_estimated > 0);

	/*
	 * We can't have more open batches than the total number of compressed rows,
	 * so clamp it for sanity of the following calculations.
	 */
	const double open_batches_clamped = Min(open_batches_estimated, sort_path.rows);

	/*
	 * Keeping a lot of batches open might use a lot of memory. The batch sorted
	 * merge can't offload anything to disk, so we just penalize it heavily if
	 * we expect it to go over the work_mem. First, estimate the amount of
	 * memory we'll need. We do this on the basis of uncompressed chunk width,
	 * as if we had to materialize entire decompressed batches. This might
	 * be less precise when bulk decompression is not used, because we
	 * materialize only the compressed data which is smaller. But it accounts
	 * for projections, which is probably more important than precision, because
	 * we often read a small subset of columns in analytical queries. The
	 * compressed chunk is never projected so we can't use it for that.
	 */
	const double work_mem_bytes = work_mem * 1024.0;
	const double needed_memory_bytes = open_batches_clamped * TARGET_COMPRESSED_BATCH_SIZE *
									   dcpath->custom_path.path.pathtarget->width;

	/*
	 * Next, calculate the cost penalty. It is a smooth step, starting at 75% of
	 * work_mem, and ending at 125%. We want to effectively disable this plan
	 * if it doesn't fit into the available memory, so the penalty should be
	 * comparable to disable_cost but still less than it, so that the
	 * manual disables still have priority.
	 */
	const double work_mem_penalty =
		0.1 * disable_cost *
		smoothstep(needed_memory_bytes, 0.75 * work_mem_bytes, 1.25 * work_mem_bytes);
	Assert(work_mem_penalty >= 0);

	/*
	 * startup_cost is cost before fetching first tuple. Batch sorted merge has
	 * to load at least the number of batches we expect to be open
	 * simultaneously, before it can produce the first row.
	 */
	const double sort_path_cost_for_startup =
		sort_path.startup_cost +
		((sort_path.total_cost - sort_path.startup_cost) * (open_batches_clamped / sort_path.rows));
	Assert(sort_path_cost_for_startup >= 0);
	dcpath->custom_path.path.startup_cost = sort_path_cost_for_startup + work_mem_penalty;

	/*
	 * Finally, to run this path to completion, we have to complete the
	 * underlying sort path, and return all uncompressed rows. Getting one
	 * uncompressed row involves replacing the top row in the heap, which costs
	 * O(log(heap size)). The constant multiplier is found empirically by
	 * benchmarking the queries returning 1 - 1e9 tuples, with segmentby
	 * cardinality 1 to 1e4, and adjusting the cost so that the fastest plan is
	 * used. The "+ 1" under the logarithm is to avoid zero uncompressed row cost
	 * when we expect to have only 1 batch open.
	 */
	const double sort_path_cost_rest = sort_path.total_cost - sort_path_cost_for_startup;
	Assert(sort_path_cost_rest >= 0);
	const double uncompressed_row_cost = 1.5 * log(open_batches_clamped + 1) * cpu_tuple_cost;
	Assert(uncompressed_row_cost > 0);
	dcpath->custom_path.path.total_cost = dcpath->custom_path.path.startup_cost +
										  sort_path_cost_rest +
										  dcpath->custom_path.path.rows * uncompressed_row_cost;
}

/*
 * This function adds per-chunk sorted paths for compressed chunks if beneficial. This has two
 * advantages:
 *
 *  (1) Make ChunkAppend possible. If at least one chunk of a hypertable is uncompressed, PostgreSQL
 * will generate a MergeAppend path in generate_orderedappend_paths() / create_merge_append_path()
 * due to the existing pathkeys of the index on the uncompressed chunk. If all chunks are
 * compressed, no path keys are present and no MergeAppend path is generated by PostgreSQL. In that
 * case, the ChunkAppend optimization cannot be used because MergeAppend path can be promoted in
 * ts_chunk_append_path_create(). Adding a sorted path with pathkeys makes ChunkAppend possible for
 * these queries.
 *
 *  (2) Sorting on a per-chunk basis and merging / appending these results could be faster than
 * sorting the whole input. Especially limit queries that use an ORDER BY that is compatible with
 * the partitioning of the hypertable could be inefficiently executed otherwise. For example, an
 * expensive query plan with a sort node on top of the append node could be chosen. Due to the sort
 * node at the high level in the query plan and the missing ChunkAppend node (see (1)), all chunks
 * are decompressed (instead of only the actually needed ones).
 *
 * The logic is inspired by PostgreSQL's add_paths_with_pathkeys_for_rel() function.
 *
 * Note: This function adds only non-partial paths. In parallel plans PostgreSQL prefers sorting
 * directly under the gather (merge) node and the per-chunk sorting are not used in parallel plans.
 * To save planning time, we therefore refrain from adding them.
 */
static Path *
make_chunk_sorted_path(PlannerInfo *root, RelOptInfo *chunk_rel, Path *path, Path *compressed_path,
					   const SortInfo *sort_info)
{
	/*
	 * Don't have a useful sorting after decompression.
	 */
	if (sort_info->decompressed_sort_pathkeys == NIL)
	{
		return NULL;
	}

	/* We are only interested in regular (i.e., non index) paths */
	if (!IsA(compressed_path, Path))
	{
		return NULL;
	}

	Assert(ts_is_decompress_chunk_path(path));

	/*
	 * We should be given an unsorted DecompressChunk path.
	 */
	Assert(path->pathkeys == NIL);

	/*
	 * Create the sorted path for these useful_pathkeys. Copy the decompress
	 * chunk path because the original can be recycled in add_path, and our
	 * sorted path must be independent.
	 */
	DecompressChunkPath *path_copy = copy_decompress_chunk_path((DecompressChunkPath *) path);

	/*
	 * Sorting might require a projection to evaluate the sorting keys. It is
	 * added during Plan creation by prepare_sort_from_pathkeys(). However, we
	 * must account for the costs of projection already at the Path stage.
	 * One synthetic example is calculating min(x1 + x2 + ....), where the argument
	 * of min() is a heavy expression. We choose between normal aggregation and a
	 * special optimization for min() added by build_minmax_path(): an InitPlan
	 * that does ORDER BY <argument> + LIMIT 1. The aggregate costs always account
	 * for calculating the argument expression (see get_agg_clause_costs()). The
	 * sorting must as well, otherwise the sorting plan will always have lower
	 * costs, even when it's subpotimal in practice. The sorting cost with
	 * LIMIT 1 is essentially linear in the number of input tuples (see
	 * cost_tuplesort()).
	 * There is another complication: normally, the cost of expressions in
	 * targetlist is accounted for by the PathTarget.cost. However, the relation
	 * targetlists don't have the argument expression and only have the plain
	 * source Vars used there. The expression is added only later by
	 * apply_scanjoin_target_to_paths(), after we have already chosen the best
	 * path. Because of this, we have to account for it here in a hacky way.
	 * For further improvements, we might research what the Postgres declarative
	 * partitioning code does for this case, because it must have a similar
	 * problem.
	 */
	path_copy->custom_path.path.startup_cost += sort_info->decompressed_sort_pathkeys_cost.startup;
	path_copy->custom_path.path.total_cost +=
		path_copy->custom_path.path.rows *
		(cpu_tuple_cost + sort_info->decompressed_sort_pathkeys_cost.per_tuple);

	/*
	 * Create the Sort path.
	 */
	Path *sorted_path = (Path *) create_sort_path(root,
												  chunk_rel,
												  (Path *) path_copy,
												  sort_info->decompressed_sort_pathkeys,
												  root->limit_tuples);

	/*
	 * Now, we need another dumb workaround for Postgres problems. When creating
	 * a sort plan, it performs a linear search of equivalence member of a
	 * pathkey's equivalence class, that matches the sorted relation (see
	 * prepare_sort_from_pathkeys()). This is effectively quadratic in the
	 * number of chunks, and becomes a real CPU sink after we pass 1k chunks.
	 * Try to reflect this in the costs, because in some cases a chunk-wise sort
	 * might be avoided, e.g. Limit 1 over MergeAppend over chunk-wise Sort can
	 * be just as well replaced with a Limit 1 over Sort over Append of chunks,
	 * that is just marginally costlier.
	 *
	 * We can't easily know the number of chunks in the query here, so add some
	 * startup cost that is quadratic in the current chunk index, which
	 * hopefully should be a good enough replacement.
	 */
	const int parent_relindex = bms_next_member(chunk_rel->top_parent_relids, -1);
	if (parent_relindex)
	{
		const int chunk_index = chunk_rel->relid - parent_relindex;
		sorted_path->startup_cost += cpu_operator_cost * chunk_index * chunk_index;
		sorted_path->total_cost += cpu_operator_cost * chunk_index * chunk_index;
	}

	return sorted_path;
}

#define IS_UPDL_CMD(parse)                                                                         \
	((parse)->commandType == CMD_UPDATE || (parse)->commandType == CMD_DELETE)
void
ts_decompress_chunk_generate_paths(PlannerInfo *root, RelOptInfo *chunk_rel, const Hypertable *ht,
								   const Chunk *chunk)
{
	RelOptInfo *compressed_rel;
	ListCell *lc;
	Index ht_relid = 0;
	PlannerInfo *proot;
	bool consider_partial = ts_chunk_is_partial(chunk);

	/*
	 * For UPDATE/DELETE commands, the executor decompresses and brings the rows into
	 * the uncompressed chunk. Therefore, it's necessary to add the scan on the
	 * uncompressed portion.
	 */
	if (ts_chunk_is_compressed(chunk) && ts_cm_functions->decompress_target_segments &&
		!consider_partial)
	{
		for (proot = root->parent_root; proot != NULL && !consider_partial;
			 proot = proot->parent_root)
		{
			/*
			 * We could additionally check and compare that the relation involved in the subquery
			 * and the DML target relation are one and the same. But these kinds of queries
			 * should be rare.
			 */
			if (IS_UPDL_CMD(proot->parse))
			{
				consider_partial = true;
			}
		}
	}

	CompressionInfo *compression_info = build_compressioninfo(root, ht, chunk, chunk_rel);

	/* double check we don't end up here on single chunk queries with ONLY */
	Assert(compression_info->chunk_rel->reloptkind == RELOPT_OTHER_MEMBER_REL ||
		   (compression_info->chunk_rel->reloptkind == RELOPT_BASEREL &&
			ts_rte_is_marked_for_expansion(compression_info->chunk_rte)));

	SortInfo sort_info =
		build_sortinfo(root, chunk, chunk_rel, compression_info, root->query_pathkeys);

	Assert(chunk->fd.compressed_chunk_id > 0);

	List *initial_pathlist = chunk_rel->pathlist;
	List *initial_partial_pathlist = chunk_rel->partial_pathlist;
	chunk_rel->pathlist = NIL;
	chunk_rel->partial_pathlist = NIL;

	/* add RangeTblEntry and RelOptInfo for compressed chunk */
	decompress_chunk_add_plannerinfo(root,
									 compression_info,
									 chunk,
									 chunk_rel,
									 sort_info.needs_sequence_num);

	if (sort_info.use_compressed_sort)
	{
		sort_info.required_compressed_pathkeys =
			build_compressed_scan_pathkeys(&sort_info,
										   root,
										   root->query_pathkeys,
										   compression_info);
	}

	compressed_rel = compression_info->compressed_rel;

	compressed_rel->consider_parallel = chunk_rel->consider_parallel;
	/* translate chunk_rel->baserestrictinfo */
	pushdown_quals(root, compression_info->settings, chunk_rel, compressed_rel, consider_partial);
	set_baserel_size_estimates(root, compressed_rel);
	double new_row_estimate = compressed_rel->rows * TARGET_COMPRESSED_BATCH_SIZE;

	if (!compression_info->single_chunk)
	{
		/* adjust the parent's estimate by the diff of new and old estimate */
		AppendRelInfo *chunk_info = ts_get_appendrelinfo(root, chunk_rel->relid, false);
		Assert(chunk_info->parent_reloid == ht->main_table_relid);
		ht_relid = chunk_info->parent_relid;
		RelOptInfo *hypertable_rel = root->simple_rel_array[ht_relid];
		hypertable_rel->rows += (new_row_estimate - chunk_rel->rows);
	}

	chunk_rel->rows = new_row_estimate;

	create_compressed_scan_paths(root, compressed_rel, compression_info, &sort_info);

	/* compute parent relids of the chunk and use it to filter paths*/
	Relids parent_relids = NULL;
	if (!compression_info->single_chunk)
		parent_relids = find_childrel_parents(root, chunk_rel);

	/* create non-parallel paths */
	foreach (lc, compressed_rel->pathlist)
	{
		Path *compressed_path = lfirst(lc);

		/* We want to consider startup costs so that IndexScan is preferred to sorted SeqScan when
		   we may have a chance to use SkipScan. We consider startup costs for LIMIT queries, and
		   SkipScan is basically a "LIMIT 1" query run "ndistinct" times. At this point we don't
		   have all information to check if SkipScan can be used, but we can narrow it down.
		*/
		if (!chunk_rel->consider_startup && IsA(compressed_path, IndexPath))
		{
			/* Candidate for SELECT DISTINCT SkipScan */
			if (list_length(root->distinct_pathkeys) == 1
				/* Candidate for DISTINCT aggregate SkipScan */
				|| (root->numOrderedAggs >= 1 && list_length(root->group_pathkeys) == 1))
			{
				chunk_rel->consider_startup = true;
			}
		}

		/*
		 * We skip any BitmapScan parameterized paths here as supporting
		 * those would require fixing up the internal scan. Since we
		 * currently do not do this BitmapScans would be generated
		 * when we have a parameterized path on a compressed column
		 * that would have invalid references due to our
		 * EquivalenceClasses.
		 */
		if (IsA(compressed_path, BitmapHeapPath) && compressed_path->param_info)
			continue;

		/*
		 * Filter out all paths that try to JOIN the compressed chunk on the
		 * hypertable or the uncompressed chunk
		 * Ideally, we wouldn't create these paths in the first place.
		 * However, create_join_clause code is called by PG while generating paths for the
		 * compressed_rel via generate_implied_equalities_for_column.
		 * create_join_clause ends up creating rinfo's between compressed_rel and ht because
		 * PG does not know that compressed_rel is related to ht in anyway.
		 * The parent-child relationship between chunk_rel and ht is known
		 * to PG and so it does not try to create meaningless rinfos for that case.
		 */
		if (compressed_path->param_info != NULL)
		{
			if (bms_is_member(chunk_rel->relid, compressed_path->param_info->ppi_req_outer))
				continue;
			/* check if this is path made with references between
			 * compressed_rel + hypertable or a nesting subquery.
			 * The latter can happen in the case of UNION queries. see github 2917. This
			 * happens since PG is not aware that the nesting
			 * subquery that references the hypertable is a parent of compressed_rel as well.
			 */
			if (bms_overlap(parent_relids, compressed_path->param_info->ppi_req_outer))
				continue;

			ListCell *lc_ri;
			bool references_compressed = false;
			/*
			 * Check if this path is parameterized on a compressed
			 * column. Ideally those paths wouldn't be generated
			 * in the first place but since we create compressed
			 * EquivalenceMembers for all EquivalenceClasses these
			 * Paths can happen and will fail at execution since
			 * the left and right side of the expression are not
			 * compatible. Therefore we skip any Path that is
			 * parameterized on a compressed column here.
			 */
			foreach (lc_ri, compressed_path->param_info->ppi_clauses)
			{
				RestrictInfo *ri = lfirst_node(RestrictInfo, lc_ri);

				if (ri->right_em && IsA(ri->right_em->em_expr, Var) &&
					(Index) castNode(Var, ri->right_em->em_expr)->varno ==
						compression_info->compressed_rel->relid)
				{
					Var *var = castNode(Var, ri->right_em->em_expr);
					if (is_compressed_column(compression_info, var->vartype))
					{
						references_compressed = true;
						break;
					}
				}
				if (ri->left_em && IsA(ri->left_em->em_expr, Var) &&
					(Index) castNode(Var, ri->left_em->em_expr)->varno ==
						compression_info->compressed_rel->relid)
				{
					Var *var = castNode(Var, ri->left_em->em_expr);
					if (is_compressed_column(compression_info, var->vartype))
					{
						references_compressed = true;
						break;
					}
				}
			}
			if (references_compressed)
				continue;
		}

		Assert(compressed_path->parallel_workers == 0);
		Path *chunk_path =
			(Path *) decompress_chunk_path_create(root, compression_info, compressed_path);
		Assert(chunk_path->parallel_workers == 0);

		/*
		 * Create a path for the batch sorted merge optimization. This optimization performs a
		 * merge append of the involved batches by using a binary heap and preserving the
		 * compression order. This optimization is only taken into consideration if we can't push
		 * down the sort to the compressed chunk. If we can push down the sort, the batches can be
		 * directly consumed in this order and we don't need to use this optimization.
		 */
		DecompressChunkPath *batch_merge_path = NULL;
		if (sort_info.use_batch_sorted_merge)
		{
			batch_merge_path = copy_decompress_chunk_path((DecompressChunkPath *) chunk_path);

			batch_merge_path->reverse = sort_info.reverse;
			batch_merge_path->batch_sorted_merge = true;

			/* The segment by optimization is only enabled if it can deliver the tuples in the
			 * same order as the query requested it. So, we can just copy the pathkeys of the
			 * query here.
			 */
			batch_merge_path->custom_path.path.pathkeys = root->query_pathkeys;
			cost_batch_sorted_merge(root, compression_info, batch_merge_path, compressed_path);

			/* If the chunk is partially compressed, prepare the path only and add it later
			 * to a merge append path when we are able to generate the ordered result for the
			 * compressed and uncompressed part of the chunk.
			 */
			if (!consider_partial)
				add_path(chunk_rel, &batch_merge_path->custom_path.path);
		}

		/* If we can push down the sort below the DecompressChunk node, we set the pathkeys of
		 * the decompress node to the query pathkeys, while remembering the compressed_pathkeys
		 * corresponding to those query_pathkeys. We will determine whether to put a sort
		 * between the decompression node and the scan during plan creation */
		if (sort_info.use_compressed_sort)
		{
			DecompressChunkPath *path_copy =
				copy_decompress_chunk_path((DecompressChunkPath *) chunk_path);
			path_copy->reverse = sort_info.reverse;
			path_copy->needs_sequence_num = sort_info.needs_sequence_num;
			path_copy->required_compressed_pathkeys = sort_info.required_compressed_pathkeys;
			path_copy->custom_path.path.pathkeys = root->query_pathkeys;

			/*
			 * Add costing for a sort. The standard Postgres pattern is to add the cost during
			 * path creation, but not add the sort path itself, that's done during plan
			 * creation. Examples of this in: create_merge_append_path &
			 * create_merge_append_plan
			 */
			if (!pathkeys_contained_in(sort_info.required_compressed_pathkeys,
									   compressed_path->pathkeys))
			{
				Path sort_path; /* dummy for result of cost_sort */

				cost_sort(&sort_path,
						  root,
						  sort_info.required_compressed_pathkeys,
						  compressed_path->total_cost,
						  compressed_path->rows,
						  compressed_path->pathtarget->width,
						  0.0,
						  work_mem,
						  -1);

				cost_decompress_chunk(root, &path_copy->custom_path.path, &sort_path);
			}

			chunk_path = &path_copy->custom_path.path;
		}

		/*
		 * If this is a partially compressed chunk we have to combine data
		 * from compressed and uncompressed chunk.
		 */
		if (consider_partial)
		{
			Bitmapset *req_outer = PATH_REQ_OUTER(chunk_path);
			Path *uncompressed_path =
				get_cheapest_path_for_pathkeys(initial_pathlist, NIL, req_outer, TOTAL_COST, false);

			/*
			 * All children of an append path are required to have the same parameterization
			 * so we reparameterize here when we couldn't get a path with the parameterization
			 * we need. Reparameterization should always succeed here since uncompressed_path
			 * should always be a scan.
			 */
			if (!bms_equal(req_outer, PATH_REQ_OUTER(uncompressed_path)))
			{
				uncompressed_path = reparameterize_path(root, uncompressed_path, req_outer, 1.0);
				if (!uncompressed_path)
					continue;
			}

			/* If we were able to generate a batch merge path, create a merge append path
			 * that combines the result of the compressed and uncompressed part of the chunk. The
			 * uncompressed part will be sorted, the batch_merge_path is already properly sorted.
			 */
			if (batch_merge_path != NULL)
			{
				chunk_path = (Path *) create_merge_append_path(root,
															   chunk_rel,
															   list_make2(batch_merge_path,
																		  uncompressed_path),
															   root->query_pathkeys,
															   req_outer);
			}
			else
			{
				/* Check all pathkey components can be satisfied by current chunk */
				List *pathkeys = NIL;
				ListCell *lc;
				foreach (lc, root->query_pathkeys)
				{
					PathKey *pathkey = (PathKey *) lfirst(lc);
					EquivalenceClass *pathkey_ec = pathkey->pk_eclass;

					Expr *em_expr = ts_find_em_expr_for_rel(pathkey_ec, chunk_rel);

					/* No em expression found for our rel */
					if (!em_expr)
						break;

					pathkeys = lappend(pathkeys, pathkey);
				}
				if (pathkeys)
					chunk_path =
						(Path *) create_merge_append_path(root,
														  chunk_rel,
														  list_make2(chunk_path, uncompressed_path),
														  pathkeys,
														  req_outer);
				else
					chunk_path =
						(Path *) create_append_path(root,
													chunk_rel,
													list_make2(chunk_path, uncompressed_path),
													NIL /* partial paths */,
													pathkeys,
													req_outer,
													0,
													false,
													chunk_path->rows + uncompressed_path->rows);
			}
		}

		/* Add useful sorted versions of the decompress path */
		if (chunk_path->pathkeys == NIL)
		{
			Path *sorted =
				make_chunk_sorted_path(root, chunk_rel, chunk_path, compressed_path, &sort_info);
			if (sorted != NULL)
			{
				add_path(chunk_rel, sorted);
			}
		}

		/* this has to go after the path is copied for the ordered path since path can get freed
		 * in add_path */
		add_path(chunk_rel, chunk_path);
	}

	/* the chunk_rel now owns the paths, remove them from the compressed_rel so they can't be
	 * freed if it's planned */
	compressed_rel->pathlist = NIL;
	/* create parallel paths */
	if (compressed_rel->consider_parallel)
	{
		foreach (lc, compressed_rel->partial_pathlist)
		{
			Path *compressed_path = lfirst(lc);
			Path *path;
			if (compressed_path->param_info != NULL &&
				(bms_is_member(chunk_rel->relid, compressed_path->param_info->ppi_req_outer) ||
				 (!compression_info->single_chunk &&
				  bms_is_member(ht_relid, compressed_path->param_info->ppi_req_outer))))
				continue;

			/*
			 * If this is a partially compressed chunk we have to combine data
			 * from compressed and uncompressed chunk.
			 */
			Assert(compressed_path->parallel_workers > 0);
			Assert(compressed_path->parallel_safe);
			path = (Path *) decompress_chunk_path_create(root, compression_info, compressed_path);
			Assert(path->parallel_workers > 0);
			Assert(path->parallel_safe);

			if (consider_partial)
			{
				Bitmapset *req_outer = PATH_REQ_OUTER(path);
				Path *uncompressed_path = NULL;
				bool uncompressed_path_is_partial = true;

				if (initial_partial_pathlist)
					uncompressed_path = get_cheapest_path_for_pathkeys(initial_partial_pathlist,
																	   NIL,
																	   req_outer,
																	   TOTAL_COST,
																	   true);

				if (!uncompressed_path)
				{
					uncompressed_path = get_cheapest_path_for_pathkeys(initial_pathlist,
																	   NIL,
																	   req_outer,
																	   TOTAL_COST,
																	   true);
					uncompressed_path_is_partial = false;
				}

				/*
				 * All children of an append path are required to have the same parameterization
				 * so we reparameterize here when we couldn't get a path with the
				 * parameterization we need. Reparameterization should always succeed here since
				 * uncompressed_path should always be a scan.
				 */
				if (!bms_equal(req_outer, PATH_REQ_OUTER(uncompressed_path)))
				{
					uncompressed_path =
						reparameterize_path(root, uncompressed_path, req_outer, 1.0);
					if (!uncompressed_path)
						continue;
				}

				/* uncompressed_path can be a partial or a non-partial path. Categorize the path
				 * and add it to the proper list of the append path. */
				List *partial_path_list = list_make1(path);
				List *path_list = NIL;

				if (uncompressed_path_is_partial)
					partial_path_list = lappend(partial_path_list, uncompressed_path);
				else
					path_list = list_make1(uncompressed_path);

				/* Use a parallel aware append to handle non-partial paths properly */
				path = (Path *) create_append_path(root,
												   chunk_rel,
												   path_list,
												   partial_path_list,
												   NIL /* pathkeys */,
												   req_outer,
												   Max(path->parallel_workers,
													   uncompressed_path->parallel_workers),
												   true, /* parallel aware */
												   path->rows + uncompressed_path->rows);
			}

			add_partial_path(chunk_rel, path);
		}
		/* the chunk_rel now owns the paths, remove them from the compressed_rel so they can't
		 * be freed if it's planned */
		compressed_rel->partial_pathlist = NIL;
	}
	/* Remove the compressed_rel from the simple_rel_array to prevent it from
	 * being referenced again. */
	root->simple_rel_array[compressed_rel->relid] = NULL;

	/* We should never get in the situation with no viable paths. */
	Ensure(chunk_rel->pathlist, "could not create decompression path");
}

/*
 * Add a var for a particular column to the reltarget. attrs_used is a bitmap
 * of which columns we already have in reltarget. We do not add the columns that
 * are already there, and update it after adding something.
 */
static void
compressed_reltarget_add_var_for_column(RelOptInfo *compressed_rel, Oid compressed_relid,
										const char *column_name, Bitmapset **attrs_used)
{
	AttrNumber attnum = get_attnum(compressed_relid, column_name);
	Assert(attnum > 0);

	if (bms_is_member(attnum, *attrs_used))
	{
		/* This column is already in reltarget, we don't need duplicates. */
		return;
	}

	*attrs_used = bms_add_member(*attrs_used, attnum);

	Oid typid, collid;
	int32 typmod;
	get_atttypetypmodcoll(compressed_relid, attnum, &typid, &typmod, &collid);
	compressed_rel->reltarget->exprs =
		lappend(compressed_rel->reltarget->exprs,
				makeVar(compressed_rel->relid, attnum, typid, typmod, collid, 0));
}

/* copy over the vars from the chunk_rel->reltarget to the compressed_rel->reltarget
 * altering the fields that need it
 */
static void
compressed_rel_setup_reltarget(RelOptInfo *compressed_rel, CompressionInfo *info,
							   bool needs_sequence_num)
{
	bool have_whole_row_var = false;
	Bitmapset *attrs_used = NULL;

	Oid compressed_relid = info->compressed_rte->relid;

	/*
	 * We have to decompress three kinds of columns:
	 * 1) output targetlist of the relation,
	 * 2) columns required for the quals (WHERE),
	 * 3) columns required for joins.
	 */
	List *exprs = list_copy(info->chunk_rel->reltarget->exprs);
	ListCell *lc;
	foreach (lc, info->chunk_rel->baserestrictinfo)
	{
		exprs = lappend(exprs, ((RestrictInfo *) lfirst(lc))->clause);
	}
	foreach (lc, info->chunk_rel->joininfo)
	{
		exprs = lappend(exprs, ((RestrictInfo *) lfirst(lc))->clause);
	}

	/*
	 * Now go over the required expressions we prepared above, and add the
	 * required columns to the compressed reltarget.
	 */
	info->compressed_rel->reltarget->exprs = NIL;
	foreach (lc, exprs)
	{
		ListCell *lc2;
		List *chunk_vars = pull_var_clause(lfirst(lc), PVC_RECURSE_PLACEHOLDERS);
		foreach (lc2, chunk_vars)
		{
			char *column_name;
			Var *chunk_var = castNode(Var, lfirst(lc2));

			/* skip vars that aren't from the uncompressed chunk */
			if ((Index) chunk_var->varno != info->chunk_rel->relid)
			{
				continue;
			}

			/*
			 * If there's a system column or whole-row reference, add a whole-
			 * row reference, and we're done.
			 */
			if (chunk_var->varattno <= 0)
			{
				have_whole_row_var = true;
				continue;
			}

			column_name = get_attname(info->chunk_rte->relid, chunk_var->varattno, false);
			compressed_reltarget_add_var_for_column(compressed_rel,
													compressed_relid,
													column_name,
													&attrs_used);

			/* if the column is an orderby, add it's metadata columns too */
			int16 index = ts_array_position(info->settings->fd.orderby, column_name);
			if (index != 0)
			{
				compressed_reltarget_add_var_for_column(compressed_rel,
														compressed_relid,
														column_segment_min_name(index),
														&attrs_used);
				compressed_reltarget_add_var_for_column(compressed_rel,
														compressed_relid,
														column_segment_max_name(index),
														&attrs_used);
			}
		}
	}

	/* always add the count column */
	compressed_reltarget_add_var_for_column(compressed_rel,
											compressed_relid,
											COMPRESSION_COLUMN_METADATA_COUNT_NAME,
											&attrs_used);

	/* add the sequence number or orderby metadata columns if we try to order by them*/
	if (needs_sequence_num)
	{
		if (info->has_seq_num)
		{
			compressed_reltarget_add_var_for_column(compressed_rel,
													compressed_relid,
													COMPRESSION_COLUMN_METADATA_SEQUENCE_NUM_NAME,
													&attrs_used);
		}
		else
		{
			for (int i = 1; i <= ts_array_length(info->settings->fd.orderby); i++)
			{
				compressed_reltarget_add_var_for_column(compressed_rel,
														compressed_relid,
														column_segment_min_name(i),
														&attrs_used);
				compressed_reltarget_add_var_for_column(compressed_rel,
														compressed_relid,
														column_segment_max_name(i),
														&attrs_used);
			}
		}
	}

	/*
	 * It doesn't make sense to request a whole-row var from the compressed
	 * chunk scan. If it is requested, just fetch the rest of columns. The
	 * whole-row var will be created by the projection of DecompressChunk node.
	 */
	if (have_whole_row_var)
	{
		for (int i = 1; i <= info->chunk_rel->max_attr; i++)
		{
			char *column_name = get_attname(info->chunk_rte->relid,
											i,
											/* missing_ok = */ false);
			AttrNumber chunk_attno = get_attnum(info->chunk_rte->relid, column_name);
			if (chunk_attno == InvalidAttrNumber)
			{
				/* Skip the dropped column. */
				continue;
			}

			AttrNumber compressed_attno = get_attnum(info->compressed_rte->relid, column_name);
			if (compressed_attno == InvalidAttrNumber)
			{
				elog(ERROR,
					 "column '%s' not found in the compressed chunk '%s'",
					 column_name,
					 get_rel_name(info->compressed_rte->relid));
			}

			if (bms_is_member(compressed_attno, attrs_used))
			{
				continue;
			}

			compressed_reltarget_add_var_for_column(compressed_rel,
													compressed_relid,
													column_name,
													&attrs_used);
		}
	}
}

static Bitmapset *
decompress_chunk_adjust_child_relids(Bitmapset *src, int chunk_relid, int compressed_chunk_relid)
{
	Bitmapset *result = NULL;
	if (src != NULL)
	{
		result = bms_copy(src);
		result = bms_del_member(result, chunk_relid);
		result = bms_add_member(result, compressed_chunk_relid);
	}
	return result;
}

/* based on adjust_appendrel_attrs_mutator handling of RestrictInfo */
static Node *
chunk_joininfo_mutator(Node *node, CompressionInfo *context)
{
	if (node == NULL)
		return NULL;

	if (IsA(node, Var))
	{
		Var *var = castNode(Var, node);
		Var *compress_var = copyObject(var);
		char *column_name;
		AttrNumber compressed_attno;
		if ((Index) var->varno != context->chunk_rel->relid)
			return (Node *) var;

		column_name = get_attname(context->chunk_rte->relid, var->varattno, false);
		compressed_attno = get_attnum(context->compressed_rte->relid, column_name);
		compress_var->varno = context->compressed_rel->relid;
		compress_var->varattno = compressed_attno;

		return (Node *) compress_var;
	}
	else if (IsA(node, RestrictInfo))
	{
		RestrictInfo *oldinfo = (RestrictInfo *) node;
		RestrictInfo *newinfo = makeNode(RestrictInfo);

		/* Copy all flat-copiable fields */
		memcpy(newinfo, oldinfo, sizeof(RestrictInfo));

		/* Recursively fix the clause itself */
		newinfo->clause = (Expr *) chunk_joininfo_mutator((Node *) oldinfo->clause, context);

		/* and the modified version, if an OR clause */
		newinfo->orclause = (Expr *) chunk_joininfo_mutator((Node *) oldinfo->orclause, context);

		/* adjust relid sets too */
		newinfo->clause_relids =
			decompress_chunk_adjust_child_relids(oldinfo->clause_relids,
												 context->chunk_rel->relid,
												 context->compressed_rel->relid);
		newinfo->required_relids =
			decompress_chunk_adjust_child_relids(oldinfo->required_relids,
												 context->chunk_rel->relid,
												 context->compressed_rel->relid);
		newinfo->outer_relids =
			decompress_chunk_adjust_child_relids(oldinfo->outer_relids,
												 context->chunk_rel->relid,
												 context->compressed_rel->relid);
#if PG16_LT
		newinfo->nullable_relids =
			decompress_chunk_adjust_child_relids(oldinfo->nullable_relids,
												 context->chunk_rel->relid,
												 context->compressed_rel->relid);
#endif
		newinfo->left_relids = decompress_chunk_adjust_child_relids(oldinfo->left_relids,
																	context->chunk_rel->relid,
																	context->compressed_rel->relid);
		newinfo->right_relids =
			decompress_chunk_adjust_child_relids(oldinfo->right_relids,
												 context->chunk_rel->relid,
												 context->compressed_rel->relid);

		newinfo->eval_cost.startup = -1;
		newinfo->norm_selec = -1;
		newinfo->outer_selec = -1;
		newinfo->left_em = NULL;
		newinfo->right_em = NULL;
		newinfo->scansel_cache = NIL;
		newinfo->left_bucketsize = -1;
		newinfo->right_bucketsize = -1;
		newinfo->left_mcvfreq = -1;
		newinfo->right_mcvfreq = -1;
		return (Node *) newinfo;
	}
	return expression_tree_mutator(node, chunk_joininfo_mutator, context);
}

/* Check if the expression references a compressed column in compressed chunk. */
static bool
has_compressed_vars_walker(Node *node, CompressionInfo *info)
{
	if (node == NULL)
	{
		return false;
	}

	if (IsA(node, Var))
	{
		Var *var = castNode(Var, node);
		if ((Index) var->varno != info->compressed_rel->relid)
		{
			return false;
		}

		if (var->varattno <= 0)
		{
			/*
			 * Shouldn't see a system var here, might be a whole row var?
			 * In any case, we can't push it down to the compressed scan level.
			 */
			return true;
		}

		if (bms_is_member(var->varattno, info->compressed_attnos_in_compressed_chunk))
		{
			return true;
		}

		return false;
	}

	return expression_tree_walker(node, has_compressed_vars_walker, info);
}

static bool
has_compressed_vars(RestrictInfo *ri, CompressionInfo *info)
{
	return expression_tree_walker((Node *) ri->clause, has_compressed_vars_walker, info);
}

/* translate chunk_rel->joininfo for compressed_rel
 * this is necessary for create_index_path which gets join clauses from
 * rel->joininfo and sets up parameterized paths (in rel->ppilist).
 * ppi_clauses is finally used to add any additional filters on the
 * indexpath when creating a plan in create_indexscan_plan.
 * Otherwise we miss additional filters that need to be applied after
 * the index plan is executed (github issue 1558)
 */
static void
compressed_rel_setup_joininfo(RelOptInfo *compressed_rel, CompressionInfo *info)
{
	RelOptInfo *chunk_rel = info->chunk_rel;
	ListCell *lc;
	List *compress_joininfo = NIL;
	foreach (lc, chunk_rel->joininfo)
	{
		RestrictInfo *ri = (RestrictInfo *) lfirst(lc);

		RestrictInfo *adjusted = (RestrictInfo *) chunk_joininfo_mutator((Node *) ri, info);
		Assert(IsA(adjusted, RestrictInfo));

		if (has_compressed_vars(adjusted, info))
		{
			/*
			 * We can't check clauses that refer to compressed columns during
			 * the compressed scan.
			 */
			continue;
		}

		compress_joininfo = lappend(compress_joininfo, adjusted);
	}
	compressed_rel->joininfo = compress_joininfo;
}

typedef struct EMCreationContext
{
	Oid uncompressed_relid;
	Oid compressed_relid;
	Index uncompressed_relid_idx;
	Index compressed_relid_idx;
	CompressionSettings *settings;
} EMCreationContext;

static Node *
create_var_for_compressed_equivalence_member(Var *var, const EMCreationContext *context,
											 const char *attname)
{
	/* based on adjust_appendrel_attrs_mutator */
	Assert((Index) var->varno == context->uncompressed_relid_idx);
	Assert(var->varattno > 0);

	var = (Var *) copyObject(var);

	if (var->varlevelsup == 0)
	{
		var->varno = context->compressed_relid_idx;
		var->varattno = get_attnum(context->compressed_relid, attname);
		var->varnosyn = var->varno;
		var->varattnosyn = var->varattno;

		return (Node *) var;
	}

	return NULL;
}

/* This function is inspired by the Postgres add_child_rel_equivalences. */
static bool
add_segmentby_to_equivalence_class(PlannerInfo *root, EquivalenceClass *cur_ec,
								   CompressionInfo *info, EMCreationContext *context)
{
	ListCell *lc;

	TimescaleDBPrivate *compressed_fdw_private =
		(TimescaleDBPrivate *) info->compressed_rel->fdw_private;
	Assert(compressed_fdw_private != NULL);

	foreach (lc, cur_ec->ec_members)
	{
		Expr *child_expr;
		Relids new_relids;
		EquivalenceMember *cur_em = (EquivalenceMember *) lfirst(lc);
		Var *var;
		Assert(!bms_overlap(cur_em->em_relids, info->compressed_rel->relids));

		/* only consider EquivalenceMembers that are Vars, possibly with RelabelType, of the
		 * uncompressed chunk */
		var = (Var *) cur_em->em_expr;
		while (var && IsA(var, RelabelType))
			var = (Var *) ((RelabelType *) var)->arg;
		if (!(var && IsA(var, Var)))
			continue;

		/*
		 * We want to base our equivalence member on the hypertable equivalence
		 * member, not on the uncompressed chunk one. We can't just check for
		 * em_is_child though because the hypertable might be a child itself and not
		 * a top-level EquivalenceMember. This is mostly relevant for PG16+ where
		 * we have to specify a parent for the newly created equivalence member.
		 */
		if ((Index) var->varno != info->ht_rel->relid)
			continue;

		if (var->varattno <= 0)
		{
			/*
			 * We can have equivalence members that refer to special variables,
			 * but these variables can't be segmentby, so we're not interested
			 * in them here.
			 */
			continue;
		}

		/* given that the em is a var of the uncompressed chunk, the relid of the chunk should
		 * be set on the em */
		Assert(bms_is_member(info->ht_rel->relid, cur_em->em_relids));

		const char *attname = get_attname(info->ht_rte->relid, var->varattno, false);

		if (!ts_array_is_member(context->settings->fd.segmentby, attname))
			continue;

		child_expr = (Expr *) create_var_for_compressed_equivalence_member(var, context, attname);
		if (child_expr == NULL)
			continue;

		/*
		 * Transform em_relids to match.  Note we do *not* do
		 * pull_varnos(child_expr) here, as for example the
		 * transformation might have substituted a constant, but we
		 * don't want the child member to be marked as constant.
		 */
		new_relids = bms_copy(cur_em->em_relids);
		new_relids = bms_del_member(new_relids, info->ht_rel->relid);
		new_relids = bms_add_members(new_relids, info->compressed_rel->relids);

		/* copied from add_eq_member */
		{
			EquivalenceMember *em = makeNode(EquivalenceMember);

			em->em_expr = child_expr;
			em->em_relids = new_relids;
			em->em_is_const = false;
			em->em_is_child = true;
			em->em_datatype = cur_em->em_datatype;
#if PG16_GE
			em->em_jdomain = cur_em->em_jdomain;
			em->em_parent = cur_em;
#endif

#if PG16_LT
			/*
			 * For versions less than PG16, transform and set em_nullable_relids similar to
			 * em_relids. Note that this code assumes parent and child relids are singletons.
			 */
			Relids new_nullable_relids = cur_em->em_nullable_relids;
			if (bms_is_member(info->ht_rel->relid, new_nullable_relids))
			{
				new_nullable_relids = bms_copy(new_nullable_relids);
				new_nullable_relids = bms_del_member(new_nullable_relids, info->ht_rel->relid);
				new_nullable_relids =
					bms_add_members(new_nullable_relids, info->compressed_rel->relids);
			}
			em->em_nullable_relids = new_nullable_relids;
#endif

			/*
			 * In some cases the new EC member is likely to be accessed soon, so
			 * it would make sense to add it to the front, but we cannot do that
			 * here. If we do that, the compressed chunk EM might get picked as
			 * SortGroupExpr by cost_incremental_sort, and estimate_num_groups
			 * will assert that the rel is simple rel, but it will fail because
			 * the compressed chunk rel is a deadrel. Anyway, it wouldn't make
			 * sense to estimate the group numbers by one append member,
			 * probably Postgres expects to see the parent relation first in the
			 * EMs.
			 */
			cur_ec->ec_members = lappend(cur_ec->ec_members, em);
			cur_ec->ec_relids = bms_add_members(cur_ec->ec_relids, info->compressed_rel->relids);

			/*
			 * Cache the matching EquivalenceClass and EquivalenceMember for
			 * segmentby column for future use, if we want to build a path that
			 * sorts on it. Sorting is defined by PathKeys, which refer to
			 * EquivalenceClasses, so it's a convenient form.
			 */
			compressed_fdw_private->compressed_ec_em_pairs =
				lappend(compressed_fdw_private->compressed_ec_em_pairs, list_make2(cur_ec, em));

			return true;
		}
	}
	return false;
}

static void
compressed_rel_setup_equivalence_classes(PlannerInfo *root, CompressionInfo *info)
{
	EMCreationContext context = {
		.uncompressed_relid = info->ht_rte->relid,
		.compressed_relid = info->compressed_rte->relid,

		.uncompressed_relid_idx = info->ht_rel->relid,
		.compressed_relid_idx = info->compressed_rel->relid,
		.settings = info->settings,
	};

	Assert(info->chunk_rte->relid != info->compressed_rel->relid);
	Assert(info->chunk_rel->relid != info->compressed_rel->relid);
	/* based on add_child_rel_equivalences */
	int i = -1;
	Assert(root->ec_merging_done);
	/* use chunk rel's eclass_indexes to avoid traversing all
	 * the root's eq_classes
	 */
	while ((i = bms_next_member(info->chunk_rel->eclass_indexes, i)) >= 0)
	{
		EquivalenceClass *cur_ec = (EquivalenceClass *) list_nth(root->eq_classes, i);
		/*
		 * If this EC contains a volatile expression, then generating child
		 * EMs would be downright dangerous, so skip it.  We rely on a
		 * volatile EC having only one EM.
		 */
		if (cur_ec->ec_has_volatile)
			continue;

		/* if the compressed rel is already part of this EC,
		 * we don't need to re-add it
		 */
		if (bms_overlap(cur_ec->ec_relids, info->compressed_rel->relids))
			continue;

		bool em_added = add_segmentby_to_equivalence_class(root, cur_ec, info, &context);
		/* Record this EC index for the compressed rel */
		if (em_added)
			info->compressed_rel->eclass_indexes =
				bms_add_member(info->compressed_rel->eclass_indexes, i);
	}
	info->compressed_rel->has_eclass_joins = info->chunk_rel->has_eclass_joins;
}

/*
 * create RangeTblEntry and RelOptInfo for the compressed chunk
 * and add it to PlannerInfo
 */
static void
decompress_chunk_add_plannerinfo(PlannerInfo *root, CompressionInfo *info, const Chunk *chunk,
								 RelOptInfo *chunk_rel, bool needs_sequence_num)
{
	Index compressed_index = root->simple_rel_array_size;

	/*
	 * Add the compressed chunk to the baserel cache. Note that it belongs to
	 * a different hypertable, the internal compression table.
	 */
	const Chunk *compressed_chunk = ts_chunk_get_by_relid(info->settings->fd.compress_relid, true);
	ts_add_baserel_cache_entry_for_chunk(info->settings->fd.compress_relid,
										 ts_planner_get_hypertable(compressed_chunk
																	   ->hypertable_relid,
																   CACHE_FLAG_NONE));

	expand_planner_arrays(root, 1);
	info->compressed_rte = decompress_chunk_make_rte(info->settings->fd.compress_relid,
													 info->chunk_rte->rellockmode,
													 root->parse);
	root->simple_rte_array[compressed_index] = info->compressed_rte;

	root->parse->rtable = lappend(root->parse->rtable, info->compressed_rte);

	root->simple_rel_array[compressed_index] = NULL;

	RelOptInfo *compressed_rel = build_simple_rel(root, compressed_index, NULL);

#if PG16_GE
	/*
	 * When initially creating the RTE we add a RTEPerminfo entry for the
	 * RTE but that is only to make build_simple_rel happy.
	 * Asserts in the permission check code will fail with an RTEPerminfo
	 * with no permissions to check so we remove it again here as we don't
	 * want permission checks on the compressed chunks when querying
	 * hypertables with compressed data.
	 */
	root->parse->rteperminfos = list_delete_last(root->parse->rteperminfos);
	info->compressed_rte->perminfoindex = 0;
#endif

	/* github issue :1558
	 * set up top_parent_relids for this rel as the same as the
	 * original hypertable, otherwise eq classes are not computed correctly
	 * in generate_join_implied_equalities (called by
	 * get_baserel_parampathinfo <- create_index_paths)
	 */
	Assert(info->single_chunk || chunk_rel->top_parent_relids != NULL);
	compressed_rel->top_parent_relids = bms_copy(chunk_rel->top_parent_relids);

	root->simple_rel_array[compressed_index] = compressed_rel;
	info->compressed_rel = compressed_rel;

	Relation r = table_open(info->compressed_rte->relid, AccessShareLock);

	for (int i = 0; i < r->rd_att->natts; i++)
	{
		Form_pg_attribute attr = TupleDescAttr(r->rd_att, i);

		if (attr->attisdropped || attr->atttypid != info->compresseddata_oid)
			continue;

		info->compressed_attnos_in_compressed_chunk =
			bms_add_member(info->compressed_attnos_in_compressed_chunk, attr->attnum);
	}
	table_close(r, NoLock);

	compressed_rel_setup_reltarget(compressed_rel, info, needs_sequence_num);
	compressed_rel_setup_equivalence_classes(root, info);
	/* translate chunk_rel->joininfo for compressed_rel */
	compressed_rel_setup_joininfo(compressed_rel, info);

	/*
	 * Force parallel plan creation, see compute_parallel_worker().
	 * This is not compatible with ts_classify_relation(), but on the other hand
	 * the compressed chunk rel shouldn't exist anywhere outside of the
	 * decompression planning, it is removed at the end.
	 *
	 * This is not needed for direct select from a single chunk, in which case
	 * the chunk reloptkind will be RELOPT_BASEREL
	 */
	if (chunk_rel->reloptkind == RELOPT_OTHER_MEMBER_REL)
	{
		compressed_rel->reloptkind = RELOPT_OTHER_MEMBER_REL;

		/*
		 * We have to minimally initialize the append relation info for the
		 * compressed chunks, so that the generate_implied_equalities() works.
		 * Only the parent hypertable relindex is needed.
		 */
		root->append_rel_array[compressed_rel->relid] = makeNode(AppendRelInfo);
		root->append_rel_array[compressed_rel->relid]->parent_relid = info->ht_rel->relid;
		compressed_rel->top_parent_relids = chunk_rel->top_parent_relids;
	}
}

static DecompressChunkPath *
decompress_chunk_path_create(PlannerInfo *root, const CompressionInfo *info, Path *compressed_path)
{
	DecompressChunkPath *path;

	path = (DecompressChunkPath *) newNode(sizeof(DecompressChunkPath), T_CustomPath);

	path->info = info;

	path->custom_path.path.pathtype = T_CustomScan;
	path->custom_path.path.parent = info->chunk_rel;
	path->custom_path.path.pathtarget = info->chunk_rel->reltarget;

	if (compressed_path->param_info != NULL)
	{
		/*
		 * Note that we have to separately generate the parameterized path info
		 * for decompressed chunk path. The compressed parameterized path only
		 * checks the clauses on segmentby columns, not on the compressed
		 * columns.
		 */
		path->custom_path.path.param_info =
			get_baserel_parampathinfo(root,
									  info->chunk_rel,
									  compressed_path->param_info->ppi_req_outer);
		Assert(path->custom_path.path.param_info != NULL);
	}
	else
	{
		path->custom_path.path.param_info = NULL;
	}

	path->custom_path.flags = 0;
	path->custom_path.methods = &decompress_chunk_path_methods;
	path->batch_sorted_merge = false;

	/*
	 * DecompressChunk doesn't manage any parallelism itself.
	 */
	path->custom_path.path.parallel_aware = false;

	/*
	 * It can be applied per parallel worker, if its underlying scan is parallel.
	 */
	path->custom_path.path.parallel_safe = compressed_path->parallel_safe;
	path->custom_path.path.parallel_workers = compressed_path->parallel_workers;

	path->custom_path.custom_paths = list_make1(compressed_path);
	path->reverse = false;
	path->required_compressed_pathkeys = NIL;
	cost_decompress_chunk(root, &path->custom_path.path, compressed_path);

	return path;
}

/* NOTE: this needs to be called strictly after all restrictinfos have been added
 *       to the compressed rel
 */

static void
create_compressed_scan_paths(PlannerInfo *root, RelOptInfo *compressed_rel,
							 const CompressionInfo *compression_info, const SortInfo *sort_info)
{
	Path *compressed_path;

	/* clamp total_table_pages to 10 pages since this is the
	 * minimum estimate for number of pages.
	 * Add the value to any existing estimates
	 */
	root->total_table_pages += Max(compressed_rel->pages, 10);

	/* create non parallel scan path */
	compressed_path = create_seqscan_path(root, compressed_rel, NULL, 0);
	add_path(compressed_rel, compressed_path);

	/*
	 * Create parallel seq scan path.
	 * We marked the compressed rel as RELOPT_OTHER_MEMBER_REL when creating it,
	 * so we should get a nonzero number of parallel workers even for small
	 * tables, so that they don't prevent parallelism in the entire append plan.
	 * See compute_parallel_workers(). This also applies to the creation of
	 * index paths below.
	 */
	if (compressed_rel->consider_parallel)
	{
		int parallel_workers = compute_parallel_worker(compressed_rel,
													   compressed_rel->pages,
													   -1,
													   max_parallel_workers_per_gather);

		if (parallel_workers > 0)
		{
			add_partial_path(compressed_rel,
							 create_seqscan_path(root, compressed_rel, NULL, parallel_workers));
		}
	}

<<<<<<< HEAD
	/*
	 * We set enable_bitmapscan to false here to ensure any paths with bitmapscan do not
	 * displace other paths. Note that setting the postgres GUC will not actually disable
	 * the bitmapscan path creation but will instead create them with very high cost.
	 * If bitmapscan were the dominant path after postgres planning we could end up
	 * in a situation where we have no valid plan for this relation because we remove
	 * bitmapscan paths from the pathlist.
	 */

	bool old_bitmapscan = enable_bitmapscan;
	//	enable_bitmapscan = false;

=======
>>>>>>> af125e79
	if (sort_info->use_compressed_sort)
	{
		/*
		 * If we can push down sort below decompression we temporarily switch
		 * out root->query_pathkeys to allow matching to pathkeys produces by
		 * decompression
		 */
		List *orig_pathkeys = root->query_pathkeys;
		List *orig_eq_classes = root->eq_classes;
		Bitmapset *orig_eclass_indexes = compression_info->compressed_rel->eclass_indexes;
		root->query_pathkeys = sort_info->required_compressed_pathkeys;

		/* We can optimize iterating over EquivalenceClasses by reducing them to
		 * the subset which are from the compressed chunk. This only works if we don't
		 * have joins based on equivalence classes involved since those
		 * use eclass_indexes which is not valid with this optimization.
		 *
		 * Clauseless joins work fine since they don't rely on eclass_indexes.
		 */
		if (!compression_info->chunk_rel->has_eclass_joins)
		{
			int i = -1;
			List *required_eq_classes = NIL;
			while ((i = bms_next_member(compression_info->compressed_rel->eclass_indexes, i)) >= 0)
			{
				EquivalenceClass *cur_ec = (EquivalenceClass *) list_nth(root->eq_classes, i);
				required_eq_classes = lappend(required_eq_classes, cur_ec);
			}
			root->eq_classes = required_eq_classes;
			compression_info->compressed_rel->eclass_indexes = NULL;
		}

		check_index_predicates(root, compressed_rel);
		create_index_paths(root, compressed_rel);
		root->query_pathkeys = orig_pathkeys;
		root->eq_classes = orig_eq_classes;
		compression_info->compressed_rel->eclass_indexes = orig_eclass_indexes;
	}
	else
	{
		check_index_predicates(root, compressed_rel);
		create_index_paths(root, compressed_rel);
	}
}

/*
 * create RangeTblEntry for compressed chunk
 */
static RangeTblEntry *
decompress_chunk_make_rte(Oid compressed_relid, LOCKMODE lockmode, Query *parse)
{
	RangeTblEntry *rte = makeNode(RangeTblEntry);
	Relation r = table_open(compressed_relid, lockmode);
	int varattno;

	rte->rtekind = RTE_RELATION;
	rte->relid = compressed_relid;
	rte->relkind = r->rd_rel->relkind;
	rte->rellockmode = lockmode;
	rte->eref = makeAlias(RelationGetRelationName(r), NULL);

	/*
	 * inlined from buildRelationAliases()
	 * alias handling has been stripped because we won't
	 * need alias handling at this level
	 */
	for (varattno = 0; varattno < r->rd_att->natts; varattno++)
	{
		Form_pg_attribute attr = TupleDescAttr(r->rd_att, varattno);
		/* Always insert an empty string for a dropped column */
		const char *attrname = attr->attisdropped ? "" : NameStr(attr->attname);
		rte->eref->colnames = lappend(rte->eref->colnames, makeString(pstrdup(attrname)));
	}

	/*
	 * Drop the rel refcount, but keep the access lock till end of transaction
	 * so that the table can't be deleted or have its schema modified
	 * underneath us.
	 */
	table_close(r, NoLock);

	/*
	 * Set flags and access permissions.
	 *
	 * The initial default on access checks is always check-for-READ-access,
	 * which is the right thing for all except target tables.
	 */
	rte->lateral = false;
	rte->inh = false;
	rte->inFromCl = false;

#if PG16_LT
	rte->requiredPerms = 0;
	rte->checkAsUser = InvalidOid; /* not set-uid by default, either */
	rte->selectedCols = NULL;
	rte->insertedCols = NULL;
	rte->updatedCols = NULL;
#else
	/* Add empty perminfo for the new RTE to make build_simple_rel happy. */
	addRTEPermissionInfo(&parse->rteperminfos, rte);
#endif

	return rte;
}

/*
 * Find segmentby columns that are equated to a constant by a toplevel
 * baserestrictinfo.
 *
 * This will detect Var = Const and Var = Param and set the corresponding bit
 * in CompressionInfo->chunk_const_segmentby.
 */
static Bitmapset *
find_const_segmentby(RelOptInfo *chunk_rel, const CompressionInfo *info)
{
	Bitmapset *segmentby_columns = NULL;

	if (chunk_rel->baserestrictinfo != NIL)
	{
		ListCell *lc_ri;
		foreach (lc_ri, chunk_rel->baserestrictinfo)
		{
			RestrictInfo *ri = lfirst(lc_ri);

			if (IsA(ri->clause, OpExpr) && list_length(castNode(OpExpr, ri->clause)->args) == 2)
			{
				OpExpr *op = castNode(OpExpr, ri->clause);
				Var *var;
				Expr *other;

				if (op->opretset)
					continue;

				if (IsA(linitial(op->args), Var))
				{
					var = castNode(Var, linitial(op->args));
					other = lsecond(op->args);
				}
				else if (IsA(lsecond(op->args), Var))
				{
					var = castNode(Var, lsecond(op->args));
					other = linitial(op->args);
				}
				else
					continue;

				if ((Index) var->varno != chunk_rel->relid || var->varattno <= 0)
					continue;

				if (IsA(other, Const) || IsA(other, Param))
				{
					TypeCacheEntry *tce = lookup_type_cache(var->vartype, TYPECACHE_EQ_OPR);

					if (op->opno != tce->eq_opr)
						continue;

					if (bms_is_member(var->varattno, info->chunk_segmentby_attnos))
						segmentby_columns = bms_add_member(segmentby_columns, var->varattno);
				}
			}
		}
	}

	return segmentby_columns;
}

/*
 * Returns whether the pathkeys starting at the given offset match the compression
 * orderby, and whether the order is reverse.
 */
static bool
match_pathkeys_to_compression_orderby(List *pathkeys, List *chunk_em_exprs,
									  int starting_pathkey_offset,
									  const CompressionInfo *compression_info, bool *out_reverse)
{
	int compressed_pk_index = 0;
	for (int i = starting_pathkey_offset; i < list_length(pathkeys); i++)
	{
		compressed_pk_index++;
		PathKey *pk = list_nth_node(PathKey, pathkeys, i);
		Expr *expr = (Expr *) list_nth(chunk_em_exprs, i);

		if (expr == NULL || !IsA(expr, Var))
		{
			return false;
		}

		Var *var = castNode(Var, expr);

		if (var->varattno <= 0)
		{
			return false;
		}

		char *column_name = get_attname(compression_info->chunk_rte->relid, var->varattno, false);
		int orderby_index = ts_array_position(compression_info->settings->fd.orderby, column_name);

		if (orderby_index != compressed_pk_index)
		{
			return false;
		}

		bool orderby_desc =
			ts_array_get_element_bool(compression_info->settings->fd.orderby_desc, orderby_index);
		bool orderby_nullsfirst =
			ts_array_get_element_bool(compression_info->settings->fd.orderby_nullsfirst,
									  orderby_index);

		/*
		 * pk_strategy is either BTLessStrategyNumber (for ASC) or
		 * BTGreaterStrategyNumber (for DESC)
		 */
		bool this_pathkey_reverse = false;
		if (pk->pk_strategy == BTLessStrategyNumber)
		{
			if (!orderby_desc && orderby_nullsfirst == pk->pk_nulls_first)
			{
				this_pathkey_reverse = false;
			}
			else if (orderby_desc && orderby_nullsfirst != pk->pk_nulls_first)
			{
				this_pathkey_reverse = true;
			}
			else
			{
				return false;
			}
		}
		else if (pk->pk_strategy == BTGreaterStrategyNumber)
		{
			if (orderby_desc && orderby_nullsfirst == pk->pk_nulls_first)
			{
				this_pathkey_reverse = false;
			}
			else if (!orderby_desc && orderby_nullsfirst != pk->pk_nulls_first)
			{
				this_pathkey_reverse = true;
			}
			else
			{
				return false;
			}
		}

		/*
		 * first pathkey match determines if this is forward or backward scan
		 * any further pathkey items need to have same direction
		 */
		if (compressed_pk_index == 1)
		{
			*out_reverse = this_pathkey_reverse;
		}
		else if (this_pathkey_reverse != *out_reverse)
		{
			return false;
		}
	}

	return true;
}

/*
 * Check if we can push down the sort below the DecompressChunk node and fill
 * SortInfo accordingly
 *
 * The following conditions need to be true for pushdown:
 *  - all segmentby columns need to be prefix of pathkeys or have equality constraint
 *  - the rest of pathkeys needs to match compress_orderby
 *
 * If query pathkeys is shorter than segmentby + compress_orderby pushdown can still be done
 */
static SortInfo
build_sortinfo(PlannerInfo *root, const Chunk *chunk, RelOptInfo *chunk_rel,
			   const CompressionInfo *compression_info, List *pathkeys)
{
	Var *var;
	char *column_name;
	ListCell *lc;
	SortInfo sort_info = { 0 };

	if (pathkeys == NIL)
	{
		return sort_info;
	}

	/*
	 * Translate the pathkeys to chunk expressions, creating a List of them
	 * parallel to the pathkeys list, with NULL entries if we didn't find a
	 * match.
	 */
	List *chunk_em_exprs = NIL;
	foreach (lc, pathkeys)
	{
		PathKey *pk = lfirst(lc);
		EquivalenceClass *ec = pk->pk_eclass;
		Expr *em_expr = NULL;
		if (!ec->ec_has_volatile)
		{
			em_expr = ts_find_em_expr_for_rel(pk->pk_eclass, compression_info->chunk_rel);
		}
		chunk_em_exprs = lappend(chunk_em_exprs, em_expr);
	}
	Assert(list_length(chunk_em_exprs) == list_length(pathkeys));

	/* Find the pathkeys we can use for explicitly sorting after decompression. */
	List *sort_pathkey_exprs = NIL;
	List *sort_pathkeys = NIL;
	for (int i = 0; i < list_length(chunk_em_exprs); i++)
	{
		PathKey *pk = list_nth_node(PathKey, pathkeys, i);
		Expr *chunk_em_expr = (Expr *) list_nth(chunk_em_exprs, i);
		if (chunk_em_expr == NULL)
		{
			break;
		}

		sort_pathkeys = lappend(sort_pathkeys, pk);
		sort_pathkey_exprs = lappend(sort_pathkey_exprs, chunk_em_expr);
	}

	if (sort_pathkeys == NIL)
	{
		return sort_info;
	}

	sort_info.decompressed_sort_pathkeys = sort_pathkeys;
	cost_qual_eval(&sort_info.decompressed_sort_pathkeys_cost, sort_pathkey_exprs, root);

	/*
	 * Next, check if we can push the sort down to the uncompressed part.
	 *
	 * Not possible if the chunk is unordered.
	 */
	if (ts_chunk_is_unordered(chunk))
		return sort_info;

	/* all segmentby columns need to be prefix of pathkeys */
	int i = 0;
	if (compression_info->num_segmentby_columns > 0)
	{
		Bitmapset *segmentby_columns;

		/*
		 * initialize segmentby with equality constraints from baserestrictinfo because
		 * those columns dont need to be prefix of pathkeys
		 */
		segmentby_columns = bms_copy(compression_info->chunk_const_segmentby);

		/*
		 * loop over pathkeys until we find one that is not a segmentby column
		 * we keep looping even if we found all segmentby columns in case a
		 * columns appears both in baserestrictinfo and in ORDER BY clause
		 */
		for (i = 0; i < list_length(pathkeys); i++)
		{
			Assert(bms_num_members(segmentby_columns) <= compression_info->num_segmentby_columns);

			Expr *expr = (Expr *) list_nth(chunk_em_exprs, i);

			if (expr == NULL || !IsA(expr, Var))
				break;
			var = castNode(Var, expr);

			if (var->varattno <= 0)
				break;

			column_name = get_attname(compression_info->chunk_rte->relid, var->varattno, false);
			if (!ts_array_is_member(compression_info->settings->fd.segmentby, column_name))
				break;

			segmentby_columns = bms_add_member(segmentby_columns, var->varattno);
		}

		/*
		 * If pathkeys still has items, but we didn't find all segmentby columns,
		 * we cannot satisfy these pathkeys by sorting the compressed chunk table.
		 */
		if (i != list_length(pathkeys) &&
			bms_num_members(segmentby_columns) != compression_info->num_segmentby_columns)
		{
			/*
			 * If we didn't have any segmentby columns in pathkeys, try batch sorted merge
			 * instead.
			 */
			if (ts_guc_enable_decompression_sorted_merge && i == 0)
			{
				sort_info.use_batch_sorted_merge =
					match_pathkeys_to_compression_orderby(pathkeys,
														  chunk_em_exprs,
														  /* starting_pathkey_offset = */ 0,
														  compression_info,
														  &sort_info.reverse);
			}
			return sort_info;
		}
	}

	if (i == list_length(pathkeys))
	{
		/*
		 * Pathkeys satisfied by sorting the compressed data on segmentby columns.
		 */
		sort_info.use_compressed_sort = true;
		return sort_info;
	}

	/*
	 * Pathkeys includes columns past segmentby columns, so we need sequence_num
	 * in the targetlist for ordering.
	 */
	sort_info.needs_sequence_num = true;

	/*
	 * loop over the rest of pathkeys
	 * this needs to exactly match the configured compress_orderby
	 */
	sort_info.use_compressed_sort = match_pathkeys_to_compression_orderby(pathkeys,
																		  chunk_em_exprs,
																		  i,
																		  compression_info,
																		  &sort_info.reverse);

	return sort_info;
}

/* Check if the provided path is a DecompressChunkPath */
bool
ts_is_decompress_chunk_path(Path *path)
{
	return IsA(path, CustomPath) &&
		   castNode(CustomPath, path)->methods == &decompress_chunk_path_methods;
}<|MERGE_RESOLUTION|>--- conflicted
+++ resolved
@@ -1982,21 +1982,6 @@
 		}
 	}
 
-<<<<<<< HEAD
-	/*
-	 * We set enable_bitmapscan to false here to ensure any paths with bitmapscan do not
-	 * displace other paths. Note that setting the postgres GUC will not actually disable
-	 * the bitmapscan path creation but will instead create them with very high cost.
-	 * If bitmapscan were the dominant path after postgres planning we could end up
-	 * in a situation where we have no valid plan for this relation because we remove
-	 * bitmapscan paths from the pathlist.
-	 */
-
-	bool old_bitmapscan = enable_bitmapscan;
-	//	enable_bitmapscan = false;
-
-=======
->>>>>>> af125e79
 	if (sort_info->use_compressed_sort)
 	{
 		/*
