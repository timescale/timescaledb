/*
 * This file and its contents are licensed under the Timescale License.
 * Please see the included NOTICE for copyright information and
 * LICENSE-TIMESCALE for a copy of the license.
 */

#include <postgres.h>
#include "chunk.h"
#include "hypertable_cache.h"
#include <catalog/pg_operator.h>
#include <math.h>
#include <miscadmin.h>
#include <nodes/bitmapset.h>
#include <nodes/makefuncs.h>
#include <nodes/nodeFuncs.h>
#include <optimizer/cost.h>
#include <optimizer/optimizer.h>
#include <optimizer/pathnode.h>
#include <optimizer/paths.h>
#include <parser/parse_relation.h>
#include <parser/parsetree.h>
#include <planner/planner.h>
#include <utils/builtins.h>
#include <utils/lsyscache.h>
#include <utils/typcache.h>

#include <planner.h>

#include "compat/compat.h"
#include "compression/compression.h"
#include "compression/create.h"
#include "cross_module_fn.h"
#include "custom_type_cache.h"
#include "debug_assert.h"
#include "import/allpaths.h"
#include "import/planner.h"
#include "nodes/decompress_chunk/decompress_chunk.h"
#include "nodes/decompress_chunk/planner.h"
#include "nodes/decompress_chunk/qual_pushdown.h"
#include "ts_catalog/array_utils.h"
#include "utils.h"

static CustomPathMethods decompress_chunk_path_methods = {
	.CustomName = "ColumnarScan",
	.PlanCustomPath = decompress_chunk_plan_create,
};

typedef struct SortInfo
{
	List *required_compressed_pathkeys;
	List *required_eq_classes;
	bool needs_sequence_num;
	bool use_compressed_sort; /* sort can be pushed below DecompressChunk */
	bool use_batch_sorted_merge;
	bool reverse;

	List *decompressed_sort_pathkeys;
	QualCost decompressed_sort_pathkeys_cost;
} SortInfo;

static RangeTblEntry *decompress_chunk_make_rte(Oid compressed_relid, LOCKMODE lockmode,
												Query *parse);
static void create_compressed_scan_paths(PlannerInfo *root, RelOptInfo *compressed_rel,
										 const CompressionInfo *compression_info,
										 const SortInfo *sort_info);

static DecompressChunkPath *
decompress_chunk_path_create(PlannerInfo *root, const CompressionInfo *info, Path *compressed_path);

static void decompress_chunk_add_plannerinfo(PlannerInfo *root, CompressionInfo *info,
											 const Chunk *chunk, RelOptInfo *chunk_rel,
											 bool needs_sequence_num);

static SortInfo build_sortinfo(PlannerInfo *root, const Chunk *chunk, RelOptInfo *chunk_rel,
							   const CompressionInfo *info, List *pathkeys);

static Bitmapset *find_const_segmentby(RelOptInfo *chunk_rel, const CompressionInfo *info);

static EquivalenceClass *
append_ec_for_seqnum(PlannerInfo *root, const CompressionInfo *info, const SortInfo *sort_info,
					 Var *var, Oid sortop, bool nulls_first)
{
	MemoryContext oldcontext = MemoryContextSwitchTo(root->planner_cxt);

	Oid opfamily, opcintype, equality_op;
	CompareType strategy;
	List *opfamilies;
	EquivalenceClass *newec = makeNode(EquivalenceClass);
	EquivalenceMember *em = makeNode(EquivalenceMember);

	/* Find the operator in pg_amop --- failure shouldn't happen */
	if (!get_ordering_op_properties(sortop, &opfamily, &opcintype, &strategy))
		elog(ERROR, "operator %u is not a valid ordering operator", sortop);

	/*
	 * EquivalenceClasses need to contain opfamily lists based on the family
	 * membership of mergejoinable equality operators, which could belong to
	 * more than one opfamily.  So we have to look up the opfamily's equality
	 * operator and get its membership.
	 */
	equality_op = get_opfamily_member(opfamily, opcintype, opcintype, BTEqualStrategyNumber);
	if (!OidIsValid(equality_op)) /* shouldn't happen */
		elog(ERROR,
			 "missing operator %d(%u,%u) in opfamily %u",
			 BTEqualStrategyNumber,
			 opcintype,
			 opcintype,
			 opfamily);
	opfamilies = get_mergejoin_opfamilies(equality_op);
	if (!opfamilies) /* certainly should find some */
		elog(ERROR, "could not find opfamilies for equality operator %u", equality_op);

	em->em_expr = (Expr *) var;
	em->em_relids = bms_make_singleton(info->compressed_rel->relid);
#if PG16_LT
	em->em_nullable_relids = NULL;
#endif
	em->em_is_const = false;
	em->em_is_child = false;
	em->em_datatype = INT4OID;

	newec->ec_opfamilies = list_copy(opfamilies);
	newec->ec_collation = 0;
	newec->ec_members = list_make1(em);
	newec->ec_sources = NIL;
	newec->ec_derives_list = NIL;
	newec->ec_relids = bms_make_singleton(info->compressed_rel->relid);
	newec->ec_has_const = false;
	newec->ec_has_volatile = false;
#if PG16_LT
	newec->ec_below_outer_join = false;
#endif
	newec->ec_broken = false;
	newec->ec_sortref = 0;
	newec->ec_min_security = UINT_MAX;
	newec->ec_max_security = 0;
	newec->ec_merged = NULL;

	info->compressed_rel->eclass_indexes =
		bms_add_member(info->compressed_rel->eclass_indexes, list_length(root->eq_classes));
	root->eq_classes = lappend(root->eq_classes, newec);

	MemoryContextSwitchTo(oldcontext);

	return newec;
}

static EquivalenceClass *
append_ec_for_metadata_col(PlannerInfo *root, const CompressionInfo *info, Var *var, PathKey *pk)
{
	MemoryContext oldcontext = MemoryContextSwitchTo(root->planner_cxt);
	EquivalenceMember *em = makeNode(EquivalenceMember);

	em->em_expr = (Expr *) var;
	em->em_relids = bms_make_singleton(info->compressed_rel->relid);
	em->em_is_const = false;
	em->em_is_child = false;
	em->em_datatype = var->vartype;
	EquivalenceClass *ec = makeNode(EquivalenceClass);
	ec->ec_opfamilies = pk->pk_eclass->ec_opfamilies;
	ec->ec_collation = pk->pk_eclass->ec_collation;
	ec->ec_members = list_make1(em);
	ec->ec_sources = list_copy(pk->pk_eclass->ec_sources);
	ec->ec_derives_list = list_copy(pk->pk_eclass->ec_derives_list);
	ec->ec_relids = bms_make_singleton(info->compressed_rel->relid);
	ec->ec_has_const = pk->pk_eclass->ec_has_const;
	ec->ec_has_volatile = pk->pk_eclass->ec_has_volatile;
#if PG16_LT
	ec->ec_below_outer_join = pk->pk_eclass->ec_below_outer_join;
#endif
	ec->ec_broken = pk->pk_eclass->ec_broken;
	ec->ec_sortref = pk->pk_eclass->ec_sortref;
	ec->ec_min_security = pk->pk_eclass->ec_min_security;
	ec->ec_max_security = pk->pk_eclass->ec_max_security;
	ec->ec_merged = pk->pk_eclass->ec_merged;
	root->eq_classes = lappend(root->eq_classes, ec);
	MemoryContextSwitchTo(oldcontext);
	info->compressed_rel->eclass_indexes =
		bms_add_member(info->compressed_rel->eclass_indexes, root->eq_classes->length - 1);

	return ec;
}

static List *
build_compressed_scan_pathkeys(const SortInfo *sort_info, PlannerInfo *root, List *chunk_pathkeys,
							   const CompressionInfo *info)
{
	Var *var;
	int varattno;
	List *required_compressed_pathkeys = NIL;
	ListCell *lc = NULL;
	PathKey *pk;

	/*
	 * all segmentby columns need to be prefix of pathkeys
	 * except those with equality constraint in baserestrictinfo
	 */
	if (info->num_segmentby_columns > 0)
	{
		TimescaleDBPrivate *compressed_fdw_private =
			(TimescaleDBPrivate *) info->compressed_rel->fdw_private;
		/*
		 * We don't need any sorting for the segmentby columns that are equated
		 * to a constant. The respective constant ECs are excluded from
		 * canonical pathkeys, so we won't see these columns here. Count them as
		 * seen from the start, so that we arrive at the proper counts of seen
		 * segmentby columns in the end.
		 */
		for (lc = list_head(chunk_pathkeys); lc; lc = lnext(chunk_pathkeys, lc))
		{
			PathKey *pk = lfirst(lc);
			EquivalenceMember *compressed_em = NULL;
			ListCell *ec_em_pair_cell;
			foreach (ec_em_pair_cell, compressed_fdw_private->compressed_ec_em_pairs)
			{
				List *pair = lfirst(ec_em_pair_cell);
				if (linitial(pair) == pk->pk_eclass)
				{
					compressed_em = lsecond(pair);
					break;
				}
			}

			/*
			 * We should exit the loop after we've seen all required segmentby
			 * columns. If we haven't seen them all, but the next pathkey
			 * already refers a compressed column, it is a bug. See
			 * build_sortinfo().
			 */
			if (!compressed_em)
				break;

			required_compressed_pathkeys = lappend(required_compressed_pathkeys, pk);
		}
	}

	/*
	 * If pathkeys contains non-segmentby columns the rest of the ordering
	 * requirements will be satisfied by ordering by sequence_num.
	 */
	if (sort_info->needs_sequence_num)
	{
		/* TODO: split up legacy sequence number path and non-sequence number path into dedicated
		 * functions. */
		if (info->has_seq_num)
		{
			bool nulls_first;
			Oid sortop;
			varattno = get_attnum(info->compressed_rte->relid,
								  COMPRESSION_COLUMN_METADATA_SEQUENCE_NUM_NAME);
			var = makeVar(info->compressed_rel->relid, varattno, INT4OID, -1, InvalidOid, 0);

			if (sort_info->reverse)
			{
				sortop = get_commutator(Int4LessOperator);
				nulls_first = true;
			}
			else
			{
				sortop = Int4LessOperator;
				nulls_first = false;
			}

			/*
			 * Create the EquivalenceClass for the sequence number column of this
			 * compressed chunk, so that we can build the PathKey that refers to it.
			 */
			EquivalenceClass *ec =
				append_ec_for_seqnum(root, info, sort_info, var, sortop, nulls_first);

			/* Find the operator in pg_amop --- failure shouldn't happen. */
			Oid opfamily, opcintype;
			CompareType strategy;
			if (!get_ordering_op_properties(sortop, &opfamily, &opcintype, &strategy))
				elog(ERROR, "operator %u is not a valid ordering operator", sortop);

			pk = make_canonical_pathkey(root, ec, opfamily, strategy, nulls_first);

			required_compressed_pathkeys = lappend(required_compressed_pathkeys, pk);
		}
		else
		{
			/* If there are no segmentby pathkeys, start from the beginning of the list */
			if (info->num_segmentby_columns == 0)
			{
				lc = list_head(chunk_pathkeys);
			}
			Assert(lc != NULL);
			Expr *expr;
			char *column_name;
			for (; lc != NULL; lc = lnext(chunk_pathkeys, lc))
			{
				pk = lfirst(lc);
				expr = ts_find_em_expr_for_rel(pk->pk_eclass, info->chunk_rel);

				Assert(expr != NULL && IsA(expr, Var));
				var = castNode(Var, expr);
				Assert(var->varattno > 0);

				column_name = get_attname(info->chunk_rte->relid, var->varattno, false);
				int16 orderby_index = ts_array_position(info->settings->fd.orderby, column_name);
				varattno =
					get_attnum(info->compressed_rte->relid, column_segment_min_name(orderby_index));
				Assert(orderby_index != 0);
				bool orderby_desc =
					ts_array_get_element_bool(info->settings->fd.orderby_desc, orderby_index);
				bool orderby_nullsfirst =
					ts_array_get_element_bool(info->settings->fd.orderby_nullsfirst, orderby_index);

				bool nulls_first;
				CompareType strategy;

				if (sort_info->reverse)
				{
					strategy = orderby_desc ? BTLessStrategyNumber : BTGreaterStrategyNumber;
					nulls_first = !orderby_nullsfirst;
				}
				else
				{
					strategy = orderby_desc ? BTGreaterStrategyNumber : BTLessStrategyNumber;
					nulls_first = orderby_nullsfirst;
				}

				var = makeVar(info->compressed_rel->relid,
							  varattno,
							  var->vartype,
							  var->vartypmod,
							  var->varcollid,
							  var->varlevelsup);
				EquivalenceClass *min_ec = append_ec_for_metadata_col(root, info, var, pk);
				PathKey *min =
					make_canonical_pathkey(root, min_ec, pk->pk_opfamily, strategy, nulls_first);
				required_compressed_pathkeys = lappend(required_compressed_pathkeys, min);

				varattno =
					get_attnum(info->compressed_rte->relid, column_segment_max_name(orderby_index));
				var = makeVar(info->compressed_rel->relid,
							  varattno,
							  var->vartype,
							  var->vartypmod,
							  var->varcollid,
							  var->varlevelsup);
				EquivalenceClass *max_ec = append_ec_for_metadata_col(root, info, var, pk);
				PathKey *max =
					make_canonical_pathkey(root, max_ec, pk->pk_opfamily, strategy, nulls_first);

				required_compressed_pathkeys = lappend(required_compressed_pathkeys, max);
			}
		}
	}
	return required_compressed_pathkeys;
}

DecompressChunkPath *
copy_decompress_chunk_path(DecompressChunkPath *src)
{
	Assert(ts_is_decompress_chunk_path(&src->custom_path.path));

	DecompressChunkPath *dst = palloc(sizeof(DecompressChunkPath));
	memcpy(dst, src, sizeof(DecompressChunkPath));

	return dst;
}

/*
 * Maps the attno of the min metadata column in the compressed chunk to the
 * attno of the corresponding max metadata column. Zero if none or not applicable.
 */
typedef struct SelectivityEstimationContext
{
	AttrNumber *min_to_max;
	AttrNumber *max_to_min;

	List *vars;
} SelectivityEstimationContext;

/*
 * Collect the Vars referencing the "min" metadata columns into the context->vars.
 */
static bool
min_metadata_vars_collector(Node *orig_node, SelectivityEstimationContext *context)
{
	if (orig_node == NULL)
	{
		/*
		 * An expression node can have a NULL field and the mutator will be
		 * still called for it, so we have to handle this.
		 */
		return false;
	}

	if (!IsA(orig_node, Var))
	{
		/*
		 * Recurse.
		 */
		return expression_tree_walker(orig_node, min_metadata_vars_collector, context);
	}

	Var *orig_var = castNode(Var, orig_node);
	if (orig_var->varattno <= 0)
	{
		/*
		 * We don't handle special variables. Not sure how it could happen though.
		 */
		return false;
	}

	AttrNumber replaced_attno = context->min_to_max[orig_var->varattno];
	if (replaced_attno == InvalidAttrNumber)
	{
		/*
		 * No replacement for this column.
		 */
		return false;
	}

	context->vars = lappend(context->vars, orig_var);
	return false;
}

static void
set_compressed_baserel_size_estimates(PlannerInfo *root, RelOptInfo *rel,
									  CompressionInfo *compression_info)
{
	/*
	 * We need some custom selectivity estimation code for the compressed chunk
	 * table, because some pushed down filters require special handling.
	 *
	 * An equality condition can be pushed down to the minmax sparse index
	 * condition, and becomes x_min <= const and const <= x_max. Postgres
	 * treats the part of this condition as independent, which leads to
	 * significant overestimates when x has high cardinality, and therefore
	 * not using the Index Scan. This stems from the fact that Postgres doesn't
	 * know that x_max is always just very slightly more than x_min for the
	 * given compressed batch.

	 * To work around this, temporarily replace all conditions on x_min with
	 * conditions on x_max before feeding them to the Postgres clauselist
	 * selectivity functions. Since the range of x_min to x_max for a given
	 * batch is small relative to the range of x in the entire chunk, this
	 * should not introduce much error, but at the same time allow Postgres to
	 * see the correlation.
	 *
	 * We do this here for the entire baserestrictinfo and not per-rinfo as we
	 * add them during filter pushdown, because the Postgres clauselist
	 * selectivity estimator must see the entire clause list to detect the range
	 * conditions.
	 *
	 * First, build the correspondence of min metadata attno -> max metadata
	 * attno for all minmax metadata.
	 */
	AttrNumber *storage =
		palloc0(2 * sizeof(AttrNumber) * compression_info->compressed_rel->max_attr);
	SelectivityEstimationContext context = {
		.min_to_max = &storage[0],
		.max_to_min = &storage[compression_info->compressed_rel->max_attr],
	};

	for (int uncompressed_attno = 1; uncompressed_attno <= compression_info->chunk_rel->max_attr;
		 uncompressed_attno++)
	{
		if (get_rte_attribute_is_dropped(compression_info->chunk_rte, uncompressed_attno))
		{
			/* Skip the dropped column. */
			continue;
		}

		const char *attname = get_attname(compression_info->chunk_rte->relid,
										  uncompressed_attno,
										  /* missing_ok = */ false);
		const int16 orderby_pos =
			ts_array_position(compression_info->settings->fd.orderby, attname);

		if (orderby_pos == 0)
		{
			/*
			 * This reasoning is only applicable to orderby columns, where each
			 * batch is a thin slice of the entire range of the column. It also does
			 * not have many intersections, because the compressed batches mostly
			 * follow the total order of orderby columns, that is relaxed for the
			 * last orderby  columns or unordered chunks.This does not necessarily
			 * hold for non-orderby columns that can also have a sparse index.
			 */
			continue;
		}

		AttrNumber min_attno =
			compressed_column_metadata_attno(compression_info->settings,
											 compression_info->chunk_rte->relid,
											 uncompressed_attno,
											 compression_info->compressed_rte->relid,
											 "min");
		AttrNumber max_attno =
			compressed_column_metadata_attno(compression_info->settings,
											 compression_info->chunk_rte->relid,
											 uncompressed_attno,
											 compression_info->compressed_rte->relid,
											 "max");

		if (min_attno == InvalidAttrNumber || max_attno == InvalidAttrNumber)
		{
			continue;
		}

		context.min_to_max[min_attno] = max_attno;
		context.max_to_min[max_attno] = min_attno;
	}

	/*
	 * Then, replace all conditions on min metadata column with conditions on
	 * max metadata column.
	 */
	ListCell *lc;
	foreach (lc, rel->baserestrictinfo)
	{
		RestrictInfo *orig_restrictinfo = castNode(RestrictInfo, lfirst(lc));
		Node *orig_clause = (Node *) orig_restrictinfo->clause;
		expression_tree_walker(orig_clause, min_metadata_vars_collector, &context);
	}

	/*
	 * Temporarily replace "min" with "max" in-place to save on memory allocations.
	 */
	foreach (lc, context.vars)
	{
		Var *var = castNode(Var, lfirst(lc));

		Assert(var->varattno != InvalidAttrNumber);
		Assert(context.min_to_max[var->varattno] != InvalidAttrNumber);
		Assert(context.max_to_min[context.min_to_max[var->varattno]] == var->varattno);

		var->varattno = context.min_to_max[var->varattno];
	}

	/*
	 * Compute selectivity with the updated filters.
	 */
	set_baserel_size_estimates(root, rel);

	/*
	 * Replace the Vars back.
	 */
	foreach (lc, context.vars)
	{
		Var *var = castNode(Var, lfirst(lc));
		var->varattno = context.max_to_min[var->varattno];
	}

	pfree(storage);
}

static CompressionInfo *
build_compressioninfo(PlannerInfo *root, const Hypertable *ht, const Chunk *chunk,
					  RelOptInfo *chunk_rel)
{
	AppendRelInfo *appinfo;
	CompressionInfo *info = palloc0(sizeof(CompressionInfo));

	info->compresseddata_oid = ts_custom_type_cache_get(CUSTOM_TYPE_COMPRESSED_DATA)->type_oid;

	info->chunk_rel = chunk_rel;
	info->chunk_rte = planner_rt_fetch(chunk_rel->relid, root);
	info->settings = ts_compression_settings_get(chunk->table_id);

	if (chunk_rel->reloptkind == RELOPT_OTHER_MEMBER_REL)
	{
		appinfo = ts_get_appendrelinfo(root, chunk_rel->relid, false);
		info->ht_rte = planner_rt_fetch(appinfo->parent_relid, root);
		info->ht_rel = root->simple_rel_array[appinfo->parent_relid];
	}
	else
	{
		Assert(chunk_rel->reloptkind == RELOPT_BASEREL);
		info->single_chunk = true;
		info->ht_rte = info->chunk_rte;
		info->ht_rel = info->chunk_rel;
	}

	info->hypertable_id = ht->fd.id;

	info->num_orderby_columns = ts_array_length(info->settings->fd.orderby);
	info->num_segmentby_columns = ts_array_length(info->settings->fd.segmentby);

	if (info->num_segmentby_columns)
	{
		ArrayIterator it = array_create_iterator(info->settings->fd.segmentby, 0, NULL);
		Datum datum;
		bool isnull;
		while (array_iterate(it, &datum, &isnull))
		{
			Ensure(!isnull, "NULL element in catalog array");
			AttrNumber chunk_attno = get_attnum(info->chunk_rte->relid, TextDatumGetCString(datum));
			info->chunk_segmentby_attnos =
				bms_add_member(info->chunk_segmentby_attnos, chunk_attno);
		}
	}

	info->has_seq_num =
		get_attnum(info->settings->fd.compress_relid,
				   COMPRESSION_COLUMN_METADATA_SEQUENCE_NUM_NAME) != InvalidAttrNumber;

	info->chunk_const_segmentby = find_const_segmentby(chunk_rel, info);

	/*
	 * If the chunk is member of hypertable expansion or a UNION, find its
	 * parent relation ids. We will use it later to filter out some parameterized
	 * paths.
	 */
	if (chunk_rel->reloptkind == RELOPT_OTHER_MEMBER_REL)
	{
		info->parent_relids = find_childrel_parents(root, chunk_rel);
	}

	return info;
}

/*
 * calculate cost for DecompressChunkPath
 *
 * since we have to read whole batch before producing tuple
 * we put cost of 1 tuple of compressed_scan as startup cost
 */
static void
cost_decompress_chunk(PlannerInfo *root, Path *path, Path *compressed_path)
{
	/* startup_cost is cost before fetching first tuple */
	const double compressed_rows = Max(1, compressed_path->rows);
	path->startup_cost =
		compressed_path->startup_cost +
		(compressed_path->total_cost - compressed_path->startup_cost) / compressed_rows;

	/* total_cost is cost for fetching all tuples */
	path->rows = compressed_path->rows * TARGET_COMPRESSED_BATCH_SIZE;
	path->total_cost = compressed_path->total_cost + path->rows * cpu_tuple_cost;
}

/* Smoothstep function S1 (the h01 cubic Hermite spline). */
static double
smoothstep(double x, double start, double end)
{
	x = (x - start) / (end - start);

	if (x < 0)
	{
		x = 0;
	}
	else if (x > 1)
	{
		x = 1;
	}

	return x * x * (3.0F - 2.0F * x);
}

/*
 * If the query 'order by' is prefix of the compression 'order by' (or equal), we can exploit
 * the ordering of the individual batches to create a total ordered result without resorting
 * the tuples. This speeds up all queries that use this ordering (because no sort node is
 * needed). In particular, queries that use a LIMIT are speed-up because only the top elements
 * of the affected batches needs to be decompressed. Without the optimization, the entire batches
 * are decompressed, sorted, and then the top elements are taken from the result.
 *
 * The idea is to do something similar to the MergeAppend node; a BinaryHeap is used
 * to merge the per segment by column sorted individual batches into a sorted result. So, we end
 * up which a data flow which looks as follows:
 *
 * DecompressChunk
 *   * Decompress Batch 1
 *   * Decompress Batch 2
 *   * Decompress Batch 3
 *       [....]
 *   * Decompress Batch N
 *
 * Using the presorted batches, we are able to open these batches dynamically. If we don't presort
 * them, we would have to open all batches at the same time. This would be similar to the work the
 * MergeAppend does, but this is not needed in our case and we could reduce the size of the heap and
 * the amount of parallel open batches.
 *
 * The algorithm works as follows:
 *
 *   (1) A sort node is placed below the decompress scan node and on top of the scan
 *       on the compressed chunk. This sort node uses the min/max values of the 'order by'
 *       columns from the metadata of the batch to get them into an order which can be
 *       used to merge them.
 *
 *       [Scan on compressed chunk] -> [Sort on min/max values] -> [Decompress and merge]
 *
 *       For example, the batches are sorted on the min value of the 'order by' metadata
 *       column: [0, 3] [0, 5] [3, 7] [6, 10]
 *
 *   (2) The decompress chunk node initializes a binary heap, opens the first batch and
 *       decompresses the first tuple from the batch. The tuple is put on the heap. In addition
 *       the opened batch is marked as the most recent batch (MRB).
 *
 *   (3) As soon as a tuple is requested from the heap, the following steps are performed:
 *       (3a) If the heap is empty, we are done.
 *       (3b) The top tuple from the heap is taken. It is checked if this tuple is from the
 *            MRB. If this is the case, the next batch is opened, the first tuple is decompressed,
 *            placed on the heap and this batch is marked as MRB. This is repeated until the
 *            top tuple from the heap is not from the MRB. After the top tuple is not from the
 *            MRB, all batches (and one ahead) which might contain the most recent tuple are
 *            opened and placed on the heap.
 *
 *            In the example above, the first three batches are opened because the first two
 *            batches might contain tuples with a value of 0.
 *       (3c) The top element from the heap is removed, the next tuple from the batch is
 *            decompressed (if present) and placed on the heap.
 *       (3d) The former top tuple of the heap is returned.
 *
 * This function calculate the costs for retrieving the decompressed in-order
 * using a binary heap.
 */
static void
cost_batch_sorted_merge(PlannerInfo *root, const CompressionInfo *compression_info,
						DecompressChunkPath *dcpath, Path *compressed_path)
{
	Path sort_path; /* dummy for result of cost_sort */

	/*
	 * Don't disable the compressed batch sorted merge plan with the enable_sort
	 * GUC. We have a separate GUC for it, and this way you can try to force the
	 * batch sorted merge plan by disabling sort.
	 */
	const bool old_enable_sort = enable_sort;
	enable_sort = true;
	cost_sort(&sort_path,
			  root,
			  dcpath->required_compressed_pathkeys,
#if PG18_GE
			  compressed_path->disabled_nodes,
#endif
			  compressed_path->total_cost,
			  compressed_path->rows,
			  compressed_path->pathtarget->width,
			  0.0,
			  work_mem,
			  -1);
	enable_sort = old_enable_sort;

	/*
	 * In compressed batch sorted merge, for each distinct segmentby value we
	 * have to keep the corresponding latest batch open. Estimate the number of
	 * these batches with the usual Postgres estimator for grouping cardinality.
	 */
	List *segmentby_groupexprs = NIL;
	for (int segmentby_attno = bms_next_member(compression_info->chunk_segmentby_attnos, -1);
		 segmentby_attno > 0;
		 segmentby_attno =
			 bms_next_member(compression_info->chunk_segmentby_attnos, segmentby_attno))
	{
		char *colname = get_attname(compression_info->chunk_rte->relid,
									segmentby_attno,
									/* missing_ok = */ false);
		AttrNumber compressed_attno = get_attnum(compression_info->compressed_rte->relid, colname);
		Ensure(compressed_attno != InvalidAttrNumber,
			   "segmentby column %s not found in compressed chunk %d",
			   colname,
			   compression_info->compressed_rte->relid);
		Var *var = palloc(sizeof(Var));
		*var = (Var){ .xpr.type = T_Var,
					  .varno = compression_info->compressed_rel->relid,
					  .varattno = compressed_attno };
		segmentby_groupexprs = lappend(segmentby_groupexprs, var);
	}
	const double open_batches_estimated =
		estimate_num_groups(root, segmentby_groupexprs, dcpath->custom_path.path.rows, NULL, NULL);
	Assert(open_batches_estimated > 0);

	/*
	 * We can't have more open batches than the total number of compressed rows,
	 * so clamp it for sanity of the following calculations.
	 */
	const double open_batches_clamped = Min(open_batches_estimated, sort_path.rows);

	/*
	 * Keeping a lot of batches open might use a lot of memory. The batch sorted
	 * merge can't offload anything to disk, so we just penalize it heavily if
	 * we expect it to go over the work_mem. First, estimate the amount of
	 * memory we'll need. We do this on the basis of uncompressed chunk width,
	 * as if we had to materialize entire decompressed batches. This might
	 * be less precise when bulk decompression is not used, because we
	 * materialize only the compressed data which is smaller. But it accounts
	 * for projections, which is probably more important than precision, because
	 * we often read a small subset of columns in analytical queries. The
	 * compressed chunk is never projected so we can't use it for that.
	 */
	const double work_mem_bytes = work_mem * 1024.0;
	const double needed_memory_bytes = open_batches_clamped * TARGET_COMPRESSED_BATCH_SIZE *
									   dcpath->custom_path.path.pathtarget->width;

	/*
	 * Next, calculate the cost penalty. It is a smooth step, starting at 75% of
	 * work_mem, and ending at 125%. We want to effectively disable this plan
	 * if it doesn't fit into the available memory, so the penalty should be
	 * comparable to disable_cost but still less than it, so that the
	 * manual disables still have priority.
	 */
	const double work_mem_penalty =
		0.1 * disable_cost *
		smoothstep(needed_memory_bytes, 0.75 * work_mem_bytes, 1.25 * work_mem_bytes);
	Assert(work_mem_penalty >= 0);

	/*
	 * startup_cost is cost before fetching first tuple. Batch sorted merge has
	 * to load at least the number of batches we expect to be open
	 * simultaneously, before it can produce the first row.
	 */
	const double sort_path_cost_for_startup =
		sort_path.startup_cost +
		((sort_path.total_cost - sort_path.startup_cost) * (open_batches_clamped / sort_path.rows));
	Assert(sort_path_cost_for_startup >= 0);
	dcpath->custom_path.path.startup_cost = sort_path_cost_for_startup + work_mem_penalty;

	/*
	 * Finally, to run this path to completion, we have to complete the
	 * underlying sort path, and return all uncompressed rows. Getting one
	 * uncompressed row involves replacing the top row in the heap, which costs
	 * O(log(heap size)). The constant multiplier is found empirically by
	 * benchmarking the queries returning 1 - 1e9 tuples, with segmentby
	 * cardinality 1 to 1e4, and adjusting the cost so that the fastest plan is
	 * used. The "+ 1" under the logarithm is to avoid zero uncompressed row cost
	 * when we expect to have only 1 batch open.
	 */
	const double sort_path_cost_rest = sort_path.total_cost - sort_path_cost_for_startup;
	Assert(sort_path_cost_rest >= 0);
	const double uncompressed_row_cost = 1.5 * log(open_batches_clamped + 1) * cpu_tuple_cost;
	Assert(uncompressed_row_cost > 0);
	dcpath->custom_path.path.total_cost = dcpath->custom_path.path.startup_cost +
										  sort_path_cost_rest +
										  dcpath->custom_path.path.rows * uncompressed_row_cost;
}

/*
 * This function adds per-chunk sorted paths for compressed chunks if beneficial. This has two
 * advantages:
 *
 *  (1) Make ChunkAppend possible. If at least one chunk of a hypertable is uncompressed, PostgreSQL
 * will generate a MergeAppend path in generate_orderedappend_paths() / create_merge_append_path()
 * due to the existing pathkeys of the index on the uncompressed chunk. If all chunks are
 * compressed, no path keys are present and no MergeAppend path is generated by PostgreSQL. In that
 * case, the ChunkAppend optimization cannot be used because MergeAppend path can be promoted in
 * ts_chunk_append_path_create(). Adding a sorted path with pathkeys makes ChunkAppend possible for
 * these queries.
 *
 *  (2) Sorting on a per-chunk basis and merging / appending these results could be faster than
 * sorting the whole input. Especially limit queries that use an ORDER BY that is compatible with
 * the partitioning of the hypertable could be inefficiently executed otherwise. For example, an
 * expensive query plan with a sort node on top of the append node could be chosen. Due to the sort
 * node at the high level in the query plan and the missing ChunkAppend node (see (1)), all chunks
 * are decompressed (instead of only the actually needed ones).
 *
 * The logic is inspired by PostgreSQL's add_paths_with_pathkeys_for_rel() function.
 *
 * Note: This function adds only non-partial paths. In parallel plans PostgreSQL prefers sorting
 * directly under the gather (merge) node and the per-chunk sorting are not used in parallel plans.
 * To save planning time, we therefore refrain from adding them.
 */
static Path *
make_chunk_sorted_path(PlannerInfo *root, RelOptInfo *chunk_rel, Path *path, Path *compressed_path,
					   const SortInfo *sort_info)
{
	/*
	 * Don't have a useful sorting after decompression.
	 */
	if (sort_info->decompressed_sort_pathkeys == NIL)
	{
		return NULL;
	}

	/* We are only interested in regular (i.e., non index) paths */
	if (!IsA(compressed_path, Path))
	{
		return NULL;
	}

	Assert(ts_is_decompress_chunk_path(path));

	/*
	 * We should be given an unsorted DecompressChunk path.
	 */
	Assert(path->pathkeys == NIL);

	/*
	 * Create the sorted path for these useful_pathkeys. Copy the decompress
	 * chunk path because the original can be recycled in add_path, and our
	 * sorted path must be independent.
	 */
	DecompressChunkPath *path_copy = copy_decompress_chunk_path((DecompressChunkPath *) path);

	/*
	 * Create the Sort path.
	 */
	Path *sorted_path = (Path *) create_sort_path(root,
												  chunk_rel,
												  (Path *) path_copy,
												  sort_info->decompressed_sort_pathkeys,
												  root->limit_tuples);

	/*
	 * Now, we need another dumb workaround for Postgres problems. When creating
	 * a sort plan, it performs a linear search of equivalence member of a
	 * pathkey's equivalence class, that matches the sorted relation (see
	 * prepare_sort_from_pathkeys()). This is effectively quadratic in the
	 * number of chunks, and becomes a real CPU sink after we pass 1k chunks.
	 * Try to reflect this in the costs, because in some cases a chunk-wise sort
	 * might be avoided, e.g. Limit 1 over MergeAppend over chunk-wise Sort can
	 * be just as well replaced with a Limit 1 over Sort over Append of chunks,
	 * that is just marginally costlier.
	 *
	 * We can't easily know the number of chunks in the query here, so add some
	 * startup cost that is quadratic in the current chunk index, which
	 * hopefully should be a good enough replacement.
	 */
	const int parent_relindex = bms_next_member(chunk_rel->top_parent_relids, -1);
	if (parent_relindex)
	{
		const int chunk_index = chunk_rel->relid - parent_relindex;
		sorted_path->startup_cost += cpu_operator_cost * chunk_index * chunk_index;
		sorted_path->total_cost += cpu_operator_cost * chunk_index * chunk_index;
	}

	return sorted_path;
}

<<<<<<< HEAD
static List *build_on_single_compressed_path(PlannerInfo *root, const Chunk *chunk,
											 RelOptInfo *chunk_rel, Path *compressed_path,
											 bool add_uncompressed_part,
											 List *uncompressed_table_pathlist,
											 const SortInfo *sort_info,
											 const CompressionInfo *compression_info);
=======
#define IS_UPDL_CMD(parse)                                                                         \
	((parse)->commandType == CMD_UPDATE || (parse)->commandType == CMD_DELETE)
>>>>>>> a10116b0

void
ts_decompress_chunk_generate_paths(PlannerInfo *root, RelOptInfo *chunk_rel, const Hypertable *ht,
								   const Chunk *chunk)
{
	/*
	 * For UPDATE/DELETE commands, the executor decompresses and brings the rows into
	 * the uncompressed chunk. Therefore, it's necessary to add the scan on the
	 * uncompressed portion.
	 */
	bool add_uncompressed_part = ts_chunk_is_partial(chunk);
	if (ts_chunk_is_compressed(chunk) && ts_cm_functions->decompress_target_segments &&
		!add_uncompressed_part)
	{
		for (PlannerInfo *proot = root->parent_root; proot != NULL && !add_uncompressed_part;
			 proot = proot->parent_root)
		{
			/*
			 * We could additionally check and compare that the relation involved in the subquery
			 * and the DML target relation are one and the same. But these kinds of queries
			 * should be rare.
			 */
			if (proot->parse->commandType == CMD_UPDATE || proot->parse->commandType == CMD_DELETE
#if PG15_GE
				|| proot->parse->commandType == CMD_MERGE
#endif
			)
			{
				add_uncompressed_part = true;
			}
		}
	}

	CompressionInfo *compression_info = build_compressioninfo(root, ht, chunk, chunk_rel);

	/* double check we don't end up here on single chunk queries with ONLY */
	Assert(compression_info->chunk_rel->reloptkind == RELOPT_OTHER_MEMBER_REL ||
		   (compression_info->chunk_rel->reloptkind == RELOPT_BASEREL &&
			ts_rte_is_marked_for_expansion(compression_info->chunk_rte)));

	SortInfo sort_info =
		build_sortinfo(root, chunk, chunk_rel, compression_info, root->query_pathkeys);

	Assert(chunk->fd.compressed_chunk_id > 0);

	List *uncompressed_table_pathlist = chunk_rel->pathlist;
	List *uncompressed_table_parallel_pathlist = chunk_rel->partial_pathlist;
	chunk_rel->pathlist = NIL;
	chunk_rel->partial_pathlist = NIL;

	/* add RangeTblEntry and RelOptInfo for compressed chunk */
	decompress_chunk_add_plannerinfo(root,
									 compression_info,
									 chunk,
									 chunk_rel,
									 sort_info.needs_sequence_num);

	if (sort_info.use_compressed_sort)
	{
		sort_info.required_compressed_pathkeys =
			build_compressed_scan_pathkeys(&sort_info,
										   root,
										   root->query_pathkeys,
										   compression_info);
	}

	RelOptInfo *compressed_rel = compression_info->compressed_rel;

	compressed_rel->consider_parallel = chunk_rel->consider_parallel;
	/* translate chunk_rel->baserestrictinfo */
<<<<<<< HEAD
	pushdown_quals(root,
				   compression_info->settings,
				   chunk_rel,
				   compressed_rel,
				   add_uncompressed_part);
	/*
	 * Estimate the size of the compressed chunk table.
	 */
	set_baserel_size_estimates(root, compressed_rel);
=======
	pushdown_quals(root, compression_info->settings, chunk_rel, compressed_rel, consider_partial);
	set_compressed_baserel_size_estimates(root, compressed_rel, compression_info);
	double new_row_estimate = compressed_rel->rows * TARGET_COMPRESSED_BATCH_SIZE;
>>>>>>> a10116b0

	/*
	 * Estimate the size of decompressed chunk based on the compressed chunk.
	 *
	 * The tuple estimates derived from pg_class will be empty, so we have to
	 * compute that based on the compressed relation as well. Wrong estimates
	 * there lead to wrong join order choice and wrong low cost for Sort over
	 * Append, and also different MergeAppend costs on Postgres before 17 due to
	 * a bug there.
	 */
	const double new_row_estimate = compressed_rel->rows * TARGET_COMPRESSED_BATCH_SIZE;
	const double new_tuples_estimate = compressed_rel->tuples * TARGET_COMPRESSED_BATCH_SIZE;
	if (!compression_info->single_chunk)
	{
		/*
		 * Adjust the hypertable estimate by the diff of new and old chunk
		 * estimate.
		 */
		AppendRelInfo *chunk_info = ts_get_appendrelinfo(root, chunk_rel->relid, false);
		Assert(chunk_info->parent_reloid == ht->main_table_relid);
		const Index ht_relid = chunk_info->parent_relid;
		RelOptInfo *hypertable_rel = root->simple_rel_array[ht_relid];
		hypertable_rel->rows += (new_row_estimate - chunk_rel->rows);
		hypertable_rel->tuples += (new_tuples_estimate - chunk_rel->tuples);
	}
	chunk_rel->rows = new_row_estimate;
	chunk_rel->tuples = new_tuples_estimate;

	/*
	 * Create the paths for the compressed chunk table.
	 */
	create_compressed_scan_paths(root, compressed_rel, compression_info, &sort_info);

	/* create non-parallel paths */
	ListCell *compressed_cell;
	foreach (compressed_cell, compressed_rel->pathlist)
	{
		Path *compressed_path = lfirst(compressed_cell);
		List *decompressed_paths = build_on_single_compressed_path(root,
																   chunk,
																   chunk_rel,
																   compressed_path,
																   add_uncompressed_part,
																   uncompressed_table_pathlist,
																   &sort_info,
																   compression_info);

		/*
		 * We want to consider startup costs so that IndexScan is preferred to
		 * sorted SeqScan when we may have a chance to use SkipScan. We consider
		 * startup costs for LIMIT queries, and SkipScan is basically a
		 * "LIMIT 1" query run "ndistinct" times. At this point we don't have
		 * all information to check if SkipScan can be used, but we can narrow
		 * it down.
		 */
		if (!chunk_rel->consider_startup && IsA(compressed_path, IndexPath))
		{
			/* Candidate for SELECT DISTINCT SkipScan */
			if (list_length(root->distinct_pathkeys) == 1
				/* Candidate for DISTINCT aggregate SkipScan */
				|| (root->numOrderedAggs >= 1 && list_length(root->group_pathkeys) == 1))
			{
				chunk_rel->consider_startup = true;
			}
		}

		/*
		 * Add the paths to the chunk relation.
		 */
		ListCell *decompressed_cell;
		foreach (decompressed_cell, decompressed_paths)
		{
			Path *path = lfirst(decompressed_cell);
			add_path(chunk_rel, path);
		}
	}

	/* create parallel paths */
	List *uncompressed_paths_with_parallel =
		list_concat(uncompressed_table_parallel_pathlist, uncompressed_table_pathlist);
	foreach (compressed_cell, compressed_rel->partial_pathlist)
	{
		Path *compressed_path = lfirst(compressed_cell);
		List *decompressed_paths = build_on_single_compressed_path(root,
																   chunk,
																   chunk_rel,
																   compressed_path,
																   add_uncompressed_part,
																   uncompressed_paths_with_parallel,
																   &sort_info,
																   compression_info);
		/*
		 * Add the paths to the chunk relation.
		 */
		ListCell *decompressed_cell;
		foreach (decompressed_cell, decompressed_paths)
		{
			Path *path = lfirst(decompressed_cell);
			add_partial_path(chunk_rel, path);
		}
	}

	/* the chunk_rel now owns the paths, remove them from the compressed_rel so they can't be freed
	 * if it's planned */
	compressed_rel->pathlist = NIL;
	compressed_rel->partial_pathlist = NIL;

	/*
	 * Remove the compressed_rel from planner arrays to prevent it from being
	 * referenced again.
	 */
	root->simple_rel_array[compressed_rel->relid] = NULL;
	root->append_rel_array[compressed_rel->relid] = NULL;

	/* We should never get in the situation with no viable paths. */
	Ensure(chunk_rel->pathlist, "could not create decompression path");
}

/*
 * Add various decompression paths that are possible based on the given
 * compressed path.
 */
static List *
build_on_single_compressed_path(PlannerInfo *root, const Chunk *chunk, RelOptInfo *chunk_rel,
								Path *compressed_path, bool add_uncompressed_part,
								List *uncompressed_table_pathlist, const SortInfo *sort_info,
								const CompressionInfo *compression_info)
{
	/*
	 * We skip any BitmapScan parameterized paths here as supporting
	 * those would require fixing up the internal scan. Since we
	 * currently do not do this BitmapScans would be generated
	 * when we have a parameterized path on a compressed column
	 * that would have invalid references due to our
	 * EquivalenceClasses.
	 */
	if (IsA(compressed_path, BitmapHeapPath) && compressed_path->param_info)
		return NIL;

	/*
	 * Filter out all paths that try to JOIN the compressed chunk on the
	 * hypertable or the uncompressed chunk
	 * Ideally, we wouldn't create these paths in the first place.
	 * However, create_join_clause code is called by PG while generating paths for the
	 * compressed_rel via generate_implied_equalities_for_column.
	 * create_join_clause ends up creating rinfo's between compressed_rel and ht because
	 * PG does not know that compressed_rel is related to ht in anyway.
	 * The parent-child relationship between chunk_rel and ht is known
	 * to PG and so it does not try to create meaningless rinfos for that case.
	 */
	if (compressed_path->param_info != NULL)
	{
		if (bms_is_member(chunk_rel->relid, compressed_path->param_info->ppi_req_outer))
			return NIL;

		/* check if this is path made with references between
		 * compressed_rel + hypertable or a nesting subquery.
		 * The latter can happen in the case of UNION queries. see github 2917. This
		 * happens since PG is not aware that the nesting
		 * subquery that references the hypertable is a parent of compressed_rel as well.
		 */
		if (bms_overlap(compression_info->parent_relids,
						compressed_path->param_info->ppi_req_outer))
		{
			return NIL;
		}
	}

	Path *chunk_path_no_sort =
		(Path *) decompress_chunk_path_create(root, compression_info, compressed_path);
	List *decompressed_paths = list_make1(chunk_path_no_sort);

	/*
	 * Create a path for the batch sorted merge optimization. This optimization
	 * performs a sorted merge of the involved batches by using a binary heap
	 * and preserving the compression order. This optimization is only
	 * considered if we can't push down the sort to the compressed chunk. If we
	 * can push down the sort, the batches can be directly consumed in this
	 * order and we don't need to use this optimization.
	 */
	if (sort_info->use_batch_sorted_merge && ts_guc_enable_decompression_sorted_merge)
	{
		Assert(!sort_info->use_compressed_sort);

		DecompressChunkPath *path_copy =
			copy_decompress_chunk_path((DecompressChunkPath *) chunk_path_no_sort);

		path_copy->reverse = sort_info->reverse;
		path_copy->batch_sorted_merge = true;

		/*
		 * The segment by optimization is only enabled if it can deliver the tuples in the
		 * same order as the query requested it. So, we can just copy the pathkeys of the
		 * query here.
		 */
		path_copy->custom_path.path.pathkeys = sort_info->decompressed_sort_pathkeys;
		cost_batch_sorted_merge(root, compression_info, path_copy, compressed_path);

		if (ts_guc_debug_require_batch_sorted_merge == DRO_Force)
		{
			path_copy->custom_path.path.startup_cost = cpu_tuple_cost;
			path_copy->custom_path.path.total_cost = 2 * cpu_tuple_cost;
		}

		decompressed_paths = lappend(decompressed_paths, path_copy);
	}
	else if (ts_guc_debug_require_batch_sorted_merge == DRO_Require ||
			 ts_guc_debug_require_batch_sorted_merge == DRO_Force)
	{
		ereport(ERROR,
				(errcode(ERRCODE_OBJECT_NOT_IN_PREREQUISITE_STATE),
				 errmsg("debug: batch sorted merge is required but not possible at planning "
						"time")));
	}

	/*
	 * If we can push down the sort below the DecompressChunk node, we set the
	 * pathkeys of the decompress node to the decompressed_sort_pathkeys. We
	 * will determine whether to put an actual sort between the decompression
	 * node and the scan during plan creation.
	 */
	if (sort_info->use_compressed_sort)
	{
		if (pathkeys_contained_in(sort_info->required_compressed_pathkeys,
								  compressed_path->pathkeys))
		{
			/*
			 * The compressed path already has the required ordering. Modify
			 * in place the no-sorting path we just created above.
			 */
			DecompressChunkPath *path = (DecompressChunkPath *) chunk_path_no_sort;
			path->reverse = sort_info->reverse;
			path->needs_sequence_num = sort_info->needs_sequence_num;
			path->required_compressed_pathkeys = sort_info->required_compressed_pathkeys;
			path->custom_path.path.pathkeys = sort_info->decompressed_sort_pathkeys;
		}
		else
		{
			/*
			 * We must sort the underlying compressed path to get the
			 * required ordering. Make a copy of no-sorting path and modify
			 * it accordingly
			 */
			DecompressChunkPath *path_copy =
				copy_decompress_chunk_path((DecompressChunkPath *) chunk_path_no_sort);
			path_copy->reverse = sort_info->reverse;
			path_copy->needs_sequence_num = sort_info->needs_sequence_num;
			path_copy->required_compressed_pathkeys = sort_info->required_compressed_pathkeys;
			path_copy->custom_path.path.pathkeys = sort_info->decompressed_sort_pathkeys;

			/*
			 * Add costing for a sort. The standard Postgres pattern is to add the cost during
			 * path creation, but not add the sort path itself, that's done during plan
			 * creation. Examples of this in: create_merge_append_path &
			 * create_merge_append_plan
			 */
			Path sort_path; /* dummy for result of cost_sort */

			cost_sort(&sort_path,
					  root,
					  sort_info->required_compressed_pathkeys,
#if PG18_GE
					  compressed_path->disabled_nodes,
#endif
					  compressed_path->total_cost,
					  compressed_path->rows,
					  compressed_path->pathtarget->width,
					  0.0,
					  work_mem,
					  -1);

			cost_decompress_chunk(root, &path_copy->custom_path.path, &sort_path);

			decompressed_paths = lappend(decompressed_paths, path_copy);
		}
	}

	/*
	 * Also try explicit sort after decompression, if we couldn't push down the
	 * sort. Don't do this for parallel plans, because in this case it is
	 * typically done with Sort under Gather node. This splits the Sort in
	 * per-worker buckets, so splitting the buckets further per-chunk is less
	 * important.
	 */
	if (!sort_info->use_compressed_sort && chunk_path_no_sort->parallel_workers == 0)
	{
		Path *sort_above_chunk =
			make_chunk_sorted_path(root, chunk_rel, chunk_path_no_sort, compressed_path, sort_info);
		if (sort_above_chunk != NULL)
		{
			decompressed_paths = lappend(decompressed_paths, sort_above_chunk);
		}
	}

	if (!add_uncompressed_part)
	{
		/*
		 * If the chunk has only the compressed part, we're done.
		 */
		return decompressed_paths;
	}

	/*
	 * This is a partially compressed chunk, we have to combine data from
	 * compressed and uncompressed chunk.
	 */
	List *combined_paths = NIL;

	/*
	 * All decompressed paths we've built have the same parameterization since
	 * we're building on a single compressed path. We only inherit the
	 * parameterization from it and don't add our own.
	 */
	Bitmapset *req_outer = PATH_REQ_OUTER(chunk_path_no_sort);

	/*
	 * Look up the uncompressed chunk paths. We might need an unordered path
	 * (SeqScan) and an ordered path (e.g. IndexScan).
	 */
	Path *unordered_uncompressed_path = get_cheapest_path_for_pathkeys(uncompressed_table_pathlist,
																	   NIL,
																	   req_outer,
																	   TOTAL_COST,
																	   false);
	Ensure(unordered_uncompressed_path != NULL,
		   "couldn't find a scan path for uncompressed chunk table");

	Path *ordered_uncompressed_path = NULL;
	if (sort_info->decompressed_sort_pathkeys != NIL)
	{
		ordered_uncompressed_path =
			get_cheapest_path_for_pathkeys(uncompressed_table_pathlist,
										   sort_info->decompressed_sort_pathkeys,
										   req_outer,
										   TOTAL_COST,
										   false);
	}

	/*
	 * All children of an append path are required to have the same parameterization
	 * so we reparameterize here when we couldn't get a path with the parameterization
	 * we need. Reparameterization should always succeed here since uncompressed_path
	 * should always be a scan.
	 */
	if (!bms_equal(req_outer, PATH_REQ_OUTER(unordered_uncompressed_path)))
	{
		unordered_uncompressed_path =
			reparameterize_path(root, unordered_uncompressed_path, req_outer, 1.0);
		Ensure(unordered_uncompressed_path != NULL,
			   "couldn't reparameterize a scan path for uncompressed chunk table");
	}
	if (ordered_uncompressed_path != NULL &&
		!bms_equal(req_outer, PATH_REQ_OUTER(ordered_uncompressed_path)))
	{
		ordered_uncompressed_path =
			reparameterize_path(root, ordered_uncompressed_path, req_outer, 1.0);
	}

	/*
	 * Create plain Append, potentially parallel. It only makes sense for the
	 * unsorted input paths.
	 */
	{
		const int workers = Max(chunk_path_no_sort->parallel_workers,
								unordered_uncompressed_path->parallel_workers);

		List *parallel_paths = NIL;
		List *sequential_paths = NIL;

		if (chunk_path_no_sort->parallel_workers > 0)
		{
			parallel_paths = lappend(parallel_paths, chunk_path_no_sort);
		}
		else
		{
			sequential_paths = lappend(sequential_paths, chunk_path_no_sort);
		}

		if (unordered_uncompressed_path->parallel_workers > 0)
		{
			parallel_paths = lappend(parallel_paths, unordered_uncompressed_path);
		}
		else
		{
			sequential_paths = lappend(sequential_paths, unordered_uncompressed_path);
		}

		Path *plain_append = (Path *) create_append_path(root,
														 chunk_rel,
														 sequential_paths,
														 parallel_paths,
														 /* pathkeys = */ NIL,
														 req_outer,
														 workers,
														 workers > 0,
														 chunk_path_no_sort->rows +
															 unordered_uncompressed_path->rows);

		combined_paths = lappend(combined_paths, plain_append);
	}

	if (sort_info->decompressed_sort_pathkeys == NIL)
	{
		/*
		 * No sorting requested, so we're done after creating the plain Append
		 * above.
		 */
		return combined_paths;
	}

	/*
	 * We require sorting, try MergeAppend.
	 */
	Path *uncompressed_path_for_merge = ordered_uncompressed_path;
	if (uncompressed_path_for_merge == NULL || IsA(uncompressed_path_for_merge, SortPath))
	{
		/*
		 * Don't use explicit Sort as MergeAppend child, because the
		 * MergeAppend adds the required sorting anyway. With the explicit
		 * Sort it still works but performs the pathkey lookups twice, which
		 * leads to planning performance regression.
		 */
		uncompressed_path_for_merge = unordered_uncompressed_path;
	}
	if (uncompressed_path_for_merge->parallel_workers > 0)
	{
		/*
		 * MergeAppend can't be parallel.
		 */
		return combined_paths;
	}

	/*
	 * For Merge Append, we consider:
	 * 1) explicit sorting over decompressed path,
	 * 2) compressed sort pushdown path,
	 * 3) batch sorted merge path.
	 * We have to make a cost-based decision between them (i.e. batch sorted
	 * merge might be more expensive due to memory requirements).
	 */
	ListCell *lc;
	foreach (lc, decompressed_paths)
	{
		Path *decompression_path = lfirst(lc);
		if (decompression_path->parallel_workers > 0)
		{
			/*
			 * MergeAppend can't be parallel.
			 */
			continue;
		}

		if (decompression_path == chunk_path_no_sort)
		{
			/*
			 * We can't use the unsorted decompression path directly because it
			 * doesn't have the sort projection cost workaround.
			 */
			continue;
		}

		if (IsA(decompression_path, SortPath))
		{
			/*
			 * We have to remove the explicit Sort, otherwise it will lead to
			 * planning time regression because of double call of
			 * prepare_sort_from_pathkeys() in MergeAppend plan creation. Still,
			 * we have to use the copy of DecompressChunk path that we created
			 * for explicit sorting, because it has the sort projection cost
			 * workaround.
			 */
			decompression_path = castNode(SortPath, decompression_path)->subpath;
		}

		Path *merge_append =
			(Path *) create_merge_append_path(root,
											  chunk_rel,
											  list_make2(decompression_path,
														 uncompressed_path_for_merge),
											  sort_info->decompressed_sort_pathkeys,
											  req_outer);
		combined_paths = lappend(combined_paths, merge_append);
	}

	return combined_paths;
}

/*
 * Add a var for a particular column to the reltarget. attrs_used is a bitmap
 * of which columns we already have in reltarget. We do not add the columns that
 * are already there, and update it after adding something.
 */
static void
compressed_reltarget_add_var_for_column(RelOptInfo *compressed_rel, Oid compressed_relid,
										const char *column_name, Bitmapset **attrs_used)
{
	AttrNumber attnum = get_attnum(compressed_relid, column_name);
	Assert(attnum > 0);

	if (bms_is_member(attnum, *attrs_used))
	{
		/* This column is already in reltarget, we don't need duplicates. */
		return;
	}

	*attrs_used = bms_add_member(*attrs_used, attnum);

	Oid typid, collid;
	int32 typmod;
	get_atttypetypmodcoll(compressed_relid, attnum, &typid, &typmod, &collid);
	compressed_rel->reltarget->exprs =
		lappend(compressed_rel->reltarget->exprs,
				makeVar(compressed_rel->relid, attnum, typid, typmod, collid, 0));
}

/* copy over the vars from the chunk_rel->reltarget to the compressed_rel->reltarget
 * altering the fields that need it
 */
static void
compressed_rel_setup_reltarget(RelOptInfo *compressed_rel, CompressionInfo *info,
							   bool needs_sequence_num)
{
	bool have_whole_row_var = false;
	Bitmapset *attrs_used = NULL;

	Oid compressed_relid = info->compressed_rte->relid;

	/*
	 * We have to decompress three kinds of columns:
	 * 1) output targetlist of the relation,
	 * 2) columns required for the quals (WHERE),
	 * 3) columns required for joins.
	 */
	List *exprs = list_copy(info->chunk_rel->reltarget->exprs);
	ListCell *lc;
	foreach (lc, info->chunk_rel->baserestrictinfo)
	{
		exprs = lappend(exprs, ((RestrictInfo *) lfirst(lc))->clause);
	}
	foreach (lc, info->chunk_rel->joininfo)
	{
		exprs = lappend(exprs, ((RestrictInfo *) lfirst(lc))->clause);
	}

	/*
	 * Now go over the required expressions we prepared above, and add the
	 * required columns to the compressed reltarget.
	 */
	info->compressed_rel->reltarget->exprs = NIL;
	foreach (lc, exprs)
	{
		ListCell *lc2;
		List *chunk_vars = pull_var_clause(lfirst(lc), PVC_RECURSE_PLACEHOLDERS);
		foreach (lc2, chunk_vars)
		{
			char *column_name;
			Var *chunk_var = castNode(Var, lfirst(lc2));

			/* skip vars that aren't from the uncompressed chunk */
			if ((Index) chunk_var->varno != info->chunk_rel->relid)
			{
				continue;
			}

			/*
			 * If there's a system column or whole-row reference, add a whole-
			 * row reference, and we're done.
			 */
			if (chunk_var->varattno <= 0)
			{
				have_whole_row_var = true;
				continue;
			}

			column_name = get_attname(info->chunk_rte->relid, chunk_var->varattno, false);
			compressed_reltarget_add_var_for_column(compressed_rel,
													compressed_relid,
													column_name,
													&attrs_used);

			/* if the column is an orderby, add it's metadata columns too */
			int16 index = ts_array_position(info->settings->fd.orderby, column_name);
			if (index != 0)
			{
				compressed_reltarget_add_var_for_column(compressed_rel,
														compressed_relid,
														column_segment_min_name(index),
														&attrs_used);
				compressed_reltarget_add_var_for_column(compressed_rel,
														compressed_relid,
														column_segment_max_name(index),
														&attrs_used);
			}
		}
	}

	/* always add the count column */
	compressed_reltarget_add_var_for_column(compressed_rel,
											compressed_relid,
											COMPRESSION_COLUMN_METADATA_COUNT_NAME,
											&attrs_used);

	/* add the sequence number or orderby metadata columns if we try to order by them*/
	if (needs_sequence_num)
	{
		if (info->has_seq_num)
		{
			compressed_reltarget_add_var_for_column(compressed_rel,
													compressed_relid,
													COMPRESSION_COLUMN_METADATA_SEQUENCE_NUM_NAME,
													&attrs_used);
		}
		else
		{
			for (int i = 1; i <= ts_array_length(info->settings->fd.orderby); i++)
			{
				compressed_reltarget_add_var_for_column(compressed_rel,
														compressed_relid,
														column_segment_min_name(i),
														&attrs_used);
				compressed_reltarget_add_var_for_column(compressed_rel,
														compressed_relid,
														column_segment_max_name(i),
														&attrs_used);
			}
		}
	}

	/*
	 * It doesn't make sense to request a whole-row var from the compressed
	 * chunk scan. If it is requested, just fetch the rest of columns. The
	 * whole-row var will be created by the projection of DecompressChunk node.
	 */
	if (have_whole_row_var)
	{
		for (int i = 1; i <= info->chunk_rel->max_attr; i++)
		{
			char *column_name = get_attname(info->chunk_rte->relid,
											i,
											/* missing_ok = */ false);
			AttrNumber chunk_attno = get_attnum(info->chunk_rte->relid, column_name);
			if (chunk_attno == InvalidAttrNumber)
			{
				/* Skip the dropped column. */
				continue;
			}

			AttrNumber compressed_attno = get_attnum(info->compressed_rte->relid, column_name);
			if (compressed_attno == InvalidAttrNumber)
			{
				elog(ERROR,
					 "column '%s' not found in the compressed chunk '%s'",
					 column_name,
					 get_rel_name(info->compressed_rte->relid));
			}

			if (bms_is_member(compressed_attno, attrs_used))
			{
				continue;
			}

			compressed_reltarget_add_var_for_column(compressed_rel,
													compressed_relid,
													column_name,
													&attrs_used);
		}
	}
}

static Bitmapset *
decompress_chunk_adjust_child_relids(Bitmapset *src, int chunk_relid, int compressed_chunk_relid)
{
	Bitmapset *result = NULL;
	if (src != NULL)
	{
		result = bms_copy(src);
		result = bms_del_member(result, chunk_relid);
		result = bms_add_member(result, compressed_chunk_relid);
	}
	return result;
}

/* based on adjust_appendrel_attrs_mutator handling of RestrictInfo */
static Node *
chunk_joininfo_mutator(Node *node, CompressionInfo *context)
{
	if (node == NULL)
		return NULL;

	if (IsA(node, Var))
	{
		Var *var = castNode(Var, node);
		Var *compress_var = copyObject(var);
		char *column_name;
		AttrNumber compressed_attno;
		if ((Index) var->varno != context->chunk_rel->relid)
			return (Node *) var;

		column_name = get_attname(context->chunk_rte->relid, var->varattno, false);
		compressed_attno = get_attnum(context->compressed_rte->relid, column_name);
		compress_var->varno = context->compressed_rel->relid;
		compress_var->varattno = compressed_attno;

		return (Node *) compress_var;
	}
	else if (IsA(node, RestrictInfo))
	{
		RestrictInfo *oldinfo = (RestrictInfo *) node;
		RestrictInfo *newinfo = makeNode(RestrictInfo);

		/* Copy all flat-copiable fields */
		memcpy(newinfo, oldinfo, sizeof(RestrictInfo));

		/* Recursively fix the clause itself */
		newinfo->clause = (Expr *) chunk_joininfo_mutator((Node *) oldinfo->clause, context);

		/* and the modified version, if an OR clause */
		newinfo->orclause = (Expr *) chunk_joininfo_mutator((Node *) oldinfo->orclause, context);

		/* adjust relid sets too */
		newinfo->clause_relids =
			decompress_chunk_adjust_child_relids(oldinfo->clause_relids,
												 context->chunk_rel->relid,
												 context->compressed_rel->relid);
		newinfo->required_relids =
			decompress_chunk_adjust_child_relids(oldinfo->required_relids,
												 context->chunk_rel->relid,
												 context->compressed_rel->relid);
		newinfo->outer_relids =
			decompress_chunk_adjust_child_relids(oldinfo->outer_relids,
												 context->chunk_rel->relid,
												 context->compressed_rel->relid);
#if PG16_LT
		newinfo->nullable_relids =
			decompress_chunk_adjust_child_relids(oldinfo->nullable_relids,
												 context->chunk_rel->relid,
												 context->compressed_rel->relid);
#endif
		newinfo->left_relids = decompress_chunk_adjust_child_relids(oldinfo->left_relids,
																	context->chunk_rel->relid,
																	context->compressed_rel->relid);
		newinfo->right_relids =
			decompress_chunk_adjust_child_relids(oldinfo->right_relids,
												 context->chunk_rel->relid,
												 context->compressed_rel->relid);

		newinfo->eval_cost.startup = -1;
		newinfo->norm_selec = -1;
		newinfo->outer_selec = -1;
		newinfo->left_em = NULL;
		newinfo->right_em = NULL;
		newinfo->scansel_cache = NIL;
		newinfo->left_bucketsize = -1;
		newinfo->right_bucketsize = -1;
		newinfo->left_mcvfreq = -1;
		newinfo->right_mcvfreq = -1;
		return (Node *) newinfo;
	}
	return expression_tree_mutator(node, chunk_joininfo_mutator, context);
}

/* Check if the expression references a compressed column in compressed chunk. */
static bool
has_compressed_vars_walker(Node *node, CompressionInfo *info)
{
	if (node == NULL)
	{
		return false;
	}

	if (IsA(node, Var))
	{
		Var *var = castNode(Var, node);
		if ((Index) var->varno != info->compressed_rel->relid)
		{
			return false;
		}

		if (var->varattno <= 0)
		{
			/*
			 * Shouldn't see a system var here, might be a whole row var?
			 * In any case, we can't push it down to the compressed scan level.
			 */
			return true;
		}

		if (bms_is_member(var->varattno, info->compressed_attnos_in_compressed_chunk))
		{
			return true;
		}

		return false;
	}

	return expression_tree_walker(node, has_compressed_vars_walker, info);
}

static bool
has_compressed_vars(RestrictInfo *ri, CompressionInfo *info)
{
	return expression_tree_walker((Node *) ri->clause, has_compressed_vars_walker, info);
}

/* translate chunk_rel->joininfo for compressed_rel
 * this is necessary for create_index_path which gets join clauses from
 * rel->joininfo and sets up parameterized paths (in rel->ppilist).
 * ppi_clauses is finally used to add any additional filters on the
 * indexpath when creating a plan in create_indexscan_plan.
 * Otherwise we miss additional filters that need to be applied after
 * the index plan is executed (github issue 1558)
 */
static void
compressed_rel_setup_joininfo(RelOptInfo *compressed_rel, CompressionInfo *info)
{
	RelOptInfo *chunk_rel = info->chunk_rel;
	ListCell *lc;
	List *compress_joininfo = NIL;
	foreach (lc, chunk_rel->joininfo)
	{
		RestrictInfo *ri = (RestrictInfo *) lfirst(lc);

		RestrictInfo *adjusted = (RestrictInfo *) chunk_joininfo_mutator((Node *) ri, info);
		Assert(IsA(adjusted, RestrictInfo));

		if (has_compressed_vars(adjusted, info))
		{
			/*
			 * We can't check clauses that refer to compressed columns during
			 * the compressed scan.
			 */
			continue;
		}

		compress_joininfo = lappend(compress_joininfo, adjusted);
	}
	compressed_rel->joininfo = compress_joininfo;
}

typedef struct EMCreationContext
{
	Oid uncompressed_relid;
	Oid compressed_relid;
	Index uncompressed_relid_idx;
	Index compressed_relid_idx;
	CompressionSettings *settings;
} EMCreationContext;

static Node *
create_var_for_compressed_equivalence_member(Var *var, const EMCreationContext *context,
											 const char *attname)
{
	/* based on adjust_appendrel_attrs_mutator */
	Assert((Index) var->varno == context->uncompressed_relid_idx);
	Assert(var->varattno > 0);

	var = (Var *) copyObject(var);

	if (var->varlevelsup == 0)
	{
		var->varno = context->compressed_relid_idx;
		var->varattno = get_attnum(context->compressed_relid, attname);
		var->varnosyn = var->varno;
		var->varattnosyn = var->varattno;

		return (Node *) var;
	}

	return NULL;
}

/* This function is inspired by the Postgres add_child_rel_equivalences. */
static bool
add_segmentby_to_equivalence_class(PlannerInfo *root, EquivalenceClass *cur_ec,
								   CompressionInfo *info, EMCreationContext *context)
{
	ListCell *lc;

	TimescaleDBPrivate *compressed_fdw_private =
		(TimescaleDBPrivate *) info->compressed_rel->fdw_private;
	Assert(compressed_fdw_private != NULL);

	foreach (lc, cur_ec->ec_members)
	{
		Expr *child_expr;
		Relids new_relids;
		EquivalenceMember *cur_em = (EquivalenceMember *) lfirst(lc);
		Var *var;
		Assert(!bms_overlap(cur_em->em_relids, info->compressed_rel->relids));

		/* only consider EquivalenceMembers that are Vars, possibly with RelabelType, of the
		 * uncompressed chunk */
		var = (Var *) cur_em->em_expr;
		while (var && IsA(var, RelabelType))
			var = (Var *) ((RelabelType *) var)->arg;
		if (!(var && IsA(var, Var)))
			continue;

		/*
		 * We want to base our equivalence member on the hypertable equivalence
		 * member, not on the uncompressed chunk one. We can't just check for
		 * em_is_child though because the hypertable might be a child itself and not
		 * a top-level EquivalenceMember. This is mostly relevant for PG16+ where
		 * we have to specify a parent for the newly created equivalence member.
		 */
		if ((Index) var->varno != info->ht_rel->relid)
			continue;

		if (var->varattno <= 0)
		{
			/*
			 * We can have equivalence members that refer to special variables,
			 * but these variables can't be segmentby, so we're not interested
			 * in them here.
			 */
			continue;
		}

		/* given that the em is a var of the uncompressed chunk, the relid of the chunk should
		 * be set on the em */
		Assert(bms_is_member(info->ht_rel->relid, cur_em->em_relids));

		const char *attname = get_attname(info->ht_rte->relid, var->varattno, false);

		if (!ts_array_is_member(context->settings->fd.segmentby, attname))
			continue;

		child_expr = (Expr *) create_var_for_compressed_equivalence_member(var, context, attname);
		if (child_expr == NULL)
			continue;

		/*
		 * Transform em_relids to match.  Note we do *not* do
		 * pull_varnos(child_expr) here, as for example the
		 * transformation might have substituted a constant, but we
		 * don't want the child member to be marked as constant.
		 */
		new_relids = bms_copy(cur_em->em_relids);
		new_relids = bms_del_member(new_relids, info->ht_rel->relid);
		new_relids = bms_add_members(new_relids, info->compressed_rel->relids);

		/* copied from add_eq_member */
		{
			EquivalenceMember *em = makeNode(EquivalenceMember);

			em->em_expr = child_expr;
			em->em_relids = new_relids;
			em->em_is_const = false;
			em->em_is_child = true;
			em->em_datatype = cur_em->em_datatype;
#if PG16_GE
			em->em_jdomain = cur_em->em_jdomain;
			em->em_parent = cur_em;
#endif

#if PG16_LT
			/*
			 * For versions less than PG16, transform and set em_nullable_relids similar to
			 * em_relids. Note that this code assumes parent and child relids are singletons.
			 */
			Relids new_nullable_relids = cur_em->em_nullable_relids;
			if (bms_is_member(info->ht_rel->relid, new_nullable_relids))
			{
				new_nullable_relids = bms_copy(new_nullable_relids);
				new_nullable_relids = bms_del_member(new_nullable_relids, info->ht_rel->relid);
				new_nullable_relids =
					bms_add_members(new_nullable_relids, info->compressed_rel->relids);
			}
			em->em_nullable_relids = new_nullable_relids;
#endif

			/*
			 * In some cases the new EC member is likely to be accessed soon, so
			 * it would make sense to add it to the front, but we cannot do that
			 * here. If we do that, the compressed chunk EM might get picked as
			 * SortGroupExpr by cost_incremental_sort, and estimate_num_groups
			 * will assert that the rel is simple rel, but it will fail because
			 * the compressed chunk rel is a deadrel. Anyway, it wouldn't make
			 * sense to estimate the group numbers by one append member,
			 * probably Postgres expects to see the parent relation first in the
			 * EMs.
			 */
			cur_ec->ec_members = lappend(cur_ec->ec_members, em);
			cur_ec->ec_relids = bms_add_members(cur_ec->ec_relids, info->compressed_rel->relids);

			/*
			 * Cache the matching EquivalenceClass and EquivalenceMember for
			 * segmentby column for future use, if we want to build a path that
			 * sorts on it. Sorting is defined by PathKeys, which refer to
			 * EquivalenceClasses, so it's a convenient form.
			 */
			compressed_fdw_private->compressed_ec_em_pairs =
				lappend(compressed_fdw_private->compressed_ec_em_pairs, list_make2(cur_ec, em));

			return true;
		}
	}
	return false;
}

static void
compressed_rel_setup_equivalence_classes(PlannerInfo *root, CompressionInfo *info)
{
	EMCreationContext context = {
		.uncompressed_relid = info->ht_rte->relid,
		.compressed_relid = info->compressed_rte->relid,

		.uncompressed_relid_idx = info->ht_rel->relid,
		.compressed_relid_idx = info->compressed_rel->relid,
		.settings = info->settings,
	};

	Assert(info->chunk_rte->relid != info->compressed_rel->relid);
	Assert(info->chunk_rel->relid != info->compressed_rel->relid);
	/* based on add_child_rel_equivalences */
	int i = -1;
	Assert(root->ec_merging_done);
	/* use chunk rel's eclass_indexes to avoid traversing all
	 * the root's eq_classes
	 */
	while ((i = bms_next_member(info->chunk_rel->eclass_indexes, i)) >= 0)
	{
		EquivalenceClass *cur_ec = (EquivalenceClass *) list_nth(root->eq_classes, i);
		/*
		 * If this EC contains a volatile expression, then generating child
		 * EMs would be downright dangerous, so skip it.  We rely on a
		 * volatile EC having only one EM.
		 */
		if (cur_ec->ec_has_volatile)
			continue;

		/* if the compressed rel is already part of this EC,
		 * we don't need to re-add it
		 */
		if (bms_overlap(cur_ec->ec_relids, info->compressed_rel->relids))
			continue;

		bool em_added = add_segmentby_to_equivalence_class(root, cur_ec, info, &context);
		/* Record this EC index for the compressed rel */
		if (em_added)
			info->compressed_rel->eclass_indexes =
				bms_add_member(info->compressed_rel->eclass_indexes, i);
	}
	info->compressed_rel->has_eclass_joins = info->chunk_rel->has_eclass_joins;
}

/*
 * create RangeTblEntry and RelOptInfo for the compressed chunk
 * and add it to PlannerInfo
 */
static void
decompress_chunk_add_plannerinfo(PlannerInfo *root, CompressionInfo *info, const Chunk *chunk,
								 RelOptInfo *chunk_rel, bool needs_sequence_num)
{
	Index compressed_index = root->simple_rel_array_size;

	/*
	 * Add the compressed chunk to the baserel cache. Note that it belongs to
	 * a different hypertable, the internal compression table.
	 */
	const Chunk *compressed_chunk = ts_chunk_get_by_relid(info->settings->fd.compress_relid, true);
	ts_add_baserel_cache_entry_for_chunk(info->settings->fd.compress_relid,
										 ts_planner_get_hypertable(compressed_chunk
																	   ->hypertable_relid,
																   CACHE_FLAG_NONE));

	expand_planner_arrays(root, 1);
	info->compressed_rte = decompress_chunk_make_rte(info->settings->fd.compress_relid,
													 info->chunk_rte->rellockmode,
													 root->parse);
	root->simple_rte_array[compressed_index] = info->compressed_rte;

	root->parse->rtable = lappend(root->parse->rtable, info->compressed_rte);

	root->simple_rel_array[compressed_index] = NULL;

	RelOptInfo *compressed_rel = build_simple_rel(root, compressed_index, NULL);

#if PG16_GE
	/*
	 * When initially creating the RTE we add a RTEPerminfo entry for the
	 * RTE but that is only to make build_simple_rel happy.
	 * Asserts in the permission check code will fail with an RTEPerminfo
	 * with no permissions to check so we remove it again here as we don't
	 * want permission checks on the compressed chunks when querying
	 * hypertables with compressed data.
	 */
	root->parse->rteperminfos = list_delete_last(root->parse->rteperminfos);
	info->compressed_rte->perminfoindex = 0;
#endif

	/* github issue :1558
	 * set up top_parent_relids for this rel as the same as the
	 * original hypertable, otherwise eq classes are not computed correctly
	 * in generate_join_implied_equalities (called by
	 * get_baserel_parampathinfo <- create_index_paths)
	 */
	Assert(info->single_chunk || chunk_rel->top_parent_relids != NULL);
	compressed_rel->top_parent_relids = bms_copy(chunk_rel->top_parent_relids);

	root->simple_rel_array[compressed_index] = compressed_rel;
	info->compressed_rel = compressed_rel;

	Relation r = table_open(info->compressed_rte->relid, AccessShareLock);

	for (int i = 0; i < r->rd_att->natts; i++)
	{
		Form_pg_attribute attr = TupleDescAttr(r->rd_att, i);

		if (attr->attisdropped || attr->atttypid != info->compresseddata_oid)
			continue;

		info->compressed_attnos_in_compressed_chunk =
			bms_add_member(info->compressed_attnos_in_compressed_chunk, attr->attnum);
	}
	table_close(r, NoLock);

	compressed_rel_setup_reltarget(compressed_rel, info, needs_sequence_num);
	compressed_rel_setup_equivalence_classes(root, info);
	/* translate chunk_rel->joininfo for compressed_rel */
	compressed_rel_setup_joininfo(compressed_rel, info);

	/*
	 * Force parallel plan creation, see compute_parallel_worker().
	 * This is not compatible with ts_classify_relation(), but on the other hand
	 * the compressed chunk rel shouldn't exist anywhere outside of the
	 * decompression planning, it is removed at the end.
	 *
	 * This is not needed for direct select from a single chunk, in which case
	 * the chunk reloptkind will be RELOPT_BASEREL
	 */
	if (chunk_rel->reloptkind == RELOPT_OTHER_MEMBER_REL)
	{
		compressed_rel->reloptkind = RELOPT_OTHER_MEMBER_REL;

		/*
		 * We have to minimally initialize the append relation info for the
		 * compressed chunks, so that the generate_implied_equalities() works.
		 * Only the parent hypertable relindex is needed.
		 */
		root->append_rel_array[compressed_rel->relid] = makeNode(AppendRelInfo);
		root->append_rel_array[compressed_rel->relid]->parent_relid = info->ht_rel->relid;
		compressed_rel->top_parent_relids = chunk_rel->top_parent_relids;
	}
}

static DecompressChunkPath *
decompress_chunk_path_create(PlannerInfo *root, const CompressionInfo *info, Path *compressed_path)
{
	DecompressChunkPath *path;

	path = (DecompressChunkPath *) newNode(sizeof(DecompressChunkPath), T_CustomPath);

	path->info = info;

	path->custom_path.path.pathtype = T_CustomScan;
	path->custom_path.path.parent = info->chunk_rel;
	path->custom_path.path.pathtarget = info->chunk_rel->reltarget;

	if (compressed_path->param_info != NULL)
	{
		/*
		 * Note that we have to separately generate the parameterized path info
		 * for decompressed chunk path. The compressed parameterized path only
		 * checks the clauses on segmentby columns, not on the compressed
		 * columns.
		 */
		path->custom_path.path.param_info =
			get_baserel_parampathinfo(root,
									  info->chunk_rel,
									  compressed_path->param_info->ppi_req_outer);
		Assert(path->custom_path.path.param_info != NULL);
	}
	else
	{
		path->custom_path.path.param_info = NULL;
	}

	path->custom_path.flags = 0;
	path->custom_path.methods = &decompress_chunk_path_methods;
	path->batch_sorted_merge = false;

	/*
	 * DecompressChunk doesn't manage any parallelism itself.
	 */
	path->custom_path.path.parallel_aware = false;

	/*
	 * It can be applied per parallel worker, if its underlying scan is parallel.
	 */
	path->custom_path.path.parallel_safe = compressed_path->parallel_safe;
	path->custom_path.path.parallel_workers = compressed_path->parallel_workers;

	path->custom_path.custom_paths = list_make1(compressed_path);
	path->reverse = false;
	path->required_compressed_pathkeys = NIL;
	cost_decompress_chunk(root, &path->custom_path.path, compressed_path);

	return path;
}

/* NOTE: this needs to be called strictly after all restrictinfos have been added
 *       to the compressed rel
 */

static void
create_compressed_scan_paths(PlannerInfo *root, RelOptInfo *compressed_rel,
							 const CompressionInfo *compression_info, const SortInfo *sort_info)
{
	Path *compressed_path;

	/* clamp total_table_pages to 10 pages since this is the
	 * minimum estimate for number of pages.
	 * Add the value to any existing estimates
	 */
	root->total_table_pages += Max(compressed_rel->pages, 10);

	/* create non parallel scan path */
	compressed_path = create_seqscan_path(root, compressed_rel, NULL, 0);
	add_path(compressed_rel, compressed_path);

	/*
	 * Create parallel seq scan path.
	 * We marked the compressed rel as RELOPT_OTHER_MEMBER_REL when creating it,
	 * so we should get a nonzero number of parallel workers even for small
	 * tables, so that they don't prevent parallelism in the entire append plan.
	 * See compute_parallel_workers(). This also applies to the creation of
	 * index paths below.
	 */
	if (compressed_rel->consider_parallel)
	{
		int parallel_workers = compute_parallel_worker(compressed_rel,
													   compressed_rel->pages,
													   -1,
													   max_parallel_workers_per_gather);

		if (parallel_workers > 0)
		{
			add_partial_path(compressed_rel,
							 create_seqscan_path(root, compressed_rel, NULL, parallel_workers));
		}
	}

	if (sort_info->use_compressed_sort)
	{
		/*
		 * If we can push down sort below decompression we temporarily switch
		 * out root->query_pathkeys to allow matching to pathkeys produces by
		 * decompression
		 */
		List *orig_pathkeys = root->query_pathkeys;
		List *orig_eq_classes = root->eq_classes;
		Bitmapset *orig_eclass_indexes = compression_info->compressed_rel->eclass_indexes;
		root->query_pathkeys = sort_info->required_compressed_pathkeys;

		/* We can optimize iterating over EquivalenceClasses by reducing them to
		 * the subset which are from the compressed chunk. This only works if we don't
		 * have joins based on equivalence classes involved since those
		 * use eclass_indexes which is not valid with this optimization.
		 *
		 * Clauseless joins work fine since they don't rely on eclass_indexes.
		 */
		if (!compression_info->chunk_rel->has_eclass_joins)
		{
			int i = -1;
			List *required_eq_classes = NIL;
			while ((i = bms_next_member(compression_info->compressed_rel->eclass_indexes, i)) >= 0)
			{
				EquivalenceClass *cur_ec = (EquivalenceClass *) list_nth(root->eq_classes, i);
				required_eq_classes = lappend(required_eq_classes, cur_ec);
			}
			root->eq_classes = required_eq_classes;
			compression_info->compressed_rel->eclass_indexes = NULL;
		}

		check_index_predicates(root, compressed_rel);
		create_index_paths(root, compressed_rel);
		root->query_pathkeys = orig_pathkeys;
		root->eq_classes = orig_eq_classes;
		compression_info->compressed_rel->eclass_indexes = orig_eclass_indexes;
	}
	else
	{
		check_index_predicates(root, compressed_rel);
		create_index_paths(root, compressed_rel);
	}
}

/*
 * create RangeTblEntry for compressed chunk
 */
static RangeTblEntry *
decompress_chunk_make_rte(Oid compressed_relid, LOCKMODE lockmode, Query *parse)
{
	RangeTblEntry *rte = makeNode(RangeTblEntry);
	Relation r = table_open(compressed_relid, lockmode);
	int varattno;

	rte->rtekind = RTE_RELATION;
	rte->relid = compressed_relid;
	rte->relkind = r->rd_rel->relkind;
	rte->rellockmode = lockmode;
	rte->eref = makeAlias(RelationGetRelationName(r), NULL);

	/*
	 * inlined from buildRelationAliases()
	 * alias handling has been stripped because we won't
	 * need alias handling at this level
	 */
	for (varattno = 0; varattno < r->rd_att->natts; varattno++)
	{
		Form_pg_attribute attr = TupleDescAttr(r->rd_att, varattno);
		/* Always insert an empty string for a dropped column */
		const char *attrname = attr->attisdropped ? "" : NameStr(attr->attname);
		rte->eref->colnames = lappend(rte->eref->colnames, makeString(pstrdup(attrname)));
	}

	/*
	 * Drop the rel refcount, but keep the access lock till end of transaction
	 * so that the table can't be deleted or have its schema modified
	 * underneath us.
	 */
	table_close(r, NoLock);

	/*
	 * Set flags and access permissions.
	 *
	 * The initial default on access checks is always check-for-READ-access,
	 * which is the right thing for all except target tables.
	 */
	rte->lateral = false;
	rte->inh = false;
	rte->inFromCl = false;

#if PG16_LT
	rte->requiredPerms = 0;
	rte->checkAsUser = InvalidOid; /* not set-uid by default, either */
	rte->selectedCols = NULL;
	rte->insertedCols = NULL;
	rte->updatedCols = NULL;
#else
	/* Add empty perminfo for the new RTE to make build_simple_rel happy. */
	addRTEPermissionInfo(&parse->rteperminfos, rte);
#endif

	return rte;
}

/*
 * Find segmentby columns that are equated to a constant by a toplevel
 * baserestrictinfo.
 *
 * This will detect Var = Const and Var = Param and set the corresponding bit
 * in CompressionInfo->chunk_const_segmentby.
 */
static Bitmapset *
find_const_segmentby(RelOptInfo *chunk_rel, const CompressionInfo *info)
{
	Bitmapset *segmentby_columns = NULL;

	if (chunk_rel->baserestrictinfo != NIL)
	{
		ListCell *lc_ri;
		foreach (lc_ri, chunk_rel->baserestrictinfo)
		{
			RestrictInfo *ri = lfirst(lc_ri);

			if (IsA(ri->clause, OpExpr) && list_length(castNode(OpExpr, ri->clause)->args) == 2)
			{
				OpExpr *op = castNode(OpExpr, ri->clause);
				Var *var;
				Expr *other;

				if (op->opretset)
					continue;

				if (IsA(linitial(op->args), Var))
				{
					var = castNode(Var, linitial(op->args));
					other = lsecond(op->args);
				}
				else if (IsA(lsecond(op->args), Var))
				{
					var = castNode(Var, lsecond(op->args));
					other = linitial(op->args);
				}
				else
					continue;

				if ((Index) var->varno != chunk_rel->relid || var->varattno <= 0)
					continue;

				if (IsA(other, Const) || IsA(other, Param))
				{
					TypeCacheEntry *tce = lookup_type_cache(var->vartype, TYPECACHE_EQ_OPR);

					if (op->opno != tce->eq_opr)
						continue;

					if (bms_is_member(var->varattno, info->chunk_segmentby_attnos))
						segmentby_columns = bms_add_member(segmentby_columns, var->varattno);
				}
			}
		}
	}

	return segmentby_columns;
}

/*
 * Returns whether the pathkeys starting at the given offset match the compression
 * orderby, and whether the order is reverse.
 */
static bool
match_pathkeys_to_compression_orderby(List *pathkeys, List *chunk_em_exprs,
									  int starting_pathkey_offset,
									  const CompressionInfo *compression_info, bool *out_reverse)
{
	int compressed_pk_index = 0;
	for (int i = starting_pathkey_offset; i < list_length(pathkeys); i++)
	{
		compressed_pk_index++;
		PathKey *pk = list_nth_node(PathKey, pathkeys, i);
		Expr *expr = (Expr *) list_nth(chunk_em_exprs, i);

		if (expr == NULL || !IsA(expr, Var))
		{
			return false;
		}

		Var *var = castNode(Var, expr);

		if (var->varattno <= 0)
		{
			return false;
		}

		char *column_name = get_attname(compression_info->chunk_rte->relid, var->varattno, false);
		int orderby_index = ts_array_position(compression_info->settings->fd.orderby, column_name);

		if (orderby_index != compressed_pk_index)
		{
			return false;
		}

		bool orderby_desc =
			ts_array_get_element_bool(compression_info->settings->fd.orderby_desc, orderby_index);
		bool orderby_nullsfirst =
			ts_array_get_element_bool(compression_info->settings->fd.orderby_nullsfirst,
									  orderby_index);

		/*
		 * In PG18+: pk_cmptype is either COMPARE_LT (for ASC) or COMPARE_GT (for DESC)
		 * For previous PG versions we have compatibility macros to make these new names available.
		 */
		bool this_pathkey_reverse = false;
		if (pk->pk_cmptype == COMPARE_LT)
		{
			if (!orderby_desc && orderby_nullsfirst == pk->pk_nulls_first)
			{
				this_pathkey_reverse = false;
			}
			else if (orderby_desc && orderby_nullsfirst != pk->pk_nulls_first)
			{
				this_pathkey_reverse = true;
			}
			else
			{
				return false;
			}
		}
		else if (pk->pk_cmptype == COMPARE_GT)
		{
			if (orderby_desc && orderby_nullsfirst == pk->pk_nulls_first)
			{
				this_pathkey_reverse = false;
			}
			else if (!orderby_desc && orderby_nullsfirst != pk->pk_nulls_first)
			{
				this_pathkey_reverse = true;
			}
			else
			{
				return false;
			}
		}

		/*
		 * first pathkey match determines if this is forward or backward scan
		 * any further pathkey items need to have same direction
		 */
		if (compressed_pk_index == 1)
		{
			*out_reverse = this_pathkey_reverse;
		}
		else if (this_pathkey_reverse != *out_reverse)
		{
			return false;
		}
	}

	return true;
}

/*
 * Check if we can push down the sort below the DecompressChunk node and fill
 * SortInfo accordingly
 *
 * The following conditions need to be true for pushdown:
 *  - all segmentby columns need to be prefix of pathkeys or have equality constraint
 *  - the rest of pathkeys needs to match compress_orderby
 *
 * If query pathkeys is shorter than segmentby + compress_orderby pushdown can still be done
 */
static SortInfo
build_sortinfo(PlannerInfo *root, const Chunk *chunk, RelOptInfo *chunk_rel,
			   const CompressionInfo *compression_info, List *pathkeys)
{
	Var *var;
	char *column_name;
	ListCell *lc;
	SortInfo sort_info = { 0 };

	if (pathkeys == NIL)
	{
		return sort_info;
	}

	/*
	 * Translate the pathkeys to chunk expressions, creating a List of them
	 * parallel to the pathkeys list, with NULL entries if we didn't find a
	 * match.
	 */
	List *chunk_em_exprs = NIL;
	foreach (lc, pathkeys)
	{
		PathKey *pk = lfirst(lc);
		EquivalenceClass *ec = pk->pk_eclass;
		Expr *em_expr = NULL;
		if (!ec->ec_has_volatile)
		{
			em_expr = ts_find_em_expr_for_rel(pk->pk_eclass, compression_info->chunk_rel);
		}
		chunk_em_exprs = lappend(chunk_em_exprs, em_expr);
	}
	Assert(list_length(chunk_em_exprs) == list_length(pathkeys));

	/* Find the pathkeys we can use for explicitly sorting after decompression. */
	List *sort_pathkey_exprs = NIL;
	List *sort_pathkeys = NIL;
	for (int i = 0; i < list_length(chunk_em_exprs); i++)
	{
		PathKey *pk = list_nth_node(PathKey, pathkeys, i);
		Expr *chunk_em_expr = (Expr *) list_nth(chunk_em_exprs, i);
		if (chunk_em_expr == NULL)
		{
			break;
		}

		sort_pathkeys = lappend(sort_pathkeys, pk);
		sort_pathkey_exprs = lappend(sort_pathkey_exprs, chunk_em_expr);
	}

	if (sort_pathkeys == NIL)
	{
		return sort_info;
	}

	sort_info.decompressed_sort_pathkeys = sort_pathkeys;
	cost_qual_eval(&sort_info.decompressed_sort_pathkeys_cost, sort_pathkey_exprs, root);

	/*
	 * Next, check if we can push the sort down to the uncompressed part.
	 *
	 * Not possible if the chunk is unordered.
	 */
	if (ts_chunk_is_unordered(chunk))
		return sort_info;

	/* all segmentby columns need to be prefix of pathkeys */
	int i = 0;
	if (compression_info->num_segmentby_columns > 0)
	{
		Bitmapset *segmentby_columns;

		/*
		 * initialize segmentby with equality constraints from baserestrictinfo because
		 * those columns dont need to be prefix of pathkeys
		 */
		segmentby_columns = bms_copy(compression_info->chunk_const_segmentby);

		/*
		 * loop over pathkeys until we find one that is not a segmentby column
		 * we keep looping even if we found all segmentby columns in case a
		 * columns appears both in baserestrictinfo and in ORDER BY clause
		 */
		for (i = 0; i < list_length(pathkeys); i++)
		{
			Assert(bms_num_members(segmentby_columns) <= compression_info->num_segmentby_columns);

			Expr *expr = (Expr *) list_nth(chunk_em_exprs, i);

			if (expr == NULL || !IsA(expr, Var))
				break;
			var = castNode(Var, expr);

			if (var->varattno <= 0)
				break;

			column_name = get_attname(compression_info->chunk_rte->relid, var->varattno, false);
			if (!ts_array_is_member(compression_info->settings->fd.segmentby, column_name))
				break;

			segmentby_columns = bms_add_member(segmentby_columns, var->varattno);
		}

		/*
		 * If pathkeys still has items, but we didn't find all segmentby columns,
		 * we cannot satisfy these pathkeys by sorting the compressed chunk table.
		 */
		if (i != list_length(pathkeys) &&
			bms_num_members(segmentby_columns) != compression_info->num_segmentby_columns)
		{
			/*
			 * If we didn't have any segmentby columns in pathkeys, try batch sorted merge
			 * instead.
			 */
			if (i == 0)
			{
				sort_info.use_batch_sorted_merge =
					match_pathkeys_to_compression_orderby(pathkeys,
														  chunk_em_exprs,
														  /* starting_pathkey_offset = */ 0,
														  compression_info,
														  &sort_info.reverse);
			}
			return sort_info;
		}
	}

	if (i == list_length(pathkeys))
	{
		/*
		 * Pathkeys satisfied by sorting the compressed data on segmentby columns.
		 */
		sort_info.use_compressed_sort = true;
		return sort_info;
	}

	/*
	 * Pathkeys includes columns past segmentby columns, so we need sequence_num
	 * in the targetlist for ordering.
	 */
	sort_info.needs_sequence_num = true;

	/*
	 * loop over the rest of pathkeys
	 * this needs to exactly match the configured compress_orderby
	 */
	sort_info.use_compressed_sort = match_pathkeys_to_compression_orderby(pathkeys,
																		  chunk_em_exprs,
																		  i,
																		  compression_info,
																		  &sort_info.reverse);

	return sort_info;
}

/* Check if the provided path is a DecompressChunkPath */
bool
ts_is_decompress_chunk_path(Path *path)
{
	return IsA(path, CustomPath) &&
		   castNode(CustomPath, path)->methods == &decompress_chunk_path_methods;
}<|MERGE_RESOLUTION|>--- conflicted
+++ resolved
@@ -923,17 +923,12 @@
 	return sorted_path;
 }
 
-<<<<<<< HEAD
 static List *build_on_single_compressed_path(PlannerInfo *root, const Chunk *chunk,
 											 RelOptInfo *chunk_rel, Path *compressed_path,
 											 bool add_uncompressed_part,
 											 List *uncompressed_table_pathlist,
 											 const SortInfo *sort_info,
 											 const CompressionInfo *compression_info);
-=======
-#define IS_UPDL_CMD(parse)                                                                         \
-	((parse)->commandType == CMD_UPDATE || (parse)->commandType == CMD_DELETE)
->>>>>>> a10116b0
 
 void
 ts_decompress_chunk_generate_paths(PlannerInfo *root, RelOptInfo *chunk_rel, const Hypertable *ht,
@@ -1004,7 +999,6 @@
 
 	compressed_rel->consider_parallel = chunk_rel->consider_parallel;
 	/* translate chunk_rel->baserestrictinfo */
-<<<<<<< HEAD
 	pushdown_quals(root,
 				   compression_info->settings,
 				   chunk_rel,
@@ -1013,12 +1007,7 @@
 	/*
 	 * Estimate the size of the compressed chunk table.
 	 */
-	set_baserel_size_estimates(root, compressed_rel);
-=======
-	pushdown_quals(root, compression_info->settings, chunk_rel, compressed_rel, consider_partial);
 	set_compressed_baserel_size_estimates(root, compressed_rel, compression_info);
-	double new_row_estimate = compressed_rel->rows * TARGET_COMPRESSED_BATCH_SIZE;
->>>>>>> a10116b0
 
 	/*
 	 * Estimate the size of decompressed chunk based on the compressed chunk.
