--- conflicted
+++ resolved
@@ -190,53 +190,16 @@
 				}
 			}
 
-<<<<<<< HEAD
-			/*
-			 * FIXME Is this necessary? We have pk_eclass above, just
-			 * take the EM from it that we created in
-			 * compressed_rel_setup_equivalence_classes().
-			 */
-			PathKey *new_pk = make_pathkey_from_compressed(root,
-											  info->compressed_rel->relid,
-											  (Expr *) var,
-											  sortop,
-											  pk->pk_nulls_first);
-
-			if (new_pk != pk)
-			{
-//				my_print(root);
-//				fprintf(stderr, "uncompressed relindex is %d\n", info->chunk_rel->relid);
-//				fprintf(stderr, "old pk:\n");
-//				my_print(pk);
-//				fprintf(stderr, "new pk:\n");
-				Assert(false);
-=======
 			if (compressed_em == NULL)
 			{
 				/* not a segmentby column, rest of pathkeys should be handled by compress_orderby */
 				break;
->>>>>>> 1435d14c
 			}
 
 			compressed_pathkeys = lappend(compressed_pathkeys, pk);
 
-<<<<<<< HEAD
-//			EquivalenceMember *compressed_em = NULL;
-//			ListCell *ec_em_pair_cell;
-//			foreach (ec_em_pair_cell, compressed_fdw_info->compressed_ec_em_pairs)
-//			{
-//				List *pair = lfirst(ec_em_pair_cell);
-//				if (linitial(pair) == pk->pk_eclass)
-//				{
-//					compressed_em = lsecond(pair);
-//					break;
-//				}
-//			}
-//			Ensure(compressed_em != NULL, "compressed equivalence member not found");
-=======
 			segmentby_columns =
 				bms_add_member(segmentby_columns, castNode(Var, compressed_em->em_expr)->varattno);
->>>>>>> 1435d14c
 		}
 
 		/* we validated this when we created the Path so only asserting here */
@@ -1311,12 +1274,8 @@
 	Relids uncompressed_chunk_relids = info->chunk_rel->relids;
 	ListCell *lc;
 
-<<<<<<< HEAD
-	TimescaleDBPrivate* compressed_fdw_private = (TimescaleDBPrivate *) info->compressed_rel->fdw_private;
-=======
 	TimescaleDBPrivate *compressed_fdw_private =
 		(TimescaleDBPrivate *) info->compressed_rel->fdw_private;
->>>>>>> 1435d14c
 	Assert(compressed_fdw_private != NULL);
 
 	foreach (lc, cur_ec->ec_members)
@@ -1393,20 +1352,11 @@
 			em->em_is_const = false;
 			em->em_is_child = true;
 			em->em_datatype = cur_em->em_datatype;
-<<<<<<< HEAD
-			cur_ec->ec_relids = bms_add_members(cur_ec->ec_relids, info->compressed_rel->relids);
-			/*
-			 * Prepend the EC member because it's likely to be accessed soon.
-			 * This hides some quadratic behavior in build_compressed_scan_pathkeys.
-			 *
-			 * Note that we cannot add to the front here, because then the
-=======
 
 			/*
 			 * In some cases the new EC member is likely to be accessed soon, so
 			 * it would make sense to add it to the front, but we cannot do that
 			 * here. If we do that, the
->>>>>>> 1435d14c
 			 * compressed chunk EM might get picked as SortGroupExpr by
 			 * cost_incremental_sort, and estimate_num_groups will assert that
 			 * the rel is simple rel, but it will fail because the compressed
@@ -1414,10 +1364,6 @@
 			 * the group numbers by one append member, probably Postgres expects
 			 * to see the parent relation first in the EMs.
 			 */
-<<<<<<< HEAD
-			//cur_ec->ec_members = lcons(em, cur_ec->ec_members);
-=======
->>>>>>> 1435d14c
 			cur_ec->ec_members = lappend(cur_ec->ec_members, em);
 			cur_ec->ec_relids = bms_add_members(cur_ec->ec_relids, info->compressed_rel->relids);
 
@@ -1429,10 +1375,6 @@
 			 */
 			compressed_fdw_private->compressed_ec_em_pairs =
 				lappend(compressed_fdw_private->compressed_ec_em_pairs, list_make2(cur_ec, em));
-
-			compressed_fdw_private->compressed_ec_em_pairs = lappend(
-				compressed_fdw_private->compressed_ec_em_pairs,
-				list_make2(cur_ec, em));
 
 			return true;
 		}
