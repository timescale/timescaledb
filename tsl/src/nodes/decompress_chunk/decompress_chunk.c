--- conflicted
+++ resolved
@@ -346,13 +346,8 @@
  * a binary heap.
  */
 static void
-<<<<<<< HEAD
-cost_decompress_sorted_merge_append(PlannerInfo *root, CompressionInfo *compression_info,
-									DecompressChunkPath *dcpath, Path *compressed_path)
-=======
 cost_batch_sorted_merge(PlannerInfo *root, CompressionInfo *compression_info,
 						DecompressChunkPath *dcpath, Path *compressed_path)
->>>>>>> 4e17247e
 {
 	Path sort_path; /* dummy for result of cost_sort */
 
@@ -373,48 +368,6 @@
 			  work_mem,
 			  -1);
 	enable_sort = old_enable_sort;
-<<<<<<< HEAD
-
-	/*
-	 * In compressed batch sorted merge, for each distinct segmentby value we
-	 * have to keep the corresponding latest batch open. Estimate the number of
-	 * these batches to account for it in the cost model.
-	 */
-	double num_segmentby_groups = 1;
-	for (int segmentby_attno = bms_next_member(compression_info->chunk_segmentby_attnos, -1);
-		 segmentby_attno > 0;
-		 segmentby_attno =
-			 bms_next_member(compression_info->chunk_segmentby_attnos, segmentby_attno))
-	{
-		Var var = { .xpr.type = T_Var,
-					.varno = compression_info->compressed_rel->relid,
-					.varattno = segmentby_attno };
-		VariableStatData vardata;
-		examine_variable(root, (Node *) &var, compression_info->compressed_rel->relid, &vardata);
-		bool isdefault = false;
-		const double ndistinct = get_variable_numdistinct(&vardata, &isdefault);
-		/*
-		 * Having correlated segmentby columns doesn't make much sense, so assume
-		 * they are totally uncorrelated for estimating the number of distinct
-		 * values.
-		 */
-		num_segmentby_groups *= ndistinct;
-
-		if (vardata.freefunc != NULL && vardata.statsTuple != NULL)
-		{
-			vardata.freefunc(vardata.statsTuple);
-		}
-	}
-
-	/*
-	 * We're not taking the restrictions on the compressed scan into account
-	 * when estimating the number of distinct segmentby values above, but at
-	 * least we should make sure that our estimate is lower than the total
-	 * number of rows returned by the compressed path.
-	 */
-	const double simultaneously_open_baches = Min(sort_path.rows, num_segmentby_groups);
-=======
->>>>>>> 4e17247e
 
 	/*
 	 * In compressed batch sorted merge, for each distinct segmentby value we
@@ -441,34 +394,6 @@
 	Assert(open_batches_estimated > 0);
 
 	/*
-<<<<<<< HEAD
-	 * The cost model for the normal chunk decompression produces the following total
-	 * costs.
-	 *
-	 * Segments  Total costs
-	 * 10         711.84
-	 * 50        4060.91
-	 * 100       8588.32
-	 * 10000   119281.84
-	 *
-	 * The cost model of the regular decompression is roughly linear. Opening multiple batches in
-	 * parallel needs resources and merging a high amount of batches becomes inefficient at some
-	 * point. So, we use a quadratic cost model here to have higher costs than the normal
-	 * decompression when more than ~100 batches are used. We set
-	 * DECOMPRESS_CHUNK_HEAP_MERGE_CPU_TUPLE_COST to 0.8 to become most costly as soon as we have to
-	 * simultaneously hold more than 120 batches.
-	 *
-	 * Besides the component quadratic in the number of batches that are open at
-	 * the same time, we also have a component that is linear in the number of
-	 * total processed batches.
-	 *
-	 * Note: To behave similarly to the cost model of the regular decompression path, this cost
-	 * model does not consider the number of decompressed tuples.
-	 */
-	dcpath->custom_path.path.total_cost =
-		sort_path.total_cost + sort_path.rows * DECOMPRESS_CHUNK_HEAP_MERGE_CPU_TUPLE_COST +
-		pow(simultaneously_open_baches, 2) * DECOMPRESS_CHUNK_HEAP_MERGE_CPU_TUPLE_COST;
-=======
 	 * We can't have more open batches than the total number of compressed rows,
 	 * so clamp it for sanity of the following calculations.
 	 */
@@ -489,7 +414,6 @@
 	const double work_mem_bytes = work_mem * 1024;
 	const double needed_memory_bytes = open_batches_clamped * DECOMPRESS_CHUNK_BATCH_SIZE *
 									   dcpath->custom_path.path.pathtarget->width;
->>>>>>> 4e17247e
 
 	fprintf(stderr,
 			"open batches %lf, needed_bytes %lf\n",
@@ -640,14 +564,8 @@
 		column_name = get_attname(info->chunk_rte->relid, var->varattno, false);
 		int16 orderby_index = ts_array_position(info->settings->fd.orderby, column_name);
 
-<<<<<<< HEAD
-		if (ci->orderby_column_index != pk_index + 1)
-		{
-=======
 		if (orderby_index != pk_index + 1)
->>>>>>> 4e17247e
 			return MERGE_NOT_POSSIBLE;
-		}
 
 		/* Check order, if the order of the first column do not match, switch to backward scan */
 		Assert(pk->pk_strategy == BTLessStrategyNumber ||
@@ -817,10 +735,6 @@
 				   compression_info->settings,
 				   chunk_rel,
 				   compressed_rel,
-<<<<<<< HEAD
-				   compression_info->hypertable_compression_info,
-=======
->>>>>>> 4e17247e
 				   ts_chunk_is_partial(chunk));
 	set_baserel_size_estimates(root, compressed_rel);
 	new_row_estimate = compressed_rel->rows * DECOMPRESS_CHUNK_BATCH_SIZE;
@@ -906,11 +820,7 @@
 						compression_info->compressed_rel->relid)
 				{
 					Var *var = castNode(Var, ri->right_em->em_expr);
-<<<<<<< HEAD
-					if (is_compressed_column(compression_info, var->varattno))
-=======
 					if (is_compressed_column(compression_info, var->vartype))
->>>>>>> 4e17247e
 					{
 						references_compressed = true;
 						break;
@@ -921,11 +831,7 @@
 						compression_info->compressed_rel->relid)
 				{
 					Var *var = castNode(Var, ri->left_em->em_expr);
-<<<<<<< HEAD
-					if (is_compressed_column(compression_info, var->varattno))
-=======
 					if (is_compressed_column(compression_info, var->vartype))
->>>>>>> 4e17247e
 					{
 						references_compressed = true;
 						break;
@@ -949,11 +855,7 @@
 
 		if (ts_guc_enable_decompression_sorted_merge && !sort_info.can_pushdown_sort)
 		{
-<<<<<<< HEAD
-			MergeBatchResult merge_result = can_sorted_merge_append(root, compression_info, chunk);
-=======
 			MergeBatchResult merge_result = can_batch_sorted_merge(root, compression_info, chunk);
->>>>>>> 4e17247e
 			if (merge_result != MERGE_NOT_POSSIBLE)
 			{
 				batch_merge_path = copy_decompress_chunk_path((DecompressChunkPath *) path);
@@ -966,14 +868,7 @@
 				 * query here.
 				 */
 				batch_merge_path->custom_path.path.pathkeys = root->query_pathkeys;
-<<<<<<< HEAD
-				cost_decompress_sorted_merge_append(root,
-													compression_info,
-													batch_merge_path,
-													compressed_path);
-=======
 				cost_batch_sorted_merge(root, compression_info, batch_merge_path, compressed_path);
->>>>>>> 4e17247e
 
 				/* If the chunk is partially compressed, prepare the path only and add it later
 				 * to a merge append path when we are able to generate the ordered result for the
