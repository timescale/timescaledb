/*
 * This file and its contents are licensed under the Timescale License.
 * Please see the included NOTICE for copyright information and
 * LICENSE-TIMESCALE for a copy of the license.
 */

#include <math.h>
#include <postgres.h>
#include <catalog/pg_operator.h>
#include <miscadmin.h>
#include <nodes/bitmapset.h>
#include <nodes/makefuncs.h>
#include <nodes/nodeFuncs.h>
#include <optimizer/cost.h>
#include <optimizer/optimizer.h>
#include <optimizer/pathnode.h>
#include <optimizer/paths.h>
#include <parser/parsetree.h>
#include <planner/planner.h>
#include <utils/builtins.h>
#include <utils/lsyscache.h>
#include <utils/typcache.h>

#include <planner.h>

#include "compat/compat.h"
#include "debug_assert.h"
#include "ts_catalog/hypertable_compression.h"
#include "import/planner.h"
#include "import/allpaths.h"
#include "compression/create.h"
#include "nodes/decompress_chunk/batch_queue_heap.h"
#include "nodes/decompress_chunk/decompress_chunk.h"
#include "nodes/decompress_chunk/planner.h"
#include "nodes/decompress_chunk/qual_pushdown.h"
#include "utils.h"

#define DECOMPRESS_CHUNK_CPU_TUPLE_COST 0.01

#define DECOMPRESS_CHUNK_BATCH_SIZE 1000

/* We have to decompress the compressed batches in parallel. Therefore, we need a high
 * amount of memory. Set the tuple cost for this algorithm a very high value to prevent
 * that this algorithm is chosen when a lot of batches needs to be merged. For more details,
 * see the discussion in cost_decompress_sorted_merge_append(). */
#define DECOMPRESS_CHUNK_HEAP_MERGE_CPU_TUPLE_COST 0.8

static CustomPathMethods decompress_chunk_path_methods = {
	.CustomName = "DecompressChunk",
	.PlanCustomPath = decompress_chunk_plan_create,
};

typedef struct SortInfo
{
	List *compressed_pathkeys;
	bool needs_sequence_num;
	bool can_pushdown_sort; /* sort can be pushed below DecompressChunk */
	bool reverse;
} SortInfo;

typedef enum MergeBatchResult
{
	MERGE_NOT_POSSIBLE,
	SCAN_FORWARD,
	SCAN_BACKWARD
} MergeBatchResult;

static RangeTblEntry *decompress_chunk_make_rte(Oid compressed_relid, LOCKMODE lockmode);
static void create_compressed_scan_paths(PlannerInfo *root, RelOptInfo *compressed_rel,
										 CompressionInfo *info, SortInfo *sort_info);

static DecompressChunkPath *decompress_chunk_path_create(PlannerInfo *root, CompressionInfo *info,
														 int parallel_workers,
														 Path *compressed_path);

static void decompress_chunk_add_plannerinfo(PlannerInfo *root, Hypertable *ht, CompressionInfo *info, Chunk *chunk,
											 RelOptInfo *chunk_rel, bool needs_sequence_num);

static SortInfo build_sortinfo(Chunk *chunk, RelOptInfo *chunk_rel, CompressionInfo *info,
							   List *pathkeys);

static bool
is_compressed_column(CompressionInfo *info, AttrNumber attno)
{
	char *column_name = get_attname(info->compressed_rte->relid, attno, false);
	FormData_hypertable_compression *column_info =
		get_column_compressioninfo(info->hypertable_compression_info, column_name);

	return column_info->algo_id != 0;
}

static EquivalenceClass *
append_ec_for_seqnum(PlannerInfo *root, CompressionInfo *info, SortInfo *sort_info, Var *var,
					 Oid sortop, bool nulls_first)
{
	MemoryContext oldcontext = MemoryContextSwitchTo(root->planner_cxt);

	Oid opfamily, opcintype, equality_op;
	int16 strategy;
	List *opfamilies;
	EquivalenceClass *newec = makeNode(EquivalenceClass);
	EquivalenceMember *em = makeNode(EquivalenceMember);

	/* Find the operator in pg_amop --- failure shouldn't happen */
	if (!get_ordering_op_properties(sortop, &opfamily, &opcintype, &strategy))
		elog(ERROR, "operator %u is not a valid ordering operator", sortop);

	/*
	 * EquivalenceClasses need to contain opfamily lists based on the family
	 * membership of mergejoinable equality operators, which could belong to
	 * more than one opfamily.  So we have to look up the opfamily's equality
	 * operator and get its membership.
	 */
	equality_op = get_opfamily_member(opfamily, opcintype, opcintype, BTEqualStrategyNumber);
	if (!OidIsValid(equality_op)) /* shouldn't happen */
		elog(ERROR,
			 "missing operator %d(%u,%u) in opfamily %u",
			 BTEqualStrategyNumber,
			 opcintype,
			 opcintype,
			 opfamily);
	opfamilies = get_mergejoin_opfamilies(equality_op);
	if (!opfamilies) /* certainly should find some */
		elog(ERROR, "could not find opfamilies for equality operator %u", equality_op);

	em->em_expr = (Expr *) var;
	em->em_relids = bms_make_singleton(info->compressed_rel->relid);
	em->em_nullable_relids = NULL;
	em->em_is_const = false;
	em->em_is_child = false;
	em->em_datatype = INT4OID;

	newec->ec_opfamilies = list_copy(opfamilies);
	newec->ec_collation = 0;
	newec->ec_members = list_make1(em);
	newec->ec_sources = NIL;
	newec->ec_derives = NIL;
	newec->ec_relids = bms_make_singleton(info->compressed_rel->relid);
	newec->ec_has_const = false;
	newec->ec_has_volatile = false;
	newec->ec_below_outer_join = false;
	newec->ec_broken = false;
	newec->ec_sortref = 0;
	newec->ec_min_security = UINT_MAX;
	newec->ec_max_security = 0;
	newec->ec_merged = NULL;

	root->eq_classes = lappend(root->eq_classes, newec);

	MemoryContextSwitchTo(oldcontext);

	return newec;
}

static void
build_compressed_scan_pathkeys(SortInfo *sort_info, PlannerInfo *root, List *chunk_pathkeys,
							   CompressionInfo *info)
{
	Var *var;
	int varattno;
	List *compressed_pathkeys = NIL;
	PathKey *pk;

	//TimescaleDBPrivate* compressed_fdw_private = (TimescaleDBPrivate *) info->compressed_rel->fdw_private;

	/*
	 * all segmentby columns need to be prefix of pathkeys
	 * except those with equality constraint in baserestrictinfo
	 */
	if (info->num_segmentby_columns > 0)
	{
		TimescaleDBPrivate *compressed_fdw_private =
			(TimescaleDBPrivate *) info->compressed_rel->fdw_private;
<<<<<<< HEAD
		Bitmapset *segmentby_columns = bms_copy(info->chunk_segmentby_ri);
=======
		/*
		 * We don't need any sorting for the segmentby columns that are equated
		 * to a constant. The respective constant ECs are excluded from
		 * canonical pathkeys, so we won't see these columns here. Count them as
		 * seen from the start, so that we arrive at the proper counts of seen
		 * segmentby columns in the end.
		 */
		Bitmapset *segmentby_columns = bms_copy(info->chunk_const_segmentby);
>>>>>>> 3a27669c
		ListCell *lc;
		for (lc = list_head(chunk_pathkeys);
			 lc != NULL && bms_num_members(segmentby_columns) < info->num_segmentby_columns;
			 lc = lnext(chunk_pathkeys, lc))
		{
			PathKey *pk = lfirst(lc);
			EquivalenceMember *compressed_em = NULL;
			ListCell *ec_em_pair_cell;
			foreach (ec_em_pair_cell, compressed_fdw_private->compressed_ec_em_pairs)
			{
				List *pair = lfirst(ec_em_pair_cell);
				if (linitial(pair) == pk->pk_eclass)
				{
					compressed_em = lsecond(pair);
					break;
				}
			}

<<<<<<< HEAD
			if (compressed_em == NULL)
			{
				/* not a segmentby column, rest of pathkeys should be handled by compress_orderby */
				break;
			}
=======
			/*
			 * We should exit the loop after we've seen all required segmentby
			 * columns. If we haven't seen them all, but the next pathkey
			 * already refers a compressed column, it is a bug. See
			 * build_sortinfo().
			 */
			Assert(compressed_em != NULL);
>>>>>>> 3a27669c

			compressed_pathkeys = lappend(compressed_pathkeys, pk);

			segmentby_columns =
				bms_add_member(segmentby_columns, castNode(Var, compressed_em->em_expr)->varattno);
		}

		/*
		 * Either we sort by all segmentby columns, or by subset of them and
		 * nothing else. We verified this condition in build_sortinfo(), so only
		 * asserting here.
		 */
		Assert(bms_num_members(segmentby_columns) == info->num_segmentby_columns ||
			   list_length(compressed_pathkeys) == list_length(chunk_pathkeys));
	}

	/*
	 * If pathkeys contains non-segmentby columns the rest of the ordering
	 * requirements will be satisfied by ordering by sequence_num.
	 */
	if (sort_info->needs_sequence_num)
	{
		bool nulls_first;
		Oid sortop;
		varattno =
			get_attnum(info->compressed_rte->relid, COMPRESSION_COLUMN_METADATA_SEQUENCE_NUM_NAME);
		var = makeVar(info->compressed_rel->relid, varattno, INT4OID, -1, InvalidOid, 0);

		if (sort_info->reverse)
		{
			sortop = get_commutator(Int4LessOperator);
			nulls_first = true;
		}
		else
		{
			sortop = Int4LessOperator;
			nulls_first = false;
		}

		/*
<<<<<<< HEAD
		 * Create the EquivalenceClass for the sequence number, so that we can
		 * build PathKey that refers to it.
		 */
		EquivalenceClass *ec =
			append_ec_for_seqnum(root, info, sort_info, var, sortop, nulls_first);

		/* Find the operator in pg_amop --- failure shouldn't happen. */
		Oid opfamily, opcintype;
		int16 strategy;
		if (!get_ordering_op_properties(sortop, &opfamily, &opcintype, &strategy))
			elog(ERROR, "operator %u is not a valid ordering operator", sortop);

=======
		 * Create the EquivalenceClass for the sequence number column of this
		 * compressed chunk, so that we can build the PathKey that refers to it.
		 */
		EquivalenceClass *ec =
			append_ec_for_seqnum(root, info, sort_info, var, sortop, nulls_first);

		/* Find the operator in pg_amop --- failure shouldn't happen. */
		Oid opfamily, opcintype;
		int16 strategy;
		if (!get_ordering_op_properties(sortop, &opfamily, &opcintype, &strategy))
			elog(ERROR, "operator %u is not a valid ordering operator", sortop);

>>>>>>> 3a27669c
		pk = make_canonical_pathkey(root, ec, opfamily, strategy, nulls_first);

		compressed_pathkeys = lappend(compressed_pathkeys, pk);
	}
	sort_info->compressed_pathkeys = compressed_pathkeys;
}

static DecompressChunkPath *
copy_decompress_chunk_path(DecompressChunkPath *src)
{
	DecompressChunkPath *dst = palloc(sizeof(DecompressChunkPath));
	memcpy(dst, src, sizeof(DecompressChunkPath));

	return dst;
}

static CompressionInfo *
build_compressioninfo(PlannerInfo *root, Hypertable *ht, RelOptInfo *chunk_rel)
{
	ListCell *lc;
	AppendRelInfo *appinfo;
	CompressionInfo *info = palloc0(sizeof(CompressionInfo));

	info->chunk_rel = chunk_rel;
	info->chunk_rte = planner_rt_fetch(chunk_rel->relid, root);

	if (chunk_rel->reloptkind == RELOPT_OTHER_MEMBER_REL)
	{
		appinfo = ts_get_appendrelinfo(root, chunk_rel->relid, false);
		info->ht_rte = planner_rt_fetch(appinfo->parent_relid, root);
	}
	else
	{
		Assert(chunk_rel->reloptkind == RELOPT_BASEREL);
		info->single_chunk = true;
		info->ht_rte = info->chunk_rte;
	}

	info->hypertable_id = ht->fd.id;

	info->hypertable_compression_info = ts_hypertable_compression_get(ht->fd.id);

	foreach (lc, info->hypertable_compression_info)
	{
		FormData_hypertable_compression *fd = lfirst(lc);
		if (fd->orderby_column_index > 0)
			info->num_orderby_columns++;
		if (fd->segmentby_column_index > 0)
		{
			AttrNumber chunk_attno = get_attnum(info->chunk_rte->relid, NameStr(fd->attname));
			info->chunk_segmentby_attnos =
				bms_add_member(info->chunk_segmentby_attnos, chunk_attno);
			info->num_segmentby_columns++;
		}
	}

	return info;
}

/*
 * calculate cost for DecompressChunkPath
 *
 * since we have to read whole batch before producing tuple
 * we put cost of 1 tuple of compressed_scan as startup cost
 */
static void
cost_decompress_chunk(Path *path, Path *compressed_path)
{
	/* startup_cost is cost before fetching first tuple */
	if (compressed_path->rows > 0)
		path->startup_cost = compressed_path->total_cost / compressed_path->rows;

	/* total_cost is cost for fetching all tuples */
	path->total_cost = compressed_path->total_cost + path->rows * DECOMPRESS_CHUNK_CPU_TUPLE_COST;
	path->rows = compressed_path->rows * DECOMPRESS_CHUNK_BATCH_SIZE;
}

/*
 * Calculate the costs for retrieving the decompressed in-order using
 * a binary heap.
 */
static void
cost_decompress_sorted_merge_append(PlannerInfo *root, DecompressChunkPath *dcpath,
									Path *child_path)
{
	Path sort_path; /* dummy for result of cost_sort */

	cost_sort(&sort_path,
			  root,
			  dcpath->compressed_pathkeys,
			  child_path->total_cost,
			  child_path->rows,
			  child_path->pathtarget->width,
			  0.0,
			  work_mem,
			  -1);

	/* startup_cost is cost before fetching first tuple */
	dcpath->custom_path.path.startup_cost = sort_path.total_cost;

	/*
	 * The cost model for the normal chunk decompression produces the following total
	 * costs.
	 *
	 * Segments  Total costs
	 * 10         711.84
	 * 50        4060.91
	 * 100       8588.32
	 * 10000   119281.84
	 *
	 * The cost model of the regular decompression is roughly linear. Opening multiple batches in
	 * parallel needs resources and merging a high amount of batches becomes inefficient at some
	 * point. So, we use a quadratic cost model here to have higher costs than the normal
	 * decompression when more than ~100 batches are used. We set
	 * DECOMPRESS_CHUNK_HEAP_MERGE_CPU_TUPLE_COST to 0.8 to become most costly as soon as we have to
	 * process more than 120 batches.
	 *
	 * Note: To behave similarly to the cost model of the regular decompression path, this cost
	 * model does not consider the number of tuples.
	 */
	dcpath->custom_path.path.total_cost =
		sort_path.total_cost + pow(sort_path.rows, 2) * DECOMPRESS_CHUNK_HEAP_MERGE_CPU_TUPLE_COST;

	dcpath->custom_path.path.rows = sort_path.rows * DECOMPRESS_CHUNK_BATCH_SIZE;
}

/*
 * If the query 'order by' is prefix of the compression 'order by' (or equal), we can exploit
 * the ordering of the individual batches to create a total ordered result without resorting
 * the tuples. This speeds up all queries that use this ordering (because no sort node is
 * needed). In particular, queries that use a LIMIT are speed-up because only the top elements
 * of the affected batches needs to be decompressed. Without the optimization, the entire batches
 * are decompressed, sorted, and then the top elements are taken from the result.
 *
 * The idea is to do something similar to the MergeAppend node; a BinaryHeap is used
 * to merge the per segment by column sorted individual batches into a sorted result. So, we end
 * up which a data flow which looks as follows:
 *
 * DecompressChunk
 *   * Decompress Batch 1
 *   * Decompress Batch 2
 *   * Decompress Batch 3
 *       [....]
 *   * Decompress Batch N
 *
 * Using the presorted batches, we are able to open these batches dynamically. If we don't presort
 * them, we would have to open all batches at the same time. This would be similar to the work the
 * MergeAppend does, but this is not needed in our case and we could reduce the size of the heap and
 * the amount of parallel open batches.
 *
 * The algorithm works as follows:
 *
 *   (1) A sort node is placed below the decompress scan node and on top of the scan
 *       on the compressed chunk. This sort node uses the min/max values of the 'order by'
 *       columns from the metadata of the batch to get them into an order which can be
 *       used to merge them.
 *
 *       [Scan on compressed chunk] -> [Sort on min/max values] -> [Decompress and merge]
 *
 *       For example, the batches are sorted on the min value of the 'order by' metadata
 *       column: [0, 3] [0, 5] [3, 7] [6, 10]
 *
 *   (2) The decompress chunk node initializes a binary heap, opens the first batch and
 *       decompresses the first tuple from the batch. The tuple is put on the heap. In addition
 *       the opened batch is marked as the most recent batch (MRB).
 *
 *   (3) As soon as a tuple is requested from the heap, the following steps are performed:
 *       (3a) If the heap is empty, we are done.
 *       (3b) The top tuple from the heap is taken. It is checked if this tuple is from the
 *            MRB. If this is the case, the next batch is opened, the first tuple is decompressed,
 *            placed on the heap and this batch is marked as MRB. This is repeated until the
 *            top tuple from the heap is not from the MRB. After the top tuple is not from the
 *            MRB, all batches (and one ahead) which might contain the most recent tuple are
 *            opened and placed on the heap.
 *
 *            In the example above, the first three batches are opened because the first two
 *            batches might contain tuples with a value of 0.
 *       (3c) The top element from the heap is removed, the next tuple from the batch is
 *            decompressed (if present) and placed on the heap.
 *       (3d) The former top tuple of the heap is returned.
 *
 * This function checks if the compression 'order by' and the query 'order by' are
 * compatible and the optimization can be used.
 */
static MergeBatchResult
can_sorted_merge_append(PlannerInfo *root, CompressionInfo *info, Chunk *chunk)
{
	PathKey *pk;
	Var *var;
	Expr *expr;
	char *column_name;
	List *pathkeys = root->query_pathkeys;
	FormData_hypertable_compression *ci;
	MergeBatchResult merge_result = SCAN_FORWARD;

	/* Ensure that we have path keys and the chunk is ordered */
	if (pathkeys == NIL || ts_chunk_is_unordered(chunk))
		return MERGE_NOT_POSSIBLE;

	int nkeys = list_length(pathkeys);

	/*
	 * Loop over the pathkeys of the query. These pathkeys need to match the
	 * configured compress_orderby pathkeys.
	 */
	for (int pk_index = 0; pk_index < nkeys; pk_index++)
	{
		pk = list_nth(pathkeys, pk_index);
		expr = find_em_expr_for_rel(pk->pk_eclass, info->chunk_rel);

		if (expr == NULL || !IsA(expr, Var))
			return MERGE_NOT_POSSIBLE;

		var = castNode(Var, expr);

		if (var->varattno <= 0)
			return MERGE_NOT_POSSIBLE;

		column_name = get_attname(info->chunk_rte->relid, var->varattno, false);
		ci = get_column_compressioninfo(info->hypertable_compression_info, column_name);

		if (ci->orderby_column_index != pk_index + 1)
			return MERGE_NOT_POSSIBLE;

		/* Check order, if the order of the first column do not match, switch to backward scan */
		Assert(pk->pk_strategy == BTLessStrategyNumber ||
			   pk->pk_strategy == BTGreaterStrategyNumber);

		if (pk->pk_strategy != BTLessStrategyNumber)
		{
			/* Test that ORDER BY and NULLS first/last do match in forward scan */
			if (!ci->orderby_asc && ci->orderby_nullsfirst == pk->pk_nulls_first &&
				merge_result == SCAN_FORWARD)
				continue;
			/* Exact opposite in backward scan */
			else if (ci->orderby_asc && ci->orderby_nullsfirst != pk->pk_nulls_first &&
					 merge_result == SCAN_BACKWARD)
				continue;
			/* Switch scan direction on exact opposite order for first attribute */
			else if (ci->orderby_asc && ci->orderby_nullsfirst != pk->pk_nulls_first &&
					 pk_index == 0)
				merge_result = SCAN_BACKWARD;
			else
				return MERGE_NOT_POSSIBLE;
		}
		else
		{
			/* Test that ORDER BY and NULLS first/last do match in forward scan */
			if (ci->orderby_asc && ci->orderby_nullsfirst == pk->pk_nulls_first &&
				merge_result == SCAN_FORWARD)
				continue;
			/* Exact opposite in backward scan */
			else if (!ci->orderby_asc && ci->orderby_nullsfirst != pk->pk_nulls_first &&
					 merge_result == SCAN_BACKWARD)
				continue;
			/* Switch scan direction on exact opposite order for first attribute */
			else if (!ci->orderby_asc && ci->orderby_nullsfirst != pk->pk_nulls_first &&
					 pk_index == 0)
				merge_result = SCAN_BACKWARD;
			else
				return MERGE_NOT_POSSIBLE;
		}
	}

	return merge_result;
}

void
ts_decompress_chunk_generate_paths(PlannerInfo *root, RelOptInfo *chunk_rel, Hypertable *ht,
								   Chunk *chunk)
{
	RelOptInfo *compressed_rel;
	ListCell *lc;
	double new_row_estimate;
	Index ht_relid = 0;

	CompressionInfo *info = build_compressioninfo(root, ht, chunk_rel);

	/* double check we don't end up here on single chunk queries with ONLY */
	Assert(info->chunk_rel->reloptkind == RELOPT_OTHER_MEMBER_REL ||
		   (info->chunk_rel->reloptkind == RELOPT_BASEREL &&
			ts_rte_is_marked_for_expansion(info->chunk_rte)));

	SortInfo sort_info = build_sortinfo(chunk, chunk_rel, info, root->query_pathkeys);

	Assert(chunk->fd.compressed_chunk_id > 0);

	List *initial_pathlist = chunk_rel->pathlist;
	List *initial_partial_pathlist = chunk_rel->partial_pathlist;
	chunk_rel->pathlist = NIL;
	chunk_rel->partial_pathlist = NIL;

	/* add RangeTblEntry and RelOptInfo for compressed chunk */
	decompress_chunk_add_plannerinfo(root, ht, info, chunk, chunk_rel, sort_info.needs_sequence_num);
	compressed_rel = info->compressed_rel;

	compressed_rel->consider_parallel = chunk_rel->consider_parallel;
	/* translate chunk_rel->baserestrictinfo */
	pushdown_quals(root,
				   chunk_rel,
				   compressed_rel,
				   info->hypertable_compression_info,
				   ts_chunk_is_partial(chunk));
	set_baserel_size_estimates(root, compressed_rel);
	new_row_estimate = compressed_rel->rows * DECOMPRESS_CHUNK_BATCH_SIZE;

	if (!info->single_chunk)
	{
		/* adjust the parent's estimate by the diff of new and old estimate */
		AppendRelInfo *chunk_info = ts_get_appendrelinfo(root, chunk_rel->relid, false);
		Assert(chunk_info->parent_reloid == ht->main_table_relid);
		ht_relid = chunk_info->parent_relid;
		RelOptInfo *hypertable_rel = root->simple_rel_array[ht_relid];
		hypertable_rel->rows += (new_row_estimate - chunk_rel->rows);
	}

	chunk_rel->rows = new_row_estimate;

	create_compressed_scan_paths(root, compressed_rel, info, &sort_info);

	/* compute parent relids of the chunk and use it to filter paths*/
	Relids parent_relids = NULL;
	if (!info->single_chunk)
		parent_relids = find_childrel_parents(root, chunk_rel);

	/* create non-parallel paths */
	foreach (lc, compressed_rel->pathlist)
	{
		Path *child_path = lfirst(lc);
		Path *path;

		/*
		 * We skip any BitmapScan parameterized paths here as supporting
		 * those would require fixing up the internal scan. Since we
		 * currently do not do this BitmapScans would be generated
		 * when we have a parameterized path on a compressed column
		 * that would have invalid references due to our
		 * EquivalenceClasses.
		 */
		if (IsA(child_path, BitmapHeapPath) && child_path->param_info)
			continue;

		/*
		 * Filter out all paths that try to JOIN the compressed chunk on the
		 * hypertable or the uncompressed chunk
		 * Ideally, we wouldn't create these paths in the first place.
		 * However, create_join_clause code is called by PG while generating paths for the
		 * compressed_rel via generate_implied_equalities_for_column.
		 * create_join_clause ends up creating rinfo's between compressed_rel and ht because
		 * PG does not know that compressed_rel is related to ht in anyway.
		 * The parent-child relationship between chunk_rel and ht is known
		 * to PG and so it does not try to create meaningless rinfos for that case.
		 */
		if (child_path->param_info != NULL)
		{
			if (bms_is_member(chunk_rel->relid, child_path->param_info->ppi_req_outer))
				continue;
			/* check if this is path made with references between
			 * compressed_rel + hypertable or a nesting subquery.
			 * The latter can happen in the case of UNION queries. see github 2917. This
			 * happens since PG is not aware that the nesting
			 * subquery that references the hypertable is a parent of compressed_rel as well.
			 */
			if (bms_overlap(parent_relids, child_path->param_info->ppi_req_outer))
				continue;

			ListCell *lc_ri;
			bool references_compressed = false;
			/*
			 * Check if this path is parameterized on a compressed
			 * column. Ideally those paths wouldn't be generated
			 * in the first place but since we create compressed
			 * EquivalenceMembers for all EquivalenceClasses these
			 * Paths can happen and will fail at execution since
			 * the left and right side of the expression are not
			 * compatible. Therefore we skip any Path that is
			 * parameterized on a compressed column here.
			 */
			foreach (lc_ri, child_path->param_info->ppi_clauses)
			{
				RestrictInfo *ri = lfirst_node(RestrictInfo, lc_ri);

				if (ri->right_em && IsA(ri->right_em->em_expr, Var) &&
					(Index) castNode(Var, ri->right_em->em_expr)->varno ==
						info->compressed_rel->relid)
				{
					Var *var = castNode(Var, ri->right_em->em_expr);
					if (is_compressed_column(info, var->varattno))
					{
						references_compressed = true;
						break;
					}
				}
				if (ri->left_em && IsA(ri->left_em->em_expr, Var) &&
					(Index) castNode(Var, ri->left_em->em_expr)->varno ==
						info->compressed_rel->relid)
				{
					Var *var = castNode(Var, ri->left_em->em_expr);
					if (is_compressed_column(info, var->varattno))
					{
						references_compressed = true;
						break;
					}
				}
			}
			if (references_compressed)
				continue;
		}

		path = (Path *) decompress_chunk_path_create(root, info, 0, child_path);

		/*
		 * Create a path for the sorted merge append optimization. This optimization performs a
		 * merge append of the involved batches by using a binary heap and preserving the
		 * compression order. This optimization is only taken into consideration if we can't push
		 * down the sort to the compressed chunk. If we can push down the sort, the batches can be
		 * directly consumed in this order and we don't need to use this optimization.
		 */
		DecompressChunkPath *batch_merge_path = NULL;

		if (ts_guc_enable_decompression_sorted_merge && !sort_info.can_pushdown_sort)
		{
			MergeBatchResult merge_result = can_sorted_merge_append(root, info, chunk);
			if (merge_result != MERGE_NOT_POSSIBLE)
			{
				batch_merge_path = copy_decompress_chunk_path((DecompressChunkPath *) path);

				batch_merge_path->reverse = (merge_result != SCAN_FORWARD);
				batch_merge_path->batch_sorted_merge = true;

				/* The segment by optimization is only enabled if it can deliver the tuples in the
				 * same order as the query requested it. So, we can just copy the pathkeys of the
				 * query here.
				 */
				batch_merge_path->custom_path.path.pathkeys = root->query_pathkeys;
				cost_decompress_sorted_merge_append(root, batch_merge_path, child_path);

				/* If the chunk is partially compressed, prepare the path only and add it later
				 * to a merge append path when we are able to generate the ordered result for the
				 * compressed and uncompressed part of the chunk.
				 */
				if (!ts_chunk_is_partial(chunk))
					add_path(chunk_rel, &batch_merge_path->custom_path.path);
			}
		}

		/* If we can push down the sort below the DecompressChunk node, we set the pathkeys of
		 * the decompress node to the query pathkeys, while remembering the compressed_pathkeys
		 * corresponding to those query_pathkeys. We will determine whether to put a sort
		 * between the decompression node and the scan during plan creation */
		if (sort_info.can_pushdown_sort)
		{
			DecompressChunkPath *dcpath = copy_decompress_chunk_path((DecompressChunkPath *) path);
			dcpath->reverse = sort_info.reverse;
			dcpath->needs_sequence_num = sort_info.needs_sequence_num;
			dcpath->compressed_pathkeys = sort_info.compressed_pathkeys;
			dcpath->custom_path.path.pathkeys = root->query_pathkeys;

			/*
			 * Add costing for a sort. The standard Postgres pattern is to add the cost during
			 * path creation, but not add the sort path itself, that's done during plan
			 * creation. Examples of this in: create_merge_append_path &
			 * create_merge_append_plan
			 */
			if (!pathkeys_contained_in(dcpath->compressed_pathkeys, child_path->pathkeys))
			{
				Path sort_path; /* dummy for result of cost_sort */

				cost_sort(&sort_path,
						  root,
						  dcpath->compressed_pathkeys,
						  child_path->total_cost,
						  child_path->rows,
						  child_path->pathtarget->width,
						  0.0,
						  work_mem,
						  -1);

				cost_decompress_chunk(&dcpath->custom_path.path, &sort_path);
			}
			/*
			 * if chunk is partially compressed don't add this now but add an append path later
			 * combining the uncompressed and compressed parts of the chunk
			 */
			if (!ts_chunk_is_partial(chunk))
				add_path(chunk_rel, &dcpath->custom_path.path);
			else
				path = &dcpath->custom_path.path;
		}

		/*
		 * If this is a partially compressed chunk we have to combine data
		 * from compressed and uncompressed chunk.
		 */
		if (ts_chunk_is_partial(chunk))
		{
			Bitmapset *req_outer = PATH_REQ_OUTER(path);
			Path *uncompressed_path =
				get_cheapest_path_for_pathkeys(initial_pathlist, NIL, req_outer, TOTAL_COST, false);

			/*
			 * All children of an append path are required to have the same parameterization
			 * so we reparameterize here when we couldn't get a path with the parameterization
			 * we need. Reparameterization should always succeed here since uncompressed_path
			 * should always be a scan.
			 */
			if (!bms_equal(req_outer, PATH_REQ_OUTER(uncompressed_path)))
			{
				uncompressed_path = reparameterize_path(root, uncompressed_path, req_outer, 1.0);
				if (!uncompressed_path)
					continue;
			}

			/* If we were able to generate a batch merge path, create a merge append path
			 * that combines the result of the compressed and uncompressed part of the chunk. The
			 * uncompressed part will be sorted, the batch_merge_path is already properly sorted.
			 */
			if (batch_merge_path != NULL)
			{
				Path *merge_append_path =
					(Path *) create_merge_append_path_compat(root,
															 chunk_rel,
															 list_make2(batch_merge_path,
																		uncompressed_path),
															 root->query_pathkeys,
															 req_outer,
															 NIL);

				add_path(chunk_rel, merge_append_path);
			}

			/*
			 * Ideally, we would like for this to be a MergeAppend path.
			 * However, accumulate_append_subpath will cut out MergeAppend
			 * and directly add its children, so we have to combine the children
			 * into a MergeAppend node later, at the chunk append level.
			 */
			path = (Path *) create_append_path_compat(root,
													  chunk_rel,
													  list_make2(path, uncompressed_path),
													  NIL /* partial paths */,
													  NIL /* pathkeys */,
													  req_outer,
													  0,
													  false,
													  false,
													  path->rows + uncompressed_path->rows);
		}

		/* this has to go after the path is copied for the ordered path since path can get freed in
		 * add_path */
		add_path(chunk_rel, path);
	}

	/* the chunk_rel now owns the paths, remove them from the compressed_rel so they can't be freed
	 * if it's planned */
	compressed_rel->pathlist = NIL;
	/* create parallel paths */
	if (compressed_rel->consider_parallel)
	{
		foreach (lc, compressed_rel->partial_pathlist)
		{
			Path *child_path = lfirst(lc);
			Path *path;
			if (child_path->param_info != NULL &&
				(bms_is_member(chunk_rel->relid, child_path->param_info->ppi_req_outer) ||
				 (!info->single_chunk &&
				  bms_is_member(ht_relid, child_path->param_info->ppi_req_outer))))
				continue;

			/*
			 * If this is a partially compressed chunk we have to combine data
			 * from compressed and uncompressed chunk.
			 */
			path = (Path *)
				decompress_chunk_path_create(root, info, child_path->parallel_workers, child_path);

			if (ts_chunk_is_partial(chunk))
			{
				Bitmapset *req_outer = PATH_REQ_OUTER(path);
				Path *uncompressed_path = NULL;
				bool uncompressed_path_is_partial = true;

				if (initial_partial_pathlist)
					uncompressed_path = get_cheapest_path_for_pathkeys(initial_partial_pathlist,
																	   NIL,
																	   req_outer,
																	   TOTAL_COST,
																	   true);

				if (!uncompressed_path)
				{
					uncompressed_path = get_cheapest_path_for_pathkeys(initial_pathlist,
																	   NIL,
																	   req_outer,
																	   TOTAL_COST,
																	   true);
					uncompressed_path_is_partial = false;
				}

				/*
				 * All children of an append path are required to have the same parameterization
				 * so we reparameterize here when we couldn't get a path with the parameterization
				 * we need. Reparameterization should always succeed here since uncompressed_path
				 * should always be a scan.
				 */
				if (!bms_equal(req_outer, PATH_REQ_OUTER(uncompressed_path)))
				{
					uncompressed_path =
						reparameterize_path(root, uncompressed_path, req_outer, 1.0);
					if (!uncompressed_path)
						continue;
				}

				/* uncompressed_path can be a partial or a non-partial path. Categorize the path
				 * and add it to the proper list of the append path. */
				List *partial_path_list = list_make1(path);
				List *path_list = NIL;

				if (uncompressed_path_is_partial)
					partial_path_list = lappend(partial_path_list, uncompressed_path);
				else
					path_list = list_make1(uncompressed_path);

				/* Use a parallel aware append to handle non-partial paths properly */
				path = (Path *) create_append_path_compat(root,
														  chunk_rel,
														  path_list,
														  partial_path_list,
														  NIL /* pathkeys */,
														  req_outer,
														  Max(path->parallel_workers,
															  uncompressed_path->parallel_workers),
														  true, /* parallel aware */
														  NIL,
														  path->rows + uncompressed_path->rows);
			}
			add_partial_path(chunk_rel, path);
		}
		/* the chunk_rel now owns the paths, remove them from the compressed_rel so they can't be
		 * freed if it's planned */
		compressed_rel->partial_pathlist = NIL;
	}
	/* set reloptkind to RELOPT_DEADREL to prevent postgresql from replanning this relation */
	compressed_rel->reloptkind = RELOPT_DEADREL;

	/* We should never get in the situation with no viable paths. */
	Ensure(chunk_rel->pathlist, "could not create decompression path");
}

/*
 * Add a var for a particular column to the reltarget. attrs_used is a bitmap
 * of which columns we already have in reltarget. We do not add the columns that
 * are already there, and update it after adding something.
 */
static void
compressed_reltarget_add_var_for_column(RelOptInfo *compressed_rel, Oid compressed_relid,
										const char *column_name, Bitmapset **attrs_used)
{
	AttrNumber attnum = get_attnum(compressed_relid, column_name);
	Assert(attnum > 0);

	if (bms_is_member(attnum, *attrs_used))
	{
		/* This column is already in reltarget, we don't need duplicates. */
		return;
	}

	*attrs_used = bms_add_member(*attrs_used, attnum);

	Oid typid, collid;
	int32 typmod;
	get_atttypetypmodcoll(compressed_relid, attnum, &typid, &typmod, &collid);
	compressed_rel->reltarget->exprs =
		lappend(compressed_rel->reltarget->exprs,
				makeVar(compressed_rel->relid, attnum, typid, typmod, collid, 0));
}

/* copy over the vars from the chunk_rel->reltarget to the compressed_rel->reltarget
 * altering the fields that need it
 */
static void
compressed_rel_setup_reltarget(RelOptInfo *compressed_rel, CompressionInfo *info,
							   bool needs_sequence_num)
{
	bool have_whole_row_var = false;
	Bitmapset *attrs_used = NULL;

	Oid compressed_relid = info->compressed_rte->relid;

	/*
	 * We have to decompress three kinds of columns:
	 * 1) output targetlist of the relation,
	 * 2) columns required for the quals (WHERE),
	 * 3) columns required for joins.
	 */
	List *exprs = list_copy(info->chunk_rel->reltarget->exprs);
	ListCell *lc;
	foreach (lc, info->chunk_rel->baserestrictinfo)
	{
		exprs = lappend(exprs, ((RestrictInfo *) lfirst(lc))->clause);
	}
	foreach (lc, info->chunk_rel->joininfo)
	{
		exprs = lappend(exprs, ((RestrictInfo *) lfirst(lc))->clause);
	}

	/*
	 * Now go over the required expressions we prepared above, and add the
	 * required columns to the compressed reltarget.
	 */
	info->compressed_rel->reltarget->exprs = NIL;
	foreach (lc, exprs)
	{
		ListCell *lc2;
		List *chunk_vars = pull_var_clause(lfirst(lc), PVC_RECURSE_PLACEHOLDERS);
		foreach (lc2, chunk_vars)
		{
			FormData_hypertable_compression *column_info;
			char *column_name;
			Var *chunk_var = castNode(Var, lfirst(lc2));

			/* skip vars that aren't from the uncompressed chunk */
			if ((Index) chunk_var->varno != info->chunk_rel->relid)
			{
				continue;
			}

			/*
			 * If there's a system column or whole-row reference, add a whole-
			 * row reference, and we're done.
			 */
			if (chunk_var->varattno <= 0)
			{
				have_whole_row_var = true;
				continue;
			}

			column_name = get_attname(info->chunk_rte->relid, chunk_var->varattno, false);
			column_info =
				get_column_compressioninfo(info->hypertable_compression_info, column_name);

			Assert(column_info != NULL);

			compressed_reltarget_add_var_for_column(compressed_rel,
													compressed_relid,
													column_name,
													&attrs_used);

			/* if the column is an orderby, add it's metadata columns too */
			if (column_info->orderby_column_index > 0)
			{
				compressed_reltarget_add_var_for_column(compressed_rel,
														compressed_relid,
														compression_column_segment_min_name(
															column_info),
														&attrs_used);
				compressed_reltarget_add_var_for_column(compressed_rel,
														compressed_relid,
														compression_column_segment_max_name(
															column_info),
														&attrs_used);
			}
		}
	}

	/* always add the count column */
	compressed_reltarget_add_var_for_column(compressed_rel,
											compressed_relid,
											COMPRESSION_COLUMN_METADATA_COUNT_NAME,
											&attrs_used);

	/* add the segment order column if we may try to order by it */
	if (needs_sequence_num)
	{
		compressed_reltarget_add_var_for_column(compressed_rel,
												compressed_relid,
												COMPRESSION_COLUMN_METADATA_SEQUENCE_NUM_NAME,
												&attrs_used);
	}

	/*
	 * It doesn't make sense to request a whole-row var from the compressed
	 * chunk scan. If it is requested, just fetch the rest of columns. The
	 * whole-row var will be created by the projection of DecompressChunk node.
	 */
	if (have_whole_row_var)
	{
		for (int i = 1; i <= info->chunk_rel->max_attr; i++)
		{
			char *column_name = get_attname(info->chunk_rte->relid,
											i,
											/* missing_ok = */ false);
			AttrNumber chunk_attno = get_attnum(info->chunk_rte->relid, column_name);
			if (chunk_attno == InvalidAttrNumber)
			{
				/* Skip the dropped column. */
				continue;
			}

			AttrNumber compressed_attno = get_attnum(info->compressed_rte->relid, column_name);
			if (compressed_attno == InvalidAttrNumber)
			{
				elog(ERROR,
					 "column '%s' not found in the compressed chunk '%s'",
					 column_name,
					 get_rel_name(info->compressed_rte->relid));
			}

			if (bms_is_member(compressed_attno, attrs_used))
			{
				continue;
			}

			compressed_reltarget_add_var_for_column(compressed_rel,
													compressed_relid,
													column_name,
													&attrs_used);
		}
	}
}

static Bitmapset *
decompress_chunk_adjust_child_relids(Bitmapset *src, int chunk_relid, int compressed_chunk_relid)
{
	Bitmapset *result = NULL;
	if (src != NULL)
	{
		result = bms_copy(src);
		result = bms_del_member(result, chunk_relid);
		result = bms_add_member(result, compressed_chunk_relid);
	}
	return result;
}

/* based on adjust_appendrel_attrs_mutator handling of RestrictInfo */
static Node *
chunk_joininfo_mutator(Node *node, CompressionInfo *context)
{
	if (node == NULL)
		return NULL;

	if (IsA(node, Var))
	{
		Var *var = castNode(Var, node);
		Var *compress_var = copyObject(var);
		char *column_name;
		AttrNumber compressed_attno;
		FormData_hypertable_compression *compressioninfo;
		if ((Index) var->varno != context->chunk_rel->relid)
			return (Node *) var;

		column_name = get_attname(context->chunk_rte->relid, var->varattno, false);
		compressioninfo =
			get_column_compressioninfo(context->hypertable_compression_info, column_name);

		compressed_attno =
			get_attnum(context->compressed_rte->relid, compressioninfo->attname.data);
		compress_var->varno = context->compressed_rel->relid;
		compress_var->varattno = compressed_attno;

		return (Node *) compress_var;
	}
	else if (IsA(node, RestrictInfo))
	{
		RestrictInfo *oldinfo = (RestrictInfo *) node;
		RestrictInfo *newinfo = makeNode(RestrictInfo);

		/* Copy all flat-copiable fields */
		memcpy(newinfo, oldinfo, sizeof(RestrictInfo));

		/* Recursively fix the clause itself */
		newinfo->clause = (Expr *) chunk_joininfo_mutator((Node *) oldinfo->clause, context);

		/* and the modified version, if an OR clause */
		newinfo->orclause = (Expr *) chunk_joininfo_mutator((Node *) oldinfo->orclause, context);

		/* adjust relid sets too */
		newinfo->clause_relids =
			decompress_chunk_adjust_child_relids(oldinfo->clause_relids,
												 context->chunk_rel->relid,
												 context->compressed_rel->relid);
		newinfo->required_relids =
			decompress_chunk_adjust_child_relids(oldinfo->required_relids,
												 context->chunk_rel->relid,
												 context->compressed_rel->relid);
		newinfo->outer_relids =
			decompress_chunk_adjust_child_relids(oldinfo->outer_relids,
												 context->chunk_rel->relid,
												 context->compressed_rel->relid);
		newinfo->nullable_relids =
			decompress_chunk_adjust_child_relids(oldinfo->nullable_relids,
												 context->chunk_rel->relid,
												 context->compressed_rel->relid);
		newinfo->left_relids = decompress_chunk_adjust_child_relids(oldinfo->left_relids,
																	context->chunk_rel->relid,
																	context->compressed_rel->relid);
		newinfo->right_relids =
			decompress_chunk_adjust_child_relids(oldinfo->right_relids,
												 context->chunk_rel->relid,
												 context->compressed_rel->relid);

		newinfo->eval_cost.startup = -1;
		newinfo->norm_selec = -1;
		newinfo->outer_selec = -1;
		newinfo->left_em = NULL;
		newinfo->right_em = NULL;
		newinfo->scansel_cache = NIL;
		newinfo->left_bucketsize = -1;
		newinfo->right_bucketsize = -1;
		newinfo->left_mcvfreq = -1;
		newinfo->right_mcvfreq = -1;
		return (Node *) newinfo;
	}
	return expression_tree_mutator(node, chunk_joininfo_mutator, context);
}

/* translate chunk_rel->joininfo for compressed_rel
 * this is necessary for create_index_path which gets join clauses from
 * rel->joininfo and sets up parameterized paths (in rel->ppilist).
 * ppi_clauses is finally used to add any additional filters on the
 * indexpath when creating a plan in create_indexscan_plan.
 * Otherwise we miss additional filters that need to be applied after
 * the index plan is executed (github issue 1558)
 */
static void
compressed_rel_setup_joininfo(RelOptInfo *compressed_rel, CompressionInfo *info)
{
	RelOptInfo *chunk_rel = info->chunk_rel;
	ListCell *lc;
	List *compress_joininfo = NIL;
	foreach (lc, chunk_rel->joininfo)
	{
		RestrictInfo *compress_ri;
		RestrictInfo *ri = (RestrictInfo *) lfirst(lc);
		Node *result = chunk_joininfo_mutator((Node *) ri, info);
		Assert(IsA(result, RestrictInfo));
		compress_ri = (RestrictInfo *) result;
		compress_joininfo = lappend(compress_joininfo, compress_ri);
	}
	compressed_rel->joininfo = compress_joininfo;
}

typedef struct EMCreationContext
{
	List *compression_info;
	Oid uncompressed_relid;
	Oid compressed_relid;
	Index uncompressed_relid_idx;
	Index compressed_relid_idx;
	FormData_hypertable_compression *current_col_info;
} EMCreationContext;

/* get the compression info for an EquivalenceMember (EM) expr,
 * or return NULL if it's not one we can create an EM for
 * This is applicable to segment by and compressed columns
 * of the compressed table.
 */
static FormData_hypertable_compression *
get_compression_info_for_em(Node *node, EMCreationContext *context)
{
	/* based on adjust_appendrel_attrs_mutator */
	if (node == NULL)
		return NULL;

	Assert(!IsA(node, Query));

	if (IsA(node, Var))
	{
		FormData_hypertable_compression *col_info;
		char *column_name;
		Var *var = castNode(Var, node);
		if ((Index) var->varno != context->uncompressed_relid_idx)
			return NULL;

		/* we can't add an EM for system attributes or whole-row refs */
		if (var->varattno <= 0)
			return NULL;

		column_name = get_attname(context->uncompressed_relid, var->varattno, true);
		if (column_name == NULL)
			return NULL;

		col_info = get_column_compressioninfo(context->compression_info, column_name);

		if (col_info == NULL)
			return NULL;

		return col_info;
	}

	/*
	 * we currently ignore non-Var expressions; the EC we care about
	 * (the one relating Hypertable columns to chunk columns)
	 * should not have any
	 */
	return NULL;
}

static Node *
create_var_for_compressed_equivalence_member(Var *var, const EMCreationContext *context)
{
	/* based on adjust_appendrel_attrs_mutator */
	Assert(context->current_col_info != NULL);
	Assert((Index) var->varno == context->uncompressed_relid_idx);
	Assert(var->varattno > 0);

	var = (Var *) copyObject(var);

	if (var->varlevelsup == 0)
	{
		var->varno = context->compressed_relid_idx;
		var->varattno =
			get_attnum(context->compressed_relid, NameStr(context->current_col_info->attname));
		var->varnosyn = var->varno;
		var->varattnosyn = var->varattno;

		return (Node *) var;
	}

	return NULL;
}

/* This function is inspired by the Postgres add_child_rel_equivalences. */
static bool
add_segmentby_to_equivalence_class(EquivalenceClass *cur_ec, CompressionInfo *info,
								   EMCreationContext *context)
{
	Relids uncompressed_chunk_relids = info->chunk_rel->relids;
	ListCell *lc;

	TimescaleDBPrivate *compressed_fdw_private =
		(TimescaleDBPrivate *) info->compressed_rel->fdw_private;
	Assert(compressed_fdw_private != NULL);

	foreach (lc, cur_ec->ec_members)
	{
		Expr *child_expr;
		Relids new_relids;
		Relids new_nullable_relids;
		EquivalenceMember *cur_em = (EquivalenceMember *) lfirst(lc);
		Var *var;
		Assert(!bms_overlap(cur_em->em_relids, info->compressed_rel->relids));

		/* only consider EquivalenceMembers that are Vars, possibly with RelabelType, of the
		 * uncompressed chunk */
		var = (Var *) cur_em->em_expr;
		while (var && IsA(var, RelabelType))
			var = (Var *) ((RelabelType *) var)->arg;
		if (!(var && IsA(var, Var)))
			continue;

		if ((Index) var->varno != info->chunk_rel->relid)
			continue;

		/* given that the em is a var of the uncompressed chunk, the relid of the chunk should
		 * be set on the em */
		Assert(bms_overlap(cur_em->em_relids, uncompressed_chunk_relids));

		context->current_col_info = get_compression_info_for_em((Node *) var, context);
		if (context->current_col_info == NULL)
			continue;

		if (!COMPRESSIONCOL_IS_SEGMENT_BY(context->current_col_info))
		{
			/*
			 * This EM is not a segmentby column. Technically we can have a
			 * query which equates a segmentby column to a compressed column,
			 * and therefore has an EC with such members, so we still have to
			 * check other EMs, maybe they are segmentby.
			 */
			continue;
		}

		child_expr = (Expr *) create_var_for_compressed_equivalence_member(var, context);
		if (child_expr == NULL)
			continue;

		/*
		 * Transform em_relids to match.  Note we do *not* do
		 * pull_varnos(child_expr) here, as for example the
		 * transformation might have substituted a constant, but we
		 * don't want the child member to be marked as constant.
		 */
		new_relids = bms_difference(cur_em->em_relids, uncompressed_chunk_relids);
		new_relids = bms_add_members(new_relids, info->compressed_rel->relids);

		/*
		 * And likewise for nullable_relids.  Note this code assumes
		 * parent and child relids are singletons.
		 */
		new_nullable_relids = cur_em->em_nullable_relids;
		if (bms_overlap(new_nullable_relids, uncompressed_chunk_relids))
		{
			new_nullable_relids = bms_difference(new_nullable_relids, uncompressed_chunk_relids);
			new_nullable_relids =
				bms_add_members(new_nullable_relids, info->compressed_rel->relids);
		}

		/* copied from add_eq_member */
		{
			EquivalenceMember *em = makeNode(EquivalenceMember);

			em->em_expr = child_expr;
			em->em_relids = new_relids;
			em->em_nullable_relids = new_nullable_relids;
			em->em_is_const = false;
			em->em_is_child = true;
			em->em_datatype = cur_em->em_datatype;

			/*
			 * In some cases the new EC member is likely to be accessed soon, so
			 * it would make sense to add it to the front, but we cannot do that
<<<<<<< HEAD
			 * here. If we do that, the
			 * compressed chunk EM might get picked as SortGroupExpr by
			 * cost_incremental_sort, and estimate_num_groups will assert that
			 * the rel is simple rel, but it will fail because the compressed
			 * chunk rel is a deadrel. Anyway, it wouldn't make sense to estimate
			 * the group numbers by one append member, probably Postgres expects
			 * to see the parent relation first in the EMs.
=======
			 * here. If we do that, the compressed chunk EM might get picked as
			 * SortGroupExpr by cost_incremental_sort, and estimate_num_groups
			 * will assert that the rel is simple rel, but it will fail because
			 * the compressed chunk rel is a deadrel. Anyway, it wouldn't make
			 * sense to estimate the group numbers by one append member,
			 * probably Postgres expects to see the parent relation first in the
			 * EMs.
>>>>>>> 3a27669c
			 */
			cur_ec->ec_members = lappend(cur_ec->ec_members, em);
			cur_ec->ec_relids = bms_add_members(cur_ec->ec_relids, info->compressed_rel->relids);

			/*
			 * Cache the matching EquivalenceClass and EquivalenceMember for
			 * segmentby column for future use, if we want to build a path that
			 * sorts on it. Sorting is defined by PathKeys, which refer to
			 * EquivalenceClasses, so it's a convenient form.
			 */
			compressed_fdw_private->compressed_ec_em_pairs =
				lappend(compressed_fdw_private->compressed_ec_em_pairs, list_make2(cur_ec, em));

			return true;
		}
	}
	return false;
}

static void
compressed_rel_setup_equivalence_classes(PlannerInfo *root, CompressionInfo *info)
{
	EMCreationContext context = {
		.compression_info = info->hypertable_compression_info,

		.uncompressed_relid = info->chunk_rte->relid,
		.compressed_relid = info->compressed_rte->relid,

		.uncompressed_relid_idx = info->chunk_rel->relid,
		.compressed_relid_idx = info->compressed_rel->relid,
	};

	Assert(info->chunk_rte->relid != info->compressed_rel->relid);
	Assert(info->chunk_rel->relid != info->compressed_rel->relid);
	/* based on add_child_rel_equivalences */
	int i = -1;
	Assert(root->ec_merging_done);
	/* use chunk rel's eclass_indexes to avoid traversing all
	 * the root's eq_classes
	 */
	while ((i = bms_next_member(info->chunk_rel->eclass_indexes, i)) >= 0)
	{
		EquivalenceClass *cur_ec = (EquivalenceClass *) list_nth(root->eq_classes, i);
		/*
		 * If this EC contains a volatile expression, then generating child
		 * EMs would be downright dangerous, so skip it.  We rely on a
		 * volatile EC having only one EM.
		 */
		if (cur_ec->ec_has_volatile)
			continue;

		/* if the compressed rel is already part of this EC,
		 * we don't need to re-add it
		 */
		if (bms_overlap(cur_ec->ec_relids, info->compressed_rel->relids))
			continue;

		bool em_added = add_segmentby_to_equivalence_class(cur_ec, info, &context);
		/* Record this EC index for the compressed rel */
		if (em_added)
			info->compressed_rel->eclass_indexes =
				bms_add_member(info->compressed_rel->eclass_indexes, i);
	}
	info->compressed_rel->has_eclass_joins = info->chunk_rel->has_eclass_joins;
}

/*
 * create RangeTblEntry and RelOptInfo for the compressed chunk
 * and add it to PlannerInfo
 */
static void
decompress_chunk_add_plannerinfo(PlannerInfo *root, Hypertable *ht, CompressionInfo *info, Chunk *chunk,
								 RelOptInfo *chunk_rel, bool needs_sequence_num)
{
	Index compressed_index = root->simple_rel_array_size;
	Oid compressed_reloid = ts_chunk_get_relid(chunk->fd.compressed_chunk_id, /* missing_ok = */ false);
	ts_add_baserel_cache_entry_for_chunk(compressed_reloid, ht);

	expand_planner_arrays(root, 1);
	info->compressed_rte = decompress_chunk_make_rte(compressed_reloid, AccessShareLock);
	root->simple_rte_array[compressed_index] = info->compressed_rte;

	root->parse->rtable = lappend(root->parse->rtable, info->compressed_rte);

	root->simple_rel_array[compressed_index] = NULL;

	RelOptInfo *compressed_rel = build_simple_rel(root, compressed_index, NULL);
	/* github issue :1558
	 * set up top_parent_relids for this rel as the same as the
	 * original hypertable, otherwise eq classes are not computed correctly
	 * in generate_join_implied_equalities (called by
	 * get_baserel_parampathinfo <- create_index_paths)
	 */
	Assert(info->single_chunk || chunk_rel->top_parent_relids != NULL);
	compressed_rel->top_parent_relids = bms_copy(chunk_rel->top_parent_relids);

	root->simple_rel_array[compressed_index] = compressed_rel;
	info->compressed_rel = compressed_rel;
	ListCell *lc;
	foreach (lc, info->hypertable_compression_info)
	{
		FormData_hypertable_compression *fd = lfirst(lc);
		if (fd->segmentby_column_index <= 0)
		{
			/* store attnos for the compressed chunk here */
			AttrNumber compressed_chunk_attno =
				get_attnum(info->compressed_rte->relid, NameStr(fd->attname));
			info->compressed_chunk_compressed_attnos =
				bms_add_member(info->compressed_chunk_compressed_attnos, compressed_chunk_attno);
		}
	}
	compressed_rel_setup_reltarget(compressed_rel, info, needs_sequence_num);
	compressed_rel_setup_equivalence_classes(root, info);
	/* translate chunk_rel->joininfo for compressed_rel */
	compressed_rel_setup_joininfo(compressed_rel, info);
}

static DecompressChunkPath *
decompress_chunk_path_create(PlannerInfo *root, CompressionInfo *info, int parallel_workers,
							 Path *compressed_path)
{
	DecompressChunkPath *path;

	path = (DecompressChunkPath *) newNode(sizeof(DecompressChunkPath), T_CustomPath);

	path->info = info;

	path->custom_path.path.pathtype = T_CustomScan;
	path->custom_path.path.parent = info->chunk_rel;
	path->custom_path.path.pathtarget = info->chunk_rel->reltarget;

	if (compressed_path->param_info != NULL)
	{
		/*
		 * Note that we have to separately generate the parameterized path info
		 * for decompressed chunk path. The compressed parameterized path only
		 * checks the clauses on segmentby columns, not on the compressed
		 * columns.
		 */
		path->custom_path.path.param_info =
			get_baserel_parampathinfo(root,
									  info->chunk_rel,
									  compressed_path->param_info->ppi_req_outer);
		Assert(path->custom_path.path.param_info != NULL);
	}
	else
	{
		path->custom_path.path.param_info = NULL;
	}

	path->custom_path.flags = 0;
	path->custom_path.methods = &decompress_chunk_path_methods;
	path->batch_sorted_merge = false;

	/* To prevent a non-parallel path with this node appearing
	 * in a parallel plan we only set parallel_safe to true
	 * when parallel_workers is greater than 0 which is only
	 * the case when creating partial paths. */
	path->custom_path.path.parallel_safe = parallel_workers > 0;
	path->custom_path.path.parallel_workers = parallel_workers;
	path->custom_path.path.parallel_aware = false;

	path->custom_path.custom_paths = list_make1(compressed_path);
	path->reverse = false;
	path->compressed_pathkeys = NIL;
	cost_decompress_chunk(&path->custom_path.path, compressed_path);

	return path;
}

/* NOTE: this needs to be called strictly after all restrictinfos have been added
 *       to the compressed rel
 */

static void
create_compressed_scan_paths(PlannerInfo *root, RelOptInfo *compressed_rel, CompressionInfo *info,
							 SortInfo *sort_info)
{
	Path *compressed_path;

	/* clamp total_table_pages to 10 pages since this is the
	 * minimum estimate for number of pages.
	 * Add the value to any existing estimates
	 */
	root->total_table_pages += Max(compressed_rel->pages, 10);

	/* create non parallel scan path */
	compressed_path = create_seqscan_path(root, compressed_rel, NULL, 0);
	add_path(compressed_rel, compressed_path);

	/* create parallel scan path */
	if (compressed_rel->consider_parallel)
	{
		/* Almost the same functionality as ts_create_plain_partial_paths.
		 *
		 * However, we also create a partial path for small chunks to allow PostgreSQL to choose a
		 * parallel plan for decompression. If no partial path is present for a single chunk,
		 * PostgreSQL will not use a parallel plan and all chunks are decompressed by a non-parallel
		 * plan (even if there are a few bigger chunks).
		 */
		int parallel_workers = compute_parallel_worker(compressed_rel,
													   compressed_rel->pages,
													   -1,
													   max_parallel_workers_per_gather);

		/* Use at least one worker */
		parallel_workers = Max(parallel_workers, 1);

		/* Add an unordered partial path based on a parallel sequential scan. */
		add_partial_path(compressed_rel,
						 create_seqscan_path(root, compressed_rel, NULL, parallel_workers));
	}

	/*
	 * We set enable_bitmapscan to false here to ensure any pathes with bitmapscan do not
	 * displace other pathes. Note that setting the postgres GUC will not actually disable
	 * the bitmapscan path creation but will instead create them with very high cost.
	 * If bitmapscan were the dominant path after postgres planning we could end up
	 * in a situation where we have no valid plan for this relation because we remove
	 * bitmapscan pathes from the pathlist.
	 */

	bool old_bitmapscan = enable_bitmapscan;
	enable_bitmapscan = false;

	if (sort_info->can_pushdown_sort)
	{
		/*
		 * If we can push down sort below decompression we temporarily switch
		 * out root->query_pathkeys to allow matching to pathkeys produces by
		 * decompression
		 */
		List *orig_pathkeys = root->query_pathkeys;
		build_compressed_scan_pathkeys(sort_info, root, root->query_pathkeys, info);
		root->query_pathkeys = sort_info->compressed_pathkeys;
		check_index_predicates(root, compressed_rel);
		create_index_paths(root, compressed_rel);
		root->query_pathkeys = orig_pathkeys;
	}
	else
	{
		check_index_predicates(root, compressed_rel);
		create_index_paths(root, compressed_rel);
	}

	enable_bitmapscan = old_bitmapscan;
}

/*
 * create RangeTblEntry for compressed chunk
 */
static RangeTblEntry *
decompress_chunk_make_rte(Oid compressed_relid, LOCKMODE lockmode)
{
	RangeTblEntry *rte = makeNode(RangeTblEntry);
	Relation r = table_open(compressed_relid, lockmode);
	int varattno;

	rte->rtekind = RTE_RELATION;
	rte->relid = compressed_relid;
	rte->relkind = r->rd_rel->relkind;
	rte->rellockmode = lockmode;
	rte->eref = makeAlias(RelationGetRelationName(r), NULL);

	/*
	 * inlined from buildRelationAliases()
	 * alias handling has been stripped because we won't
	 * need alias handling at this level
	 */
	for (varattno = 0; varattno < r->rd_att->natts; varattno++)
	{
		Form_pg_attribute attr = TupleDescAttr(r->rd_att, varattno);
		/* Always insert an empty string for a dropped column */
		const char *attrname = attr->attisdropped ? "" : NameStr(attr->attname);
		rte->eref->colnames = lappend(rte->eref->colnames, makeString(pstrdup(attrname)));
	}

	/*
	 * Drop the rel refcount, but keep the access lock till end of transaction
	 * so that the table can't be deleted or have its schema modified
	 * underneath us.
	 */
	table_close(r, NoLock);

	/*
	 * Set flags and access permissions.
	 *
	 * The initial default on access checks is always check-for-READ-access,
	 * which is the right thing for all except target tables.
	 */
	rte->lateral = false;
	rte->inh = false;
	rte->inFromCl = false;

	rte->requiredPerms = 0;
	rte->checkAsUser = InvalidOid; /* not set-uid by default, either */
	rte->selectedCols = NULL;
	rte->insertedCols = NULL;
	rte->updatedCols = NULL;

	return rte;
}

FormData_hypertable_compression *
get_column_compressioninfo(List *hypertable_compression_info, char *column_name)
{
	ListCell *lc;

	foreach (lc, hypertable_compression_info)
	{
		FormData_hypertable_compression *fd = lfirst(lc);
		if (namestrcmp(&fd->attname, column_name) == 0)
			return fd;
	}
	elog(ERROR, "No compression information for column \"%s\" found.", column_name);

	pg_unreachable();
}

/*
 * Find segmentby columns that are equated to a constant by a toplevel
 * baserestrictinfo.
 *
 * This will detect Var = Const and Var = Param and set the corresponding bit
 * in CompressionInfo->chunk_const_segmentby.
 */
static void
find_const_segmentby(RelOptInfo *chunk_rel, CompressionInfo *info)
{
	Bitmapset *segmentby_columns = NULL;

	if (chunk_rel->baserestrictinfo != NIL)
	{
		ListCell *lc_ri;
		foreach (lc_ri, chunk_rel->baserestrictinfo)
		{
			RestrictInfo *ri = lfirst(lc_ri);

			if (IsA(ri->clause, OpExpr) && list_length(castNode(OpExpr, ri->clause)->args) == 2)
			{
				OpExpr *op = castNode(OpExpr, ri->clause);
				Var *var;
				Expr *other;

				if (op->opretset)
					continue;

				if (IsA(linitial(op->args), Var))
				{
					var = castNode(Var, linitial(op->args));
					other = lsecond(op->args);
				}
				else if (IsA(lsecond(op->args), Var))
				{
					var = castNode(Var, lsecond(op->args));
					other = linitial(op->args);
				}
				else
					continue;

				if ((Index) var->varno != chunk_rel->relid || var->varattno <= 0)
					continue;

				if (IsA(other, Const) || IsA(other, Param))
				{
					TypeCacheEntry *tce = lookup_type_cache(var->vartype, TYPECACHE_EQ_OPR);

					if (op->opno != tce->eq_opr)
						continue;

					if (bms_is_member(var->varattno, info->chunk_segmentby_attnos))
						segmentby_columns = bms_add_member(segmentby_columns, var->varattno);
				}
			}
		}
	}
	info->chunk_const_segmentby = segmentby_columns;
}

/*
 * Check if we can push down the sort below the DecompressChunk node and fill
 * SortInfo accordingly
 *
 * The following conditions need to be true for pushdown:
 *  - all segmentby columns need to be prefix of pathkeys or have equality constraint
 *  - the rest of pathkeys needs to match compress_orderby
 *
 * If query pathkeys is shorter than segmentby + compress_orderby pushdown can still be done
 */
static SortInfo
build_sortinfo(Chunk *chunk, RelOptInfo *chunk_rel, CompressionInfo *info, List *pathkeys)
{
	int pk_index;
	PathKey *pk;
	Var *var;
	Expr *expr;
	char *column_name;
	FormData_hypertable_compression *ci;
	ListCell *lc = list_head(pathkeys);
	SortInfo sort_info = { .can_pushdown_sort = false, .needs_sequence_num = false };

	if (pathkeys == NIL || ts_chunk_is_unordered(chunk))
		return sort_info;

	/* all segmentby columns need to be prefix of pathkeys */
	if (info->num_segmentby_columns > 0)
	{
		Bitmapset *segmentby_columns;

		/*
		 * initialize segmentby with equality constraints from baserestrictinfo because
		 * those columns dont need to be prefix of pathkeys
		 */
		find_const_segmentby(chunk_rel, info);
		segmentby_columns = bms_copy(info->chunk_const_segmentby);

		/*
		 * loop over pathkeys until we find one that is not a segmentby column
		 * we keep looping even if we found all segmentby columns in case a
		 * columns appears both in baserestrictinfo and in ORDER BY clause
		 */
		for (; lc != NULL; lc = lnext(pathkeys, lc))
		{
			Assert(bms_num_members(segmentby_columns) <= info->num_segmentby_columns);
			pk = lfirst(lc);
			expr = find_em_expr_for_rel(pk->pk_eclass, info->chunk_rel);

			if (expr == NULL || !IsA(expr, Var))
				break;
			var = castNode(Var, expr);

			if (var->varattno <= 0)
				break;

			column_name = get_attname(info->chunk_rte->relid, var->varattno, false);
			ci = get_column_compressioninfo(info->hypertable_compression_info, column_name);

			if (ci->segmentby_column_index <= 0)
				break;
			segmentby_columns = bms_add_member(segmentby_columns, var->varattno);
		}

		/*
		 * if pathkeys still has items but we didnt find all segmentby columns
		 * we cannot push down sort
		 */
		if (lc != NULL && bms_num_members(segmentby_columns) != info->num_segmentby_columns)
			return sort_info;
	}

	/*
	 * if pathkeys includes columns past segmentby columns
	 * we need sequence_num in the targetlist for ordering
	 */
	if (lc != NULL)
		sort_info.needs_sequence_num = true;

	/*
	 * loop over the rest of pathkeys
	 * this needs to exactly match the configured compress_orderby
	 */
	for (pk_index = 1; lc != NULL; lc = lnext(pathkeys, lc), pk_index++)
	{
		bool reverse = false;
		pk = lfirst(lc);
		expr = find_em_expr_for_rel(pk->pk_eclass, info->chunk_rel);

		if (expr == NULL || !IsA(expr, Var))
			return sort_info;

		var = castNode(Var, expr);

		if (var->varattno <= 0)
			return sort_info;

		column_name = get_attname(info->chunk_rte->relid, var->varattno, false);
		ci = get_column_compressioninfo(info->hypertable_compression_info, column_name);

		if (ci->orderby_column_index != pk_index)
			return sort_info;

		/*
		 * pk_strategy is either BTLessStrategyNumber (for ASC) or
		 * BTGreaterStrategyNumber (for DESC)
		 */
		if (pk->pk_strategy == BTLessStrategyNumber)
		{
			if (ci->orderby_asc && ci->orderby_nullsfirst == pk->pk_nulls_first)
				reverse = false;
			else if (!ci->orderby_asc && ci->orderby_nullsfirst != pk->pk_nulls_first)
				reverse = true;
			else
				return sort_info;
		}
		else if (pk->pk_strategy == BTGreaterStrategyNumber)
		{
			if (!ci->orderby_asc && ci->orderby_nullsfirst == pk->pk_nulls_first)
				reverse = false;
			else if (ci->orderby_asc && ci->orderby_nullsfirst != pk->pk_nulls_first)
				reverse = true;
			else
				return sort_info;
		}

		/*
		 * first pathkey match determines if this is forward or backward scan
		 * any further pathkey items need to have same direction
		 */
		if (pk_index == 1)
			sort_info.reverse = reverse;
		else if (reverse != sort_info.reverse)
			return sort_info;
	}

	/* all pathkeys should be processed */
	Assert(lc == NULL);

	sort_info.can_pushdown_sort = true;
	return sort_info;
}<|MERGE_RESOLUTION|>--- conflicted
+++ resolved
@@ -171,9 +171,6 @@
 	{
 		TimescaleDBPrivate *compressed_fdw_private =
 			(TimescaleDBPrivate *) info->compressed_rel->fdw_private;
-<<<<<<< HEAD
-		Bitmapset *segmentby_columns = bms_copy(info->chunk_segmentby_ri);
-=======
 		/*
 		 * We don't need any sorting for the segmentby columns that are equated
 		 * to a constant. The respective constant ECs are excluded from
@@ -182,7 +179,6 @@
 		 * segmentby columns in the end.
 		 */
 		Bitmapset *segmentby_columns = bms_copy(info->chunk_const_segmentby);
->>>>>>> 3a27669c
 		ListCell *lc;
 		for (lc = list_head(chunk_pathkeys);
 			 lc != NULL && bms_num_members(segmentby_columns) < info->num_segmentby_columns;
@@ -201,13 +197,6 @@
 				}
 			}
 
-<<<<<<< HEAD
-			if (compressed_em == NULL)
-			{
-				/* not a segmentby column, rest of pathkeys should be handled by compress_orderby */
-				break;
-			}
-=======
 			/*
 			 * We should exit the loop after we've seen all required segmentby
 			 * columns. If we haven't seen them all, but the next pathkey
@@ -215,7 +204,6 @@
 			 * build_sortinfo().
 			 */
 			Assert(compressed_em != NULL);
->>>>>>> 3a27669c
 
 			compressed_pathkeys = lappend(compressed_pathkeys, pk);
 
@@ -256,9 +244,8 @@
 		}
 
 		/*
-<<<<<<< HEAD
-		 * Create the EquivalenceClass for the sequence number, so that we can
-		 * build PathKey that refers to it.
+		 * Create the EquivalenceClass for the sequence number column of this
+		 * compressed chunk, so that we can build the PathKey that refers to it.
 		 */
 		EquivalenceClass *ec =
 			append_ec_for_seqnum(root, info, sort_info, var, sortop, nulls_first);
@@ -269,20 +256,6 @@
 		if (!get_ordering_op_properties(sortop, &opfamily, &opcintype, &strategy))
 			elog(ERROR, "operator %u is not a valid ordering operator", sortop);
 
-=======
-		 * Create the EquivalenceClass for the sequence number column of this
-		 * compressed chunk, so that we can build the PathKey that refers to it.
-		 */
-		EquivalenceClass *ec =
-			append_ec_for_seqnum(root, info, sort_info, var, sortop, nulls_first);
-
-		/* Find the operator in pg_amop --- failure shouldn't happen. */
-		Oid opfamily, opcintype;
-		int16 strategy;
-		if (!get_ordering_op_properties(sortop, &opfamily, &opcintype, &strategy))
-			elog(ERROR, "operator %u is not a valid ordering operator", sortop);
-
->>>>>>> 3a27669c
 		pk = make_canonical_pathkey(root, ec, opfamily, strategy, nulls_first);
 
 		compressed_pathkeys = lappend(compressed_pathkeys, pk);
@@ -1396,15 +1369,6 @@
 			/*
 			 * In some cases the new EC member is likely to be accessed soon, so
 			 * it would make sense to add it to the front, but we cannot do that
-<<<<<<< HEAD
-			 * here. If we do that, the
-			 * compressed chunk EM might get picked as SortGroupExpr by
-			 * cost_incremental_sort, and estimate_num_groups will assert that
-			 * the rel is simple rel, but it will fail because the compressed
-			 * chunk rel is a deadrel. Anyway, it wouldn't make sense to estimate
-			 * the group numbers by one append member, probably Postgres expects
-			 * to see the parent relation first in the EMs.
-=======
 			 * here. If we do that, the compressed chunk EM might get picked as
 			 * SortGroupExpr by cost_incremental_sort, and estimate_num_groups
 			 * will assert that the rel is simple rel, but it will fail because
@@ -1412,7 +1376,6 @@
 			 * sense to estimate the group numbers by one append member,
 			 * probably Postgres expects to see the parent relation first in the
 			 * EMs.
->>>>>>> 3a27669c
 			 */
 			cur_ec->ec_members = lappend(cur_ec->ec_members, em);
 			cur_ec->ec_relids = bms_add_members(cur_ec->ec_relids, info->compressed_rel->relids);
