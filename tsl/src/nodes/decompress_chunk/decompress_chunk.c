/*
 * This file and its contents are licensed under the Timescale License.
 * Please see the included NOTICE for copyright information and
 * LICENSE-TIMESCALE for a copy of the license.
 */

#include <postgres.h>
#include "chunk.h"
#include "hypertable_cache.h"
#include <catalog/pg_operator.h>
#include <math.h>
#include <miscadmin.h>
#include <nodes/bitmapset.h>
#include <nodes/makefuncs.h>
#include <nodes/nodeFuncs.h>
#include <optimizer/cost.h>
#include <optimizer/optimizer.h>
#include <optimizer/pathnode.h>
#include <optimizer/paths.h>
#include <parser/parse_relation.h>
#include <parser/parsetree.h>
#include <planner/planner.h>
#include <utils/builtins.h>
#include <utils/lsyscache.h>
#include <utils/typcache.h>

#include <planner.h>

#include "compat/compat.h"
#include "compression/compression.h"
#include "compression/create.h"
#include "cross_module_fn.h"
#include "custom_type_cache.h"
#include "debug_assert.h"
#include "import/allpaths.h"
#include "import/planner.h"
#include "nodes/decompress_chunk/decompress_chunk.h"
#include "nodes/decompress_chunk/planner.h"
#include "nodes/decompress_chunk/qual_pushdown.h"
#include "ts_catalog/array_utils.h"
#include "utils.h"

static CustomPathMethods decompress_chunk_path_methods = {
	.CustomName = "ColumnarScan",
	.PlanCustomPath = decompress_chunk_plan_create,
};

typedef struct SortInfo
{
	List *required_compressed_pathkeys;
	List *required_eq_classes;
	bool needs_sequence_num;
	bool use_compressed_sort; /* sort can be pushed below DecompressChunk */
	bool use_batch_sorted_merge;
	bool reverse;

	List *decompressed_sort_pathkeys;
	QualCost decompressed_sort_pathkeys_cost;
} SortInfo;

static RangeTblEntry *decompress_chunk_make_rte(Oid compressed_relid, LOCKMODE lockmode,
												Query *parse);
static void create_compressed_scan_paths(PlannerInfo *root, RelOptInfo *compressed_rel,
										 const CompressionInfo *compression_info,
										 const SortInfo *sort_info);

static DecompressChunkPath *
decompress_chunk_path_create(PlannerInfo *root, const CompressionInfo *info, Path *compressed_path);

static void decompress_chunk_add_plannerinfo(PlannerInfo *root, CompressionInfo *info,
											 const Chunk *chunk, RelOptInfo *chunk_rel,
											 bool needs_sequence_num);

static SortInfo build_sortinfo(PlannerInfo *root, const Chunk *chunk, RelOptInfo *chunk_rel,
							   const CompressionInfo *info, List *pathkeys);

static Bitmapset *find_const_segmentby(RelOptInfo *chunk_rel, const CompressionInfo *info);

static bool
is_compressed_column(CompressionInfo *info, Oid type)
{
	return type == info->compresseddata_oid;
}

static EquivalenceClass *
append_ec_for_seqnum(PlannerInfo *root, const CompressionInfo *info, const SortInfo *sort_info,
					 Var *var, Oid sortop, bool nulls_first)
{
	MemoryContext oldcontext = MemoryContextSwitchTo(root->planner_cxt);

	Oid opfamily, opcintype, equality_op;
	CompareType strategy;
	List *opfamilies;
	EquivalenceClass *newec = makeNode(EquivalenceClass);
	EquivalenceMember *em = makeNode(EquivalenceMember);

	/* Find the operator in pg_amop --- failure shouldn't happen */
	if (!get_ordering_op_properties(sortop, &opfamily, &opcintype, &strategy))
		elog(ERROR, "operator %u is not a valid ordering operator", sortop);

	/*
	 * EquivalenceClasses need to contain opfamily lists based on the family
	 * membership of mergejoinable equality operators, which could belong to
	 * more than one opfamily.  So we have to look up the opfamily's equality
	 * operator and get its membership.
	 */
	equality_op = get_opfamily_member(opfamily, opcintype, opcintype, BTEqualStrategyNumber);
	if (!OidIsValid(equality_op)) /* shouldn't happen */
		elog(ERROR,
			 "missing operator %d(%u,%u) in opfamily %u",
			 BTEqualStrategyNumber,
			 opcintype,
			 opcintype,
			 opfamily);
	opfamilies = get_mergejoin_opfamilies(equality_op);
	if (!opfamilies) /* certainly should find some */
		elog(ERROR, "could not find opfamilies for equality operator %u", equality_op);

	em->em_expr = (Expr *) var;
	em->em_relids = bms_make_singleton(info->compressed_rel->relid);
#if PG16_LT
	em->em_nullable_relids = NULL;
#endif
	em->em_is_const = false;
	em->em_is_child = false;
	em->em_datatype = INT4OID;

	newec->ec_opfamilies = list_copy(opfamilies);
	newec->ec_collation = 0;
	newec->ec_members = list_make1(em);
	newec->ec_sources = NIL;
	newec->ec_derives_list = NIL;
	newec->ec_relids = bms_make_singleton(info->compressed_rel->relid);
	newec->ec_has_const = false;
	newec->ec_has_volatile = false;
#if PG16_LT
	newec->ec_below_outer_join = false;
#endif
	newec->ec_broken = false;
	newec->ec_sortref = 0;
	newec->ec_min_security = UINT_MAX;
	newec->ec_max_security = 0;
	newec->ec_merged = NULL;

	info->compressed_rel->eclass_indexes =
		bms_add_member(info->compressed_rel->eclass_indexes, list_length(root->eq_classes));
	root->eq_classes = lappend(root->eq_classes, newec);

	MemoryContextSwitchTo(oldcontext);

	return newec;
}

static EquivalenceClass *
append_ec_for_metadata_col(PlannerInfo *root, const CompressionInfo *info, Var *var, PathKey *pk)
{
	MemoryContext oldcontext = MemoryContextSwitchTo(root->planner_cxt);
	EquivalenceMember *em = makeNode(EquivalenceMember);

	em->em_expr = (Expr *) var;
	em->em_relids = bms_make_singleton(info->compressed_rel->relid);
	em->em_is_const = false;
	em->em_is_child = false;
	em->em_datatype = var->vartype;
	EquivalenceClass *ec = makeNode(EquivalenceClass);
	ec->ec_opfamilies = pk->pk_eclass->ec_opfamilies;
	ec->ec_collation = pk->pk_eclass->ec_collation;
	ec->ec_members = list_make1(em);
	ec->ec_sources = list_copy(pk->pk_eclass->ec_sources);
	ec->ec_derives_list = list_copy(pk->pk_eclass->ec_derives_list);
	ec->ec_relids = bms_make_singleton(info->compressed_rel->relid);
	ec->ec_has_const = pk->pk_eclass->ec_has_const;
	ec->ec_has_volatile = pk->pk_eclass->ec_has_volatile;
#if PG16_LT
	ec->ec_below_outer_join = pk->pk_eclass->ec_below_outer_join;
#endif
	ec->ec_broken = pk->pk_eclass->ec_broken;
	ec->ec_sortref = pk->pk_eclass->ec_sortref;
	ec->ec_min_security = pk->pk_eclass->ec_min_security;
	ec->ec_max_security = pk->pk_eclass->ec_max_security;
	ec->ec_merged = pk->pk_eclass->ec_merged;
	root->eq_classes = lappend(root->eq_classes, ec);
	MemoryContextSwitchTo(oldcontext);
	info->compressed_rel->eclass_indexes =
		bms_add_member(info->compressed_rel->eclass_indexes, root->eq_classes->length - 1);

	return ec;
}

static List *
build_compressed_scan_pathkeys(const SortInfo *sort_info, PlannerInfo *root, List *chunk_pathkeys,
							   const CompressionInfo *info)
{
	Var *var;
	int varattno;
	List *required_compressed_pathkeys = NIL;
	ListCell *lc = NULL;
	PathKey *pk;

	/*
	 * all segmentby columns need to be prefix of pathkeys
	 * except those with equality constraint in baserestrictinfo
	 */
	if (info->num_segmentby_columns > 0)
	{
		TimescaleDBPrivate *compressed_fdw_private =
			(TimescaleDBPrivate *) info->compressed_rel->fdw_private;
		/*
		 * We don't need any sorting for the segmentby columns that are equated
		 * to a constant. The respective constant ECs are excluded from
		 * canonical pathkeys, so we won't see these columns here. Count them as
		 * seen from the start, so that we arrive at the proper counts of seen
		 * segmentby columns in the end.
		 */
		for (lc = list_head(chunk_pathkeys); lc; lc = lnext(chunk_pathkeys, lc))
		{
			PathKey *pk = lfirst(lc);
			EquivalenceMember *compressed_em = NULL;
			ListCell *ec_em_pair_cell;
			foreach (ec_em_pair_cell, compressed_fdw_private->compressed_ec_em_pairs)
			{
				List *pair = lfirst(ec_em_pair_cell);
				if (linitial(pair) == pk->pk_eclass)
				{
					compressed_em = lsecond(pair);
					break;
				}
			}

			/*
			 * We should exit the loop after we've seen all required segmentby
			 * columns. If we haven't seen them all, but the next pathkey
			 * already refers a compressed column, it is a bug. See
			 * build_sortinfo().
			 */
			if (!compressed_em)
				break;

			required_compressed_pathkeys = lappend(required_compressed_pathkeys, pk);
		}
	}

	/*
	 * If pathkeys contains non-segmentby columns the rest of the ordering
	 * requirements will be satisfied by ordering by sequence_num.
	 */
	if (sort_info->needs_sequence_num)
	{
		/* TODO: split up legacy sequence number path and non-sequence number path into dedicated
		 * functions. */
		if (info->has_seq_num)
		{
			bool nulls_first;
			Oid sortop;
			varattno = get_attnum(info->compressed_rte->relid,
								  COMPRESSION_COLUMN_METADATA_SEQUENCE_NUM_NAME);
			var = makeVar(info->compressed_rel->relid, varattno, INT4OID, -1, InvalidOid, 0);

			if (sort_info->reverse)
			{
				sortop = get_commutator(Int4LessOperator);
				nulls_first = true;
			}
			else
			{
				sortop = Int4LessOperator;
				nulls_first = false;
			}

			/*
			 * Create the EquivalenceClass for the sequence number column of this
			 * compressed chunk, so that we can build the PathKey that refers to it.
			 */
			EquivalenceClass *ec =
				append_ec_for_seqnum(root, info, sort_info, var, sortop, nulls_first);

			/* Find the operator in pg_amop --- failure shouldn't happen. */
			Oid opfamily, opcintype;
			CompareType strategy;
			if (!get_ordering_op_properties(sortop, &opfamily, &opcintype, &strategy))
				elog(ERROR, "operator %u is not a valid ordering operator", sortop);

			pk = make_canonical_pathkey(root, ec, opfamily, strategy, nulls_first);

			required_compressed_pathkeys = lappend(required_compressed_pathkeys, pk);
		}
		else
		{
			/* If there are no segmentby pathkeys, start from the beginning of the list */
			if (info->num_segmentby_columns == 0)
			{
				lc = list_head(chunk_pathkeys);
			}
			Assert(lc != NULL);
			Expr *expr;
			char *column_name;
			for (; lc != NULL; lc = lnext(chunk_pathkeys, lc))
			{
				pk = lfirst(lc);
				expr = ts_find_em_expr_for_rel(pk->pk_eclass, info->chunk_rel);

				Assert(expr != NULL && IsA(expr, Var));
				var = castNode(Var, expr);
				Assert(var->varattno > 0);

				column_name = get_attname(info->chunk_rte->relid, var->varattno, false);
				int16 orderby_index = ts_array_position(info->settings->fd.orderby, column_name);
				varattno =
					get_attnum(info->compressed_rte->relid, column_segment_min_name(orderby_index));
				Assert(orderby_index != 0);
				bool orderby_desc =
					ts_array_get_element_bool(info->settings->fd.orderby_desc, orderby_index);
				bool orderby_nullsfirst =
					ts_array_get_element_bool(info->settings->fd.orderby_nullsfirst, orderby_index);

				bool nulls_first;
				CompareType strategy;

				if (sort_info->reverse)
				{
					strategy = orderby_desc ? BTLessStrategyNumber : BTGreaterStrategyNumber;
					nulls_first = !orderby_nullsfirst;
				}
				else
				{
					strategy = orderby_desc ? BTGreaterStrategyNumber : BTLessStrategyNumber;
					nulls_first = orderby_nullsfirst;
				}

				var = makeVar(info->compressed_rel->relid,
							  varattno,
							  var->vartype,
							  var->vartypmod,
							  var->varcollid,
							  var->varlevelsup);
				EquivalenceClass *min_ec = append_ec_for_metadata_col(root, info, var, pk);
				PathKey *min =
					make_canonical_pathkey(root, min_ec, pk->pk_opfamily, strategy, nulls_first);
				required_compressed_pathkeys = lappend(required_compressed_pathkeys, min);

				varattno =
					get_attnum(info->compressed_rte->relid, column_segment_max_name(orderby_index));
				var = makeVar(info->compressed_rel->relid,
							  varattno,
							  var->vartype,
							  var->vartypmod,
							  var->varcollid,
							  var->varlevelsup);
				EquivalenceClass *max_ec = append_ec_for_metadata_col(root, info, var, pk);
				PathKey *max =
					make_canonical_pathkey(root, max_ec, pk->pk_opfamily, strategy, nulls_first);

				required_compressed_pathkeys = lappend(required_compressed_pathkeys, max);
			}
		}
	}
	return required_compressed_pathkeys;
}

DecompressChunkPath *
copy_decompress_chunk_path(DecompressChunkPath *src)
{
	Assert(ts_is_decompress_chunk_path(&src->custom_path.path));

	DecompressChunkPath *dst = palloc(sizeof(DecompressChunkPath));
	memcpy(dst, src, sizeof(DecompressChunkPath));

	return dst;
}

/*
 * Maps the attno of the min metadata column in the compressed chunk to the
 * attno of the corresponding max metadata column. Zero if none or not applicable.
 */
typedef struct SelectivityEstimationContext
{
	AttrNumber *min_to_max;
	AttrNumber *max_to_min;

	List *vars;
} SelectivityEstimationContext;

/*
 * Collect the Vars referencing the "min" metadata columns into the context->vars.
 */
static bool
min_metadata_vars_collector(Node *orig_node, SelectivityEstimationContext *context)
{
	if (orig_node == NULL)
	{
		/*
		 * An expression node can have a NULL field and the mutator will be
		 * still called for it, so we have to handle this.
		 */
		return false;
	}

	if (!IsA(orig_node, Var))
	{
		/*
		 * Recurse.
		 */
		return expression_tree_walker(orig_node, min_metadata_vars_collector, context);
	}

	Var *orig_var = castNode(Var, orig_node);
	if (orig_var->varattno <= 0)
	{
		/*
		 * We don't handle special variables. Not sure how it could happen though.
		 */
		return false;
	}

	AttrNumber replaced_attno = context->min_to_max[orig_var->varattno];
	if (replaced_attno == InvalidAttrNumber)
	{
		/*
		 * No replacement for this column.
		 */
		return false;
	}

	context->vars = lappend(context->vars, orig_var);
	return false;
}

static void
set_compressed_baserel_size_estimates(PlannerInfo *root, RelOptInfo *rel,
									  CompressionInfo *compression_info)
{
	/*
	 * We need some custom selectivity estimation code for the compressed chunk
	 * table, because some pushed down filters require special handling.
	 *
	 * An equality condition can be pushed down to the minmax sparse index
	 * condition, and becomes x_min <= const and const <= x_max. Postgres
	 * treats the part of this condition as independent, which leads to
	 * significant overestimates when x has high cardinality, and therefore
	 * not using the Index Scan. This stems from the fact that Postgres doesn't
	 * know that x_max is always just very slightly more than x_min for the
	 * given compressed batch.

	 * To work around this, temporarily replace all conditions on x_min with
	 * conditions on x_max before feeding them to the Postgres clauselist
	 * selectivity functions. Since the range of x_min to x_max for a given
	 * batch is small relative to the range of x in the entire chunk, this
	 * should not introduce much error, but at the same time allow Postgres to
	 * see the correlation.
	 *
	 * We do this here for the entire baserestrictinfo and not per-rinfo as we
	 * add them during filter pushdown, because the Postgres clauselist
	 * selectivity estimator must see the entire clause list to detect the range
	 * conditions.
	 *
	 * First, build the correspondence of min metadata attno -> max metadata
	 * attno for all minmax metadata.
	 */
	AttrNumber *storage =
		palloc0(2 * sizeof(AttrNumber) * compression_info->compressed_rel->max_attr);
	SelectivityEstimationContext context = {
		.min_to_max = &storage[0],
		.max_to_min = &storage[compression_info->compressed_rel->max_attr],
	};

	for (int uncompressed_attno = 1; uncompressed_attno <= compression_info->chunk_rel->max_attr;
		 uncompressed_attno++)
	{
		if (get_rte_attribute_is_dropped(compression_info->chunk_rte, uncompressed_attno))
		{
			/* Skip the dropped column. */
			continue;
		}

		const char *attname = get_attname(compression_info->chunk_rte->relid,
										  uncompressed_attno,
										  /* missing_ok = */ false);
		const int16 orderby_pos =
			ts_array_position(compression_info->settings->fd.orderby, attname);

		if (orderby_pos == 0)
		{
			/*
			 * This reasoning is only applicable to orderby columns, where each
			 * batch is a thin slice of the entire range of the column. It also does
			 * not have many intersections, because the compressed batches mostly
			 * follow the total order of orderby columns, that is relaxed for the
			 * last orderby  columns or unordered chunks.This does not necessarily
			 * hold for non-orderby columns that can also have a sparse index.
			 */
			continue;
		}

		AttrNumber min_attno =
			compressed_column_metadata_attno(compression_info->settings,
											 compression_info->chunk_rte->relid,
											 uncompressed_attno,
											 compression_info->compressed_rte->relid,
											 "min");
		AttrNumber max_attno =
			compressed_column_metadata_attno(compression_info->settings,
											 compression_info->chunk_rte->relid,
											 uncompressed_attno,
											 compression_info->compressed_rte->relid,
											 "max");

		if (min_attno == InvalidAttrNumber || max_attno == InvalidAttrNumber)
		{
			continue;
		}

		context.min_to_max[min_attno] = max_attno;
		context.max_to_min[max_attno] = min_attno;
	}

	/*
	 * Then, replace all conditions on min metadata column with conditions on
	 * max metadata column.
	 */
	ListCell *lc;
	foreach (lc, rel->baserestrictinfo)
	{
		RestrictInfo *orig_restrictinfo = castNode(RestrictInfo, lfirst(lc));
		Node *orig_clause = (Node *) orig_restrictinfo->clause;
		expression_tree_walker(orig_clause, min_metadata_vars_collector, &context);
	}

	/*
	 * Temporarily replace "min" with "max" in-place to save on memory allocations.
	 */
	foreach (lc, context.vars)
	{
		Var *var = castNode(Var, lfirst(lc));

		Assert(var->varattno != InvalidAttrNumber);
		Assert(context.min_to_max[var->varattno] != InvalidAttrNumber);
		Assert(context.max_to_min[context.min_to_max[var->varattno]] == var->varattno);

		var->varattno = context.min_to_max[var->varattno];
	}

	/*
	 * Compute selectivity with the updated filters.
	 */
	set_baserel_size_estimates(root, rel);

	/*
	 * Replace the Vars back.
	 */
	foreach (lc, context.vars)
	{
		Var *var = castNode(Var, lfirst(lc));
		var->varattno = context.max_to_min[var->varattno];
	}

	pfree(storage);
}

static CompressionInfo *
build_compressioninfo(PlannerInfo *root, const Hypertable *ht, const Chunk *chunk,
					  RelOptInfo *chunk_rel)
{
	AppendRelInfo *appinfo;
	CompressionInfo *info = palloc0(sizeof(CompressionInfo));

	info->compresseddata_oid = ts_custom_type_cache_get(CUSTOM_TYPE_COMPRESSED_DATA)->type_oid;

	info->chunk_rel = chunk_rel;
	info->chunk_rte = planner_rt_fetch(chunk_rel->relid, root);
	info->settings = ts_compression_settings_get(chunk->table_id);

	if (chunk_rel->reloptkind == RELOPT_OTHER_MEMBER_REL)
	{
		appinfo = ts_get_appendrelinfo(root, chunk_rel->relid, false);
		info->ht_rte = planner_rt_fetch(appinfo->parent_relid, root);
		info->ht_rel = root->simple_rel_array[appinfo->parent_relid];
	}
	else
	{
		Assert(chunk_rel->reloptkind == RELOPT_BASEREL);
		info->single_chunk = true;
		info->ht_rte = info->chunk_rte;
		info->ht_rel = info->chunk_rel;
	}

	info->hypertable_id = ht->fd.id;

	info->num_orderby_columns = ts_array_length(info->settings->fd.orderby);
	info->num_segmentby_columns = ts_array_length(info->settings->fd.segmentby);

	if (info->num_segmentby_columns)
	{
		ArrayIterator it = array_create_iterator(info->settings->fd.segmentby, 0, NULL);
		Datum datum;
		bool isnull;
		while (array_iterate(it, &datum, &isnull))
		{
			Ensure(!isnull, "NULL element in catalog array");
			AttrNumber chunk_attno = get_attnum(info->chunk_rte->relid, TextDatumGetCString(datum));
			info->chunk_segmentby_attnos =
				bms_add_member(info->chunk_segmentby_attnos, chunk_attno);
		}
	}

	info->has_seq_num =
		get_attnum(info->settings->fd.compress_relid,
				   COMPRESSION_COLUMN_METADATA_SEQUENCE_NUM_NAME) != InvalidAttrNumber;

	info->chunk_const_segmentby = find_const_segmentby(chunk_rel, info);

	/*
	 * If the chunk is member of hypertable expansion or a UNION, find its
	 * parent relation ids. We will use it later to filter out some parameterized
	 * paths.
	 */
	if (chunk_rel->reloptkind == RELOPT_OTHER_MEMBER_REL)
	{
		info->parent_relids = find_childrel_parents(root, chunk_rel);
	}

	return info;
}

/*
 * Estimate the average count of elements in the compressed batch based on the
 * Postgres statistics for _ts_meta_count column.
 * Returns TARGET_COMPRESSED_BATCH_SIZE when no pg_statistic entry exists.
 */
static double
estimate_compressed_batch_size(PlannerInfo *root, const CompressionInfo *compression_info)
{
	AttrNumber attnum = get_attnum(compression_info->compressed_rte->relid, "_ts_meta_count");
	if (attnum == InvalidAttrNumber)
		return TARGET_COMPRESSED_BATCH_SIZE;

	Var *var = makeVar(compression_info->compressed_rel->relid, attnum, INT4OID, -1, InvalidOid, 0);

	/* fetch statistics */
	VariableStatData vardata;
	examine_variable(root, (Node *) var, 0, &vardata);

	if (!HeapTupleIsValid(vardata.statsTuple))
	{
		ReleaseVariableStats(vardata);
		return TARGET_COMPRESSED_BATCH_SIZE;
	}

	double mcv_sum = 0.0;
	double mcv_freq = 0.0;

	/* exact MCV contribution */
	AttStatsSlot mcvslot;
	if (get_attstatsslot(&mcvslot,
						 vardata.statsTuple,
						 STATISTIC_KIND_MCV,
						 InvalidOid,
						 ATTSTATSSLOT_VALUES | ATTSTATSSLOT_NUMBERS))
	{
		for (int i = 0; i < mcvslot.nvalues; i++)
		{
			double val = (double) DatumGetInt32(mcvslot.values[i]);
			double freq = (double) mcvslot.numbers[i];
			mcv_sum += val * freq;
			mcv_freq += freq;
		}
		free_attstatsslot(&mcvslot);
	}

	double hist_sum = 0.0;

	/* histogram contribution */
	AttStatsSlot histslot;
	if (get_attstatsslot(&histslot,
						 vardata.statsTuple,
						 STATISTIC_KIND_HISTOGRAM,
						 InvalidOid,
						 ATTSTATSSLOT_VALUES))
	{
		int buckets = histslot.nvalues - 1;

		if (buckets > 0 && mcv_freq < 1.0)
		{
			for (int i = 0; i < buckets; i++)
			{
				double lo = (double) DatumGetInt32(histslot.values[i]);
				double hi = (double) DatumGetInt32(histslot.values[i + 1]);
				hist_sum += (lo + hi) / 2.0;
			}
			hist_sum *= (1.0 - mcv_freq) / buckets;
		}
		free_attstatsslot(&histslot);
	}

	ReleaseVariableStats(vardata);
	return mcv_sum + hist_sum;
}

/*
 * calculate cost for DecompressChunkPath
 *
 * since we have to read whole batch before producing tuple
 * we put cost of 1 tuple of compressed_scan as startup cost
 */
static void
cost_decompress_chunk(PlannerInfo *root, const CompressionInfo *compression_info, Path *path,
					  Path *compressed_path)
{
	/* startup_cost is cost before fetching first tuple */
	const double compressed_rows = Max(1, compressed_path->rows);
	path->startup_cost =
		compressed_path->startup_cost +
		(compressed_path->total_cost - compressed_path->startup_cost) / compressed_rows;

	/* total_cost is cost for fetching all tuples */
	// path->rows = compressed_path->rows * TARGET_COMPRESSED_BATCH_SIZE;
	path->rows = compressed_path->rows * compression_info->compressed_batch_size;
	path->total_cost = compressed_path->total_cost + path->rows * cpu_tuple_cost;
}

/* Smoothstep function S1 (the h01 cubic Hermite spline). */
static double
smoothstep(double x, double start, double end)
{
	x = (x - start) / (end - start);

	if (x < 0)
	{
		x = 0;
	}
	else if (x > 1)
	{
		x = 1;
	}

	return x * x * (3.0F - 2.0F * x);
}

/*
 * If the query 'order by' is prefix of the compression 'order by' (or equal), we can exploit
 * the ordering of the individual batches to create a total ordered result without resorting
 * the tuples. This speeds up all queries that use this ordering (because no sort node is
 * needed). In particular, queries that use a LIMIT are speed-up because only the top elements
 * of the affected batches needs to be decompressed. Without the optimization, the entire batches
 * are decompressed, sorted, and then the top elements are taken from the result.
 *
 * The idea is to do something similar to the MergeAppend node; a BinaryHeap is used
 * to merge the per segment by column sorted individual batches into a sorted result. So, we end
 * up which a data flow which looks as follows:
 *
 * DecompressChunk
 *   * Decompress Batch 1
 *   * Decompress Batch 2
 *   * Decompress Batch 3
 *       [....]
 *   * Decompress Batch N
 *
 * Using the presorted batches, we are able to open these batches dynamically. If we don't presort
 * them, we would have to open all batches at the same time. This would be similar to the work the
 * MergeAppend does, but this is not needed in our case and we could reduce the size of the heap and
 * the amount of parallel open batches.
 *
 * The algorithm works as follows:
 *
 *   (1) A sort node is placed below the decompress scan node and on top of the scan
 *       on the compressed chunk. This sort node uses the min/max values of the 'order by'
 *       columns from the metadata of the batch to get them into an order which can be
 *       used to merge them.
 *
 *       [Scan on compressed chunk] -> [Sort on min/max values] -> [Decompress and merge]
 *
 *       For example, the batches are sorted on the min value of the 'order by' metadata
 *       column: [0, 3] [0, 5] [3, 7] [6, 10]
 *
 *   (2) The decompress chunk node initializes a binary heap, opens the first batch and
 *       decompresses the first tuple from the batch. The tuple is put on the heap. In addition
 *       the opened batch is marked as the most recent batch (MRB).
 *
 *   (3) As soon as a tuple is requested from the heap, the following steps are performed:
 *       (3a) If the heap is empty, we are done.
 *       (3b) The top tuple from the heap is taken. It is checked if this tuple is from the
 *            MRB. If this is the case, the next batch is opened, the first tuple is decompressed,
 *            placed on the heap and this batch is marked as MRB. This is repeated until the
 *            top tuple from the heap is not from the MRB. After the top tuple is not from the
 *            MRB, all batches (and one ahead) which might contain the most recent tuple are
 *            opened and placed on the heap.
 *
 *            In the example above, the first three batches are opened because the first two
 *            batches might contain tuples with a value of 0.
 *       (3c) The top element from the heap is removed, the next tuple from the batch is
 *            decompressed (if present) and placed on the heap.
 *       (3d) The former top tuple of the heap is returned.
 *
 * This function calculate the costs for retrieving the decompressed in-order
 * using a binary heap.
 */
static void
cost_batch_sorted_merge(PlannerInfo *root, const CompressionInfo *compression_info,
						DecompressChunkPath *dcpath, Path *compressed_path)
{
	Path sort_path; /* dummy for result of cost_sort */

	/*
	 * Don't disable the compressed batch sorted merge plan with the enable_sort
	 * GUC. We have a separate GUC for it, and this way you can try to force the
	 * batch sorted merge plan by disabling sort.
	 */
	const bool old_enable_sort = enable_sort;
	enable_sort = true;
	cost_sort(&sort_path,
			  root,
			  dcpath->required_compressed_pathkeys,
#if PG18_GE
			  compressed_path->disabled_nodes,
#endif
			  compressed_path->total_cost,
			  compressed_path->rows,
			  compressed_path->pathtarget->width,
			  0.0,
			  work_mem,
			  -1);
	enable_sort = old_enable_sort;

	/*
	 * In compressed batch sorted merge, for each distinct segmentby value we
	 * have to keep the corresponding latest batch open. Estimate the number of
	 * these batches with the usual Postgres estimator for grouping cardinality.
	 */
	List *segmentby_groupexprs = NIL;
	for (int segmentby_attno = bms_next_member(compression_info->chunk_segmentby_attnos, -1);
		 segmentby_attno > 0;
		 segmentby_attno =
			 bms_next_member(compression_info->chunk_segmentby_attnos, segmentby_attno))
	{
		char *colname = get_attname(compression_info->chunk_rte->relid,
									segmentby_attno,
									/* missing_ok = */ false);
		AttrNumber compressed_attno = get_attnum(compression_info->compressed_rte->relid, colname);
		Ensure(compressed_attno != InvalidAttrNumber,
			   "segmentby column %s not found in compressed chunk %d",
			   colname,
			   compression_info->compressed_rte->relid);
		Var *var = palloc(sizeof(Var));
		*var = (Var){ .xpr.type = T_Var,
					  .varno = compression_info->compressed_rel->relid,
					  .varattno = compressed_attno };
		segmentby_groupexprs = lappend(segmentby_groupexprs, var);
	}
	const double open_batches_estimated =
		estimate_num_groups(root, segmentby_groupexprs, dcpath->custom_path.path.rows, NULL, NULL);
	Assert(open_batches_estimated > 0);

	/*
	 * We can't have more open batches than the total number of compressed rows,
	 * so clamp it for sanity of the following calculations.
	 */
	const double open_batches_clamped = Min(open_batches_estimated, sort_path.rows);

	/*
	 * Keeping a lot of batches open might use a lot of memory. The batch sorted
	 * merge can't offload anything to disk, so we just penalize it heavily if
	 * we expect it to go over the work_mem. First, estimate the amount of
	 * memory we'll need. We do this on the basis of uncompressed chunk width,
	 * as if we had to materialize entire decompressed batches. This might
	 * be less precise when bulk decompression is not used, because we
	 * materialize only the compressed data which is smaller. But it accounts
	 * for projections, which is probably more important than precision, because
	 * we often read a small subset of columns in analytical queries. The
	 * compressed chunk is never projected so we can't use it for that.
	 */
	const double work_mem_bytes = work_mem * 1024.0;
	const double needed_memory_bytes = open_batches_clamped * TARGET_COMPRESSED_BATCH_SIZE *
									   dcpath->custom_path.path.pathtarget->width;

	/*
	 * Next, calculate the cost penalty. It is a smooth step, starting at 75% of
	 * work_mem, and ending at 125%. We want to effectively disable this plan
	 * if it doesn't fit into the available memory, so the penalty should be
	 * comparable to disable_cost but still less than it, so that the
	 * manual disables still have priority.
	 */
	const double work_mem_penalty =
		0.1 * disable_cost *
		smoothstep(needed_memory_bytes, 0.75 * work_mem_bytes, 1.25 * work_mem_bytes);
	Assert(work_mem_penalty >= 0);

	/*
	 * startup_cost is cost before fetching first tuple. Batch sorted merge has
	 * to load at least the number of batches we expect to be open
	 * simultaneously, before it can produce the first row.
	 */
	const double sort_path_cost_for_startup =
		sort_path.startup_cost +
		((sort_path.total_cost - sort_path.startup_cost) * (open_batches_clamped / sort_path.rows));
	Assert(sort_path_cost_for_startup >= 0);
	dcpath->custom_path.path.startup_cost = sort_path_cost_for_startup + work_mem_penalty;

	/*
	 * Finally, to run this path to completion, we have to complete the
	 * underlying sort path, and return all uncompressed rows. Getting one
	 * uncompressed row involves replacing the top row in the heap, which costs
	 * O(log(heap size)). The constant multiplier is found empirically by
	 * benchmarking the queries returning 1 - 1e9 tuples, with segmentby
	 * cardinality 1 to 1e4, and adjusting the cost so that the fastest plan is
	 * used. The "+ 1" under the logarithm is to avoid zero uncompressed row cost
	 * when we expect to have only 1 batch open.
	 */
	const double sort_path_cost_rest = sort_path.total_cost - sort_path_cost_for_startup;
	Assert(sort_path_cost_rest >= 0);
	const double uncompressed_row_cost = 1.5 * log(open_batches_clamped + 1) * cpu_tuple_cost;
	Assert(uncompressed_row_cost > 0);
	dcpath->custom_path.path.total_cost = dcpath->custom_path.path.startup_cost +
										  sort_path_cost_rest +
										  dcpath->custom_path.path.rows * uncompressed_row_cost;
}

/*
 * This function adds per-chunk sorted paths for compressed chunks if beneficial. This has two
 * advantages:
 *
 *  (1) Make ChunkAppend possible. If at least one chunk of a hypertable is uncompressed, PostgreSQL
 * will generate a MergeAppend path in generate_orderedappend_paths() / create_merge_append_path()
 * due to the existing pathkeys of the index on the uncompressed chunk. If all chunks are
 * compressed, no path keys are present and no MergeAppend path is generated by PostgreSQL. In that
 * case, the ChunkAppend optimization cannot be used because MergeAppend path can be promoted in
 * ts_chunk_append_path_create(). Adding a sorted path with pathkeys makes ChunkAppend possible for
 * these queries.
 *
 *  (2) Sorting on a per-chunk basis and merging / appending these results could be faster than
 * sorting the whole input. Especially limit queries that use an ORDER BY that is compatible with
 * the partitioning of the hypertable could be inefficiently executed otherwise. For example, an
 * expensive query plan with a sort node on top of the append node could be chosen. Due to the sort
 * node at the high level in the query plan and the missing ChunkAppend node (see (1)), all chunks
 * are decompressed (instead of only the actually needed ones).
 *
 * The logic is inspired by PostgreSQL's add_paths_with_pathkeys_for_rel() function.
 *
 * Note: This function adds only non-partial paths. In parallel plans PostgreSQL prefers sorting
 * directly under the gather (merge) node and the per-chunk sorting are not used in parallel plans.
 * To save planning time, we therefore refrain from adding them.
 */
static Path *
make_chunk_sorted_path(PlannerInfo *root, RelOptInfo *chunk_rel, Path *path, Path *compressed_path,
					   const SortInfo *sort_info)
{
	/*
	 * Don't have a useful sorting after decompression.
	 */
	if (sort_info->decompressed_sort_pathkeys == NIL)
	{
		return NULL;
	}

	/* We are only interested in regular (i.e., non index) paths */
	if (!IsA(compressed_path, Path))
	{
		return NULL;
	}

	Assert(ts_is_decompress_chunk_path(path));

	/*
	 * We should be given an unsorted DecompressChunk path.
	 */
	Assert(path->pathkeys == NIL);

	/*
	 * Create the sorted path for these useful_pathkeys. Copy the decompress
	 * chunk path because the original can be recycled in add_path, and our
	 * sorted path must be independent.
	 */
	DecompressChunkPath *path_copy = copy_decompress_chunk_path((DecompressChunkPath *) path);

	/*
	 * Create the Sort path.
	 */
	Path *sorted_path = (Path *) create_sort_path(root,
												  chunk_rel,
												  (Path *) path_copy,
												  sort_info->decompressed_sort_pathkeys,
												  root->limit_tuples);

	/*
	 * Now, we need another dumb workaround for Postgres problems. When creating
	 * a sort plan, it performs a linear search of equivalence member of a
	 * pathkey's equivalence class, that matches the sorted relation (see
	 * prepare_sort_from_pathkeys()). This is effectively quadratic in the
	 * number of chunks, and becomes a real CPU sink after we pass 1k chunks.
	 * Try to reflect this in the costs, because in some cases a chunk-wise sort
	 * might be avoided, e.g. Limit 1 over MergeAppend over chunk-wise Sort can
	 * be just as well replaced with a Limit 1 over Sort over Append of chunks,
	 * that is just marginally costlier.
	 *
	 * We can't easily know the number of chunks in the query here, so add some
	 * startup cost that is quadratic in the current chunk index, which
	 * hopefully should be a good enough replacement.
	 */
	const int parent_relindex = bms_next_member(chunk_rel->top_parent_relids, -1);
	if (parent_relindex)
	{
		const int chunk_index = chunk_rel->relid - parent_relindex;
		sorted_path->startup_cost += cpu_operator_cost * chunk_index * chunk_index;
		sorted_path->total_cost += cpu_operator_cost * chunk_index * chunk_index;
	}

	return sorted_path;
}

#define IS_UPDL_CMD(parse)                                                                         \
	((parse)->commandType == CMD_UPDATE || (parse)->commandType == CMD_DELETE)

void
ts_decompress_chunk_generate_paths(PlannerInfo *root, RelOptInfo *chunk_rel, const Hypertable *ht,
								   const Chunk *chunk)
{
	RelOptInfo *compressed_rel;
	ListCell *lc;
	Index ht_relid = 0;
	PlannerInfo *proot;
	bool consider_partial = ts_chunk_is_partial(chunk);

	/*
	 * For UPDATE/DELETE commands, the executor decompresses and brings the rows into
	 * the uncompressed chunk. Therefore, it's necessary to add the scan on the
	 * uncompressed portion.
	 */
	if (ts_chunk_is_compressed(chunk) && ts_cm_functions->decompress_target_segments &&
		!consider_partial)
	{
		for (proot = root->parent_root; proot != NULL && !consider_partial;
			 proot = proot->parent_root)
		{
			/*
			 * We could additionally check and compare that the relation involved in the subquery
			 * and the DML target relation are one and the same. But these kinds of queries
			 * should be rare.
			 */
			if (IS_UPDL_CMD(proot->parse))
			{
				consider_partial = true;
			}
		}
	}

	CompressionInfo *compression_info = build_compressioninfo(root, ht, chunk, chunk_rel);

	/* double check we don't end up here on single chunk queries with ONLY */
	Assert(compression_info->chunk_rel->reloptkind == RELOPT_OTHER_MEMBER_REL ||
		   (compression_info->chunk_rel->reloptkind == RELOPT_BASEREL &&
			ts_rte_is_marked_for_expansion(compression_info->chunk_rte)));

	SortInfo sort_info =
		build_sortinfo(root, chunk, chunk_rel, compression_info, root->query_pathkeys);

	Assert(chunk->fd.compressed_chunk_id > 0);

	List *initial_pathlist = chunk_rel->pathlist;
	List *initial_partial_pathlist = chunk_rel->partial_pathlist;
	chunk_rel->pathlist = NIL;
	chunk_rel->partial_pathlist = NIL;

	/* add RangeTblEntry and RelOptInfo for compressed chunk */
	decompress_chunk_add_plannerinfo(root,
									 compression_info,
									 chunk,
									 chunk_rel,
									 sort_info.needs_sequence_num);

	if (sort_info.use_compressed_sort)
	{
		sort_info.required_compressed_pathkeys =
			build_compressed_scan_pathkeys(&sort_info,
										   root,
										   root->query_pathkeys,
										   compression_info);
	}

	compressed_rel = compression_info->compressed_rel;

	compressed_rel->consider_parallel = chunk_rel->consider_parallel;

	/* translate chunk_rel->baserestrictinfo */
	pushdown_quals(root, compression_info->settings, chunk_rel, compressed_rel, consider_partial);
<<<<<<< HEAD

	/*
	 * Estimate the size of the compressed chunk table.
	 */
	set_baserel_size_estimates(root, compressed_rel);
=======
	set_compressed_baserel_size_estimates(root, compressed_rel, compression_info);
	double new_row_estimate = compressed_rel->rows * TARGET_COMPRESSED_BATCH_SIZE;
>>>>>>> eace2231

	/*
	 * Estimate the size of the compressed batch from Postgres
	 * statistics.
	 */
	compression_info->compressed_batch_size =
		estimate_compressed_batch_size(root, compression_info);

	/*
	 * Estimate the size of decompressed chunk based on the compressed chunk.
	 *
	 * The tuple estimates derived from pg_class will be empty, so we have to
	 * compute that based on the compressed relation as well. Wrong estimates
	 * there lead to wrong join order choice and wrong low cost for Sort over
	 * Append, and also different MergeAppend costs on Postgres before 17 due to
	 * a bug there.
	 */
	const double new_row_estimate = compressed_rel->rows * compression_info->compressed_batch_size;
	const double new_tuples_estimate =
		compressed_rel->tuples * compression_info->compressed_batch_size;
	if (!compression_info->single_chunk)
	{
		/*
		 * Adjust the hypertable estimate by the diff of new and old chunk
		 * estimate.
		 */
		AppendRelInfo *chunk_info = ts_get_appendrelinfo(root, chunk_rel->relid, false);
		Assert(chunk_info->parent_reloid == ht->main_table_relid);
		const Index ht_relid = chunk_info->parent_relid;
		RelOptInfo *hypertable_rel = root->simple_rel_array[ht_relid];
		const double delta = new_row_estimate - chunk_rel->rows;
		hypertable_rel->rows += delta;
		/*
		 * For appendrel, set tuples to the same value as rows,
		 * like set_append_rel_size() does.
		 */
		hypertable_rel->tuples += delta;
	}
	chunk_rel->rows = new_row_estimate;
	chunk_rel->tuples = new_tuples_estimate;

	/*
	 * Create the paths for the compressed chunk table.
	 */
	create_compressed_scan_paths(root, compressed_rel, compression_info, &sort_info);

	/* compute parent relids of the chunk and use it to filter paths*/
	Relids parent_relids = NULL;
	if (!compression_info->single_chunk)
		parent_relids = find_childrel_parents(root, chunk_rel);

	/* create non-parallel paths */
	foreach (lc, compressed_rel->pathlist)
	{
		Path *compressed_path = lfirst(lc);

		/* We want to consider startup costs so that IndexScan is preferred to sorted SeqScan when
		   we may have a chance to use SkipScan. We consider startup costs for LIMIT queries, and
		   SkipScan is basically a "LIMIT 1" query run "ndistinct" times. At this point we don't
		   have all information to check if SkipScan can be used, but we can narrow it down.
		*/
		if (!chunk_rel->consider_startup && IsA(compressed_path, IndexPath))
		{
			/* Candidate for SELECT DISTINCT SkipScan */
			if (list_length(root->distinct_pathkeys) == 1
				/* Candidate for DISTINCT aggregate SkipScan */
				|| (root->numOrderedAggs >= 1 && list_length(root->group_pathkeys) == 1))
			{
				chunk_rel->consider_startup = true;
			}
		}

		/*
		 * We skip any BitmapScan parameterized paths here as supporting
		 * those would require fixing up the internal scan. Since we
		 * currently do not do this BitmapScans would be generated
		 * when we have a parameterized path on a compressed column
		 * that would have invalid references due to our
		 * EquivalenceClasses.
		 */
		if (IsA(compressed_path, BitmapHeapPath) && compressed_path->param_info)
			continue;

		/*
		 * Filter out all paths that try to JOIN the compressed chunk on the
		 * hypertable or the uncompressed chunk
		 * Ideally, we wouldn't create these paths in the first place.
		 * However, create_join_clause code is called by PG while generating paths for the
		 * compressed_rel via generate_implied_equalities_for_column.
		 * create_join_clause ends up creating rinfo's between compressed_rel and ht because
		 * PG does not know that compressed_rel is related to ht in anyway.
		 * The parent-child relationship between chunk_rel and ht is known
		 * to PG and so it does not try to create meaningless rinfos for that case.
		 */
		if (compressed_path->param_info != NULL)
		{
			if (bms_is_member(chunk_rel->relid, compressed_path->param_info->ppi_req_outer))
				continue;
			/* check if this is path made with references between
			 * compressed_rel + hypertable or a nesting subquery.
			 * The latter can happen in the case of UNION queries. see github 2917. This
			 * happens since PG is not aware that the nesting
			 * subquery that references the hypertable is a parent of compressed_rel as well.
			 */
			if (bms_overlap(parent_relids, compressed_path->param_info->ppi_req_outer))
				continue;

			ListCell *lc_ri;
			bool references_compressed = false;
			/*
			 * Check if this path is parameterized on a compressed
			 * column. Ideally those paths wouldn't be generated
			 * in the first place but since we create compressed
			 * EquivalenceMembers for all EquivalenceClasses these
			 * Paths can happen and will fail at execution since
			 * the left and right side of the expression are not
			 * compatible. Therefore we skip any Path that is
			 * parameterized on a compressed column here.
			 */
			foreach (lc_ri, compressed_path->param_info->ppi_clauses)
			{
				RestrictInfo *ri = lfirst_node(RestrictInfo, lc_ri);

				if (ri->right_em && IsA(ri->right_em->em_expr, Var) &&
					(Index) castNode(Var, ri->right_em->em_expr)->varno ==
						compression_info->compressed_rel->relid)
				{
					Var *var = castNode(Var, ri->right_em->em_expr);
					if (is_compressed_column(compression_info, var->vartype))
					{
						references_compressed = true;
						break;
					}
				}
				if (ri->left_em && IsA(ri->left_em->em_expr, Var) &&
					(Index) castNode(Var, ri->left_em->em_expr)->varno ==
						compression_info->compressed_rel->relid)
				{
					Var *var = castNode(Var, ri->left_em->em_expr);
					if (is_compressed_column(compression_info, var->vartype))
					{
						references_compressed = true;
						break;
					}
				}
			}
			if (references_compressed)
				continue;
		}

		Assert(compressed_path->parallel_workers == 0);
		Path *chunk_path =
			(Path *) decompress_chunk_path_create(root, compression_info, compressed_path);
		Assert(chunk_path->parallel_workers == 0);

		/*
		 * Create a path for the batch sorted merge optimization. This optimization performs a
		 * merge append of the involved batches by using a binary heap and preserving the
		 * compression order. This optimization is only taken into consideration if we can't push
		 * down the sort to the compressed chunk. If we can push down the sort, the batches can be
		 * directly consumed in this order and we don't need to use this optimization.
		 */
		DecompressChunkPath *batch_merge_path = NULL;
		if (sort_info.use_batch_sorted_merge)
		{
			batch_merge_path = copy_decompress_chunk_path((DecompressChunkPath *) chunk_path);

			batch_merge_path->reverse = sort_info.reverse;
			batch_merge_path->batch_sorted_merge = true;

			/* The segment by optimization is only enabled if it can deliver the tuples in the
			 * same order as the query requested it. So, we can just copy the pathkeys of the
			 * query here.
			 */
			batch_merge_path->custom_path.path.pathkeys = root->query_pathkeys;
			cost_batch_sorted_merge(root, compression_info, batch_merge_path, compressed_path);

			if (ts_guc_debug_require_batch_sorted_merge == DRO_Force)
			{
				batch_merge_path->custom_path.path.startup_cost = cpu_tuple_cost;
				batch_merge_path->custom_path.path.total_cost = 2 * cpu_tuple_cost;
			}

			/* If the chunk is partially compressed, prepare the path only and add it later
			 * to a merge append path when we are able to generate the ordered result for the
			 * compressed and uncompressed part of the chunk.
			 */
			if (!consider_partial)
				add_path(chunk_rel, &batch_merge_path->custom_path.path);
		}
		else if (ts_guc_debug_require_batch_sorted_merge == DRO_Require ||
				 ts_guc_debug_require_batch_sorted_merge == DRO_Force)
		{
			ereport(ERROR,
					(errcode(ERRCODE_OBJECT_NOT_IN_PREREQUISITE_STATE),
					 errmsg("debug: batch sorted merge is required but not possible at planning "
							"time")));
		}

		/* If we can push down the sort below the DecompressChunk node, we set the pathkeys of
		 * the decompress node to the query pathkeys, while remembering the compressed_pathkeys
		 * corresponding to those query_pathkeys. We will determine whether to put a sort
		 * between the decompression node and the scan during plan creation */
		if (sort_info.use_compressed_sort)
		{
			DecompressChunkPath *path_copy =
				copy_decompress_chunk_path((DecompressChunkPath *) chunk_path);
			path_copy->reverse = sort_info.reverse;
			path_copy->needs_sequence_num = sort_info.needs_sequence_num;
			path_copy->required_compressed_pathkeys = sort_info.required_compressed_pathkeys;
			path_copy->custom_path.path.pathkeys = root->query_pathkeys;

			/*
			 * Add costing for a sort. The standard Postgres pattern is to add the cost during
			 * path creation, but not add the sort path itself, that's done during plan
			 * creation. Examples of this in: create_merge_append_path &
			 * create_merge_append_plan
			 */
			if (!pathkeys_contained_in(sort_info.required_compressed_pathkeys,
									   compressed_path->pathkeys))
			{
				Path sort_path; /* dummy for result of cost_sort */

				cost_sort(&sort_path,
						  root,
						  sort_info.required_compressed_pathkeys,
#if PG18_GE
						  compressed_path->disabled_nodes,
#endif
						  compressed_path->total_cost,
						  compressed_path->rows,
						  compressed_path->pathtarget->width,
						  0.0,
						  work_mem,
						  -1);

				cost_decompress_chunk(root,
									  compression_info,
									  &path_copy->custom_path.path,
									  &sort_path);
			}

			chunk_path = &path_copy->custom_path.path;
		}

		/*
		 * If this is a partially compressed chunk we have to combine data
		 * from compressed and uncompressed chunk.
		 */
		if (consider_partial)
		{
			Bitmapset *req_outer = PATH_REQ_OUTER(chunk_path);
			Path *uncompressed_path =
				get_cheapest_path_for_pathkeys(initial_pathlist, NIL, req_outer, TOTAL_COST, false);

			/*
			 * All children of an append path are required to have the same parameterization
			 * so we reparameterize here when we couldn't get a path with the parameterization
			 * we need. Reparameterization should always succeed here since uncompressed_path
			 * should always be a scan.
			 */
			if (!bms_equal(req_outer, PATH_REQ_OUTER(uncompressed_path)))
			{
				uncompressed_path = reparameterize_path(root, uncompressed_path, req_outer, 1.0);
				if (!uncompressed_path)
					continue;
			}

			/* If we were able to generate a batch merge path, create a merge append path
			 * that combines the result of the compressed and uncompressed part of the chunk. The
			 * uncompressed part will be sorted, the batch_merge_path is already properly sorted.
			 */
			if (batch_merge_path != NULL)
			{
				chunk_path = (Path *) create_merge_append_path(root,
															   chunk_rel,
															   list_make2(batch_merge_path,
																		  uncompressed_path),
															   root->query_pathkeys,
															   req_outer);
			}
			else
			{
				/* Check all pathkey components can be satisfied by current chunk */
				List *pathkeys = NIL;
				ListCell *lc;
				foreach (lc, root->query_pathkeys)
				{
					PathKey *pathkey = (PathKey *) lfirst(lc);
					EquivalenceClass *pathkey_ec = pathkey->pk_eclass;

					Expr *em_expr = ts_find_em_expr_for_rel(pathkey_ec, chunk_rel);

					/* No em expression found for our rel */
					if (!em_expr)
						break;

					pathkeys = lappend(pathkeys, pathkey);
				}
				if (pathkeys)
					chunk_path =
						(Path *) create_merge_append_path(root,
														  chunk_rel,
														  list_make2(chunk_path, uncompressed_path),
														  pathkeys,
														  req_outer);
				else
					chunk_path =
						(Path *) create_append_path(root,
													chunk_rel,
													list_make2(chunk_path, uncompressed_path),
													NIL /* partial paths */,
													pathkeys,
													req_outer,
													0,
													false,
													chunk_path->rows + uncompressed_path->rows);
			}
		}

		/* Add useful sorted versions of the decompress path */
		if (chunk_path->pathkeys == NIL)
		{
			Path *sorted =
				make_chunk_sorted_path(root, chunk_rel, chunk_path, compressed_path, &sort_info);
			if (sorted != NULL)
			{
				add_path(chunk_rel, sorted);
			}
		}

		/* this has to go after the path is copied for the ordered path since path can get freed
		 * in add_path */
		add_path(chunk_rel, chunk_path);
	}

	/* the chunk_rel now owns the paths, remove them from the compressed_rel so they can't be
	 * freed if it's planned */
	compressed_rel->pathlist = NIL;
	/* create parallel paths */
	if (compressed_rel->consider_parallel)
	{
		foreach (lc, compressed_rel->partial_pathlist)
		{
			Path *compressed_path = lfirst(lc);
			Path *path;
			if (compressed_path->param_info != NULL &&
				(bms_is_member(chunk_rel->relid, compressed_path->param_info->ppi_req_outer) ||
				 (!compression_info->single_chunk &&
				  bms_is_member(ht_relid, compressed_path->param_info->ppi_req_outer))))
				continue;

			/*
			 * If this is a partially compressed chunk we have to combine data
			 * from compressed and uncompressed chunk.
			 */
			Assert(compressed_path->parallel_workers > 0);
			Assert(compressed_path->parallel_safe);
			path = (Path *) decompress_chunk_path_create(root, compression_info, compressed_path);
			Assert(path->parallel_workers > 0);
			Assert(path->parallel_safe);

			if (consider_partial)
			{
				Bitmapset *req_outer = PATH_REQ_OUTER(path);
				Path *uncompressed_path = NULL;
				bool uncompressed_path_is_partial = true;

				if (initial_partial_pathlist)
					uncompressed_path = get_cheapest_path_for_pathkeys(initial_partial_pathlist,
																	   NIL,
																	   req_outer,
																	   TOTAL_COST,
																	   true);

				if (!uncompressed_path)
				{
					uncompressed_path = get_cheapest_path_for_pathkeys(initial_pathlist,
																	   NIL,
																	   req_outer,
																	   TOTAL_COST,
																	   true);
					uncompressed_path_is_partial = false;
				}

				/*
				 * All children of an append path are required to have the same parameterization
				 * so we reparameterize here when we couldn't get a path with the
				 * parameterization we need. Reparameterization should always succeed here since
				 * uncompressed_path should always be a scan.
				 */
				if (!bms_equal(req_outer, PATH_REQ_OUTER(uncompressed_path)))
				{
					uncompressed_path =
						reparameterize_path(root, uncompressed_path, req_outer, 1.0);
					if (!uncompressed_path)
						continue;
				}

				/* uncompressed_path can be a partial or a non-partial path. Categorize the path
				 * and add it to the proper list of the append path. */
				List *partial_path_list = list_make1(path);
				List *path_list = NIL;

				if (uncompressed_path_is_partial)
					partial_path_list = lappend(partial_path_list, uncompressed_path);
				else
					path_list = list_make1(uncompressed_path);

				/* Use a parallel aware append to handle non-partial paths properly */
				path = (Path *) create_append_path(root,
												   chunk_rel,
												   path_list,
												   partial_path_list,
												   NIL /* pathkeys */,
												   req_outer,
												   Max(path->parallel_workers,
													   uncompressed_path->parallel_workers),
												   true, /* parallel aware */
												   path->rows + uncompressed_path->rows);
			}

			add_partial_path(chunk_rel, path);
		}
		/* the chunk_rel now owns the paths, remove them from the compressed_rel so they can't
		 * be freed if it's planned */
		compressed_rel->partial_pathlist = NIL;
	}
	/* Remove the compressed_rel from the simple_rel_array to prevent it from
	 * being referenced again. */
	root->simple_rel_array[compressed_rel->relid] = NULL;

	/* We should never get in the situation with no viable paths. */
	Ensure(chunk_rel->pathlist, "could not create decompression path");
}

/*
 * Add a var for a particular column to the reltarget. attrs_used is a bitmap
 * of which columns we already have in reltarget. We do not add the columns that
 * are already there, and update it after adding something.
 */
static void
compressed_reltarget_add_var_for_column(RelOptInfo *compressed_rel, Oid compressed_relid,
										const char *column_name, Bitmapset **attrs_used)
{
	AttrNumber attnum = get_attnum(compressed_relid, column_name);
	Assert(attnum > 0);

	if (bms_is_member(attnum, *attrs_used))
	{
		/* This column is already in reltarget, we don't need duplicates. */
		return;
	}

	*attrs_used = bms_add_member(*attrs_used, attnum);

	Oid typid, collid;
	int32 typmod;
	get_atttypetypmodcoll(compressed_relid, attnum, &typid, &typmod, &collid);
	compressed_rel->reltarget->exprs =
		lappend(compressed_rel->reltarget->exprs,
				makeVar(compressed_rel->relid, attnum, typid, typmod, collid, 0));
}

/* copy over the vars from the chunk_rel->reltarget to the compressed_rel->reltarget
 * altering the fields that need it
 */
static void
compressed_rel_setup_reltarget(RelOptInfo *compressed_rel, CompressionInfo *info,
							   bool needs_sequence_num)
{
	bool have_whole_row_var = false;
	Bitmapset *attrs_used = NULL;

	Oid compressed_relid = info->compressed_rte->relid;

	/*
	 * We have to decompress three kinds of columns:
	 * 1) output targetlist of the relation,
	 * 2) columns required for the quals (WHERE),
	 * 3) columns required for joins.
	 */
	List *exprs = list_copy(info->chunk_rel->reltarget->exprs);
	ListCell *lc;
	foreach (lc, info->chunk_rel->baserestrictinfo)
	{
		exprs = lappend(exprs, ((RestrictInfo *) lfirst(lc))->clause);
	}
	foreach (lc, info->chunk_rel->joininfo)
	{
		exprs = lappend(exprs, ((RestrictInfo *) lfirst(lc))->clause);
	}

	/*
	 * Now go over the required expressions we prepared above, and add the
	 * required columns to the compressed reltarget.
	 */
	info->compressed_rel->reltarget->exprs = NIL;
	foreach (lc, exprs)
	{
		ListCell *lc2;
		List *chunk_vars = pull_var_clause(lfirst(lc), PVC_RECURSE_PLACEHOLDERS);
		foreach (lc2, chunk_vars)
		{
			char *column_name;
			Var *chunk_var = castNode(Var, lfirst(lc2));

			/* skip vars that aren't from the uncompressed chunk */
			if ((Index) chunk_var->varno != info->chunk_rel->relid)
			{
				continue;
			}

			/*
			 * If there's a system column or whole-row reference, add a whole-
			 * row reference, and we're done.
			 */
			if (chunk_var->varattno <= 0)
			{
				have_whole_row_var = true;
				continue;
			}

			column_name = get_attname(info->chunk_rte->relid, chunk_var->varattno, false);
			compressed_reltarget_add_var_for_column(compressed_rel,
													compressed_relid,
													column_name,
													&attrs_used);

			/* if the column is an orderby, add it's metadata columns too */
			int16 index = ts_array_position(info->settings->fd.orderby, column_name);
			if (index != 0)
			{
				compressed_reltarget_add_var_for_column(compressed_rel,
														compressed_relid,
														column_segment_min_name(index),
														&attrs_used);
				compressed_reltarget_add_var_for_column(compressed_rel,
														compressed_relid,
														column_segment_max_name(index),
														&attrs_used);
			}
		}
	}

	/* always add the count column */
	compressed_reltarget_add_var_for_column(compressed_rel,
											compressed_relid,
											COMPRESSION_COLUMN_METADATA_COUNT_NAME,
											&attrs_used);

	/* add the sequence number or orderby metadata columns if we try to order by them*/
	if (needs_sequence_num)
	{
		if (info->has_seq_num)
		{
			compressed_reltarget_add_var_for_column(compressed_rel,
													compressed_relid,
													COMPRESSION_COLUMN_METADATA_SEQUENCE_NUM_NAME,
													&attrs_used);
		}
		else
		{
			for (int i = 1; i <= ts_array_length(info->settings->fd.orderby); i++)
			{
				compressed_reltarget_add_var_for_column(compressed_rel,
														compressed_relid,
														column_segment_min_name(i),
														&attrs_used);
				compressed_reltarget_add_var_for_column(compressed_rel,
														compressed_relid,
														column_segment_max_name(i),
														&attrs_used);
			}
		}
	}

	/*
	 * It doesn't make sense to request a whole-row var from the compressed
	 * chunk scan. If it is requested, just fetch the rest of columns. The
	 * whole-row var will be created by the projection of DecompressChunk node.
	 */
	if (have_whole_row_var)
	{
		for (int i = 1; i <= info->chunk_rel->max_attr; i++)
		{
			char *column_name = get_attname(info->chunk_rte->relid,
											i,
											/* missing_ok = */ false);
			AttrNumber chunk_attno = get_attnum(info->chunk_rte->relid, column_name);
			if (chunk_attno == InvalidAttrNumber)
			{
				/* Skip the dropped column. */
				continue;
			}

			AttrNumber compressed_attno = get_attnum(info->compressed_rte->relid, column_name);
			if (compressed_attno == InvalidAttrNumber)
			{
				elog(ERROR,
					 "column '%s' not found in the compressed chunk '%s'",
					 column_name,
					 get_rel_name(info->compressed_rte->relid));
			}

			if (bms_is_member(compressed_attno, attrs_used))
			{
				continue;
			}

			compressed_reltarget_add_var_for_column(compressed_rel,
													compressed_relid,
													column_name,
													&attrs_used);
		}
	}
}

static Bitmapset *
decompress_chunk_adjust_child_relids(Bitmapset *src, int chunk_relid, int compressed_chunk_relid)
{
	Bitmapset *result = NULL;
	if (src != NULL)
	{
		result = bms_copy(src);
		result = bms_del_member(result, chunk_relid);
		result = bms_add_member(result, compressed_chunk_relid);
	}
	return result;
}

/* based on adjust_appendrel_attrs_mutator handling of RestrictInfo */
static Node *
chunk_joininfo_mutator(Node *node, CompressionInfo *context)
{
	if (node == NULL)
		return NULL;

	if (IsA(node, Var))
	{
		Var *var = castNode(Var, node);
		Var *compress_var = copyObject(var);
		char *column_name;
		AttrNumber compressed_attno;
		if ((Index) var->varno != context->chunk_rel->relid)
			return (Node *) var;

		column_name = get_attname(context->chunk_rte->relid, var->varattno, false);
		compressed_attno = get_attnum(context->compressed_rte->relid, column_name);
		compress_var->varno = context->compressed_rel->relid;
		compress_var->varattno = compressed_attno;

		return (Node *) compress_var;
	}
	else if (IsA(node, RestrictInfo))
	{
		RestrictInfo *oldinfo = (RestrictInfo *) node;
		RestrictInfo *newinfo = makeNode(RestrictInfo);

		/* Copy all flat-copiable fields */
		memcpy(newinfo, oldinfo, sizeof(RestrictInfo));

		/* Recursively fix the clause itself */
		newinfo->clause = (Expr *) chunk_joininfo_mutator((Node *) oldinfo->clause, context);

		/* and the modified version, if an OR clause */
		newinfo->orclause = (Expr *) chunk_joininfo_mutator((Node *) oldinfo->orclause, context);

		/* adjust relid sets too */
		newinfo->clause_relids =
			decompress_chunk_adjust_child_relids(oldinfo->clause_relids,
												 context->chunk_rel->relid,
												 context->compressed_rel->relid);
		newinfo->required_relids =
			decompress_chunk_adjust_child_relids(oldinfo->required_relids,
												 context->chunk_rel->relid,
												 context->compressed_rel->relid);
		newinfo->outer_relids =
			decompress_chunk_adjust_child_relids(oldinfo->outer_relids,
												 context->chunk_rel->relid,
												 context->compressed_rel->relid);
#if PG16_LT
		newinfo->nullable_relids =
			decompress_chunk_adjust_child_relids(oldinfo->nullable_relids,
												 context->chunk_rel->relid,
												 context->compressed_rel->relid);
#endif
		newinfo->left_relids = decompress_chunk_adjust_child_relids(oldinfo->left_relids,
																	context->chunk_rel->relid,
																	context->compressed_rel->relid);
		newinfo->right_relids =
			decompress_chunk_adjust_child_relids(oldinfo->right_relids,
												 context->chunk_rel->relid,
												 context->compressed_rel->relid);

		newinfo->eval_cost.startup = -1;
		newinfo->norm_selec = -1;
		newinfo->outer_selec = -1;
		newinfo->left_em = NULL;
		newinfo->right_em = NULL;
		newinfo->scansel_cache = NIL;
		newinfo->left_bucketsize = -1;
		newinfo->right_bucketsize = -1;
		newinfo->left_mcvfreq = -1;
		newinfo->right_mcvfreq = -1;
		return (Node *) newinfo;
	}
	return expression_tree_mutator(node, chunk_joininfo_mutator, context);
}

/* Check if the expression references a compressed column in compressed chunk. */
static bool
has_compressed_vars_walker(Node *node, CompressionInfo *info)
{
	if (node == NULL)
	{
		return false;
	}

	if (IsA(node, Var))
	{
		Var *var = castNode(Var, node);
		if ((Index) var->varno != info->compressed_rel->relid)
		{
			return false;
		}

		if (var->varattno <= 0)
		{
			/*
			 * Shouldn't see a system var here, might be a whole row var?
			 * In any case, we can't push it down to the compressed scan level.
			 */
			return true;
		}

		if (bms_is_member(var->varattno, info->compressed_attnos_in_compressed_chunk))
		{
			return true;
		}

		return false;
	}

	return expression_tree_walker(node, has_compressed_vars_walker, info);
}

static bool
has_compressed_vars(RestrictInfo *ri, CompressionInfo *info)
{
	return expression_tree_walker((Node *) ri->clause, has_compressed_vars_walker, info);
}

/* translate chunk_rel->joininfo for compressed_rel
 * this is necessary for create_index_path which gets join clauses from
 * rel->joininfo and sets up parameterized paths (in rel->ppilist).
 * ppi_clauses is finally used to add any additional filters on the
 * indexpath when creating a plan in create_indexscan_plan.
 * Otherwise we miss additional filters that need to be applied after
 * the index plan is executed (github issue 1558)
 */
static void
compressed_rel_setup_joininfo(RelOptInfo *compressed_rel, CompressionInfo *info)
{
	RelOptInfo *chunk_rel = info->chunk_rel;
	ListCell *lc;
	List *compress_joininfo = NIL;
	foreach (lc, chunk_rel->joininfo)
	{
		RestrictInfo *ri = (RestrictInfo *) lfirst(lc);

		RestrictInfo *adjusted = (RestrictInfo *) chunk_joininfo_mutator((Node *) ri, info);
		Assert(IsA(adjusted, RestrictInfo));

		if (has_compressed_vars(adjusted, info))
		{
			/*
			 * We can't check clauses that refer to compressed columns during
			 * the compressed scan.
			 */
			continue;
		}

		compress_joininfo = lappend(compress_joininfo, adjusted);
	}
	compressed_rel->joininfo = compress_joininfo;
}

typedef struct EMCreationContext
{
	Oid uncompressed_relid;
	Oid compressed_relid;
	Index uncompressed_relid_idx;
	Index compressed_relid_idx;
	CompressionSettings *settings;
} EMCreationContext;

static Node *
create_var_for_compressed_equivalence_member(Var *var, const EMCreationContext *context,
											 const char *attname)
{
	/* based on adjust_appendrel_attrs_mutator */
	Assert((Index) var->varno == context->uncompressed_relid_idx);
	Assert(var->varattno > 0);

	var = (Var *) copyObject(var);

	if (var->varlevelsup == 0)
	{
		var->varno = context->compressed_relid_idx;
		var->varattno = get_attnum(context->compressed_relid, attname);
		var->varnosyn = var->varno;
		var->varattnosyn = var->varattno;

		return (Node *) var;
	}

	return NULL;
}

/* This function is inspired by the Postgres add_child_rel_equivalences. */
static bool
add_segmentby_to_equivalence_class(PlannerInfo *root, EquivalenceClass *cur_ec,
								   CompressionInfo *info, EMCreationContext *context)
{
	ListCell *lc;

	TimescaleDBPrivate *compressed_fdw_private =
		(TimescaleDBPrivate *) info->compressed_rel->fdw_private;
	Assert(compressed_fdw_private != NULL);

	foreach (lc, cur_ec->ec_members)
	{
		Expr *child_expr;
		Relids new_relids;
		EquivalenceMember *cur_em = (EquivalenceMember *) lfirst(lc);
		Var *var;
		Assert(!bms_overlap(cur_em->em_relids, info->compressed_rel->relids));

		/* only consider EquivalenceMembers that are Vars, possibly with RelabelType, of the
		 * uncompressed chunk */
		var = (Var *) cur_em->em_expr;
		while (var && IsA(var, RelabelType))
			var = (Var *) ((RelabelType *) var)->arg;
		if (!(var && IsA(var, Var)))
			continue;

		/*
		 * We want to base our equivalence member on the hypertable equivalence
		 * member, not on the uncompressed chunk one. We can't just check for
		 * em_is_child though because the hypertable might be a child itself and not
		 * a top-level EquivalenceMember. This is mostly relevant for PG16+ where
		 * we have to specify a parent for the newly created equivalence member.
		 */
		if ((Index) var->varno != info->ht_rel->relid)
			continue;

		if (var->varattno <= 0)
		{
			/*
			 * We can have equivalence members that refer to special variables,
			 * but these variables can't be segmentby, so we're not interested
			 * in them here.
			 */
			continue;
		}

		/* given that the em is a var of the uncompressed chunk, the relid of the chunk should
		 * be set on the em */
		Assert(bms_is_member(info->ht_rel->relid, cur_em->em_relids));

		const char *attname = get_attname(info->ht_rte->relid, var->varattno, false);

		if (!ts_array_is_member(context->settings->fd.segmentby, attname))
			continue;

		child_expr = (Expr *) create_var_for_compressed_equivalence_member(var, context, attname);
		if (child_expr == NULL)
			continue;

		/*
		 * Transform em_relids to match.  Note we do *not* do
		 * pull_varnos(child_expr) here, as for example the
		 * transformation might have substituted a constant, but we
		 * don't want the child member to be marked as constant.
		 */
		new_relids = bms_copy(cur_em->em_relids);
		new_relids = bms_del_member(new_relids, info->ht_rel->relid);
		new_relids = bms_add_members(new_relids, info->compressed_rel->relids);

		/* copied from add_eq_member */
		{
			EquivalenceMember *em = makeNode(EquivalenceMember);

			em->em_expr = child_expr;
			em->em_relids = new_relids;
			em->em_is_const = false;
			em->em_is_child = true;
			em->em_datatype = cur_em->em_datatype;
#if PG16_GE
			em->em_jdomain = cur_em->em_jdomain;
			em->em_parent = cur_em;
#endif

#if PG16_LT
			/*
			 * For versions less than PG16, transform and set em_nullable_relids similar to
			 * em_relids. Note that this code assumes parent and child relids are singletons.
			 */
			Relids new_nullable_relids = cur_em->em_nullable_relids;
			if (bms_is_member(info->ht_rel->relid, new_nullable_relids))
			{
				new_nullable_relids = bms_copy(new_nullable_relids);
				new_nullable_relids = bms_del_member(new_nullable_relids, info->ht_rel->relid);
				new_nullable_relids =
					bms_add_members(new_nullable_relids, info->compressed_rel->relids);
			}
			em->em_nullable_relids = new_nullable_relids;
#endif

			/*
			 * In some cases the new EC member is likely to be accessed soon, so
			 * it would make sense to add it to the front, but we cannot do that
			 * here. If we do that, the compressed chunk EM might get picked as
			 * SortGroupExpr by cost_incremental_sort, and estimate_num_groups
			 * will assert that the rel is simple rel, but it will fail because
			 * the compressed chunk rel is a deadrel. Anyway, it wouldn't make
			 * sense to estimate the group numbers by one append member,
			 * probably Postgres expects to see the parent relation first in the
			 * EMs.
			 */
			cur_ec->ec_members = lappend(cur_ec->ec_members, em);
			cur_ec->ec_relids = bms_add_members(cur_ec->ec_relids, info->compressed_rel->relids);

			/*
			 * Cache the matching EquivalenceClass and EquivalenceMember for
			 * segmentby column for future use, if we want to build a path that
			 * sorts on it. Sorting is defined by PathKeys, which refer to
			 * EquivalenceClasses, so it's a convenient form.
			 */
			compressed_fdw_private->compressed_ec_em_pairs =
				lappend(compressed_fdw_private->compressed_ec_em_pairs, list_make2(cur_ec, em));

			return true;
		}
	}
	return false;
}

static void
compressed_rel_setup_equivalence_classes(PlannerInfo *root, CompressionInfo *info)
{
	EMCreationContext context = {
		.uncompressed_relid = info->ht_rte->relid,
		.compressed_relid = info->compressed_rte->relid,

		.uncompressed_relid_idx = info->ht_rel->relid,
		.compressed_relid_idx = info->compressed_rel->relid,
		.settings = info->settings,
	};

	Assert(info->chunk_rte->relid != info->compressed_rel->relid);
	Assert(info->chunk_rel->relid != info->compressed_rel->relid);
	/* based on add_child_rel_equivalences */
	int i = -1;
	Assert(root->ec_merging_done);
	/* use chunk rel's eclass_indexes to avoid traversing all
	 * the root's eq_classes
	 */
	while ((i = bms_next_member(info->chunk_rel->eclass_indexes, i)) >= 0)
	{
		EquivalenceClass *cur_ec = (EquivalenceClass *) list_nth(root->eq_classes, i);
		/*
		 * If this EC contains a volatile expression, then generating child
		 * EMs would be downright dangerous, so skip it.  We rely on a
		 * volatile EC having only one EM.
		 */
		if (cur_ec->ec_has_volatile)
			continue;

		/* if the compressed rel is already part of this EC,
		 * we don't need to re-add it
		 */
		if (bms_overlap(cur_ec->ec_relids, info->compressed_rel->relids))
			continue;

		bool em_added = add_segmentby_to_equivalence_class(root, cur_ec, info, &context);
		/* Record this EC index for the compressed rel */
		if (em_added)
			info->compressed_rel->eclass_indexes =
				bms_add_member(info->compressed_rel->eclass_indexes, i);
	}
	info->compressed_rel->has_eclass_joins = info->chunk_rel->has_eclass_joins;
}

/*
 * create RangeTblEntry and RelOptInfo for the compressed chunk
 * and add it to PlannerInfo
 */
static void
decompress_chunk_add_plannerinfo(PlannerInfo *root, CompressionInfo *info, const Chunk *chunk,
								 RelOptInfo *chunk_rel, bool needs_sequence_num)
{
	Index compressed_index = root->simple_rel_array_size;

	/*
	 * Add the compressed chunk to the baserel cache. Note that it belongs to
	 * a different hypertable, the internal compression table.
	 */
	const Chunk *compressed_chunk = ts_chunk_get_by_relid(info->settings->fd.compress_relid, true);
	ts_add_baserel_cache_entry_for_chunk(info->settings->fd.compress_relid,
										 ts_planner_get_hypertable(compressed_chunk
																	   ->hypertable_relid,
																   CACHE_FLAG_NONE));

	expand_planner_arrays(root, 1);
	info->compressed_rte = decompress_chunk_make_rte(info->settings->fd.compress_relid,
													 info->chunk_rte->rellockmode,
													 root->parse);
	root->simple_rte_array[compressed_index] = info->compressed_rte;

	root->parse->rtable = lappend(root->parse->rtable, info->compressed_rte);

	root->simple_rel_array[compressed_index] = NULL;

	RelOptInfo *compressed_rel = build_simple_rel(root, compressed_index, NULL);

#if PG16_GE
	/*
	 * When initially creating the RTE we add a RTEPerminfo entry for the
	 * RTE but that is only to make build_simple_rel happy.
	 * Asserts in the permission check code will fail with an RTEPerminfo
	 * with no permissions to check so we remove it again here as we don't
	 * want permission checks on the compressed chunks when querying
	 * hypertables with compressed data.
	 */
	root->parse->rteperminfos = list_delete_last(root->parse->rteperminfos);
	info->compressed_rte->perminfoindex = 0;
#endif

	/* github issue :1558
	 * set up top_parent_relids for this rel as the same as the
	 * original hypertable, otherwise eq classes are not computed correctly
	 * in generate_join_implied_equalities (called by
	 * get_baserel_parampathinfo <- create_index_paths)
	 */
	Assert(info->single_chunk || chunk_rel->top_parent_relids != NULL);
	compressed_rel->top_parent_relids = bms_copy(chunk_rel->top_parent_relids);

	root->simple_rel_array[compressed_index] = compressed_rel;
	info->compressed_rel = compressed_rel;

	Relation r = table_open(info->compressed_rte->relid, AccessShareLock);

	for (int i = 0; i < r->rd_att->natts; i++)
	{
		Form_pg_attribute attr = TupleDescAttr(r->rd_att, i);

		if (attr->attisdropped || attr->atttypid != info->compresseddata_oid)
			continue;

		info->compressed_attnos_in_compressed_chunk =
			bms_add_member(info->compressed_attnos_in_compressed_chunk, attr->attnum);
	}
	table_close(r, NoLock);

	compressed_rel_setup_reltarget(compressed_rel, info, needs_sequence_num);
	compressed_rel_setup_equivalence_classes(root, info);
	/* translate chunk_rel->joininfo for compressed_rel */
	compressed_rel_setup_joininfo(compressed_rel, info);

	/*
	 * Force parallel plan creation, see compute_parallel_worker().
	 * This is not compatible with ts_classify_relation(), but on the other hand
	 * the compressed chunk rel shouldn't exist anywhere outside of the
	 * decompression planning, it is removed at the end.
	 *
	 * This is not needed for direct select from a single chunk, in which case
	 * the chunk reloptkind will be RELOPT_BASEREL
	 */
	if (chunk_rel->reloptkind == RELOPT_OTHER_MEMBER_REL)
	{
		compressed_rel->reloptkind = RELOPT_OTHER_MEMBER_REL;

		/*
		 * We have to minimally initialize the append relation info for the
		 * compressed chunks, so that the generate_implied_equalities() works.
		 * Only the parent hypertable relindex is needed.
		 */
		root->append_rel_array[compressed_rel->relid] = makeNode(AppendRelInfo);
		root->append_rel_array[compressed_rel->relid]->parent_relid = info->ht_rel->relid;
		compressed_rel->top_parent_relids = chunk_rel->top_parent_relids;
	}
}

static DecompressChunkPath *
decompress_chunk_path_create(PlannerInfo *root, const CompressionInfo *compression_info,
							 Path *compressed_path)
{
	DecompressChunkPath *path;

	path = (DecompressChunkPath *) newNode(sizeof(DecompressChunkPath), T_CustomPath);

	path->info = compression_info;

	path->custom_path.path.pathtype = T_CustomScan;
	path->custom_path.path.parent = compression_info->chunk_rel;
	path->custom_path.path.pathtarget = compression_info->chunk_rel->reltarget;

	if (compressed_path->param_info != NULL)
	{
		/*
		 * Note that we have to separately generate the parameterized path info
		 * for decompressed chunk path. The compressed parameterized path only
		 * checks the clauses on segmentby columns, not on the compressed
		 * columns.
		 */
		path->custom_path.path.param_info =
			get_baserel_parampathinfo(root,
									  compression_info->chunk_rel,
									  compressed_path->param_info->ppi_req_outer);
		Assert(path->custom_path.path.param_info != NULL);
	}
	else
	{
		path->custom_path.path.param_info = NULL;
	}

	path->custom_path.flags = 0;
	path->custom_path.methods = &decompress_chunk_path_methods;
	path->batch_sorted_merge = false;

	/*
	 * DecompressChunk doesn't manage any parallelism itself.
	 */
	path->custom_path.path.parallel_aware = false;

	/*
	 * It can be applied per parallel worker, if its underlying scan is parallel.
	 */
	path->custom_path.path.parallel_safe = compressed_path->parallel_safe;
	path->custom_path.path.parallel_workers = compressed_path->parallel_workers;

	path->custom_path.custom_paths = list_make1(compressed_path);
	path->reverse = false;
	path->required_compressed_pathkeys = NIL;
	cost_decompress_chunk(root, compression_info, &path->custom_path.path, compressed_path);

	return path;
}

/* NOTE: this needs to be called strictly after all restrictinfos have been added
 *       to the compressed rel
 */

static void
create_compressed_scan_paths(PlannerInfo *root, RelOptInfo *compressed_rel,
							 const CompressionInfo *compression_info, const SortInfo *sort_info)
{
	Path *compressed_path;

	/* clamp total_table_pages to 10 pages since this is the
	 * minimum estimate for number of pages.
	 * Add the value to any existing estimates
	 */
	root->total_table_pages += Max(compressed_rel->pages, 10);

	/* create non parallel scan path */
	compressed_path = create_seqscan_path(root, compressed_rel, NULL, 0);
	add_path(compressed_rel, compressed_path);

	/*
	 * Create parallel seq scan path.
	 * We marked the compressed rel as RELOPT_OTHER_MEMBER_REL when creating it,
	 * so we should get a nonzero number of parallel workers even for small
	 * tables, so that they don't prevent parallelism in the entire append plan.
	 * See compute_parallel_workers(). This also applies to the creation of
	 * index paths below.
	 */
	if (compressed_rel->consider_parallel)
	{
		int parallel_workers = compute_parallel_worker(compressed_rel,
													   compressed_rel->pages,
													   -1,
													   max_parallel_workers_per_gather);

		if (parallel_workers > 0)
		{
			add_partial_path(compressed_rel,
							 create_seqscan_path(root, compressed_rel, NULL, parallel_workers));
		}
	}

	if (sort_info->use_compressed_sort)
	{
		/*
		 * If we can push down sort below decompression we temporarily switch
		 * out root->query_pathkeys to allow matching to pathkeys produces by
		 * decompression
		 */
		List *orig_pathkeys = root->query_pathkeys;
		List *orig_eq_classes = root->eq_classes;
		Bitmapset *orig_eclass_indexes = compression_info->compressed_rel->eclass_indexes;
		root->query_pathkeys = sort_info->required_compressed_pathkeys;

		/* We can optimize iterating over EquivalenceClasses by reducing them to
		 * the subset which are from the compressed chunk. This only works if we don't
		 * have joins based on equivalence classes involved since those
		 * use eclass_indexes which is not valid with this optimization.
		 *
		 * Clauseless joins work fine since they don't rely on eclass_indexes.
		 */
		if (!compression_info->chunk_rel->has_eclass_joins)
		{
			int i = -1;
			List *required_eq_classes = NIL;
			while ((i = bms_next_member(compression_info->compressed_rel->eclass_indexes, i)) >= 0)
			{
				EquivalenceClass *cur_ec = (EquivalenceClass *) list_nth(root->eq_classes, i);
				required_eq_classes = lappend(required_eq_classes, cur_ec);
			}
			root->eq_classes = required_eq_classes;
			compression_info->compressed_rel->eclass_indexes = NULL;
		}

		check_index_predicates(root, compressed_rel);
		create_index_paths(root, compressed_rel);
		root->query_pathkeys = orig_pathkeys;
		root->eq_classes = orig_eq_classes;
		compression_info->compressed_rel->eclass_indexes = orig_eclass_indexes;
	}
	else
	{
		check_index_predicates(root, compressed_rel);
		create_index_paths(root, compressed_rel);
	}
}

/*
 * create RangeTblEntry for compressed chunk
 */
static RangeTblEntry *
decompress_chunk_make_rte(Oid compressed_relid, LOCKMODE lockmode, Query *parse)
{
	RangeTblEntry *rte = makeNode(RangeTblEntry);
	Relation r = table_open(compressed_relid, lockmode);
	int varattno;

	rte->rtekind = RTE_RELATION;
	rte->relid = compressed_relid;
	rte->relkind = r->rd_rel->relkind;
	rte->rellockmode = lockmode;
	rte->eref = makeAlias(RelationGetRelationName(r), NULL);

	/*
	 * inlined from buildRelationAliases()
	 * alias handling has been stripped because we won't
	 * need alias handling at this level
	 */
	for (varattno = 0; varattno < r->rd_att->natts; varattno++)
	{
		Form_pg_attribute attr = TupleDescAttr(r->rd_att, varattno);
		/* Always insert an empty string for a dropped column */
		const char *attrname = attr->attisdropped ? "" : NameStr(attr->attname);
		rte->eref->colnames = lappend(rte->eref->colnames, makeString(pstrdup(attrname)));
	}

	/*
	 * Drop the rel refcount, but keep the access lock till end of transaction
	 * so that the table can't be deleted or have its schema modified
	 * underneath us.
	 */
	table_close(r, NoLock);

	/*
	 * Set flags and access permissions.
	 *
	 * The initial default on access checks is always check-for-READ-access,
	 * which is the right thing for all except target tables.
	 */
	rte->lateral = false;
	rte->inh = false;
	rte->inFromCl = false;

#if PG16_LT
	rte->requiredPerms = 0;
	rte->checkAsUser = InvalidOid; /* not set-uid by default, either */
	rte->selectedCols = NULL;
	rte->insertedCols = NULL;
	rte->updatedCols = NULL;
#else
	/* Add empty perminfo for the new RTE to make build_simple_rel happy. */
	addRTEPermissionInfo(&parse->rteperminfos, rte);
#endif

	return rte;
}

/*
 * Find segmentby columns that are equated to a constant by a toplevel
 * baserestrictinfo.
 *
 * This will detect Var = Const and Var = Param and set the corresponding bit
 * in CompressionInfo->chunk_const_segmentby.
 */
static Bitmapset *
find_const_segmentby(RelOptInfo *chunk_rel, const CompressionInfo *info)
{
	Bitmapset *segmentby_columns = NULL;

	if (chunk_rel->baserestrictinfo != NIL)
	{
		ListCell *lc_ri;
		foreach (lc_ri, chunk_rel->baserestrictinfo)
		{
			RestrictInfo *ri = lfirst(lc_ri);

			if (IsA(ri->clause, OpExpr) && list_length(castNode(OpExpr, ri->clause)->args) == 2)
			{
				OpExpr *op = castNode(OpExpr, ri->clause);
				Var *var;
				Expr *other;

				if (op->opretset)
					continue;

				if (IsA(linitial(op->args), Var))
				{
					var = castNode(Var, linitial(op->args));
					other = lsecond(op->args);
				}
				else if (IsA(lsecond(op->args), Var))
				{
					var = castNode(Var, lsecond(op->args));
					other = linitial(op->args);
				}
				else
					continue;

				if ((Index) var->varno != chunk_rel->relid || var->varattno <= 0)
					continue;

				if (IsA(other, Const) || IsA(other, Param))
				{
					TypeCacheEntry *tce = lookup_type_cache(var->vartype, TYPECACHE_EQ_OPR);

					if (op->opno != tce->eq_opr)
						continue;

					if (bms_is_member(var->varattno, info->chunk_segmentby_attnos))
						segmentby_columns = bms_add_member(segmentby_columns, var->varattno);
				}
			}
		}
	}

	return segmentby_columns;
}

/*
 * Returns whether the pathkeys starting at the given offset match the compression
 * orderby, and whether the order is reverse.
 */
static bool
match_pathkeys_to_compression_orderby(List *pathkeys, List *chunk_em_exprs,
									  int starting_pathkey_offset,
									  const CompressionInfo *compression_info, bool *out_reverse)
{
	int compressed_pk_index = 0;
	for (int i = starting_pathkey_offset; i < list_length(pathkeys); i++)
	{
		compressed_pk_index++;
		PathKey *pk = list_nth_node(PathKey, pathkeys, i);
		Expr *expr = (Expr *) list_nth(chunk_em_exprs, i);

		if (expr == NULL || !IsA(expr, Var))
		{
			return false;
		}

		Var *var = castNode(Var, expr);

		if (var->varattno <= 0)
		{
			return false;
		}

		char *column_name = get_attname(compression_info->chunk_rte->relid, var->varattno, false);
		int orderby_index = ts_array_position(compression_info->settings->fd.orderby, column_name);

		if (orderby_index != compressed_pk_index)
		{
			return false;
		}

		bool orderby_desc =
			ts_array_get_element_bool(compression_info->settings->fd.orderby_desc, orderby_index);
		bool orderby_nullsfirst =
			ts_array_get_element_bool(compression_info->settings->fd.orderby_nullsfirst,
									  orderby_index);

		/*
		 * In PG18+: pk_cmptype is either COMPARE_LT (for ASC) or COMPARE_GT (for DESC)
		 * For previous PG versions we have compatibility macros to make these new names available.
		 */
		bool this_pathkey_reverse = false;
		if (pk->pk_cmptype == COMPARE_LT)
		{
			if (!orderby_desc && orderby_nullsfirst == pk->pk_nulls_first)
			{
				this_pathkey_reverse = false;
			}
			else if (orderby_desc && orderby_nullsfirst != pk->pk_nulls_first)
			{
				this_pathkey_reverse = true;
			}
			else
			{
				return false;
			}
		}
		else if (pk->pk_cmptype == COMPARE_GT)
		{
			if (orderby_desc && orderby_nullsfirst == pk->pk_nulls_first)
			{
				this_pathkey_reverse = false;
			}
			else if (!orderby_desc && orderby_nullsfirst != pk->pk_nulls_first)
			{
				this_pathkey_reverse = true;
			}
			else
			{
				return false;
			}
		}

		/*
		 * first pathkey match determines if this is forward or backward scan
		 * any further pathkey items need to have same direction
		 */
		if (compressed_pk_index == 1)
		{
			*out_reverse = this_pathkey_reverse;
		}
		else if (this_pathkey_reverse != *out_reverse)
		{
			return false;
		}
	}

	return true;
}

/*
 * Check if we can push down the sort below the DecompressChunk node and fill
 * SortInfo accordingly
 *
 * The following conditions need to be true for pushdown:
 *  - all segmentby columns need to be prefix of pathkeys or have equality constraint
 *  - the rest of pathkeys needs to match compress_orderby
 *
 * If query pathkeys is shorter than segmentby + compress_orderby pushdown can still be done
 */
static SortInfo
build_sortinfo(PlannerInfo *root, const Chunk *chunk, RelOptInfo *chunk_rel,
			   const CompressionInfo *compression_info, List *pathkeys)
{
	Var *var;
	char *column_name;
	ListCell *lc;
	SortInfo sort_info = { 0 };

	if (pathkeys == NIL)
	{
		return sort_info;
	}

	/*
	 * Translate the pathkeys to chunk expressions, creating a List of them
	 * parallel to the pathkeys list, with NULL entries if we didn't find a
	 * match.
	 */
	List *chunk_em_exprs = NIL;
	foreach (lc, pathkeys)
	{
		PathKey *pk = lfirst(lc);
		EquivalenceClass *ec = pk->pk_eclass;
		Expr *em_expr = NULL;
		if (!ec->ec_has_volatile)
		{
			em_expr = ts_find_em_expr_for_rel(pk->pk_eclass, compression_info->chunk_rel);
		}
		chunk_em_exprs = lappend(chunk_em_exprs, em_expr);
	}
	Assert(list_length(chunk_em_exprs) == list_length(pathkeys));

	/* Find the pathkeys we can use for explicitly sorting after decompression. */
	List *sort_pathkey_exprs = NIL;
	List *sort_pathkeys = NIL;
	for (int i = 0; i < list_length(chunk_em_exprs); i++)
	{
		PathKey *pk = list_nth_node(PathKey, pathkeys, i);
		Expr *chunk_em_expr = (Expr *) list_nth(chunk_em_exprs, i);
		if (chunk_em_expr == NULL)
		{
			break;
		}

		sort_pathkeys = lappend(sort_pathkeys, pk);
		sort_pathkey_exprs = lappend(sort_pathkey_exprs, chunk_em_expr);
	}

	if (sort_pathkeys == NIL)
	{
		return sort_info;
	}

	sort_info.decompressed_sort_pathkeys = sort_pathkeys;
	cost_qual_eval(&sort_info.decompressed_sort_pathkeys_cost, sort_pathkey_exprs, root);

	/*
	 * Next, check if we can push the sort down to the uncompressed part.
	 *
	 * Not possible if the chunk is unordered.
	 */
	if (ts_chunk_is_unordered(chunk))
		return sort_info;

	/* all segmentby columns need to be prefix of pathkeys */
	int i = 0;
	if (compression_info->num_segmentby_columns > 0)
	{
		Bitmapset *segmentby_columns;

		/*
		 * initialize segmentby with equality constraints from baserestrictinfo because
		 * those columns dont need to be prefix of pathkeys
		 */
		segmentby_columns = bms_copy(compression_info->chunk_const_segmentby);

		/*
		 * loop over pathkeys until we find one that is not a segmentby column
		 * we keep looping even if we found all segmentby columns in case a
		 * columns appears both in baserestrictinfo and in ORDER BY clause
		 */
		for (i = 0; i < list_length(pathkeys); i++)
		{
			Assert(bms_num_members(segmentby_columns) <= compression_info->num_segmentby_columns);

			Expr *expr = (Expr *) list_nth(chunk_em_exprs, i);

			if (expr == NULL || !IsA(expr, Var))
				break;
			var = castNode(Var, expr);

			if (var->varattno <= 0)
				break;

			column_name = get_attname(compression_info->chunk_rte->relid, var->varattno, false);
			if (!ts_array_is_member(compression_info->settings->fd.segmentby, column_name))
				break;

			segmentby_columns = bms_add_member(segmentby_columns, var->varattno);
		}

		/*
		 * If pathkeys still has items, but we didn't find all segmentby columns,
		 * we cannot satisfy these pathkeys by sorting the compressed chunk table.
		 */
		if (i != list_length(pathkeys) &&
			bms_num_members(segmentby_columns) != compression_info->num_segmentby_columns)
		{
			/*
			 * If we didn't have any segmentby columns in pathkeys, try batch sorted merge
			 * instead.
			 */
			if (ts_guc_enable_decompression_sorted_merge && i == 0)
			{
				sort_info.use_batch_sorted_merge =
					match_pathkeys_to_compression_orderby(pathkeys,
														  chunk_em_exprs,
														  /* starting_pathkey_offset = */ 0,
														  compression_info,
														  &sort_info.reverse);
			}
			return sort_info;
		}
	}

	if (i == list_length(pathkeys))
	{
		/*
		 * Pathkeys satisfied by sorting the compressed data on segmentby columns.
		 */
		sort_info.use_compressed_sort = true;
		return sort_info;
	}

	/*
	 * Pathkeys includes columns past segmentby columns, so we need sequence_num
	 * in the targetlist for ordering.
	 */
	sort_info.needs_sequence_num = true;

	/*
	 * loop over the rest of pathkeys
	 * this needs to exactly match the configured compress_orderby
	 */
	sort_info.use_compressed_sort = match_pathkeys_to_compression_orderby(pathkeys,
																		  chunk_em_exprs,
																		  i,
																		  compression_info,
																		  &sort_info.reverse);

	return sort_info;
}

/* Check if the provided path is a DecompressChunkPath */
bool
ts_is_decompress_chunk_path(Path *path)
{
	return IsA(path, CustomPath) &&
		   castNode(CustomPath, path)->methods == &decompress_chunk_path_methods;
}<|MERGE_RESOLUTION|>--- conflicted
+++ resolved
@@ -1080,16 +1080,11 @@
 
 	/* translate chunk_rel->baserestrictinfo */
 	pushdown_quals(root, compression_info->settings, chunk_rel, compressed_rel, consider_partial);
-<<<<<<< HEAD
 
 	/*
 	 * Estimate the size of the compressed chunk table.
 	 */
-	set_baserel_size_estimates(root, compressed_rel);
-=======
 	set_compressed_baserel_size_estimates(root, compressed_rel, compression_info);
-	double new_row_estimate = compressed_rel->rows * TARGET_COMPRESSED_BATCH_SIZE;
->>>>>>> eace2231
 
 	/*
 	 * Estimate the size of the compressed batch from Postgres
