--- conflicted
+++ resolved
@@ -123,9 +123,8 @@
 
 	bool using_bulk_decompression; /* For EXPLAIN ANALYZE. */
 
-<<<<<<< HEAD
 	List *vectorized_quals;
-=======
+
 	/*
 	 * Make non-refcounted copies of the tupdesc for reuse across all batch states
 	 * and avoid spending CPU in ResourceOwner when creating a big number of table
@@ -137,7 +136,6 @@
 	TupleDesc decompressed_slot_projected_tdesc;
 	TupleDesc decompressed_slot_scan_tdesc;
 	TupleDesc compressed_slot_tdesc;
->>>>>>> e2e7e5f2
 } DecompressChunkState;
 
 extern Node *decompress_chunk_state_create(CustomScan *cscan);
