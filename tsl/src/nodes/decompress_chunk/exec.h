--- conflicted
+++ resolved
@@ -99,19 +99,12 @@
 	 * the entire compressed batch in one go. They go to this list, and the rest
 	 * goes into the usual ss.ps.qual. Note that we constify stable functions
 	 * in these predicates at execution time, but have to keep the original
-<<<<<<< HEAD
-	 * version for EXPLAIN.
-	 */
-	List *vectorized_quals_original;
-	List *vectorized_quals_constified;
-=======
 	 * version for EXPLAIN. We also need special handling for quals that
 	 * evaluate to constant false, hence the flag.
 	 */
 	List *vectorized_quals_original;
 	List *vectorized_quals_constified;
 	bool have_constant_false_vectorized_qual;
->>>>>>> c58a640a
 
 	/*
 	 * Make non-refcounted copies of the tupdesc for reuse across all batch states
