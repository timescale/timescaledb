/* * This file and its contents are licensed under the Timescale License.
 * Please see the included NOTICE for copyright information and
 * LICENSE-TIMESCALE for a copy of the license.
 */

#include <postgres.h>
#include <nodes/makefuncs.h>
#include <nodes/nodeFuncs.h>
#include <optimizer/optimizer.h>
#include <optimizer/restrictinfo.h>
#include <parser/parse_func.h>
#include <parser/parsetree.h>
#include <utils/builtins.h>
#include <utils/typcache.h>

#include "compression/create.h"
#include "custom_type_cache.h"
#include "decompress_chunk.h"
#include "guc.h"
#include "ts_catalog/array_utils.h"

#include "qual_pushdown.h"

typedef struct QualPushdownContext
{
	RelOptInfo *chunk_rel;
	RelOptInfo *compressed_rel;
	RangeTblEntry *chunk_rte;
	RangeTblEntry *compressed_rte;
	CompressionSettings *settings;

	/*
	 * This is actually the result, not the static input context like above, but
	 * there's no way to separate this properly using the expression tree mutator
	 * interface.
	 */
	bool can_pushdown;
	bool needs_recheck;
} QualPushdownContext;

<<<<<<< HEAD
static Node *qual_pushdown_mutator(Node *node, QualPushdownContext *context);

static List *
deconstruct_array_const(Const *array_const)
{
	/*
	 * No way to represent that as a list (NIL is an empty array), so has to be
	 * handled by the caller.
	 */
	Assert(!array_const->constisnull);

	Oid array_type = array_const->consttype;
	Datum array_datum = array_const->constvalue;

	Oid element_type = get_element_type(array_type);

	int16 typlen;
	bool typbyval;
	char typalign;
	get_typlenbyvalalign(element_type, &typlen, &typbyval, &typalign);

	int nelems;
	Datum *elem_values;
	bool *elem_nulls;
	deconstruct_array(DatumGetArrayTypeP(array_datum),
					  element_type,
					  typlen,
					  typbyval,
					  typalign,
					  &elem_values,
					  &elem_nulls,
					  &nelems);

	List *const_list = NIL;
	for (int i = 0; i < nelems; i++)
	{
		Const *elem_const = makeConst(element_type,
									  array_const->consttypmod,
									  array_const->constcollid,
									  typlen,
									  elem_values[i],
									  elem_nulls[i],
									  typbyval);
		const_list = lappend(const_list, elem_const);
	}

	return const_list;
}
=======
static QualPushdownContext
copy_context(const QualPushdownContext *source)
{
	QualPushdownContext copy;
	copy = *source;
	copy.can_pushdown = true;
	copy.needs_recheck = false;
	return copy;
}

static Node *qual_pushdown_mutator(Node *node, QualPushdownContext *context);
>>>>>>> 7720e28a

void
pushdown_quals(PlannerInfo *root, CompressionSettings *settings, RelOptInfo *chunk_rel,
			   RelOptInfo *compressed_rel, bool chunk_partial)
{
	ListCell *lc;
	List *decompress_clauses = NIL;
	QualPushdownContext base_context = {
		.chunk_rel = chunk_rel,
		.compressed_rel = compressed_rel,
		.chunk_rte = planner_rt_fetch(chunk_rel->relid, root),
		.compressed_rte = planner_rt_fetch(compressed_rel->relid, root),
		.settings = settings,
	};

	foreach (lc, chunk_rel->baserestrictinfo)
	{
		RestrictInfo *ri = lfirst(lc);

<<<<<<< HEAD
		context.can_pushdown = true;
		context.needs_recheck = false;
		Node *pushed_down = qual_pushdown_mutator((Node *) ri->clause, &context);
=======
		QualPushdownContext clause_context = copy_context(&base_context);
		Node *pushed_down = qual_pushdown_mutator((Node *) ri->clause, &clause_context);
>>>>>>> 7720e28a

		if (clause_context.can_pushdown)
		{
			/*
			 * We have to call eval_const_expressions after pushing down
			 * the quals, to normalize the bool expressions. Namely, we might add an
			 * AND boolexpr on minmax metadata columns, but the normal form is not
			 * allowed to have nested AND boolexprs. They break some functions like
			 * generate_bitmap_or_paths().
			 */
			pushed_down = eval_const_expressions(root, pushed_down);

			if (IsA(pushed_down, BoolExpr) && castNode(BoolExpr, pushed_down)->boolop == AND_EXPR)
			{
				/* have to separate out and expr into different restrict infos */
				ListCell *lc_and;
				BoolExpr *bool_expr = castNode(BoolExpr, pushed_down);
				foreach (lc_and, bool_expr->args)
				{
					compressed_rel->baserestrictinfo =
						lappend(compressed_rel->baserestrictinfo,
								make_simple_restrictinfo(root, lfirst(lc_and)));
				}
			}
			else
				compressed_rel->baserestrictinfo =
					lappend(compressed_rel->baserestrictinfo,
							make_simple_restrictinfo(root, (Expr *) pushed_down));
		}

		/*
		 * We need to check the restriction clause on the decompress node if the clause can't be
		 * pushed down or needs re-checking.
		 */
		if (!clause_context.can_pushdown || clause_context.needs_recheck || chunk_partial)
		{
			decompress_clauses = lappend(decompress_clauses, ri);
		}
	}
	chunk_rel->baserestrictinfo = decompress_clauses;
}

static OpExpr *
make_segment_meta_opexpr(QualPushdownContext *context, Oid opno, AttrNumber meta_column_attno,
						 Var *uncompressed_var, Expr *compare_to_expr, StrategyNumber strategy)
{
	Var *meta_var = makeVar(context->compressed_rel->relid,
							meta_column_attno,
							uncompressed_var->vartype,
							-1,
							InvalidOid,
							0);

	return (OpExpr *) make_opclause(opno,
									BOOLOID,
									false,
									(Expr *) meta_var,
									copyObject(compare_to_expr),
									InvalidOid,
									uncompressed_var->varcollid);
}

static void
expr_fetch_minmax_metadata(QualPushdownContext *context, Expr *expr, AttrNumber *min_attno,
						   AttrNumber *max_attno)
{
	*min_attno = InvalidAttrNumber;
	*max_attno = InvalidAttrNumber;

	if (!IsA(expr, Var))
		return;

	Var *var = castNode(Var, expr);

	/*
	 * Not on the chunk we expect. This doesn't really happen because we don't
	 * push down the join quals, only the baserestrictinfo.
	 */
	if ((Index) var->varno != context->chunk_rel->relid)
		return;

	/* ignore system attributes or whole row references */
	if (var->varattno <= 0)
		return;

	*min_attno = compressed_column_metadata_attno(context->settings,
												  context->chunk_rte->relid,
												  var->varattno,
												  context->compressed_rte->relid,
												  "min");
	*max_attno = compressed_column_metadata_attno(context->settings,
												  context->chunk_rte->relid,
												  var->varattno,
												  context->compressed_rte->relid,
												  "max");
}

static void *
pushdown_op_to_segment_meta_min_max(QualPushdownContext *context, OpExpr *orig_opexpr)
{
	/*
	 * This always requires rechecking the decompressed data.
	 */
	context->needs_recheck = true;

<<<<<<< HEAD
	Expr *leftop, *rightop;
	TypeCacheEntry *tce;
	int strategy;
	Oid expr_type_id;

	List *expr_args = orig_opexpr->args;
	Assert(list_length(expr_args) == 2);
	leftop = linitial(expr_args);
	rightop = lsecond(expr_args);
=======
	List *expr_args = orig_opexpr->args;
	Assert(list_length(expr_args) == 2);
	Expr *orig_leftop = linitial(expr_args);
	Expr *orig_rightop = lsecond(expr_args);
>>>>>>> 7720e28a

	if (IsA(orig_leftop, RelabelType))
		orig_leftop = ((RelabelType *) orig_leftop)->arg;
	if (IsA(orig_rightop, RelabelType))
		orig_rightop = ((RelabelType *) orig_rightop)->arg;

	/* Find the side that has var with segment meta set expr to the other side */
	Oid op_oid = orig_opexpr->opno;
	AttrNumber min_attno;
	AttrNumber max_attno;
	expr_fetch_minmax_metadata(context, orig_leftop, &min_attno, &max_attno);
	if (min_attno == InvalidAttrNumber || max_attno == InvalidAttrNumber)
	{
		/* No metadata for the left operand, try to commute the operator. */
		op_oid = get_commutator(op_oid);
		Expr *tmp = orig_leftop;
		orig_leftop = orig_rightop;
		orig_rightop = tmp;

		expr_fetch_minmax_metadata(context, orig_leftop, &min_attno, &max_attno);
	}

	if (min_attno == InvalidAttrNumber || max_attno == InvalidAttrNumber)
	{
		/* No metadata for either operand. */
		context->can_pushdown = false;
		return orig_opexpr;
	}

<<<<<<< HEAD
	Var *var_with_segment_meta = castNode(Var, leftop);
=======
	Var *var_with_segment_meta = castNode(Var, orig_leftop);
>>>>>>> 7720e28a

	/* May be able to allow non-strict operations as well.
	 * Next steps: Think through edge cases, either allow and write tests or figure out why we must
	 * block strict operations
	 */
	if (!OidIsValid(op_oid) || !op_strict(op_oid))
	{
		context->can_pushdown = false;
		return orig_opexpr;
	}

	/* If the collation to be used by the OP doesn't match the column's collation do not push down
	 * as the materialized min/max value do not match the semantics of what we need here */
	Oid op_collation = orig_opexpr->inputcollid;
	if (var_with_segment_meta->varcollid != op_collation)
	{
		context->can_pushdown = false;
		return orig_opexpr;
	}

	TypeCacheEntry *tce =
		lookup_type_cache(var_with_segment_meta->vartype, TYPECACHE_BTREE_OPFAMILY);

	const int strategy = get_op_opfamily_strategy(op_oid, tce->btree_opf);
	if (strategy == InvalidStrategy)
	{
		context->can_pushdown = false;
		return orig_opexpr;
	}

<<<<<<< HEAD
	Expr *pushed_down_rightop = (Expr *) qual_pushdown_mutator((Node *) rightop, context);
	if (!context->can_pushdown)
	{
=======
	/*
	 * Check if the righthand expression is safe to push down. We cannot combine
	 * it with the original operator if there can be false negatives.
	 */
	QualPushdownContext tmp_context = copy_context(context);
	Expr *pushed_down_rightop = (Expr *) qual_pushdown_mutator((Node *) orig_rightop, &tmp_context);
	if (!tmp_context.can_pushdown || tmp_context.needs_recheck)
	{
		context->can_pushdown = false;
>>>>>>> 7720e28a
		return orig_opexpr;
	}
	Assert(pushed_down_rightop != NULL);

<<<<<<< HEAD
	expr_type_id = exprType((Node *) pushed_down_rightop);
=======
	const Oid expr_type_id = exprType((Node *) pushed_down_rightop);
>>>>>>> 7720e28a

	switch (strategy)
	{
		case BTEqualStrategyNumber:
		{
			/* var = expr implies min < expr and max > expr */
			Oid opno_le = get_opfamily_member(tce->btree_opf,
											  tce->type_id,
											  expr_type_id,
											  BTLessEqualStrategyNumber);
			Oid opno_ge = get_opfamily_member(tce->btree_opf,
											  tce->type_id,
											  expr_type_id,
											  BTGreaterEqualStrategyNumber);

			if (!OidIsValid(opno_le) || !OidIsValid(opno_ge))
			{
<<<<<<< HEAD
=======
				/*
				 * Shouldn't be possible if we managed to create the min/max
				 * sparse index, but defend against catalog corruption.
				 */
>>>>>>> 7720e28a
				context->can_pushdown = false;
				return orig_opexpr;
			}

			return make_andclause(
				list_make2(make_segment_meta_opexpr(context,
													opno_le,
													min_attno,
													var_with_segment_meta,
													pushed_down_rightop,
													BTLessEqualStrategyNumber),
						   make_segment_meta_opexpr(context,
													opno_ge,
													max_attno,
													var_with_segment_meta,
													pushed_down_rightop,
													BTGreaterEqualStrategyNumber)));
		}
		case BTLessStrategyNumber:
		case BTLessEqualStrategyNumber:
			/* var < expr  implies min < expr */
			{
				Oid opno =
					get_opfamily_member(tce->btree_opf, tce->type_id, expr_type_id, strategy);

				if (!OidIsValid(opno))
				{
<<<<<<< HEAD
=======
					/*
					 * Shouldn't be possible if we managed to create the min/max
					 * sparse index, but defend against catalog corruption.
					 */
>>>>>>> 7720e28a
					context->can_pushdown = false;
					return orig_opexpr;
				}

				return (Expr *) make_segment_meta_opexpr(context,
														 opno,
														 min_attno,
														 var_with_segment_meta,
														 pushed_down_rightop,
														 strategy);
			}

		case BTGreaterStrategyNumber:
		case BTGreaterEqualStrategyNumber:
			/* var > expr  implies max > expr */
			{
				Oid opno =
					get_opfamily_member(tce->btree_opf, tce->type_id, expr_type_id, strategy);

				if (!OidIsValid(opno))
				{
<<<<<<< HEAD
=======
					/*
					 * Shouldn't be possible if we managed to create the min/max
					 * sparse index, but defend against catalog corruption.
					 */
>>>>>>> 7720e28a
					context->can_pushdown = false;
					return orig_opexpr;
				}

				return (Expr *) make_segment_meta_opexpr(context,
														 opno,
														 max_attno,
														 var_with_segment_meta,
														 pushed_down_rightop,
														 strategy);
			}
		default:
			context->can_pushdown = false;
			return orig_opexpr;
	}
}

static void
expr_fetch_bloom1_metadata(QualPushdownContext *context, Expr *expr, AttrNumber *bloom1_attno)
{
	*bloom1_attno = InvalidAttrNumber;

	if (!IsA(expr, Var))
		return;

	Var *var = castNode(Var, expr);

	/*
	 * Not on the chunk we expect. This doesn't really happen because we don't
	 * push down the join quals, only the baserestrictinfo.
	 */
	if ((Index) var->varno != context->chunk_rel->relid)
		return;

	/* ignore system attributes or whole row references */
	if (var->varattno <= 0)
		return;

	*bloom1_attno = compressed_column_metadata_attno(context->settings,
													 context->chunk_rte->relid,
													 var->varattno,
													 context->compressed_rte->relid,
													 "bloom1");
}

static void *
pushdown_op_to_segment_meta_bloom1(QualPushdownContext *context, OpExpr *orig_opexpr)
{
	/*
	 * This always requires rechecking the decompressed data.
	 */
	context->needs_recheck = true;

<<<<<<< HEAD
	Expr *original_leftop;
	Expr *original_rightop;
	TypeCacheEntry *tce;
	int strategy;

	List *expr_args = orig_opexpr->args;
	original_leftop = linitial(expr_args);
	original_rightop = lsecond(expr_args);
=======
	List *expr_args = orig_opexpr->args;
	Assert(list_length(expr_args) == 2);
	Expr *orig_leftop = linitial(expr_args);
	Expr *orig_rightop = lsecond(expr_args);
>>>>>>> 7720e28a

	if (IsA(orig_leftop, RelabelType))
		orig_leftop = ((RelabelType *) orig_leftop)->arg;
	if (IsA(orig_rightop, RelabelType))
		orig_rightop = ((RelabelType *) orig_rightop)->arg;

	/* Find the side that has var with segment meta set expr to the other side */
	Oid op_oid = orig_opexpr->opno;
	AttrNumber bloom1_attno = InvalidAttrNumber;
	expr_fetch_bloom1_metadata(context, orig_leftop, &bloom1_attno);
	if (bloom1_attno == InvalidAttrNumber)
	{
		/* No metadata for the left operand, try to commute the operator. */
		op_oid = get_commutator(op_oid);
		Expr *tmp = orig_leftop;
		orig_leftop = orig_rightop;
		orig_rightop = tmp;

		expr_fetch_bloom1_metadata(context, orig_leftop, &bloom1_attno);
	}

	if (bloom1_attno == InvalidAttrNumber)
	{
		/* No metadata for either operand. */
		context->can_pushdown = false;
		return orig_opexpr;
	}

	Var *var_with_segment_meta = castNode(Var, orig_leftop);

	/*
	 * Play it safe and don't push down if the operator collation doesn't match
	 * the column collation.
	 */
	Oid op_collation = orig_opexpr->inputcollid;
	if (var_with_segment_meta->varcollid != op_collation)
	{
		context->can_pushdown = false;
		return orig_opexpr;
	}

	/*
	 * We cannot use bloom filters for non-deterministic collations.
	 */
	if (OidIsValid(op_collation) && !get_collation_isdeterministic(op_collation))
	{
		context->can_pushdown = false;
		return orig_opexpr;
	}

	/*
	 * We only support hashable equality operators.
	 */
	TypeCacheEntry *tce =
		lookup_type_cache(var_with_segment_meta->vartype, TYPECACHE_HASH_OPFAMILY);
	const int strategy = get_op_opfamily_strategy(op_oid, tce->hash_opf);
	if (strategy != HTEqualStrategyNumber)
	{
		context->can_pushdown = false;
		return orig_opexpr;
	}

	/*
	 * The hash equality operators are supposed to be strict.
	 */
	Assert(op_strict(op_oid));

	/*
	 * Check if the righthand expression is safe to push down. We cannot combine
	 * it with the original operator if there can be false negatives.
	 */
<<<<<<< HEAD
	Expr *pushed_down_rightop = (Expr *) qual_pushdown_mutator((Node *) original_rightop, context);
	if (!context->can_pushdown)
	{
=======
	QualPushdownContext tmp_context = copy_context(context);
	Expr *pushed_down_rightop = (Expr *) qual_pushdown_mutator((Node *) orig_rightop, &tmp_context);
	if (!tmp_context.can_pushdown || tmp_context.needs_recheck)
	{
		context->can_pushdown = false;
>>>>>>> 7720e28a
		return orig_opexpr;
	}
	Assert(pushed_down_rightop != NULL);

	/*
	 * var = expr implies bloom1_contains(var_bloom, expr).
	 */
	Var *bloom_var = makeVar(context->compressed_rel->relid,
							 bloom1_attno,
							 ts_custom_type_cache_get(CUSTOM_TYPE_BLOOM1)->type_oid,
							 -1,
							 InvalidOid,
							 0);

	Oid func = LookupFuncName(list_make2(makeString("_timescaledb_functions"),
										 makeString("bloom1_contains")),
							  /* nargs = */ -1,
							  /* argtypes = */ (void *) -1,
							  /* missing_ok = */ false);

	return (Expr *) makeFuncExpr(func,
								 BOOLOID,
								 list_make2(bloom_var, pushed_down_rightop),
								 /* funccollid = */ InvalidOid,
								 /* inputcollid = */ InvalidOid,
								 COERCE_EXPLICIT_CALL);
}

<<<<<<< HEAD
/*
 * Try to transform x = any(array[]) into bloom1_contains_any(bloom_x, array[]).
 */
static void *
pushdown_saop_bloom1(QualPushdownContext *context, ScalarArrayOpExpr *orig_saop)
{
	/*
	 * This always requires rechecking the decompressed data.
	 */
	context->needs_recheck = true;

	Expr *original_leftop;
	Expr *original_rightop;
	TypeCacheEntry *tce;
	int strategy;

	if (!orig_saop->useOr)
	{
		context->can_pushdown = false;
		return orig_saop;
	}

	List *expr_args = orig_saop->args;
	if (list_length(expr_args) != 2)
	{
		context->can_pushdown = false;
		return orig_saop;
	}

	original_leftop = linitial(expr_args);
	original_rightop = lsecond(expr_args);

	if (IsA(original_leftop, RelabelType))
		original_leftop = ((RelabelType *) original_leftop)->arg;
	if (IsA(original_rightop, RelabelType))
		original_rightop = ((RelabelType *) original_rightop)->arg;

	/*
	 * For scalar array operation, we expect a var on the left side.
	 */
	AttrNumber bloom1_attno = InvalidAttrNumber;
	expr_fetch_bloom1_metadata(context, original_leftop, &bloom1_attno);
	if (bloom1_attno == InvalidAttrNumber)
	{
		/* No metadata for left operand. */
		context->can_pushdown = false;
		return orig_saop;
	}

	Var *var_with_segment_meta = castNode(Var, original_leftop);

	/*
	 * Play it safe and don't push down if the operator collation doesn't match
	 * the column collation.
	 */
	Oid op_collation = orig_saop->inputcollid;
	if (var_with_segment_meta->varcollid != op_collation)
	{
		context->can_pushdown = false;
		return orig_saop;
	}

	/*
	 * We cannot use bloom filters for non-deterministic collations.
	 */
	if (OidIsValid(op_collation) && !get_collation_isdeterministic(op_collation))
	{
		context->can_pushdown = false;
		return orig_saop;
	}

	/*
	 * We only support hashable equality operators.
	 */
	Oid op_oid = orig_saop->opno;
	tce = lookup_type_cache(var_with_segment_meta->vartype, TYPECACHE_HASH_OPFAMILY);
	strategy = get_op_opfamily_strategy(op_oid, tce->hash_opf);
	if (strategy != HTEqualStrategyNumber)
	{
		context->can_pushdown = false;
		return orig_saop;
	}

	/*
	 * The hash equality operators are supposed to be strict.
	 */
	Assert(op_strict(op_oid));

	/*
	 * Check if the righthand expression is safe to push down.
	 */
	Expr *pushed_down_rightop = (Expr *) qual_pushdown_mutator((Node *) original_rightop, context);
	if (!context->can_pushdown)
	{
		return orig_saop;
	}

	/*
	 * var = any(array) implies bloom1_contains_any(var_bloom, array).
	 */
	Var *bloom_var = makeVar(context->compressed_rel->relid,
							 bloom1_attno,
							 ts_custom_type_cache_get(CUSTOM_TYPE_BLOOM1)->type_oid,
							 -1,
							 InvalidOid,
							 0);

	Oid func = LookupFuncName(list_make2(makeString("_timescaledb_functions"),
										 makeString("bloom1_contains_any")),
							  /* nargs = */ -1,
							  /* argtypes = */ (void *) -1,
							  /* missing_ok = */ false);

	return makeFuncExpr(func,
						BOOLOID,
						list_make2(bloom_var, pushed_down_rightop),
						/* funccollid = */ InvalidOid,
						/* inputcollid = */ InvalidOid,
						COERCE_EXPLICIT_CALL);
}

/*
 * Push down the scalar array operation by transforming it into a series of
 * OR/AND clauses.
 */
static Expr *
pushdown_saop_boolexpr(QualPushdownContext *context, ScalarArrayOpExpr *saop)
{
	void *scalar_arg = linitial(saop->args);
	void *array_arg = list_nth(saop->args, 1);
	List *array_elements;
	if (IsA(array_arg, Const) && !castNode(Const, array_arg)->constisnull)
	{
		array_elements = deconstruct_array_const(castNode(Const, array_arg));
	}
	else if (IsA(array_arg, ArrayExpr))
	{
		array_elements = castNode(ArrayExpr, array_arg)->elements;
	}
	else
	{
		/*
		 * We can encounter an array-type Param here, and maybe something else.
		 * This function has to deconstruct the array into elements now, so
		 * these types of array argument are not suitable.
		 */
		context->can_pushdown = false;
		return (Expr *) saop;
	}

	/*
	 * This will be the operation on the scalar value and an individual array
	 * element.
	 */
	OpExpr *opexpr = makeNode(OpExpr);
	opexpr->opno = saop->opno;
	opexpr->opfuncid = saop->opfuncid;
	opexpr->opresulttype = BOOLOID;
	opexpr->inputcollid = saop->inputcollid;

	/*
	 * Try to apply the above operation for each array element.
	 */
	List *pushed_down_ops = NIL;
	ListCell *lc;
	foreach (lc, array_elements)
	{
		opexpr->args = list_make2(scalar_arg, lfirst(lc));

		QualPushdownContext tmp_context = *context;
		void *transformed = qual_pushdown_mutator((Node *) opexpr, &tmp_context);

		/*
		 * If the scalar array operation uses AND, it's correct and useful to
		 * push down the check only for some array elements.
		 *
		 * For OR, we must be able to push down the checks for every element.
		 */
		if (!tmp_context.can_pushdown)
		{
			if (saop->useOr)
			{
				context->can_pushdown = false;
				return (Expr *) saop;
			}

			continue;
		}
		context->needs_recheck |= tmp_context.needs_recheck;
		pushed_down_ops = lappend(pushed_down_ops, transformed);
	}

	/*
	 * We can have no pushed down clauses if:
	 * 1) we had an AND scalar array operation, but failed to push down every
	 * individual clause.
	 * 2) we had an empty array argument, apparently it's not simplified by
	 * Postgres' eval_const_expressions().
	 */
	if (pushed_down_ops == NIL)
	{
		context->can_pushdown = false;
		return (Expr *) saop;
	}

	if (saop->useOr)
	{
		return make_orclause(pushed_down_ops);
	}
	else
	{
		return make_andclause(pushed_down_ops);
	}
}

=======
>>>>>>> 7720e28a
static bool
contain_volatile_functions_checker(Oid func_id, void *context)
{
	return (func_volatile(func_id) == PROVOLATILE_VOLATILE);
}

/*
 * Push down the given expression node.
 *
 * This is used as a mutator for expression_tree_mutator().
 *
 * We return the original node if we cannot push it down, to be consistent with
 * the expression_tree_mutator behavior. The caller must check
 * context.can_pushdown.
 */
static Node *
qual_pushdown_mutator(Node *orig_node, QualPushdownContext *context)
{
	if (orig_node == NULL)
	{
		/*
		 * An expression node can have a NULL field and the mutator will be
		 * still called for it, so we have to handle this.
		 */
		return NULL;
	}
<<<<<<< HEAD

	if (!context->can_pushdown)
	{
		/*
		 * Stop early if we already know we can't push down this filter.
		 */
		return orig_node;
	}

	if (check_functions_in_node(orig_node,
								contain_volatile_functions_checker,
								/* context = */ NULL))
	{
		/* pushdown is not safe for volatile expressions */
		context->can_pushdown = false;
		return orig_node;
	}

	switch (nodeTag(orig_node))
	{
		case T_Var:
		{
			Var *var = castNode(Var, orig_node);
			Assert((Index) var->varno == context->chunk_rel->relid);

			if (var->varattno <= 0)
			{
				/* Can't do this for system columns such as whole-row var. */
				context->can_pushdown = false;
				return orig_node;
			}

			char *attname = get_attname(context->chunk_rte->relid, var->varattno, false);
			/* we can only push down quals for segmentby columns */
			if (!ts_array_is_member(context->settings->fd.segmentby, attname))
			{
				context->can_pushdown = false;
				return orig_node;
			}

			var = copyObject(var);
			var->varno = context->compressed_rel->relid;
			var->varattno = get_attnum(context->compressed_rte->relid, attname);

			return (Node *) var;
		}
		case T_OpExpr:
		{
			OpExpr *opexpr = (OpExpr *) orig_node;

			/*
			 * It might be possible to push down the OpExpr as is, if it
			 * references only the segmentby columns. Check this case first.
			 */
			QualPushdownContext tmp_context = *context;
			void *pushed_down =
				expression_tree_mutator((Node *) orig_node, qual_pushdown_mutator, &tmp_context);
			if (tmp_context.can_pushdown)
			{
				context->needs_recheck |= tmp_context.needs_recheck;
				return pushed_down;
			}

			if (opexpr->opresulttype != BOOLOID)
			{
				/*
				 * The following pushdown options only support operators that
				 * return bool.
				 */
				context->can_pushdown = false;
				return orig_node;
			}

			if (list_length(opexpr->args) != 2)
			{
				/*
				 * The following pushdown options only support operators with
				 * two operands.
				 */
				context->can_pushdown = false;
				return orig_node;
			}

			/*
			 * Try bloom1 sparse index.
			 */
			if (ts_guc_enable_sparse_index_bloom)
			{
				tmp_context = *context;
				pushed_down = pushdown_op_to_segment_meta_bloom1(&tmp_context, opexpr);
				if (tmp_context.can_pushdown)
				{
					context->needs_recheck |= tmp_context.needs_recheck;
					return pushed_down;
				}
			}

			/*
			 * Try minmax sparse index.
			 */
			tmp_context = *context;
			pushed_down = pushdown_op_to_segment_meta_min_max(&tmp_context, opexpr);
			if (tmp_context.can_pushdown)
			{
				context->needs_recheck |= tmp_context.needs_recheck;
				return pushed_down;
			}

			/*
			 * No other options to push down the OpExpr.
			 */
			context->can_pushdown = false;
			return orig_node;
		}
		case T_ScalarArrayOpExpr:
		{
			/*
			 * It can be possible to push down the SAOP as is, if it references
			 * only the segmentby columns. Check this case first.
			 */
			QualPushdownContext tmp_context = *context;
			void *pushed_down =
				expression_tree_mutator((Node *) orig_node, qual_pushdown_mutator, &tmp_context);
			if (tmp_context.can_pushdown)
			{
				context->needs_recheck |= tmp_context.needs_recheck;
				return pushed_down;
			}

			ScalarArrayOpExpr *saop = castNode(ScalarArrayOpExpr, orig_node);

			/*
			 * Try to transform x = any(array[]) into
			 * bloom1_contains_any(bloom_x, array[]).
			 */
			if (ts_guc_enable_sparse_index_bloom)
			{
				tmp_context = *context;
				pushed_down = pushdown_saop_bloom1(&tmp_context, saop);
				if (tmp_context.can_pushdown)
				{
					context->needs_recheck |= tmp_context.needs_recheck;
					return pushed_down;
				}
			}

			/*
			 * Generic code for scalar array operation pushdown that transforms
			 * them into a series of OR/AND clauses.
			 */
			tmp_context = *context;
			pushed_down = pushdown_saop_boolexpr(&tmp_context, saop);
			if (tmp_context.can_pushdown)
			{
				context->needs_recheck |= tmp_context.needs_recheck;
				return pushed_down;
			}

			/*
			 * No other ways to push it down, so consider it failed.
			 */
			context->can_pushdown = false;
			return orig_node;
		}
		case T_BoolExpr:
		{
			BoolExpr *orig_boolexpr = castNode(BoolExpr, orig_node);
			List *pushed_down_args = NIL;
			ListCell *lc;
			foreach (lc, orig_boolexpr->args)
			{
				QualPushdownContext tmp_context = *context;
				void *pushed_down = qual_pushdown_mutator(lfirst(lc), &tmp_context);

				/*
				 * If the bool operation uses AND, it's correct and useful to
				 * push down only some arguments.
				 *
				 * For OR, we must be able to push down every argument.
				 */
				if (!tmp_context.can_pushdown)
				{
					if (orig_boolexpr->boolop != AND_EXPR)
					{
						context->can_pushdown = false;
						return orig_node;
					}

					continue;
				}

				context->needs_recheck |= tmp_context.needs_recheck;
				pushed_down_args = lappend(pushed_down_args, pushed_down);
			}

			/*
			 * We can have no pushed down arguments if we had an AND bool
			 * operation, but failed to push down every individual argument.
			 */
			if (pushed_down_args == NIL)
			{
				context->can_pushdown = false;
				return orig_node;
			}

			BoolExpr *boolexpr_copy = makeNode(BoolExpr);
			*boolexpr_copy = *orig_boolexpr;
			boolexpr_copy->args = pushed_down_args;
			return (Node *) boolexpr_copy;
		}

		/*
		 * These nodes do not influence the pushdown by themselves, so we
		 * recurse.
		 */
		case T_FuncExpr:
		case T_CoerceViaIO:
		case T_RelabelType:
		case T_List:
		case T_Const:
		case T_NullTest:
		case T_Param:
		case T_SQLValueFunction:
		case T_CaseExpr:
		case T_CaseWhen:
		case T_ArrayExpr:
		{
			Node *pushed_down =
				expression_tree_mutator((Node *) orig_node, qual_pushdown_mutator, context);
			return pushed_down;
		}
=======

	if (!context->can_pushdown)
	{
		/*
		 * Stop early if we already know we can't push down this filter.
		 */
		return orig_node;
	}

	if (check_functions_in_node(orig_node,
								contain_volatile_functions_checker,
								/* context = */ NULL))
	{
		/* pushdown is not safe for volatile expressions */
		context->can_pushdown = false;
		return orig_node;
	}

	switch (nodeTag(orig_node))
	{
		case T_Var:
		{
			Var *var = castNode(Var, orig_node);
			Assert((Index) var->varno == context->chunk_rel->relid);

			if (var->varattno <= 0)
			{
				/* Can't do this for system columns such as whole-row var. */
				context->can_pushdown = false;
				return orig_node;
			}

			char *attname = get_attname(context->chunk_rte->relid, var->varattno, false);
			/* we can only push down quals for segmentby columns */
			if (!ts_array_is_member(context->settings->fd.segmentby, attname))
			{
				context->can_pushdown = false;
				return orig_node;
			}

			var = copyObject(var);
			var->varno = context->compressed_rel->relid;
			var->varattno = get_attnum(context->compressed_rte->relid, attname);

			return (Node *) var;
		}
		case T_OpExpr:
		{
			OpExpr *opexpr = (OpExpr *) orig_node;

			/*
			 * It might be possible to push down the OpExpr as is, if it
			 * references only the segmentby columns. Check this case first.
			 *
			 * Note that we can't push down the entire operator if we pushed
			 * down both sides inexactly, i.e. they require recheck. This means
			 * we can have false positives there, and combining false positives
			 * with the original operator could lead to false negatives, which
			 * would be a bug. Consider for example (x = 1) = (y = 1) in case
			 * where both sides are false, but there's a false posistive for the
			 * pushed down version of the left side but not the right side.
			 */
			QualPushdownContext tmp_context = copy_context(context);
			void *pushed_down =
				expression_tree_mutator((Node *) orig_node, qual_pushdown_mutator, &tmp_context);
			if (tmp_context.can_pushdown && !tmp_context.needs_recheck)
			{
				return pushed_down;
			}

			if (opexpr->opresulttype != BOOLOID)
			{
				/*
				 * The following pushdown options only support operators that
				 * return bool.
				 */
				context->can_pushdown = false;
				return orig_node;
			}

			if (list_length(opexpr->args) != 2)
			{
				/*
				 * The following pushdown options only support operators with
				 * two operands.
				 */
				context->can_pushdown = false;
				return orig_node;
			}

			/*
			 * Try bloom1 sparse index.
			 */
			if (ts_guc_enable_sparse_index_bloom)
			{
				tmp_context = copy_context(context);
				pushed_down = pushdown_op_to_segment_meta_bloom1(&tmp_context, opexpr);
				if (tmp_context.can_pushdown)
				{
					context->needs_recheck |= tmp_context.needs_recheck;
					return pushed_down;
				}
			}

			/*
			 * Try minmax sparse index.
			 */
			tmp_context = copy_context(context);
			pushed_down = pushdown_op_to_segment_meta_min_max(&tmp_context, opexpr);
			if (tmp_context.can_pushdown)
			{
				context->needs_recheck |= tmp_context.needs_recheck;
				return pushed_down;
			}

			/*
			 * No other options to push down the OpExpr.
			 */
			context->can_pushdown = false;
			return orig_node;
		}
		case T_ScalarArrayOpExpr:
		{
			/*
			 * It can be possible to push down the scalar array operation as is,
			 * if it references only the segmentby columns. Check this case
			 * first.
			 *
			 * See the comment for OpExpr about needs_recheck handling.
			 */
			QualPushdownContext tmp_context = copy_context(context);
			void *pushed_down =
				expression_tree_mutator((Node *) orig_node, qual_pushdown_mutator, &tmp_context);
			if (tmp_context.can_pushdown && !tmp_context.needs_recheck)
			{
				return pushed_down;
			}

			/*
			 * No other ways to push it down, so consider it failed.
			 */
			context->can_pushdown = false;
			return orig_node;
		}
		/*
		 * These nodes do not influence the pushdown by themselves, so we
		 * recurse.
		 */
		case T_BoolExpr:
		case T_FuncExpr:
		case T_CoerceViaIO:
		case T_RelabelType:
		case T_List:
		case T_Const:
		case T_NullTest:
		case T_Param:
		case T_SQLValueFunction:
		case T_CaseExpr:
		case T_CaseWhen:
		case T_ArrayExpr:
		{
			Node *pushed_down =
				expression_tree_mutator((Node *) orig_node, qual_pushdown_mutator, context);
			return pushed_down;
		}
>>>>>>> 7720e28a

		/*
		 * We don't know how to work with other nodes.
		 */
		default:
			context->can_pushdown = false;
			return orig_node;
	}
}<|MERGE_RESOLUTION|>--- conflicted
+++ resolved
@@ -38,7 +38,6 @@
 	bool needs_recheck;
 } QualPushdownContext;
 
-<<<<<<< HEAD
 static Node *qual_pushdown_mutator(Node *node, QualPushdownContext *context);
 
 static List *
@@ -87,7 +86,6 @@
 
 	return const_list;
 }
-=======
 static QualPushdownContext
 copy_context(const QualPushdownContext *source)
 {
@@ -99,7 +97,6 @@
 }
 
 static Node *qual_pushdown_mutator(Node *node, QualPushdownContext *context);
->>>>>>> 7720e28a
 
 void
 pushdown_quals(PlannerInfo *root, CompressionSettings *settings, RelOptInfo *chunk_rel,
@@ -119,14 +116,8 @@
 	{
 		RestrictInfo *ri = lfirst(lc);
 
-<<<<<<< HEAD
-		context.can_pushdown = true;
-		context.needs_recheck = false;
-		Node *pushed_down = qual_pushdown_mutator((Node *) ri->clause, &context);
-=======
 		QualPushdownContext clause_context = copy_context(&base_context);
 		Node *pushed_down = qual_pushdown_mutator((Node *) ri->clause, &clause_context);
->>>>>>> 7720e28a
 
 		if (clause_context.can_pushdown)
 		{
@@ -232,22 +223,10 @@
 	 */
 	context->needs_recheck = true;
 
-<<<<<<< HEAD
-	Expr *leftop, *rightop;
-	TypeCacheEntry *tce;
-	int strategy;
-	Oid expr_type_id;
-
-	List *expr_args = orig_opexpr->args;
-	Assert(list_length(expr_args) == 2);
-	leftop = linitial(expr_args);
-	rightop = lsecond(expr_args);
-=======
 	List *expr_args = orig_opexpr->args;
 	Assert(list_length(expr_args) == 2);
 	Expr *orig_leftop = linitial(expr_args);
 	Expr *orig_rightop = lsecond(expr_args);
->>>>>>> 7720e28a
 
 	if (IsA(orig_leftop, RelabelType))
 		orig_leftop = ((RelabelType *) orig_leftop)->arg;
@@ -277,11 +256,7 @@
 		return orig_opexpr;
 	}
 
-<<<<<<< HEAD
-	Var *var_with_segment_meta = castNode(Var, leftop);
-=======
 	Var *var_with_segment_meta = castNode(Var, orig_leftop);
->>>>>>> 7720e28a
 
 	/* May be able to allow non-strict operations as well.
 	 * Next steps: Think through edge cases, either allow and write tests or figure out why we must
@@ -312,11 +287,6 @@
 		return orig_opexpr;
 	}
 
-<<<<<<< HEAD
-	Expr *pushed_down_rightop = (Expr *) qual_pushdown_mutator((Node *) rightop, context);
-	if (!context->can_pushdown)
-	{
-=======
 	/*
 	 * Check if the righthand expression is safe to push down. We cannot combine
 	 * it with the original operator if there can be false negatives.
@@ -326,16 +296,11 @@
 	if (!tmp_context.can_pushdown || tmp_context.needs_recheck)
 	{
 		context->can_pushdown = false;
->>>>>>> 7720e28a
 		return orig_opexpr;
 	}
 	Assert(pushed_down_rightop != NULL);
 
-<<<<<<< HEAD
-	expr_type_id = exprType((Node *) pushed_down_rightop);
-=======
 	const Oid expr_type_id = exprType((Node *) pushed_down_rightop);
->>>>>>> 7720e28a
 
 	switch (strategy)
 	{
@@ -353,13 +318,10 @@
 
 			if (!OidIsValid(opno_le) || !OidIsValid(opno_ge))
 			{
-<<<<<<< HEAD
-=======
 				/*
 				 * Shouldn't be possible if we managed to create the min/max
 				 * sparse index, but defend against catalog corruption.
 				 */
->>>>>>> 7720e28a
 				context->can_pushdown = false;
 				return orig_opexpr;
 			}
@@ -387,13 +349,10 @@
 
 				if (!OidIsValid(opno))
 				{
-<<<<<<< HEAD
-=======
 					/*
 					 * Shouldn't be possible if we managed to create the min/max
 					 * sparse index, but defend against catalog corruption.
 					 */
->>>>>>> 7720e28a
 					context->can_pushdown = false;
 					return orig_opexpr;
 				}
@@ -415,13 +374,10 @@
 
 				if (!OidIsValid(opno))
 				{
-<<<<<<< HEAD
-=======
 					/*
 					 * Shouldn't be possible if we managed to create the min/max
 					 * sparse index, but defend against catalog corruption.
 					 */
->>>>>>> 7720e28a
 					context->can_pushdown = false;
 					return orig_opexpr;
 				}
@@ -475,21 +431,10 @@
 	 */
 	context->needs_recheck = true;
 
-<<<<<<< HEAD
-	Expr *original_leftop;
-	Expr *original_rightop;
-	TypeCacheEntry *tce;
-	int strategy;
-
-	List *expr_args = orig_opexpr->args;
-	original_leftop = linitial(expr_args);
-	original_rightop = lsecond(expr_args);
-=======
 	List *expr_args = orig_opexpr->args;
 	Assert(list_length(expr_args) == 2);
 	Expr *orig_leftop = linitial(expr_args);
 	Expr *orig_rightop = lsecond(expr_args);
->>>>>>> 7720e28a
 
 	if (IsA(orig_leftop, RelabelType))
 		orig_leftop = ((RelabelType *) orig_leftop)->arg;
@@ -561,17 +506,11 @@
 	 * Check if the righthand expression is safe to push down. We cannot combine
 	 * it with the original operator if there can be false negatives.
 	 */
-<<<<<<< HEAD
-	Expr *pushed_down_rightop = (Expr *) qual_pushdown_mutator((Node *) original_rightop, context);
-	if (!context->can_pushdown)
-	{
-=======
 	QualPushdownContext tmp_context = copy_context(context);
 	Expr *pushed_down_rightop = (Expr *) qual_pushdown_mutator((Node *) orig_rightop, &tmp_context);
 	if (!tmp_context.can_pushdown || tmp_context.needs_recheck)
 	{
 		context->can_pushdown = false;
->>>>>>> 7720e28a
 		return orig_opexpr;
 	}
 	Assert(pushed_down_rightop != NULL);
@@ -600,7 +539,6 @@
 								 COERCE_EXPLICIT_CALL);
 }
 
-<<<<<<< HEAD
 /*
  * Try to transform x = any(array[]) into bloom1_contains_any(bloom_x, array[]).
  */
@@ -816,8 +754,6 @@
 	}
 }
 
-=======
->>>>>>> 7720e28a
 static bool
 contain_volatile_functions_checker(Oid func_id, void *context)
 {
@@ -844,7 +780,6 @@
 		 */
 		return NULL;
 	}
-<<<<<<< HEAD
 
 	if (!context->can_pushdown)
 	{
@@ -898,13 +833,20 @@
 			/*
 			 * It might be possible to push down the OpExpr as is, if it
 			 * references only the segmentby columns. Check this case first.
+			 *
+			 * Note that we can't push down the entire operator if we pushed
+			 * down both sides inexactly, i.e. they require recheck. This means
+			 * we can have false positives there, and combining false positives
+			 * with the original operator could lead to false negatives, which
+			 * would be a bug. Consider for example (x = 1) = (y = 1) in case
+			 * where both sides are false, but there's a false posistive for the
+			 * pushed down version of the left side but not the right side.
 			 */
-			QualPushdownContext tmp_context = *context;
+			QualPushdownContext tmp_context = copy_context(context);
 			void *pushed_down =
 				expression_tree_mutator((Node *) orig_node, qual_pushdown_mutator, &tmp_context);
-			if (tmp_context.can_pushdown)
-			{
-				context->needs_recheck |= tmp_context.needs_recheck;
+			if (tmp_context.can_pushdown && !tmp_context.needs_recheck)
+			{
 				return pushed_down;
 			}
 
@@ -933,7 +875,7 @@
 			 */
 			if (ts_guc_enable_sparse_index_bloom)
 			{
-				tmp_context = *context;
+				tmp_context = copy_context(context);
 				pushed_down = pushdown_op_to_segment_meta_bloom1(&tmp_context, opexpr);
 				if (tmp_context.can_pushdown)
 				{
@@ -945,7 +887,7 @@
 			/*
 			 * Try minmax sparse index.
 			 */
-			tmp_context = *context;
+			tmp_context = copy_context(context);
 			pushed_down = pushdown_op_to_segment_meta_min_max(&tmp_context, opexpr);
 			if (tmp_context.can_pushdown)
 			{
@@ -962,15 +904,17 @@
 		case T_ScalarArrayOpExpr:
 		{
 			/*
-			 * It can be possible to push down the SAOP as is, if it references
-			 * only the segmentby columns. Check this case first.
+			 * It can be possible to push down the scalar array operation as is,
+			 * if it references only the segmentby columns. Check this case
+			 * first.
+			 *
+			 * See the comment for OpExpr about needs_recheck handling.
 			 */
-			QualPushdownContext tmp_context = *context;
+			QualPushdownContext tmp_context = copy_context(context);
 			void *pushed_down =
 				expression_tree_mutator((Node *) orig_node, qual_pushdown_mutator, &tmp_context);
-			if (tmp_context.can_pushdown)
-			{
-				context->needs_recheck |= tmp_context.needs_recheck;
+			if (tmp_context.can_pushdown && !tmp_context.needs_recheck)
+			{
 				return pushed_down;
 			}
 
@@ -1076,173 +1020,6 @@
 				expression_tree_mutator((Node *) orig_node, qual_pushdown_mutator, context);
 			return pushed_down;
 		}
-=======
-
-	if (!context->can_pushdown)
-	{
-		/*
-		 * Stop early if we already know we can't push down this filter.
-		 */
-		return orig_node;
-	}
-
-	if (check_functions_in_node(orig_node,
-								contain_volatile_functions_checker,
-								/* context = */ NULL))
-	{
-		/* pushdown is not safe for volatile expressions */
-		context->can_pushdown = false;
-		return orig_node;
-	}
-
-	switch (nodeTag(orig_node))
-	{
-		case T_Var:
-		{
-			Var *var = castNode(Var, orig_node);
-			Assert((Index) var->varno == context->chunk_rel->relid);
-
-			if (var->varattno <= 0)
-			{
-				/* Can't do this for system columns such as whole-row var. */
-				context->can_pushdown = false;
-				return orig_node;
-			}
-
-			char *attname = get_attname(context->chunk_rte->relid, var->varattno, false);
-			/* we can only push down quals for segmentby columns */
-			if (!ts_array_is_member(context->settings->fd.segmentby, attname))
-			{
-				context->can_pushdown = false;
-				return orig_node;
-			}
-
-			var = copyObject(var);
-			var->varno = context->compressed_rel->relid;
-			var->varattno = get_attnum(context->compressed_rte->relid, attname);
-
-			return (Node *) var;
-		}
-		case T_OpExpr:
-		{
-			OpExpr *opexpr = (OpExpr *) orig_node;
-
-			/*
-			 * It might be possible to push down the OpExpr as is, if it
-			 * references only the segmentby columns. Check this case first.
-			 *
-			 * Note that we can't push down the entire operator if we pushed
-			 * down both sides inexactly, i.e. they require recheck. This means
-			 * we can have false positives there, and combining false positives
-			 * with the original operator could lead to false negatives, which
-			 * would be a bug. Consider for example (x = 1) = (y = 1) in case
-			 * where both sides are false, but there's a false posistive for the
-			 * pushed down version of the left side but not the right side.
-			 */
-			QualPushdownContext tmp_context = copy_context(context);
-			void *pushed_down =
-				expression_tree_mutator((Node *) orig_node, qual_pushdown_mutator, &tmp_context);
-			if (tmp_context.can_pushdown && !tmp_context.needs_recheck)
-			{
-				return pushed_down;
-			}
-
-			if (opexpr->opresulttype != BOOLOID)
-			{
-				/*
-				 * The following pushdown options only support operators that
-				 * return bool.
-				 */
-				context->can_pushdown = false;
-				return orig_node;
-			}
-
-			if (list_length(opexpr->args) != 2)
-			{
-				/*
-				 * The following pushdown options only support operators with
-				 * two operands.
-				 */
-				context->can_pushdown = false;
-				return orig_node;
-			}
-
-			/*
-			 * Try bloom1 sparse index.
-			 */
-			if (ts_guc_enable_sparse_index_bloom)
-			{
-				tmp_context = copy_context(context);
-				pushed_down = pushdown_op_to_segment_meta_bloom1(&tmp_context, opexpr);
-				if (tmp_context.can_pushdown)
-				{
-					context->needs_recheck |= tmp_context.needs_recheck;
-					return pushed_down;
-				}
-			}
-
-			/*
-			 * Try minmax sparse index.
-			 */
-			tmp_context = copy_context(context);
-			pushed_down = pushdown_op_to_segment_meta_min_max(&tmp_context, opexpr);
-			if (tmp_context.can_pushdown)
-			{
-				context->needs_recheck |= tmp_context.needs_recheck;
-				return pushed_down;
-			}
-
-			/*
-			 * No other options to push down the OpExpr.
-			 */
-			context->can_pushdown = false;
-			return orig_node;
-		}
-		case T_ScalarArrayOpExpr:
-		{
-			/*
-			 * It can be possible to push down the scalar array operation as is,
-			 * if it references only the segmentby columns. Check this case
-			 * first.
-			 *
-			 * See the comment for OpExpr about needs_recheck handling.
-			 */
-			QualPushdownContext tmp_context = copy_context(context);
-			void *pushed_down =
-				expression_tree_mutator((Node *) orig_node, qual_pushdown_mutator, &tmp_context);
-			if (tmp_context.can_pushdown && !tmp_context.needs_recheck)
-			{
-				return pushed_down;
-			}
-
-			/*
-			 * No other ways to push it down, so consider it failed.
-			 */
-			context->can_pushdown = false;
-			return orig_node;
-		}
-		/*
-		 * These nodes do not influence the pushdown by themselves, so we
-		 * recurse.
-		 */
-		case T_BoolExpr:
-		case T_FuncExpr:
-		case T_CoerceViaIO:
-		case T_RelabelType:
-		case T_List:
-		case T_Const:
-		case T_NullTest:
-		case T_Param:
-		case T_SQLValueFunction:
-		case T_CaseExpr:
-		case T_CaseWhen:
-		case T_ArrayExpr:
-		{
-			Node *pushed_down =
-				expression_tree_mutator((Node *) orig_node, qual_pushdown_mutator, context);
-			return pushed_down;
-		}
->>>>>>> 7720e28a
 
 		/*
 		 * We don't know how to work with other nodes.
