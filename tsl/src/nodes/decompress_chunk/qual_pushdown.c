--- conflicted
+++ resolved
@@ -187,26 +187,13 @@
 	expr_fetch_metadata(context, leftop, &min_attno, &max_attno);
 	if (min_attno == InvalidAttrNumber || max_attno == InvalidAttrNumber)
 	{
-<<<<<<< HEAD
-=======
 		/* No metadata for the left operand, try to commute the operator. */
->>>>>>> 671633ca
 		op_oid = get_commutator(op_oid);
 		Expr *tmp = leftop;
 		leftop = rightop;
 		rightop = tmp;
 
 		expr_fetch_metadata(context, leftop, &min_attno, &max_attno);
-<<<<<<< HEAD
-		if (min_attno == InvalidAttrNumber || max_attno == InvalidAttrNumber)
-		{
-			return NULL;
-		}
-	}
-
-	Var *var_with_segment_meta = castNode(Var, leftop);
-	Expr *expr = rightop;
-=======
 	}
 
 	if (min_attno == InvalidAttrNumber || max_attno == InvalidAttrNumber)
@@ -214,7 +201,6 @@
 		/* No metadata for either operand. */
 		return NULL;
 	}
->>>>>>> 671633ca
 
 	Var *var_with_segment_meta = castNode(Var, leftop);
 	Expr *expr = rightop;
@@ -244,14 +230,6 @@
 
 	expr_type_id = exprType((Node *) expr);
 
-<<<<<<< HEAD
-	if (min_attno == InvalidAttrNumber || max_attno == InvalidAttrNumber)
-	{
-		return NULL;
-	}
-
-=======
->>>>>>> 671633ca
 	switch (strategy)
 	{
 		case BTEqualStrategyNumber:
