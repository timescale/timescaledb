--- conflicted
+++ resolved
@@ -370,11 +370,7 @@
 				 */
 				batch_memory_context_bytes += (GLOBAL_MAX_ROWS_PER_COMPRESSION + 64) *
 											  (column->value_bytes > 0 ? column->value_bytes : 16);
-<<<<<<< HEAD
-				/* Also nulls bitmap. */
-=======
 				/* Nulls bitmap, one uint64 per 64 rows. */
->>>>>>> cd9ca921
 				batch_memory_context_bytes +=
 					((GLOBAL_MAX_ROWS_PER_COMPRESSION + 63) / 64) * sizeof(uint64);
 				/* Arrow data structure. */
