--- conflicted
+++ resolved
@@ -82,13 +82,8 @@
 	bool reverse;
 	int hypertable_id;
 	Oid chunk_relid;
-<<<<<<< HEAD
-	List *hypertable_compression_info;
 	int total_rows;
 	int current_row;
-=======
-	int counter;
->>>>>>> a3b59c0b
 	MemoryContext per_batch_context;
 } DecompressChunkState;
 
