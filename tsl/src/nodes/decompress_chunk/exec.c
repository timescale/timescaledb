--- conflicted
+++ resolved
@@ -220,15 +220,11 @@
 
 	/*
 	 * Count the actual data columns we have to decompress, skipping the
-<<<<<<< HEAD
-	 * metadata columns.
-=======
 	 * metadata columns. We only need the metadata columns when initializing the
 	 * compressed batch, so they are not saved in the compressed batch itself,
 	 * it tracks only the data columns. We put the metadata columns to the end
 	 * of the array to have the same column indexes in compressed batch state
 	 * and in decompression context.
->>>>>>> 8d14a128
 	 */
 	int num_data_columns = 0;
 	int num_columns_with_metadata = 0;
@@ -259,18 +255,11 @@
 		num_columns_with_metadata++;
 	}
 
-<<<<<<< HEAD
-	Assert(num_compressed <= num_total);
-	dcontext->num_data_columns = num_compressed;
-	dcontext->num_columns_with_metadata = num_total;
-	dcontext->compressed_chunk_columns = palloc0(sizeof(CompressionColumnDescription) * num_total);
-=======
 	Assert(num_data_columns <= num_columns_with_metadata);
 	dcontext->num_data_columns = num_data_columns;
 	dcontext->num_columns_with_metadata = num_columns_with_metadata;
 	dcontext->compressed_chunk_columns =
 		palloc0(sizeof(CompressionColumnDescription) * num_columns_with_metadata);
->>>>>>> 8d14a128
 	dcontext->decompressed_slot = node->ss.ss_ScanTupleSlot;
 	dcontext->ps = &node->ss.ps;
 
@@ -332,21 +321,13 @@
 		if (column.output_attno > 0)
 		{
 			/* Data column. */
-<<<<<<< HEAD
-			Assert(current_compressed < num_total);
-=======
 			Assert(current_compressed < num_columns_with_metadata);
->>>>>>> 8d14a128
 			dcontext->compressed_chunk_columns[current_compressed++] = column;
 		}
 		else
 		{
 			/* Metadata column. */
-<<<<<<< HEAD
-			Assert(current_not_compressed < num_total);
-=======
 			Assert(current_not_compressed < num_columns_with_metadata);
->>>>>>> 8d14a128
 			dcontext->compressed_chunk_columns[current_not_compressed++] = column;
 		}
 	}
@@ -399,278 +380,6 @@
 }
 
 /*
-<<<<<<< HEAD
-=======
- * Perform a vectorized aggregation on int4 values
- */
-static TupleTableSlot *
-perform_vectorized_sum_int4(DecompressChunkState *chunk_state, Aggref *aggref)
-{
-	DecompressContext *dcontext = &chunk_state->decompress_context;
-	BatchQueue *batch_queue = chunk_state->batch_queue;
-
-	Assert(chunk_state != NULL);
-	Assert(aggref != NULL);
-
-	/* Partial result is a int8 */
-	Assert(aggref->aggtranstype == INT8OID);
-
-	/* Two columns are decompressed, the column that needs to be aggregated and the count column */
-	Assert(dcontext->num_columns_with_metadata == 2);
-
-	CompressionColumnDescription *value_column_description = &dcontext->compressed_chunk_columns[0];
-	CompressionColumnDescription *count_column_description = &dcontext->compressed_chunk_columns[1];
-	if (count_column_description->type != COUNT_COLUMN)
-	{
-		/*
-		 * The count and value columns can go in different order based on their
-		 * order in compressed chunk, so check which one we are seeing.
-		 */
-		CompressionColumnDescription *tmp = value_column_description;
-		value_column_description = count_column_description;
-		count_column_description = tmp;
-	}
-	Assert(value_column_description->type == COMPRESSED_COLUMN ||
-		   value_column_description->type == SEGMENTBY_COLUMN);
-	Assert(count_column_description->type == COUNT_COLUMN);
-
-	/* Get a free batch slot */
-	const int new_batch_index = batch_array_get_unused_slot(&batch_queue->batch_array);
-
-	/* Nobody else should use batch states */
-	Assert(new_batch_index == 0);
-	DecompressBatchState *batch_state =
-		batch_array_get_at(&batch_queue->batch_array, new_batch_index);
-
-	/* Init per batch memory context */
-	Assert(batch_state != NULL);
-	Assert(batch_state->per_batch_context == NULL);
-	batch_state->per_batch_context = create_per_batch_mctx(dcontext);
-	Assert(batch_state->per_batch_context != NULL);
-
-	/* Init bulk decompression memory context */
-	Assert(dcontext->bulk_decompression_context == NULL);
-	dcontext->bulk_decompression_context = create_bulk_decompression_mctx(CurrentMemoryContext);
-	Assert(dcontext->bulk_decompression_context != NULL);
-
-	/* Get a reference the the output TupleTableSlot */
-	TupleTableSlot *decompressed_scan_slot = chunk_state->csstate.ss.ss_ScanTupleSlot;
-	Assert(decompressed_scan_slot->tts_tupleDescriptor->natts == 1);
-
-	/* Set all attributes of the result tuple to NULL. So, we return NULL if no data is processed
-	 * by our implementation. In addition, the call marks the slot as being used (i.e., no
-	 * ExecStoreVirtualTuple call is required). */
-	ExecStoreAllNullTuple(decompressed_scan_slot);
-	Assert(!TupIsNull(decompressed_scan_slot));
-
-	int64 result_sum = 0;
-
-	if (value_column_description->type == SEGMENTBY_COLUMN)
-	{
-		/*
-		 * To calculate the sum for a segment by value, we need to multiply the value of the segment
-		 * by column with the number of compressed tuples in this batch.
-		 */
-		while (true)
-		{
-			TupleTableSlot *compressed_slot =
-				ExecProcNode(linitial(chunk_state->csstate.custom_ps));
-
-			if (TupIsNull(compressed_slot))
-			{
-				/* All segment by values are processed. */
-				break;
-			}
-
-			MemoryContext old_mctx = MemoryContextSwitchTo(batch_state->per_batch_context);
-			MemoryContextReset(batch_state->per_batch_context);
-
-			bool isnull_value, isnull_elements;
-			Datum value = slot_getattr(compressed_slot,
-									   value_column_description->compressed_scan_attno,
-									   &isnull_value);
-
-			/* We have multiple compressed tuples for this segment by value. Get number of
-			 * compressed tuples */
-			Datum elements = slot_getattr(compressed_slot,
-										  count_column_description->compressed_scan_attno,
-										  &isnull_elements);
-
-			if (!isnull_value && !isnull_elements)
-			{
-				int32 intvalue = DatumGetInt32(value);
-				int32 amount = DatumGetInt32(elements);
-				int64 batch_sum = 0;
-
-				Assert(amount > 0);
-
-				/* We have at least one value */
-				decompressed_scan_slot->tts_isnull[0] = false;
-
-				/* Multiply the number of tuples with the actual value */
-				if (unlikely(pg_mul_s64_overflow(intvalue, amount, &batch_sum)))
-				{
-					ereport(ERROR,
-							(errcode(ERRCODE_NUMERIC_VALUE_OUT_OF_RANGE),
-							 errmsg("bigint out of range")));
-				}
-
-				/* Add the value to our sum */
-				if (unlikely(pg_add_s64_overflow(result_sum, batch_sum, ((int64 *) &result_sum))))
-					ereport(ERROR,
-							(errcode(ERRCODE_NUMERIC_VALUE_OUT_OF_RANGE),
-							 errmsg("bigint out of range")));
-			}
-			MemoryContextSwitchTo(old_mctx);
-		}
-	}
-	else if (value_column_description->type == COMPRESSED_COLUMN)
-	{
-		Assert(dcontext->enable_bulk_decompression);
-		Assert(value_column_description->bulk_decompression_supported);
-		Assert(list_length(aggref->args) == 1);
-
-		while (true)
-		{
-			TupleTableSlot *compressed_slot =
-				ExecProcNode(linitial(chunk_state->csstate.custom_ps));
-			if (TupIsNull(compressed_slot))
-			{
-				/* All compressed batches are processed. */
-				break;
-			}
-
-			MemoryContext old_mctx = MemoryContextSwitchTo(batch_state->per_batch_context);
-			MemoryContextReset(batch_state->per_batch_context);
-
-			/* Decompress data */
-			bool isnull;
-			Datum value = slot_getattr(compressed_slot,
-									   value_column_description->compressed_scan_attno,
-									   &isnull);
-
-			Ensure(isnull == false, "got unexpected NULL attribute value from compressed batch");
-
-			/* We have at least one value */
-			decompressed_scan_slot->tts_isnull[0] = false;
-
-			CompressedDataHeader *header =
-				(CompressedDataHeader *) detoaster_detoast_attr((struct varlena *) DatumGetPointer(
-																	value),
-																&dcontext->detoaster,
-																CurrentMemoryContext);
-
-			ArrowArray *arrow = NULL;
-
-			DecompressAllFunction decompress_all =
-				tsl_get_decompress_all_function(header->compression_algorithm,
-												value_column_description->typid);
-			Assert(decompress_all != NULL);
-
-			MemoryContextSwitchTo(dcontext->bulk_decompression_context);
-
-			arrow = decompress_all(PointerGetDatum(header),
-								   value_column_description->typid,
-								   batch_state->per_batch_context);
-
-			Assert(arrow != NULL);
-
-			MemoryContextReset(dcontext->bulk_decompression_context);
-			MemoryContextSwitchTo(batch_state->per_batch_context);
-
-			/*
-			 * We accumulate the sum as int64, so we can sum INT_MAX = 2^31 - 1
-			 * at least 2^31 times without incurrint an overflow of the int64
-			 * accumulator. The same is true for negative numbers. The
-			 * compressed batch size is currently capped at 1000 rows, but even
-			 * if it's changed in the future, it's unlikely that we support
-			 * batches larger than 65536 rows, not to mention 2^31. Therefore,
-			 * we don't need to check for overflows within the loop, which would
-			 * slow down the calculation.
-			 */
-			Assert(arrow->length <= INT_MAX);
-
-			int64 batch_sum = 0;
-			for (int i = 0; i < arrow->length; i++)
-			{
-				const bool arrow_isnull = !arrow_row_is_valid(arrow->buffers[0], i);
-
-				if (likely(!arrow_isnull))
-				{
-					const int32 arrow_value = ((int32 *) arrow->buffers[1])[i];
-					batch_sum += arrow_value;
-				}
-			}
-
-			if (unlikely(pg_add_s64_overflow(result_sum, batch_sum, ((int64 *) &result_sum))))
-				ereport(ERROR,
-						(errcode(ERRCODE_NUMERIC_VALUE_OUT_OF_RANGE),
-						 errmsg("bigint out of range")));
-			MemoryContextSwitchTo(old_mctx);
-		}
-	}
-	else
-	{
-		elog(ERROR, "unsupported column type");
-	}
-
-	/* Use Int64GetDatum to store the result since a 64-bit value is not pass-by-value on 32-bit
-	 * systems */
-	decompressed_scan_slot->tts_values[0] = Int64GetDatum(result_sum);
-
-	return decompressed_scan_slot;
-}
-
-/*
- * Directly execute an aggregation function on decompressed data and emit a partial aggregate
- * result.
- *
- * Executing the aggregation directly in this node makes it possible to use the columnar data
- * directly before it is converted into row-based tuples.
- */
-static TupleTableSlot *
-perform_vectorized_aggregation(DecompressChunkState *chunk_state)
-{
-	BatchQueue *bq = chunk_state->batch_queue;
-
-	Assert(list_length(chunk_state->custom_scan_tlist) == 1);
-
-	/* Checked by planner */
-	Assert(ts_guc_enable_vectorized_aggregation);
-	Assert(ts_guc_enable_bulk_decompression);
-
-	/* When using vectorized aggregates, only one result tuple is produced. So, if we have
-	 * already initialized a batch state, the aggregation was already performed.
-	 */
-	if (batch_array_has_active_batches(&bq->batch_array))
-	{
-		ExecClearTuple(chunk_state->csstate.ss.ss_ScanTupleSlot);
-		return chunk_state->csstate.ss.ss_ScanTupleSlot;
-	}
-
-	/* Determine which kind of vectorized aggregation we should perform */
-	TargetEntry *tlentry = (TargetEntry *) linitial(chunk_state->custom_scan_tlist);
-	Assert(IsA(tlentry->expr, Aggref));
-	Aggref *aggref = castNode(Aggref, tlentry->expr);
-
-	/* The aggregate should be a partial aggregate */
-	Assert(aggref->aggsplit == AGGSPLIT_INITIAL_SERIAL);
-
-	switch (aggref->aggfnoid)
-	{
-		case F_SUM_INT4:
-			return perform_vectorized_sum_int4(chunk_state, aggref);
-		default:
-			ereport(ERROR,
-					(errcode(ERRCODE_FEATURE_NOT_SUPPORTED),
-					 errmsg("vectorized aggregation for function %d is not supported",
-							aggref->aggfnoid)));
-			pg_unreachable();
-	}
-}
-
-/*
->>>>>>> 8d14a128
  * The exec function for the DecompressChunk node. It takes the explicit queue
  * functions pointer as an optimization, to allow these functions to be
  * inlined in the FIFO case. This is important because this is a part of a
