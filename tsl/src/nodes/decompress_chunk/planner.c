/*
 * This file and its contents are licensed under the Timescale License.
 * Please see the included NOTICE for copyright information and
 * LICENSE-TIMESCALE for a copy of the license.
 */

#include <postgres.h>
#include <access/sysattr.h>
#include <catalog/pg_namespace.h>
#include <catalog/pg_operator.h>
#include <nodes/bitmapset.h>
#include <nodes/extensible.h>
#include <nodes/makefuncs.h>
#include <nodes/nodeFuncs.h>
#include <nodes/nodes.h>
#include <optimizer/cost.h>
#include <optimizer/optimizer.h>
#include <optimizer/paths.h>
#include <optimizer/plancat.h>
#include <optimizer/restrictinfo.h>
#include <optimizer/tlist.h>
#include <parser/parse_relation.h>
#include <parser/parsetree.h>
#include <utils/builtins.h>
#include <utils/typcache.h>

#include "compression/compression.h"
#include "compression/create.h"
#include "custom_type_cache.h"
#include "guc.h"
#include "import/list.h"
#include "import/planner.h"
#include "nodes/chunk_append/transform.h"
#include "nodes/decompress_chunk/decompress_chunk.h"
#include "nodes/decompress_chunk/exec.h"
#include "nodes/decompress_chunk/planner.h"
#include "nodes/decompress_chunk/vector_quals.h"
#include "nodes/vector_agg/exec.h"
#include "ts_catalog/array_utils.h"
#include "vector_predicates.h"

static CustomScanMethods decompress_chunk_plan_methods = {
	.CustomName = "DecompressChunk",
	.CreateCustomScanState = decompress_chunk_state_create,
};

void
_decompress_chunk_init(void)
{
	TryRegisterCustomScanMethods(&decompress_chunk_plan_methods);
}

static void
check_for_system_columns(Bitmapset *attrs_used)
{
	int bit = bms_next_member(attrs_used, -1);
	if (bit > 0 && bit + FirstLowInvalidHeapAttributeNumber < 0)
	{
		/* we support tableoid so skip that */
		if (bit == TableOidAttributeNumber - FirstLowInvalidHeapAttributeNumber)
			bit = bms_next_member(attrs_used, bit);

		if (bit > 0 && bit + FirstLowInvalidHeapAttributeNumber < 0)
			ereport(ERROR,
					(errcode(ERRCODE_INVALID_COLUMN_REFERENCE),
					 errmsg("transparent decompression only supports tableoid system column")));
	}
}

typedef struct
{
	bool bulk_decompression_possible;
	int custom_scan_attno;
} UncompressedColumnInfo;

typedef struct
{
	/* Can be negative if it's a metadata column, zero if not decompressed. */
	int uncompressed_chunk_attno;
	bool bulk_decompression_possible;
	bool is_segmentby;
} CompressedColumnInfo;

/*
 * Scratch space for mapping out the decompressed columns.
 */
typedef struct
{
	PlannerInfo *root;

	DecompressChunkPath *decompress_path;

	Bitmapset *uncompressed_attrs_needed;

	/*
	 * If we produce at least some columns that support bulk decompression.
	 */
	bool have_bulk_decompression_columns;

	/*
	 * Maps the uncompressed chunk attno to the respective column compression
	 * info. This lives only during planning so that we can understand on which
	 * columns we can apply vectorized quals, and which uncompressed attno goes
	 * to which custom scan attno (it's not the same if we're using a custom
	 * scan targetlist).
	 */
	UncompressedColumnInfo *uncompressed_attno_info;

	/*
	 * Maps the compressed chunk attno to the respective column compression info.
	 */
	CompressedColumnInfo *compressed_attno_info;

	/*
	 * We might use a custom scan targetlist for DecompressChunk node if it
	 * allows us to avoid projection.
	 */
	List *custom_scan_targetlist;

	/*
	 * Next, we have basically the same data as the above, but expressed as
	 * several Lists, to allow passing them through the custom plan settings.
	 */

	/*
	 * decompression_map maps targetlist entries of the compressed scan to
	 * custom scan attnos. Negative values are metadata columns in the compressed
	 * scan that do not have a representation in the uncompressed chunk, but are
	 * still used for decompression.
	 */
	List *decompression_map;

	/*
	 * This Int list is parallel to the compressed scan targetlist, just like
	 * the above one. The value is true if a given targetlist entry is a
	 * segmentby column, false otherwise. Has the same length as the above list.
	 * We have to use the parallel lists and not a list of structs, because the
	 * Plans have to be copyable by the Postgres _copy functions, and we can't
	 * do that for a custom struct.
	 */
	List *is_segmentby_column;

	/*
	 * Same structure as above, says whether we support bulk decompression for this
	 * column.
	 */
	List *bulk_decompression_column;

} DecompressionMapContext;

static bool *
build_vector_attrs_array(const UncompressedColumnInfo *colinfo, const CompressionInfo *info)
{
	const AttrNumber arrlen = info->chunk_rel->max_attr + 1;
	bool *vector_attrs = palloc(sizeof(bool) * arrlen);

	for (AttrNumber attno = 0; attno < arrlen; attno++)
	{
		vector_attrs[attno] = colinfo[attno].bulk_decompression_possible;
	}

	return vector_attrs;
}

/*
 * Try to make the custom scan targetlist that follows the order of the
 * pathtarget. This would allow us to avoid a projection from scan tuple to
 * output tuple.
 * Returns NIL if it's not possible, e.g. if there are whole-row variables or
 * variables that are used for quals but not for output.
 */
static List *
follow_uncompressed_output_tlist(const DecompressionMapContext *context)
{
	List *result = NIL;
	Bitmapset *uncompressed_attrs_found = NULL;
	const CompressionInfo *info = context->decompress_path->info;
	const PathTarget *pathtarget = context->decompress_path->custom_path.path.pathtarget;
	int custom_scan_attno = 1;
	for (int i = 0; i < list_length(pathtarget->exprs); i++)
	{
		Expr *expr = list_nth(pathtarget->exprs, i);
		if (!IsA(expr, Var))
		{
			/*
			 * The pathtarget has some non-var expressions, so we won't be able
			 * to build a matching decompressed scan targetlist.
			 */
			return NIL;
		}

		Var *var = castNode(Var, expr);

		/* This should produce uncompressed chunk columns. */
		Assert((Index) var->varno == info->chunk_rel->relid);

		const int uncompressed_chunk_attno = var->varattno;
		if (uncompressed_chunk_attno <= 0)
		{
			/*
			 * The pathtarget has some special vars so we won't be able to
			 * build a matching decompressed scan targetlist.
			 */
			return NIL;
		}

		char *attname = get_attname(info->chunk_rte->relid,
									uncompressed_chunk_attno,
									/* missing_ok = */ false);

		TargetEntry *target_entry = makeTargetEntry((Expr *) copyObject(var),
													/* resno = */ custom_scan_attno,
													/* resname = */ attname,
													/* resjunk = */ false);
		target_entry->ressortgroupref =
			pathtarget->sortgrouprefs ? pathtarget->sortgrouprefs[i] : 0;
		result = lappend(result, target_entry);

		uncompressed_attrs_found =
			bms_add_member(uncompressed_attrs_found,
						   uncompressed_chunk_attno - FirstLowInvalidHeapAttributeNumber);

		custom_scan_attno++;
	}

	if (!bms_equal(uncompressed_attrs_found, context->uncompressed_attrs_needed))
	{
		/*
		 * There are some variables that are not in the pathtarget that are used
		 * for quals. We still have to have them in the scan tuple in this case.
		 * Note that while we could possibly relax this at execution time for
		 * vectorized quals, the requirement that the qual var be found in the
		 * scan targetlist is a Postgres one.
		 */
		return NIL;
	}

	return result;
}

/*
 * Given the compressed output targetlist and the bitmapset of the needed
 * columns, determine which compressed chunk column become which uncompressed
 * chunk column.
 *
 * Note that the uncompressed_attrs_needed bitmap is offset by the
 * FirstLowInvalidHeapAttributeNumber, similar to RelOptInfo.attr_needed. This
 * allows to encode the requirement for system columns, which have negative
 * attnos.
 */
static void
build_decompression_map(DecompressionMapContext *context, List *compressed_output_tlist)
{
	DecompressChunkPath *path = context->decompress_path;
	const CompressionInfo *info = path->info;
	/*
	 * Track which normal and metadata columns we were able to find in the
	 * targetlist.
	 */
	bool missing_count = true;
	Bitmapset *uncompressed_attrs_found = NULL;
	Bitmapset *selectedCols = NULL;

#if PG16_LT
	selectedCols = info->ht_rte->selectedCols;
#else
	if (info->ht_rte->perminfoindex > 0)
	{
		RTEPermissionInfo *perminfo =
			getRTEPermissionInfo(context->root->parse->rteperminfos, info->ht_rte);
		selectedCols = perminfo->selectedCols;
	}
#endif
	/*
	 * FIXME this way to determine which columns are used is actually wrong, see
	 * https://github.com/timescale/timescaledb/issues/4195#issuecomment-1104238863
	 * Left as is for now, because changing it uncovers a whole new story with
	 * ctid.
	 */
	check_for_system_columns(selectedCols);

	/*
	 * We allow tableoid system column, it won't be in the targetlist but will
	 * be added at decompression time. Always mark it as found.
	 */
	if (bms_is_member(TableOidAttributeNumber - FirstLowInvalidHeapAttributeNumber,
					  context->uncompressed_attrs_needed))
	{
		uncompressed_attrs_found =
			bms_add_member(uncompressed_attrs_found,
						   TableOidAttributeNumber - FirstLowInvalidHeapAttributeNumber);
	}

	ListCell *lc;

	context->uncompressed_attno_info =
		palloc0(sizeof(*context->uncompressed_attno_info) * (info->chunk_rel->max_attr + 1));

	context->compressed_attno_info =
		palloc0(sizeof(*context->compressed_attno_info) * (info->compressed_rel->max_attr + 1));

	/*
	 * Go over the scan targetlist and determine to which output column each
	 * scan column goes, saving other additional info as we do that.
	 */
<<<<<<< HEAD
	bool bulk_decompression_possible_for_some_columns = false;
	path->decompression_map = NIL;
	foreach (lc, scan_tlist)
=======
	context->have_bulk_decompression_columns = false;
	context->decompression_map = NIL;
	foreach (lc, compressed_output_tlist)
>>>>>>> 7477567d
	{
		TargetEntry *target = (TargetEntry *) lfirst(lc);
		if (!IsA(target->expr, Var))
		{
			elog(ERROR, "compressed scan targetlist entries must be Vars");
		}

		Var *var = castNode(Var, target->expr);
		Assert((Index) var->varno == info->compressed_rel->relid);
		AttrNumber compressed_chunk_attno = var->varattno;

		if (compressed_chunk_attno == InvalidAttrNumber)
		{
			/*
			 * We shouldn't have whole-row vars in the compressed scan tlist,
			 * they are going to be built by final projection of DecompressChunk
			 * custom scan.
			 * See compressed_rel_setup_reltarget().
			 */
			elog(ERROR, "compressed scan targetlist must not have whole-row vars");
		}

		const char *column_name = get_attname(info->compressed_rte->relid,
											  compressed_chunk_attno,
											  /* missing_ok = */ false);
		AttrNumber uncompressed_chunk_attno = get_attnum(info->chunk_rte->relid, column_name);

		AttrNumber destination_attno = 0;
		if (uncompressed_chunk_attno != InvalidAttrNumber)
		{
			/*
			 * Normal column, not a metadata column.
			 */
			Assert(uncompressed_chunk_attno != InvalidAttrNumber);

			if (bms_is_member(0 - FirstLowInvalidHeapAttributeNumber,
							  context->uncompressed_attrs_needed))
			{
				/*
				 * attno = 0 means whole-row var. Output all the columns.
				 */
				destination_attno = uncompressed_chunk_attno;
				uncompressed_attrs_found =
					bms_add_member(uncompressed_attrs_found,
								   uncompressed_chunk_attno - FirstLowInvalidHeapAttributeNumber);
			}
			else if (bms_is_member(uncompressed_chunk_attno - FirstLowInvalidHeapAttributeNumber,
								   context->uncompressed_attrs_needed))
			{
				destination_attno = uncompressed_chunk_attno;
				uncompressed_attrs_found =
					bms_add_member(uncompressed_attrs_found,
								   uncompressed_chunk_attno - FirstLowInvalidHeapAttributeNumber);
			}
		}
		else
		{
			/*
			 * Metadata column.
			 * We always need count column, and sometimes a sequence number
			 * column. We don't output them, but use them for decompression,
			 * hence the special negative destination attnos.
			 * The min/max metadata columns are normally not required for output
			 * or decompression, they are used only as filter for the compressed
			 * scan, so we skip them here.
			 */
			Assert(strncmp(column_name,
						   COMPRESSION_COLUMN_METADATA_PREFIX,
						   strlen(COMPRESSION_COLUMN_METADATA_PREFIX)) == 0);

			if (strcmp(column_name, COMPRESSION_COLUMN_METADATA_COUNT_NAME) == 0)
			{
				destination_attno = DECOMPRESS_CHUNK_COUNT_ID;
				missing_count = false;
			}
		}

		const bool is_segment = ts_array_is_member(info->settings->fd.segmentby, column_name);

		/*
		 * Determine if we can use bulk decompression for this column.
		 */
		Oid typoid = get_atttype(info->chunk_rte->relid, uncompressed_chunk_attno);
		const bool bulk_decompression_possible =
			!is_segment && destination_attno > 0 &&
			tsl_get_decompress_all_function(compression_get_default_algorithm(typoid), typoid) !=
				NULL;
<<<<<<< HEAD
		path->bulk_decompression_column =
			lappend_int(path->bulk_decompression_column, bulk_decompression_possible);
		bulk_decompression_possible_for_some_columns |= bulk_decompression_possible;
=======
		context->have_bulk_decompression_columns |= bulk_decompression_possible;
>>>>>>> 7477567d

		/*
		 * Save information about decompressed columns in uncompressed chunk
		 * for planning of vectorized filters.
		 */
		if (uncompressed_chunk_attno != InvalidAttrNumber)
		{
			context->uncompressed_attno_info[uncompressed_chunk_attno] = (UncompressedColumnInfo){
				.bulk_decompression_possible = bulk_decompression_possible,
				.custom_scan_attno = InvalidAttrNumber,
			};
		}

		context->compressed_attno_info[compressed_chunk_attno] = (CompressedColumnInfo){
			.bulk_decompression_possible = bulk_decompression_possible,
			.uncompressed_chunk_attno = destination_attno,
			.is_segmentby = is_segment,
		};
	}

	if (!bulk_decompression_possible_for_some_columns)
	{
		/*
		 * This is mostly a cosmetic thing for EXPLAIN -- don't say that we're
		 * using bulk decompression, if it is enabled but we have no columns
		 * that support it.
		 */
		path->enable_bulk_decompression = false;
	}

	/*
	 * Check that we have found all the needed columns in the compressed targetlist.
	 * We can't conveniently check that we have all columns for all-row vars, so
	 * skip attno 0 in this check.
	 */
	Bitmapset *attrs_not_found =
		bms_difference(context->uncompressed_attrs_needed, uncompressed_attrs_found);
	int bit = bms_next_member(attrs_not_found, 0 - FirstLowInvalidHeapAttributeNumber);
	if (bit >= 0)
	{
		elog(ERROR,
			 "column '%s' (%d) not found in the targetlist for compressed chunk '%s'",
			 get_attname(info->chunk_rte->relid,
						 bit + FirstLowInvalidHeapAttributeNumber,
						 /* missing_ok = */ true),
			 bit + FirstLowInvalidHeapAttributeNumber,
			 get_rel_name(info->compressed_rte->relid));
	}

	if (missing_count)
	{
		elog(ERROR, "the count column was not found in the compressed targetlist");
	}

	/*
	 * If possible, try to make the custom scan targetlist same as the required
	 * output targetlist, so that we can avoid a projection there.
	 */
	context->custom_scan_targetlist = follow_uncompressed_output_tlist(context);
	if (context->custom_scan_targetlist != NIL)
	{
		/*
		 * The decompression will produce a custom scan tuple, set the custom
		 * scan attnos accordingly.
		 */
		int custom_scan_attno = 1;
		foreach (lc, context->custom_scan_targetlist)
		{
			const int uncompressed_chunk_attno =
				castNode(Var, castNode(TargetEntry, lfirst(lc))->expr)->varattno;
			context->uncompressed_attno_info[uncompressed_chunk_attno].custom_scan_attno =
				custom_scan_attno;
			custom_scan_attno++;
		}
	}
	else
	{
		/*
		 * The decompression will produce the uncompressed chunk tuple, set the
		 * custom scan attnos accordingly.
		 * Note that we might have dropped columns here, but we can set these
		 * attnos for them just as well, they won't be decompressed anyway
		 * because they are not in the compressed scan output.
		 */
		for (int i = 1; i <= info->chunk_rel->max_attr; i++)
		{
			UncompressedColumnInfo *uncompressed_info = &context->uncompressed_attno_info[i];
			uncompressed_info->custom_scan_attno = i;
		}
	}

	/*
	 * Finally, we have to convert the decompression information we've build
	 * into several lists so that it can be passed through the custom path
	 * settings.
	 */
	foreach (lc, compressed_output_tlist)
	{
		TargetEntry *target = (TargetEntry *) lfirst(lc);
		Var *var = castNode(Var, target->expr);
		Assert((Index) var->varno == info->compressed_rel->relid);
		const AttrNumber compressed_chunk_attno = var->varattno;
		Assert(compressed_chunk_attno != InvalidAttrNumber);
		CompressedColumnInfo *compressed_info =
			&context->compressed_attno_info[compressed_chunk_attno];

		/*
		 * Note that the decompressed custom scan targetlist might follow
		 * neither its output targetlist (when we need more columns for filters)
		 * nor the uncompressed chunk tuple. So here we have to do this
		 * additional conversion.
		 */
		int compressed_column_destination;
		if (compressed_info->uncompressed_chunk_attno <= 0)
		{
			compressed_column_destination = compressed_info->uncompressed_chunk_attno;
		}
		else
		{
			UncompressedColumnInfo *uncompressed_info =
				&context->uncompressed_attno_info[compressed_info->uncompressed_chunk_attno];
			compressed_column_destination = uncompressed_info->custom_scan_attno;
		}

		context->decompression_map =
			lappend_int(context->decompression_map, compressed_column_destination);
		context->is_segmentby_column =
			lappend_int(context->is_segmentby_column, compressed_info->is_segmentby);
		context->bulk_decompression_column =
			lappend_int(context->bulk_decompression_column,
						compressed_info->bulk_decompression_possible);
	}
}

/* replace vars that reference the compressed table with ones that reference the
 * uncompressed one. Based on replace_nestloop_params
 */
static Node *
replace_compressed_vars(Node *node, const CompressionInfo *info)
{
	if (node == NULL)
		return NULL;

	if (IsA(node, Var))
	{
		Var *var = (Var *) node;
		Var *new_var;
		char *colname;

		/* constify tableoid in quals */
		if ((Index) var->varno == info->chunk_rel->relid &&
			var->varattno == TableOidAttributeNumber)
			return (Node *)
				makeConst(OIDOID, -1, InvalidOid, 4, (Datum) info->chunk_rte->relid, false, true);

		/* Upper-level Vars should be long gone at this point */
		Assert(var->varlevelsup == 0);
		/* If not to be replaced, we can just return the Var unmodified */
		if ((Index) var->varno != info->compressed_rel->relid)
			return node;

		/* Create a decompressed Var to replace the compressed one */
		colname = get_attname(info->compressed_rte->relid, var->varattno, false);
		new_var = makeVar(info->chunk_rel->relid,
						  get_attnum(info->chunk_rte->relid, colname),
						  var->vartype,
						  var->vartypmod,
						  var->varcollid,
						  var->varlevelsup);

		if (!AttributeNumberIsValid(new_var->varattno))
			elog(ERROR, "cannot find column %s on decompressed chunk", colname);

		/* And return the replacement var */
		return (Node *) new_var;
	}
	if (IsA(node, PlaceHolderVar))
		elog(ERROR, "ignoring placeholders");

	return expression_tree_mutator(node, replace_compressed_vars, (void *) info);
}

/*
 * Find the resno of the given attribute in the provided target list
 */
static AttrNumber
find_attr_pos_in_tlist(List *targetlist, AttrNumber pos)
{
	ListCell *lc;

	Assert(targetlist != NIL);
	Assert(pos > 0 && pos != InvalidAttrNumber);

	foreach (lc, targetlist)
	{
		TargetEntry *target = (TargetEntry *) lfirst(lc);

		if (!IsA(target->expr, Var))
			elog(ERROR, "compressed scan targetlist entries must be Vars");

		Var *var = castNode(Var, target->expr);
		AttrNumber compressed_attno = var->varattno;

		if (compressed_attno == pos)
			return target->resno;
	}

	elog(ERROR, "Unable to locate var %d in targetlist", pos);
	pg_unreachable();
}

static bool
contains_volatile_functions_checker(Oid func_id, void *context)
{
	return (func_volatile(func_id) == PROVOLATILE_VOLATILE);
}

static bool
is_not_runtime_constant_walker(Node *node, void *context)
{
	if (node == NULL)
	{
		return false;
	}

	switch (nodeTag(node))
	{
		case T_Var:
		case T_PlaceHolderVar:
			/*
			 * We might want to support these nodes to have vectorizable join
			 * clauses (T_Var) or join clauses referencing a variable that is
			 * above outer join (T_PlaceHolderVar). We don't support them at the
			 * moment.
			 */
			return true;
		case T_Param:
			/*
			 * We support external query parameters (e.g. from parameterized
			 * prepared statements), because they are constant for the duration
			 * of the query.
			 *
			 * Join and initplan parameters are passed as PARAM_EXEC and require
			 * support in the Rescan functions of the custom scan node. We don't
			 * support them at the moment.
			 */
			return castNode(Param, node)->paramkind != PARAM_EXTERN;
		default:
			if (check_functions_in_node(node,
										contains_volatile_functions_checker,
										/* context = */ NULL))
			{
				return true;
			}
			return expression_tree_walker(node,
										  is_not_runtime_constant_walker,
										  /* context = */ NULL);
	}
}

/*
 * Check if the given node is a run-time constant, i.e. it doesn't contain
 * volatile functions or variables or parameters. This means we can evaluate
 * it at run time, allowing us to apply the vectorized comparison operators
 * that have the form "Var op Const". This applies for example to filter
 * expressions like `time > now() - interval '1 hour'`.
 * Note that we do the same evaluation when doing run time chunk exclusion, but
 * there is no good way to pass the evaluated clauses to the underlying nodes
 * like this DecompressChunk node.
 */
static bool
is_not_runtime_constant(Node *node)
{
	bool result = is_not_runtime_constant_walker(node, /* context = */ NULL);
	return result;
}

/*
 * Try to check if the current qual is vectorizable, and if needed make a
 * commuted copy. If not, return NULL.
 */
Node *
vector_qual_make(Node *qual, const VectorQualInfo *vqinfo)
{
	/*
	 * We can vectorize BoolExpr (AND/OR/NOT).
	 */
	if (IsA(qual, BoolExpr))
	{
		BoolExpr *boolexpr = castNode(BoolExpr, qual);

		if (boolexpr->boolop == NOT_EXPR)
		{
			/*
			 * NOT should be removed by Postgres for all operators we can
			 * vectorize (see prepqual.c) except when the where clause is
			 * something like 'COL = false' for bool columns. In this case, we
			 * have to check if it was transformed to BoolExpr(NOT_EXPR, Var) so
			 * we can vectorize it, provided that the column supports bulk
			 * decompression.
			 */
			if (list_length(boolexpr->args) == 1 && IsA(linitial(boolexpr->args), Var))
			{
				if (!vqinfo->vector_attrs[castNode(Var, linitial(boolexpr->args))->varattno])
				{
					return NULL;
				}
			}
			else
			{
				return NULL;
			}
		}

		bool need_copy = false;
		List *vectorized_args = NIL;
		ListCell *lc;
		foreach (lc, boolexpr->args)
		{
			Node *arg = lfirst(lc);
			Node *vectorized_arg = vector_qual_make(arg, vqinfo);
			if (vectorized_arg == NULL)
			{
				return NULL;
			}

			if (vectorized_arg != arg)
			{
				need_copy = true;
			}

			vectorized_args = lappend(vectorized_args, vectorized_arg);
		}

		if (!need_copy)
		{
			return (Node *) boolexpr;
		}

		BoolExpr *boolexpr_copy = (BoolExpr *) copyObject(boolexpr);
		boolexpr_copy->args = vectorized_args;
		return (Node *) boolexpr_copy;
	}

	/*
	 * Among the simple predicates, we vectorize some "Var op Const" binary
	 * predicates, scalar array operations with these predicates, boolean variables
	 * and null test.
	 */
	NullTest *nulltest = NULL;
	OpExpr *opexpr = NULL;
	ScalarArrayOpExpr *saop = NULL;
	Node *arg1 = NULL;
	Node *arg2 = NULL;
	Oid opno = InvalidOid;
	Var *var = NULL;
	if (IsA(qual, OpExpr))
	{
		opexpr = castNode(OpExpr, qual);
		opno = opexpr->opno;
		if (list_length(opexpr->args) != 2)
		{
			return NULL;
		}
		arg1 = (Node *) linitial(opexpr->args);
		arg2 = (Node *) lsecond(opexpr->args);
	}
	else if (IsA(qual, ScalarArrayOpExpr))
	{
		saop = castNode(ScalarArrayOpExpr, qual);
		opno = saop->opno;
		Assert(list_length(saop->args) == 2);
		arg1 = (Node *) linitial(saop->args);
		arg2 = (Node *) lsecond(saop->args);
	}
	else if (IsA(qual, NullTest))
	{
		nulltest = castNode(NullTest, qual);
		arg1 = (Node *) nulltest->arg;
	}
	else if (IsA(qual, BooleanTest))
	{
		BooleanTest *booltest = castNode(BooleanTest, qual);
		if (IsA(booltest->arg, Var))
		{
			var = castNode(Var, booltest->arg);
			if (!vqinfo->vector_attrs[var->varattno])
			{
				return NULL;
			}
			return (Node *) booltest;
		}
		else
		{
			return NULL;
		}
	}
	else if (IsA(qual, Var) && (castNode(Var, qual))->vartype == BOOLOID)
	{
		/* We can vectorize boolean variables if bulk decompression is possible. */
		var = castNode(Var, qual);
		if (!vqinfo->vector_attrs[var->varattno])
		{
			return NULL;
		}
		return (Node *) var;
	}
	else
	{
		return NULL;
	}

	if (opexpr && IsA(arg2, Var))
	{
		/*
		 * Try to commute the operator if we have Var on the right.
		 */
		opno = get_commutator(opno);
		if (!OidIsValid(opno))
		{
			return NULL;
		}

		opexpr = (OpExpr *) copyObject(opexpr);
		opexpr->opno = opno;
		/*
		 * opfuncid is a cache, we can set it to InvalidOid like the
		 * CommuteOpExpr() does.
		 */
		opexpr->opfuncid = InvalidOid;
		opexpr->args = list_make2(arg2, arg1);
		Node *tmp = arg1;
		arg1 = arg2;
		arg2 = tmp;
	}

	/*
	 * We can vectorize the operation where the left side is a Var.
	 */
	if (!IsA(arg1, Var))
	{
		return NULL;
	}

	var = castNode(Var, arg1);
	if ((Index) var->varno != vqinfo->rti)
	{
		/*
		 * We have a Var from other relation (join clause), can't vectorize it
		 * at the moment.
		 */
		return NULL;
	}

	if (var->varattno <= 0)
	{
		/*
		 * Can't vectorize operators with special variables such as whole-row var.
		 */
		return NULL;
	}

	/*
	 * ExecQual is performed before ExecProject and operates on the decompressed
	 * scan slot, so the qual attnos are the uncompressed chunk attnos.
	 */
	if (!vqinfo->vector_attrs[var->varattno])
	{
		/* This column doesn't support bulk decompression. */
		return NULL;
	}

	if (nulltest)
	{
		/*
		 * The checks we've done to this point is all that is required for null
		 * test.
		 */
		return (Node *) nulltest;
	}

	/*
	 * We can vectorize the operation where the right side is a constant or can
	 * be evaluated to a constant at run time (e.g. contains stable functions).
	 */
	Assert(arg2);
	if (is_not_runtime_constant(arg2))
	{
		return NULL;
	}

	Oid opcode = get_opcode(opno);
	if (!get_vector_const_predicate(opcode))
	{
		return NULL;
	}

	if (OidIsValid(var->varcollid) && !get_collation_isdeterministic(var->varcollid))
	{
		/*
		 * Can't vectorize string equality with a nondeterministic collation.
		 * Not sure if we have to check the collation of Const as well, but it
		 * will be known only at planning time. Currently we don't check it at
		 * all. Also this is untested because we don't have nondeterministic
		 * collations in all test configurations.
		 */
		return NULL;
	}

	if (opexpr)
	{
		/*
		 * The checks we've done to this point is all that is required for
		 * OpExpr.
		 */
		return (Node *) opexpr;
	}

	/*
	 * The only option that is left is a ScalarArrayOpExpr.
	 */
	Assert(saop != NULL);

	if (saop->hashfuncid)
	{
		/*
		 * Don't vectorize if the planner decided to build a hash table.
		 */
		return NULL;
	}

	return (Node *) saop;
}

/*
 * Find the scan qualifiers that can be vectorized and put them into a separate
 * list.
 */
static void
find_vectorized_quals(DecompressionMapContext *context, DecompressChunkPath *path, List *qual_list,
					  List **vectorized, List **nonvectorized)
{
	VectorQualInfo vqi = {
		.maxattno = path->info->chunk_rel->max_attr,
		.vector_attrs = build_vector_attrs_array(context->uncompressed_attno_info, path->info),
		.rti = path->info->chunk_rel->relid,
	};

	ListCell *lc;
	foreach (lc, qual_list)
	{
		Node *source_qual = lfirst(lc);

		/*
		 * We can't vectorize the stable cross-type operators (for example
		 * timestamp > timestamptz), so try to cast the constant to the same
		 * type to convert it to the same-type operator. We do the same thing
		 * for chunk exclusion.
		 */
		Node *transformed_comparison =
			(Node *) ts_transform_cross_datatype_comparison((Expr *) source_qual);
		Node *vectorized_qual = vector_qual_make(transformed_comparison, &vqi);
		if (vectorized_qual)
		{
			*vectorized = lappend(*vectorized, vectorized_qual);
		}
		else
		{
			*nonvectorized = lappend(*nonvectorized, source_qual);
		}
	}

	pfree(vqi.vector_attrs);
}

/*
 * Copy of the Postgres' static function from createplan.c.
 *
 * Some places in this file build Sort nodes that don't have a directly
 * corresponding Path node.  The cost of the sort is, or should have been,
 * included in the cost of the Path node we're working from, but since it's
 * not split out, we have to re-figure it using cost_sort().  This is just
 * to label the Sort node nicely for EXPLAIN.
 *
 * limit_tuples is as for cost_sort (in particular, pass -1 if no limit)
 */
static void
ts_label_sort_with_costsize(PlannerInfo *root, Sort *plan, double limit_tuples)
{
	Plan *lefttree = plan->plan.lefttree;
	Path sort_path; /* dummy for result of cost_sort */

	/*
	 * This function shouldn't have to deal with IncrementalSort plans because
	 * they are only created from corresponding Path nodes.
	 */
	Assert(IsA(plan, Sort));

	cost_sort(&sort_path,
			  root,
			  NIL,
			  lefttree->total_cost,
			  lefttree->plan_rows,
			  lefttree->plan_width,
			  0.0,
			  work_mem,
			  limit_tuples);
	plan->plan.startup_cost = sort_path.startup_cost;
	plan->plan.total_cost = sort_path.total_cost;
	plan->plan.plan_rows = lefttree->plan_rows;
	plan->plan.plan_width = lefttree->plan_width;
	plan->plan.parallel_aware = false;
	plan->plan.parallel_safe = lefttree->parallel_safe;
}

/*
 * Find a variable of the given relation somewhere in the expression tree.
 * Currently we use this to find the Var argument of time_bucket, when we prepare
 * the batch sorted merge parameters after using the monotonous sorting transform
 * optimization.
 */
static Var *
find_var_subexpression(void *expr, Index varno)
{
	List *varlist = pull_var_clause((Node *) expr, 0);
	if (list_length(varlist) == 1)
	{
		Var *var = (Var *) linitial(varlist);
		if ((Index) var->varno == (Index) varno)
		{
			return var;
		}

		return NULL;
	}

	return NULL;
}

Plan *
decompress_chunk_plan_create(PlannerInfo *root, RelOptInfo *rel, CustomPath *path,
							 List *output_targetlist, List *clauses, List *custom_plans)
{
	DecompressChunkPath *dcpath = (DecompressChunkPath *) path;
	CustomScan *decompress_plan = makeNode(CustomScan);
	Scan *compressed_scan = linitial(custom_plans);
	Path *compressed_path = linitial(path->custom_paths);
	List *settings;
	ListCell *lc;

	Assert(list_length(custom_plans) == 1);
	Assert(list_length(path->custom_paths) == 1);

	decompress_plan->flags = path->flags;
	decompress_plan->methods = &decompress_chunk_plan_methods;
	decompress_plan->scan.scanrelid = dcpath->info->chunk_rel->relid;

	if (IsA(compressed_path, IndexPath))
	{
		/*
		 * Check if any of the decompressed scan clauses are redundant with
		 * the compressed index scan clauses. Note that we can't use
		 * is_redundant_derived_clause() here, because it can't work with
		 * IndexClause's, so we use some custom code based on it.
		 */
		IndexPath *ipath = castNode(IndexPath, compressed_path);
		foreach (lc, clauses)
		{
			RestrictInfo *rinfo = lfirst_node(RestrictInfo, lc);

			ListCell *indexclause_cell = NULL;
			if (rinfo->parent_ec != NULL)
			{
				foreach (indexclause_cell, ipath->indexclauses)
				{
					IndexClause *indexclause = lfirst(indexclause_cell);
					RestrictInfo *index_rinfo = indexclause->rinfo;
					if (index_rinfo->parent_ec == rinfo->parent_ec)
					{
						break;
					}
				}
			}

			if (indexclause_cell != NULL)
			{
				/* We already have an index clause derived from same EquivalenceClass. */
				continue;
			}

			/*
			 * We don't have this clause in the underlying index scan, add it
			 * to the decompressed scan.
			 */
			decompress_plan->scan.plan.qual =
				lappend(decompress_plan->scan.plan.qual, rinfo->clause);
		}
	}
	else
	{
		foreach (lc, clauses)
		{
			RestrictInfo *rinfo = lfirst_node(RestrictInfo, lc);
			decompress_plan->scan.plan.qual =
				lappend(decompress_plan->scan.plan.qual, rinfo->clause);
		}
	}

	decompress_plan->scan.plan.qual =
		(List *) replace_compressed_vars((Node *) decompress_plan->scan.plan.qual, dcpath->info);

	/*
	 * Try to use a physical tlist if possible. There's no reason to do the
	 * extra work of projecting the result of compressed chunk scan, because
	 * DecompressChunk can choose only the needed columns itself.
	 * Note that Postgres uses the CP_EXACT_TLIST option when planning the child
	 * paths of the Custom path, so we won't automatically get a physical tlist
	 * here.
	 */
	bool target_list_compressed_is_physical = false;
	if (compressed_path->pathtype == T_IndexOnlyScan)
	{
		compressed_scan->plan.targetlist = ((IndexPath *) compressed_path)->indexinfo->indextlist;
	}
	else
	{
		List *physical_tlist = build_physical_tlist(root, dcpath->info->compressed_rel);
		/* Can be null if the relation has dropped columns. */
		if (physical_tlist)
		{
			compressed_scan->plan.targetlist = physical_tlist;
			target_list_compressed_is_physical = true;
		}
	}

	/*
	 * Determine which columns we have to decompress.
	 * output_targetlist is sometimes empty, e.g. for a direct select from
	 * chunk. We have a ProjectionPath above DecompressChunk in this case, and
	 * the targetlist for this path is not built by the planner
	 * (CP_IGNORE_TLIST). This is why we have to examine rel pathtarget.
	 * Looking at the targetlist is not enough, we also have to decompress the
	 * columns participating in quals and in pathkeys.
	 */
	Bitmapset *uncompressed_attrs_needed = NULL;
	pull_varattnos((Node *) decompress_plan->scan.plan.qual,
				   dcpath->info->chunk_rel->relid,
				   &uncompressed_attrs_needed);
	pull_varattnos((Node *) dcpath->custom_path.path.pathtarget->exprs,
				   dcpath->info->chunk_rel->relid,
				   &uncompressed_attrs_needed);

	/*
	 * Determine which compressed column goes to which output column.
	 */
	DecompressionMapContext context = { .root = root,
										.decompress_path = dcpath,
										.uncompressed_attrs_needed = uncompressed_attrs_needed };
	build_decompression_map(&context, compressed_scan->plan.targetlist);

	/* Build heap sort info for batch sorted merge. */
	List *sort_options = NIL;

	if (dcpath->batch_sorted_merge)
	{
		/*
		 * 'order by' of the query and the 'order by' of the compressed batches
		 * match, so we will we use a heap to merge the batches. For the heap we
		 * need a compare function that determines the heap order. This function
		 * is constructed here.
		 *
		 * Batch sorted merge is done over the decompressed chunk scan tuple, so
		 * we must match the pathkeys to the decompressed chunk tupdesc.
		 */

		int numsortkeys = list_length(dcpath->custom_path.path.pathkeys);

		List *sort_col_idx = NIL;
		List *sort_ops = NIL;
		List *sort_collations = NIL;
		List *sort_nulls = NIL;

		/*
		 */
		ListCell *lc;
		foreach (lc, dcpath->custom_path.path.pathkeys)
		{
			PathKey *pk = lfirst(lc);
			EquivalenceClass *ec = pk->pk_eclass;

			/*
			 * Find the equivalence member that belongs to decompressed relation.
			 */
			ListCell *membercell = NULL;
			foreach (membercell, ec->ec_members)
			{
				EquivalenceMember *em = lfirst(membercell);

				if (em->em_is_const)
				{
					continue;
				}

				int em_relid;
				if (!bms_get_singleton_member(em->em_relids, &em_relid))
				{
					continue;
				}

				if ((Index) em_relid != dcpath->info->chunk_rel->relid)
				{
					continue;
				}

				/*
				 * The equivalence member expression might be a monotonous
				 * expression of the decompressed relation Var, so recurse to
				 * find it.
				 */
				Var *var = find_var_subexpression(em->em_expr, em_relid);
				Ensure(var != NULL,
					   "non-Var pathkey not expected for compressed batch sorted merge");

				Assert((Index) var->varno == (Index) em_relid);

				/*
				 * Convert its varattno which is the varattno of the
				 * uncompressed chunk tuple, to the decompressed scan tuple
				 * varattno.
				 */
				const int decompressed_scan_attno =
					context.uncompressed_attno_info[var->varattno].custom_scan_attno;
				Assert(decompressed_scan_attno > 0);

				/*
				 * Look up the correct sort operator from the PathKey's slightly
				 * abstracted representation.
				 */
				Oid sortop = get_opfamily_member(pk->pk_opfamily,
												 var->vartype,
												 var->vartype,
												 pk->pk_strategy);
				if (!OidIsValid(sortop)) /* should not happen */
					elog(ERROR,
						 "missing operator %d(%u,%u) in opfamily %u",
						 pk->pk_strategy,
						 var->vartype,
						 var->vartype,
						 pk->pk_opfamily);

				sort_col_idx = lappend_oid(sort_col_idx, decompressed_scan_attno);
				sort_collations = lappend_oid(sort_collations, var->varcollid);
				sort_nulls = lappend_oid(sort_nulls, pk->pk_nulls_first);
				sort_ops = lappend_oid(sort_ops, sortop);

				break;
			}

			Ensure(membercell != NULL,
				   "could not find matching decompressed chunk column for batch sorted merge "
				   "pathkey");
		}

		sort_options = list_make4(sort_col_idx, sort_ops, sort_collations, sort_nulls);

		/*
		 * Build a sort node for the compressed batches. The sort function is
		 * derived from the sort function of the pathkeys, except that it refers
		 * to the min and max metadata columns of the batches. We have already
		 * verified that the pathkeys match the compression order_by, so this
		 * mapping is possible.
		 */
		AttrNumber *sortColIdx = palloc(sizeof(AttrNumber) * numsortkeys);
		Oid *sortOperators = palloc(sizeof(Oid) * numsortkeys);
		Oid *collations = palloc(sizeof(Oid) * numsortkeys);
		bool *nullsFirst = palloc(sizeof(bool) * numsortkeys);
		for (int i = 0; i < numsortkeys; i++)
		{
			Oid sortop = list_nth_oid(sort_ops, i);

			/* Find the operator in pg_amop --- failure shouldn't happen */
			Oid opfamily, opcintype;
			int16 strategy;
			if (!get_ordering_op_properties(list_nth_oid(sort_ops, i),
											&opfamily,
											&opcintype,
											&strategy))
				elog(ERROR, "operator %u is not a valid ordering operator", sortOperators[i]);

			/*
			 * This way to determine the matching metadata column works, because
			 * we have already verified that the pathkeys match the compression
			 * orderby.
			 */
			Assert(strategy == BTLessStrategyNumber || strategy == BTGreaterStrategyNumber);
			char *meta_col_name = strategy == BTLessStrategyNumber ?
									  column_segment_min_name(i + 1) :
									  column_segment_max_name(i + 1);

			AttrNumber attr_position =
				get_attnum(dcpath->info->compressed_rte->relid, meta_col_name);

			if (attr_position == InvalidAttrNumber)
				elog(ERROR, "couldn't find metadata column \"%s\"", meta_col_name);

			/*
			 * If the the compressed target list is not based on the layout of
			 * the uncompressed chunk (see comment for physical_tlist above),
			 * adjust the position of the attribute.
			 */
			if (target_list_compressed_is_physical)
				sortColIdx[i] = attr_position;
			else
				sortColIdx[i] =
					find_attr_pos_in_tlist(compressed_scan->plan.targetlist, attr_position);

			sortOperators[i] = sortop;
			collations[i] = list_nth_oid(sort_collations, i);
			nullsFirst[i] = list_nth_oid(sort_nulls, i);
		}

		/* Now build the compressed batches sort node */
		Sort *sort = ts_make_sort((Plan *) compressed_scan,
								  numsortkeys,
								  sortColIdx,
								  sortOperators,
								  collations,
								  nullsFirst);

		ts_label_sort_with_costsize(root, sort, /* limit_tuples = */ -1.0);

		decompress_plan->custom_plans = list_make1(sort);
	}
	else
	{
		/*
		 * Add a sort if the compressed scan is not ordered appropriately.
		 */
		if (!pathkeys_contained_in(dcpath->required_compressed_pathkeys, compressed_path->pathkeys))
		{
			List *compressed_pks = dcpath->required_compressed_pathkeys;
			Sort *sort = ts_make_sort_from_pathkeys((Plan *) compressed_scan,
													compressed_pks,
													bms_make_singleton(compressed_scan->scanrelid));

			ts_label_sort_with_costsize(root, sort, /* limit_tuples = */ -1.0);

			decompress_plan->custom_plans = list_make1(sort);
		}
		else
		{
			decompress_plan->custom_plans = custom_plans;
		}
	}

	Assert(list_length(custom_plans) == 1);

<<<<<<< HEAD
=======
	const bool enable_bulk_decompression = !dcpath->batch_sorted_merge &&
										   ts_guc_enable_bulk_decompression &&
										   context.have_bulk_decompression_columns;

>>>>>>> 7477567d
	/*
	 * For some predicates, we have more efficient implementation that work on
	 * the entire compressed batch in one go. They go to this list, and the rest
	 * goes into the usual scan.plan.qual.
	 */
	List *vectorized_quals = NIL;
	if (dcpath->enable_bulk_decompression)
	{
		Assert(!dcpath->batch_sorted_merge);
		List *nonvectorized_quals = NIL;
		find_vectorized_quals(&context,
							  dcpath,
							  decompress_plan->scan.plan.qual,
							  &vectorized_quals,
							  &nonvectorized_quals);

		decompress_plan->scan.plan.qual = nonvectorized_quals;
	}

#ifdef TS_DEBUG
	if (ts_guc_debug_require_vector_qual == DRO_Forbid && list_length(vectorized_quals) > 0)
	{
		ereport(ERROR,
				(errcode(ERRCODE_OBJECT_NOT_IN_PREREQUISITE_STATE),
				 errmsg("debug: encountered vector quals when they are disabled")));
	}
	else if (ts_guc_debug_require_vector_qual == DRO_Require)
	{
		if (list_length(decompress_plan->scan.plan.qual) > 0)
		{
			ereport(ERROR,
					(errcode(ERRCODE_OBJECT_NOT_IN_PREREQUISITE_STATE),
					 errmsg("debug: encountered non-vector quals when they are disabled")));
		}
		if (list_length(vectorized_quals) == 0)
		{
			ereport(ERROR,
					(errcode(ERRCODE_OBJECT_NOT_IN_PREREQUISITE_STATE),
					 errmsg("debug: did not encounter vector quals when they are required")));
		}
	}
#endif

<<<<<<< HEAD
	settings = list_make6_int(dcpath->info->hypertable_id,
							  dcpath->info->chunk_rte->relid,
							  dcpath->reverse,
							  dcpath->batch_sorted_merge,
							  dcpath->enable_bulk_decompression,
							  dcpath->perform_vectorized_aggregation);
=======
	settings = ts_new_list(T_IntList, DCS_Count);
	lfirst_int(list_nth_cell(settings, DCS_HypertableId)) = dcpath->info->hypertable_id;
	lfirst_int(list_nth_cell(settings, DCS_ChunkRelid)) = dcpath->info->chunk_rte->relid;
	lfirst_int(list_nth_cell(settings, DCS_Reverse)) = dcpath->reverse;
	lfirst_int(list_nth_cell(settings, DCS_BatchSortedMerge)) = dcpath->batch_sorted_merge;
	lfirst_int(list_nth_cell(settings, DCS_EnableBulkDecompression)) = enable_bulk_decompression;
	lfirst_int(list_nth_cell(settings, DCS_HasRowMarks)) = root->parse->rowMarks != NIL;
>>>>>>> 7477567d

	/*
	 * Vectorized quals must go into custom_exprs, because Postgres has to see
	 * them and perform the varno adjustments on them when flattening the
	 * subqueries.
	 */
	decompress_plan->custom_exprs = list_make1(vectorized_quals);

	decompress_plan->custom_private = ts_new_list(T_List, DCP_Count);
	lfirst(list_nth_cell(decompress_plan->custom_private, DCP_Settings)) = settings;
	lfirst(list_nth_cell(decompress_plan->custom_private, DCP_DecompressionMap)) =
		context.decompression_map;
	lfirst(list_nth_cell(decompress_plan->custom_private, DCP_IsSegmentbyColumn)) =
		context.is_segmentby_column;
	lfirst(list_nth_cell(decompress_plan->custom_private, DCP_BulkDecompressionColumn)) =
		context.bulk_decompression_column;
	lfirst(list_nth_cell(decompress_plan->custom_private, DCP_SortInfo)) = sort_options;

	/*
	 * We might be using a custom scan tuple if it allows us to avoid the
	 * projection. Otherwise, this tlist is NIL and we'll be using the
	 * uncompressed tuple as the custom scan tuple.
	 */
	decompress_plan->custom_scan_tlist = context.custom_scan_targetlist;

	/*
	 * Note that we cannot decide here that we require a projection. It is
	 * decided at Path stage, now we must produce the requested targetlist.
	 */
	decompress_plan->scan.plan.targetlist = output_targetlist;

	return &decompress_plan->scan.plan;
}<|MERGE_RESOLUTION|>--- conflicted
+++ resolved
@@ -93,11 +93,6 @@
 	Bitmapset *uncompressed_attrs_needed;
 
 	/*
-	 * If we produce at least some columns that support bulk decompression.
-	 */
-	bool have_bulk_decompression_columns;
-
-	/*
 	 * Maps the uncompressed chunk attno to the respective column compression
 	 * info. This lives only during planning so that we can understand on which
 	 * columns we can apply vectorized quals, and which uncompressed attno goes
@@ -303,15 +298,9 @@
 	 * Go over the scan targetlist and determine to which output column each
 	 * scan column goes, saving other additional info as we do that.
 	 */
-<<<<<<< HEAD
 	bool bulk_decompression_possible_for_some_columns = false;
-	path->decompression_map = NIL;
-	foreach (lc, scan_tlist)
-=======
-	context->have_bulk_decompression_columns = false;
 	context->decompression_map = NIL;
 	foreach (lc, compressed_output_tlist)
->>>>>>> 7477567d
 	{
 		TargetEntry *target = (TargetEntry *) lfirst(lc);
 		if (!IsA(target->expr, Var))
@@ -399,13 +388,7 @@
 			!is_segment && destination_attno > 0 &&
 			tsl_get_decompress_all_function(compression_get_default_algorithm(typoid), typoid) !=
 				NULL;
-<<<<<<< HEAD
-		path->bulk_decompression_column =
-			lappend_int(path->bulk_decompression_column, bulk_decompression_possible);
 		bulk_decompression_possible_for_some_columns |= bulk_decompression_possible;
-=======
-		context->have_bulk_decompression_columns |= bulk_decompression_possible;
->>>>>>> 7477567d
 
 		/*
 		 * Save information about decompressed columns in uncompressed chunk
@@ -1363,13 +1346,6 @@
 
 	Assert(list_length(custom_plans) == 1);
 
-<<<<<<< HEAD
-=======
-	const bool enable_bulk_decompression = !dcpath->batch_sorted_merge &&
-										   ts_guc_enable_bulk_decompression &&
-										   context.have_bulk_decompression_columns;
-
->>>>>>> 7477567d
 	/*
 	 * For some predicates, we have more efficient implementation that work on
 	 * the entire compressed batch in one go. They go to this list, and the rest
@@ -1413,22 +1389,14 @@
 	}
 #endif
 
-<<<<<<< HEAD
-	settings = list_make6_int(dcpath->info->hypertable_id,
-							  dcpath->info->chunk_rte->relid,
-							  dcpath->reverse,
-							  dcpath->batch_sorted_merge,
-							  dcpath->enable_bulk_decompression,
-							  dcpath->perform_vectorized_aggregation);
-=======
 	settings = ts_new_list(T_IntList, DCS_Count);
 	lfirst_int(list_nth_cell(settings, DCS_HypertableId)) = dcpath->info->hypertable_id;
 	lfirst_int(list_nth_cell(settings, DCS_ChunkRelid)) = dcpath->info->chunk_rte->relid;
 	lfirst_int(list_nth_cell(settings, DCS_Reverse)) = dcpath->reverse;
 	lfirst_int(list_nth_cell(settings, DCS_BatchSortedMerge)) = dcpath->batch_sorted_merge;
-	lfirst_int(list_nth_cell(settings, DCS_EnableBulkDecompression)) = enable_bulk_decompression;
+	lfirst_int(list_nth_cell(settings, DCS_EnableBulkDecompression)) =
+		dcpath->enable_bulk_decompression;
 	lfirst_int(list_nth_cell(settings, DCS_HasRowMarks)) = root->parse->rowMarks != NIL;
->>>>>>> 7477567d
 
 	/*
 	 * Vectorized quals must go into custom_exprs, because Postgres has to see
