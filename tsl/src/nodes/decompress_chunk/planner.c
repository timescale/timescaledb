/*
 * This file and its contents are licensed under the Timescale License.
 * Please see the included NOTICE for copyright information and
 * LICENSE-TIMESCALE for a copy of the license.
 */

#include <postgres.h>
#include <access/sysattr.h>
#include <catalog/pg_namespace.h>
#include <catalog/pg_operator.h>
#include <nodes/bitmapset.h>
#include <nodes/extensible.h>
#include <nodes/makefuncs.h>
#include <nodes/nodeFuncs.h>
#include <optimizer/optimizer.h>
#include <optimizer/paths.h>
#include <optimizer/plancat.h>
#include <optimizer/restrictinfo.h>
#include <optimizer/tlist.h>
#include <parser/parsetree.h>
#include <utils/builtins.h>
#include <utils/typcache.h>

#include "compression/compression.h"
#include "compression/create.h"
#include "nodes/decompress_chunk/decompress_chunk.h"
#include "nodes/decompress_chunk/planner.h"
#include "nodes/decompress_chunk/exec.h"
#include "import/planner.h"
#include "guc.h"
#include "custom_type_cache.h"

static CustomScanMethods decompress_chunk_plan_methods = {
	.CustomName = "DecompressChunk",
	.CreateCustomScanState = decompress_chunk_state_create,
};

void
_decompress_chunk_init(void)
{
	TryRegisterCustomScanMethods(&decompress_chunk_plan_methods);
}

static void
check_for_system_columns(Bitmapset *attrs_used)
{
	int bit = bms_next_member(attrs_used, -1);
	if (bit > 0 && bit + FirstLowInvalidHeapAttributeNumber < 0)
	{
		/* we support tableoid so skip that */
		if (bit == TableOidAttributeNumber - FirstLowInvalidHeapAttributeNumber)
			bit = bms_next_member(attrs_used, bit);

		if (bit > 0 && bit + FirstLowInvalidHeapAttributeNumber < 0)
			elog(ERROR, "transparent decompression only supports tableoid system column");
	}
}

/*
 * Given the scan targetlist and the bitmapset of the needed columns, determine
 * which scan columns become which decompressed columns (fill decompression_map).
 */
static void
build_decompression_map(DecompressChunkPath *path, List *scan_tlist, Bitmapset *chunk_attrs_needed)
{
	/*
	 * Track which normal and metadata columns we were able to find in the
	 * targetlist.
	 */
	bool missing_count = true;
	bool missing_sequence = path->needs_sequence_num;
	Bitmapset *chunk_attrs_found = NULL;

	/*
	 * FIXME this way to determine which columns are used is actually wrong, see
	 * https://github.com/timescale/timescaledb/issues/4195#issuecomment-1104238863
	 * Left as is for now, because changing it uncovers a whole new story with
	 * ctid.
	 */
	check_for_system_columns(path->info->ht_rte->selectedCols);

	/*
	 * We allow tableoid system column, it won't be in the targetlist but will
	 * be added at decompression time. Always mark it as found.
	 */
	if (bms_is_member(TableOidAttributeNumber - FirstLowInvalidHeapAttributeNumber,
					  chunk_attrs_needed))
	{
		chunk_attrs_found =
			bms_add_member(chunk_attrs_found,
						   TableOidAttributeNumber - FirstLowInvalidHeapAttributeNumber);
	}

	/*
	 * Fill the helper array of compressed attno -> compression info.
	 */
	FormData_hypertable_compression **compressed_attno_to_compression_info =
		palloc0(sizeof(void *) * (path->info->compressed_rel->max_attr + 1));
	ListCell *lc;
	foreach (lc, path->info->hypertable_compression_info)
	{
		FormData_hypertable_compression *fd = lfirst(lc);
		AttrNumber compressed_attno =
			get_attnum(path->info->compressed_rte->relid, NameStr(fd->attname));

		if (compressed_attno == InvalidAttrNumber)
		{
			elog(ERROR,
				 "column '%s' not found in the compressed chunk '%s'",
				 NameStr(fd->attname),
				 get_rel_name(path->info->compressed_rte->relid));
		}

		compressed_attno_to_compression_info[compressed_attno] = fd;
	}

	/*
	 * Go over the scan targetlist and determine to which output column each
	 * scan column goes.
	 */
	path->decompression_map = NIL;
	foreach (lc, scan_tlist)
	{
		TargetEntry *target = (TargetEntry *) lfirst(lc);
		if (!IsA(target->expr, Var))
		{
			elog(ERROR, "compressed scan targetlist entries must be Vars");
		}

		Var *var = castNode(Var, target->expr);
		Assert((Index) var->varno == path->info->compressed_rel->relid);
		AttrNumber compressed_attno = var->varattno;

		if (compressed_attno == InvalidAttrNumber)
		{
			/*
			 * We shouldn't have whole-row vars in the compressed scan tlist,
			 * they are going to be built by final projection of DecompressChunk
			 * custom scan.
			 * See compressed_rel_setup_reltarget().
			 */
			elog(ERROR, "compressed scan targetlist must not have whole-row vars");
		}

		const char *column_name = get_attname(path->info->compressed_rte->relid,
											  compressed_attno,
											  /* missing_ok = */ false);

		AttrNumber destination_attno_in_uncompressed_chunk = 0;
		FormData_hypertable_compression *compression_info =
			compressed_attno_to_compression_info[compressed_attno];
		if (compression_info)
		{
			/*
			 * Normal column, not a metadata column.
			 */
			AttrNumber hypertable_attno = get_attnum(path->info->ht_rte->relid, column_name);
			AttrNumber chunk_attno = get_attnum(path->info->chunk_rte->relid, column_name);
			Assert(hypertable_attno != InvalidAttrNumber);
			Assert(chunk_attno != InvalidAttrNumber);

			/*
			 * The versions older than this commit didn't set up the proper
			 * collation and typmod for segmentby columns in compressed chunks,
			 * so we have to determine them from the main hypertable.
			 * Additionally, we have to set the proper type for the compressed
			 * columns. It would be cool to get rid of this code someday and
			 * just use the types from the compressed chunk, but the problem is
			 * that we have to support the chunks created by the older versions
			 * of TimescaleDB.
			 */
			if (compression_info->algo_id == _INVALID_COMPRESSION_ALGORITHM)
			{
				get_atttypetypmodcoll(path->info->ht_rte->relid,
									  hypertable_attno,
									  &var->vartype,
									  &var->vartypmod,
									  &var->varcollid);
			}

			if (bms_is_member(0 - FirstLowInvalidHeapAttributeNumber, chunk_attrs_needed))
			{
				/*
				 * attno = 0 means whole-row var. Output all the columns.
				 */
				destination_attno_in_uncompressed_chunk = chunk_attno;
				chunk_attrs_found =
					bms_add_member(chunk_attrs_found,
								   chunk_attno - FirstLowInvalidHeapAttributeNumber);
			}
			else if (bms_is_member(chunk_attno - FirstLowInvalidHeapAttributeNumber,
								   chunk_attrs_needed))
			{
				destination_attno_in_uncompressed_chunk = chunk_attno;
				chunk_attrs_found =
					bms_add_member(chunk_attrs_found,
								   chunk_attno - FirstLowInvalidHeapAttributeNumber);
			}
		}
		else
		{
			/*
			 * Metadata column.
			 * We always need count column, and sometimes a sequence number
			 * column. We don't output them, but use them for decompression,
			 * hence the special negative destination attnos.
			 * The min/max metadata columns are normally not required for output
			 * or decompression, they are used only as filter for the compressed
			 * scan, so we skip them here.
			 */
			Assert(strncmp(column_name,
						   COMPRESSION_COLUMN_METADATA_PREFIX,
						   strlen(COMPRESSION_COLUMN_METADATA_PREFIX)) == 0);

			if (strcmp(column_name, COMPRESSION_COLUMN_METADATA_COUNT_NAME) == 0)
			{
				destination_attno_in_uncompressed_chunk = DECOMPRESS_CHUNK_COUNT_ID;
				missing_count = false;
			}
			else if (path->needs_sequence_num &&
					 strcmp(column_name, COMPRESSION_COLUMN_METADATA_SEQUENCE_NUM_NAME) == 0)
			{
				destination_attno_in_uncompressed_chunk = DECOMPRESS_CHUNK_SEQUENCE_NUM_ID;
				missing_sequence = false;
			}
		}

		path->decompression_map =
			lappend_int(path->decompression_map, destination_attno_in_uncompressed_chunk);
		path->is_segmentby_column =
			lappend_int(path->is_segmentby_column,
						compression_info && compression_info->segmentby_column_index != 0);
	}

	/*
	 * Check that we have found all the needed columns in the scan targetlist.
	 * We can't conveniently check that we have all columns for all-row vars, so
	 * skip attno 0 in this check.
	 */
	Bitmapset *attrs_not_found = bms_difference(chunk_attrs_needed, chunk_attrs_found);
	int bit = bms_next_member(attrs_not_found, 0 - FirstLowInvalidHeapAttributeNumber);
	if (bit >= 0)
	{
		elog(ERROR,
			 "column '%s' (%d) not found in the scan targetlist for compressed chunk '%s'",
			 get_attname(path->info->chunk_rte->relid,
						 bit + FirstLowInvalidHeapAttributeNumber,
						 /* missing_ok = */ true),
			 bit + FirstLowInvalidHeapAttributeNumber,
			 get_rel_name(path->info->compressed_rte->relid));
	}

	if (missing_count)
	{
		elog(ERROR, "the count column was not found in the compressed scan targetlist");
	}

	if (missing_sequence)
	{
		elog(ERROR, "the sequence column was not found in the compressed scan targetlist");
	}
}

/* replace vars that reference the compressed table with ones that reference the
 * uncompressed one. Based on replace_nestloop_params
 */
static Node *
replace_compressed_vars(Node *node, CompressionInfo *info)
{
	if (node == NULL)
		return NULL;

	if (IsA(node, Var))
	{
		Var *var = (Var *) node;
		Var *new_var;
		char *colname;

		/* constify tableoid in quals */
		if ((Index) var->varno == info->chunk_rel->relid &&
			var->varattno == TableOidAttributeNumber)
			return (Node *)
				makeConst(OIDOID, -1, InvalidOid, 4, (Datum) info->chunk_rte->relid, false, true);

		/* Upper-level Vars should be long gone at this point */
		Assert(var->varlevelsup == 0);
		/* If not to be replaced, we can just return the Var unmodified */
		if ((Index) var->varno != info->compressed_rel->relid)
			return node;

		/* Create a decompressed Var to replace the compressed one */
		colname = get_attname(info->compressed_rte->relid, var->varattno, false);
		new_var = makeVar(info->chunk_rel->relid,
						  get_attnum(info->chunk_rte->relid, colname),
						  var->vartype,
						  var->vartypmod,
						  var->varcollid,
						  var->varlevelsup);

		if (!AttributeNumberIsValid(new_var->varattno))
			elog(ERROR, "cannot find column %s on decompressed chunk", colname);

		/* And return the replacement var */
		return (Node *) new_var;
	}
	if (IsA(node, PlaceHolderVar))
		elog(ERROR, "ignoring placeholders");

	return expression_tree_mutator(node, replace_compressed_vars, (void *) info);
}

typedef struct CompressedAttnoContext
{
	Bitmapset *compressed_attnos;
	Index compress_relid;
} CompressedAttnoContext;

/* check if the clause refers to any attributes that are in compressed
 * form.
 */
static bool
clause_has_compressed_attrs(Node *node, void *context)
{
	if (node == NULL)
		return true;
	if (IsA(node, Var))
	{
		CompressedAttnoContext *cxt = (CompressedAttnoContext *) context;
		Var *var = (Var *) node;
		if ((Index) var->varno == cxt->compress_relid)
		{
			if (bms_is_member(var->varattno, cxt->compressed_attnos))
				return true;
		}
	}
	return expression_tree_walker(node, clause_has_compressed_attrs, context);
}

/*
 * Find the resno of the given attribute in the provided target list
 */
static AttrNumber
find_attr_pos_in_tlist(List *targetlist, AttrNumber pos)
{
	ListCell *lc;

	Assert(targetlist != NIL);
	Assert(pos > 0 && pos != InvalidAttrNumber);

	foreach (lc, targetlist)
	{
		TargetEntry *target = (TargetEntry *) lfirst(lc);

		if (!IsA(target->expr, Var))
			elog(ERROR, "compressed scan targetlist entries must be Vars");

		Var *var = castNode(Var, target->expr);
		AttrNumber compressed_attno = var->varattno;

		if (compressed_attno == pos)
			return target->resno;
	}

	elog(ERROR, "Unable to locate var %d in targetlist", pos);
	pg_unreachable();
}

Plan *
decompress_chunk_plan_create(PlannerInfo *root, RelOptInfo *rel, CustomPath *path,
							 List *decompressed_tlist, List *clauses, List *custom_plans)
{
	DecompressChunkPath *dcpath = (DecompressChunkPath *) path;
	CustomScan *decompress_plan = makeNode(CustomScan);
	Scan *compressed_scan = linitial(custom_plans);
	Path *compressed_path = linitial(path->custom_paths);
	List *settings;
	ListCell *lc;

	Assert(list_length(custom_plans) == 1);
	Assert(list_length(path->custom_paths) == 1);

	decompress_plan->flags = path->flags;
	decompress_plan->methods = &decompress_chunk_plan_methods;
	decompress_plan->scan.scanrelid = dcpath->info->chunk_rel->relid;

	/* output target list */
	decompress_plan->scan.plan.targetlist = decompressed_tlist;
	/* input target list */
	decompress_plan->custom_scan_tlist = NIL;

	if (IsA(compressed_path, IndexPath))
	{
		/* from create_indexscan_plan() */
		IndexPath *ipath = castNode(IndexPath, compressed_path);
		List *indexqual = NIL;
		Plan *indexplan;
		foreach (lc, clauses)
		{
			RestrictInfo *rinfo = lfirst_node(RestrictInfo, lc);
			if (is_redundant_derived_clause(rinfo, ipath->indexclauses))
				continue; /* dup or derived from same EquivalenceClass */
			decompress_plan->scan.plan.qual =
				lappend(decompress_plan->scan.plan.qual, rinfo->clause);
		}
		/* joininfo clauses on the compressed chunk rel have to
		 * contain clauses on both compressed and
		 * decompressed attnos. joininfo clauses get translated into
		 * ParamPathInfo for the indexpath. But the index scans can't
		 * handle compressed attributes, so remove them from the
		 * indexscans here. (these are included in the `clauses` passed in
		 * to the function and so were added as filters
		 * for decompress_plan->scan.plan.qual in the loop above. )
		 */
		indexplan = linitial(custom_plans);
		Assert(IsA(indexplan, IndexScan) || IsA(indexplan, IndexOnlyScan));
		foreach (lc, indexplan->qual)
		{
			Node *expr = (Node *) lfirst(lc);
			CompressedAttnoContext cxt;
			Index compress_relid = dcpath->info->compressed_rel->relid;
			cxt.compress_relid = compress_relid;
			cxt.compressed_attnos = dcpath->info->compressed_chunk_compressed_attnos;

			if (!clause_has_compressed_attrs((Node *) expr, &cxt))
				indexqual = lappend(indexqual, expr);
		}
		indexplan->qual = indexqual;
	}
	else
	{
		foreach (lc, clauses)
		{
			RestrictInfo *rinfo = lfirst_node(RestrictInfo, lc);
			decompress_plan->scan.plan.qual =
				lappend(decompress_plan->scan.plan.qual, rinfo->clause);
		}
	}

	decompress_plan->scan.plan.qual =
		(List *) replace_compressed_vars((Node *) decompress_plan->scan.plan.qual, dcpath->info);

	/*
	 * Try to use a physical tlist if possible. There's no reason to do the
	 * extra work of projecting the result of compressed chunk scan, because
	 * DecompressChunk can choose only the needed columns itself.
	 * Note that Postgres uses the CP_EXACT_TLIST option when planning the child
	 * paths of the Custom path, so we won't automatically get a physical tlist
	 * here.
	 */
	bool target_list_compressed_is_physical = false;
	if (compressed_path->pathtype == T_IndexOnlyScan)
	{
		compressed_scan->plan.targetlist = ((IndexPath *) compressed_path)->indexinfo->indextlist;
	}
	else
	{
		List *physical_tlist = build_physical_tlist(root, dcpath->info->compressed_rel);
		/* Can be null if the relation has dropped columns. */
		if (physical_tlist)
		{
			compressed_scan->plan.targetlist = physical_tlist;
			target_list_compressed_is_physical = true;
		}
	}

	/*
	 * Determine which columns we have to decompress.
	 * decompressed_tlist is sometimes empty, e.g. for a direct select from
	 * chunk. We have a ProjectionPath above DecompressChunk in this case, and
	 * the targetlist for this path is not built by the planner
	 * (CP_IGNORE_TLIST). This is why we have to examine rel pathtarget.
	 * Looking at the targetlist is not enough, we also have to decompress the
	 * columns participating in quals and in pathkeys.
	 */
	Bitmapset *chunk_attrs_needed = NULL;
	pull_varattnos((Node *) decompress_plan->scan.plan.qual,
				   dcpath->info->chunk_rel->relid,
				   &chunk_attrs_needed);
	pull_varattnos((Node *) dcpath->cpath.path.pathtarget->exprs,
				   dcpath->info->chunk_rel->relid,
				   &chunk_attrs_needed);

	/*
	 * Determine which compressed colum goes to which output column.
	 */
	build_decompression_map(dcpath, compressed_scan->plan.targetlist, chunk_attrs_needed);

	/* Build heap sort info for sorted_merge_append */
	List *sort_options = NIL;

	if (dcpath->sorted_merge_append)
	{
		/* sorted_merge_append is used when the 'order by' of the query and the
		 * 'order by' of the segments do match, we use a heap to merge the segments.
		 * For the heap we need a compare function that determines the heap order. This
		 * function is constructed here.
		 */
		AttrNumber *sortColIdx = NULL;
		Oid *sortOperators = NULL;
		Oid *collations = NULL;
		bool *nullsFirst = NULL;
		int numsortkeys = 0;

		ts_prepare_sort_from_pathkeys(&decompress_plan->scan.plan,
									  dcpath->cpath.path.pathkeys,
									  bms_make_singleton(dcpath->info->chunk_rel->relid),
									  NULL,
									  false,
									  &numsortkeys,
									  &sortColIdx,
									  &sortOperators,
									  &collations,
									  &nullsFirst);

		List *sort_col_idx = NIL;
		List *sort_ops = NIL;
		List *sort_collations = NIL;
		List *sort_nulls = NIL;

		/* Since we have to keep the sort info in custom_private, we store the information
		 * in copyable lists */
		for (int i = 0; i < numsortkeys; i++)
		{
			sort_col_idx = lappend_oid(sort_col_idx, sortColIdx[i]);
			sort_ops = lappend_oid(sort_ops, sortOperators[i]);
			sort_collations = lappend_oid(sort_collations, collations[i]);
			sort_nulls = lappend_oid(sort_nulls, nullsFirst[i]);
		}

		sort_options = list_make4(sort_col_idx, sort_ops, sort_collations, sort_nulls);

		/* Build a sort node for the compressed batches. The sort function is derived from the sort
		 * function of the pathkeys, except that it refers to the min and max elements of the
		 * batches. We have already verified that the pathkeys match the compression order_by, so
		 * this mapping can be done here. */
		for (int i = 0; i < numsortkeys; i++)
		{
			Oid opfamily, opcintype;
			int16 strategy;

			/* Find the operator in pg_amop --- failure shouldn't happen */
			if (!get_ordering_op_properties(sortOperators[i], &opfamily, &opcintype, &strategy))
				elog(ERROR, "operator %u is not a valid ordering operator", sortOperators[i]);

			Assert(strategy == BTLessStrategyNumber || strategy == BTGreaterStrategyNumber);
			char *meta_col_name = strategy == BTLessStrategyNumber ?
									  column_segment_min_name(i + 1) :
									  column_segment_max_name(i + 1);

			AttrNumber attr_position =
				get_attnum(dcpath->info->compressed_rte->relid, meta_col_name);

			if (attr_position == InvalidAttrNumber)
				elog(ERROR, "couldn't find metadata column \"%s\"", meta_col_name);

			/* If the the target list is not based on the layout of the uncompressed chunk,
			 * (see comment for physical_tlist above), adjust the position of the attribute.
			 */
			if (target_list_compressed_is_physical)
				sortColIdx[i] = attr_position;
			else
				sortColIdx[i] =
					find_attr_pos_in_tlist(compressed_scan->plan.targetlist, attr_position);
		}

		/* Now build the compressed batches sort node */
		Sort *sort = ts_make_sort((Plan *) compressed_scan,
								  numsortkeys,
								  sortColIdx,
								  sortOperators,
								  collations,
								  nullsFirst);

		decompress_plan->custom_plans = list_make1(sort);
	}
	else
	{
		/*
		 * Add a sort if the compressed scan is not ordered appropriately.
		 */
		if (!pathkeys_contained_in(dcpath->compressed_pathkeys, compressed_path->pathkeys))
		{
			List *compressed_pks = dcpath->compressed_pathkeys;
			Sort *sort = ts_make_sort_from_pathkeys((Plan *) compressed_scan,
													compressed_pks,
													bms_make_singleton(compressed_scan->scanrelid));
			decompress_plan->custom_plans = list_make1(sort);
		}
		else
		{
			decompress_plan->custom_plans = custom_plans;
		}
	}

	Assert(list_length(custom_plans) == 1);

	settings = list_make4_int(dcpath->info->hypertable_id,
							  dcpath->info->chunk_rte->relid,
<<<<<<< HEAD
							  dcpath->reverse);
	decompress_plan->custom_private =
		list_make3(settings, dcpath->decompression_map, dcpath->is_segmentby_column);
=======
							  dcpath->reverse,
							  dcpath->sorted_merge_append);

	decompress_plan->custom_private =
		list_make4(settings, dcpath->decompression_map, dcpath->is_segmentby_column, sort_options);
>>>>>>> 769f9fe6

	return &decompress_plan->scan.plan;
}<|MERGE_RESOLUTION|>--- conflicted
+++ resolved
@@ -596,17 +596,11 @@
 
 	settings = list_make4_int(dcpath->info->hypertable_id,
 							  dcpath->info->chunk_rte->relid,
-<<<<<<< HEAD
-							  dcpath->reverse);
-	decompress_plan->custom_private =
-		list_make3(settings, dcpath->decompression_map, dcpath->is_segmentby_column);
-=======
 							  dcpath->reverse,
 							  dcpath->sorted_merge_append);
 
 	decompress_plan->custom_private =
 		list_make4(settings, dcpath->decompression_map, dcpath->is_segmentby_column, sort_options);
->>>>>>> 769f9fe6
 
 	return &decompress_plan->scan.plan;
 }