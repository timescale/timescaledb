/*
 * This file and its contents are licensed under the Timescale License.
 * Please see the included NOTICE for copyright information and
 * LICENSE-TIMESCALE for a copy of the license.
 */

#include <postgres.h>
#include <access/sysattr.h>
#include <catalog/pg_namespace.h>
#include <catalog/pg_operator.h>
#include <nodes/bitmapset.h>
#include <nodes/extensible.h>
#include <nodes/makefuncs.h>
#include <nodes/nodeFuncs.h>
#include <optimizer/optimizer.h>
#include <optimizer/paths.h>
#include <optimizer/plancat.h>
#include <optimizer/restrictinfo.h>
#include <optimizer/tlist.h>
#include <parser/parse_relation.h>
#include <parser/parsetree.h>
#include <utils/builtins.h>
#include <utils/typcache.h>

#include "compression/compression.h"
#include "compression/create.h"
#include "custom_type_cache.h"
#include "guc.h"
#include "import/planner.h"
#include "nodes/decompress_chunk/decompress_chunk.h"
#include "nodes/decompress_chunk/exec.h"
#include "nodes/decompress_chunk/planner.h"
#include "vector_predicates.h"
#include "ts_catalog/array_utils.h"

static CustomScanMethods decompress_chunk_plan_methods = {
	.CustomName = "DecompressChunk",
	.CreateCustomScanState = decompress_chunk_state_create,
};

void
_decompress_chunk_init(void)
{
	TryRegisterCustomScanMethods(&decompress_chunk_plan_methods);
}

static void
check_for_system_columns(Bitmapset *attrs_used)
{
	int bit = bms_next_member(attrs_used, -1);
	if (bit > 0 && bit + FirstLowInvalidHeapAttributeNumber < 0)
	{
		/* we support tableoid so skip that */
		if (bit == TableOidAttributeNumber - FirstLowInvalidHeapAttributeNumber)
			bit = bms_next_member(attrs_used, bit);

		if (bit > 0 && bit + FirstLowInvalidHeapAttributeNumber < 0)
			elog(ERROR, "transparent decompression only supports tableoid system column");
	}
}

/*
 * Given the scan targetlist and the bitmapset of the needed columns, determine
 * which scan columns become which decompressed columns (fill decompression_map).
 *
 * Note that the chunk_attrs_needed bitmap is offset by the
 * FirstLowInvalidHeapAttributeNumber, similar to RelOptInfo.attr_needed. This
 * allows to encode the requirement for system columns, which have negative
 * attnos.
 */
static void
build_decompression_map(PlannerInfo *root, DecompressChunkPath *path, List *scan_tlist,
						Bitmapset *chunk_attrs_needed)
{
	/*
	 * Track which normal and metadata columns we were able to find in the
	 * targetlist.
	 */
	bool missing_count = true;
	bool missing_sequence = path->needs_sequence_num;
	Bitmapset *chunk_attrs_found = NULL, *selectedCols = NULL;

#if PG16_LT
	selectedCols = path->info->ht_rte->selectedCols;
#else
	if (path->info->ht_rte->perminfoindex > 0)
	{
		RTEPermissionInfo *perminfo =
			getRTEPermissionInfo(root->parse->rteperminfos, path->info->ht_rte);
		selectedCols = perminfo->selectedCols;
	}
#endif
	/*
	 * FIXME this way to determine which columns are used is actually wrong, see
	 * https://github.com/timescale/timescaledb/issues/4195#issuecomment-1104238863
	 * Left as is for now, because changing it uncovers a whole new story with
	 * ctid.
	 */
	check_for_system_columns(selectedCols);

	/*
	 * We allow tableoid system column, it won't be in the targetlist but will
	 * be added at decompression time. Always mark it as found.
	 */
	if (bms_is_member(TableOidAttributeNumber - FirstLowInvalidHeapAttributeNumber,
					  chunk_attrs_needed))
	{
		chunk_attrs_found =
			bms_add_member(chunk_attrs_found,
						   TableOidAttributeNumber - FirstLowInvalidHeapAttributeNumber);
	}

	ListCell *lc;

	path->uncompressed_chunk_attno_to_compression_info =
		palloc0(sizeof(*path->uncompressed_chunk_attno_to_compression_info) *
				(path->info->chunk_rel->max_attr + 1));

	/*
	 * Go over the scan targetlist and determine to which output column each
	 * scan column goes, saving other additional info as we do that.
	 */
	path->have_bulk_decompression_columns = false;
	path->decompression_map = NIL;
	foreach (lc, scan_tlist)
	{
		TargetEntry *target = (TargetEntry *) lfirst(lc);
		if (!IsA(target->expr, Var))
		{
			elog(ERROR, "compressed scan targetlist entries must be Vars");
		}

		Var *var = castNode(Var, target->expr);
		Assert((Index) var->varno == path->info->compressed_rel->relid);
		AttrNumber compressed_attno = var->varattno;

		if (compressed_attno == InvalidAttrNumber)
		{
			/*
			 * We shouldn't have whole-row vars in the compressed scan tlist,
			 * they are going to be built by final projection of DecompressChunk
			 * custom scan.
			 * See compressed_rel_setup_reltarget().
			 */
			elog(ERROR, "compressed scan targetlist must not have whole-row vars");
		}

		const char *column_name = get_attname(path->info->compressed_rte->relid,
											  compressed_attno,
											  /* missing_ok = */ false);
		AttrNumber chunk_attno = get_attnum(path->info->chunk_rte->relid, column_name);

		AttrNumber destination_attno_in_uncompressed_chunk = 0;
		if (chunk_attno != InvalidAttrNumber)
		{
			/*
			 * Normal column, not a metadata column.
			 */
			Assert(chunk_attno != InvalidAttrNumber);

			if (bms_is_member(0 - FirstLowInvalidHeapAttributeNumber, chunk_attrs_needed))
			{
				/*
				 * attno = 0 means whole-row var. Output all the columns.
				 */
				destination_attno_in_uncompressed_chunk = chunk_attno;
				chunk_attrs_found =
					bms_add_member(chunk_attrs_found,
								   chunk_attno - FirstLowInvalidHeapAttributeNumber);
			}
			else if (bms_is_member(chunk_attno - FirstLowInvalidHeapAttributeNumber,
								   chunk_attrs_needed))
			{
				destination_attno_in_uncompressed_chunk = chunk_attno;
				chunk_attrs_found =
					bms_add_member(chunk_attrs_found,
								   chunk_attno - FirstLowInvalidHeapAttributeNumber);
			}
		}
		else
		{
			/*
			 * Metadata column.
			 * We always need count column, and sometimes a sequence number
			 * column. We don't output them, but use them for decompression,
			 * hence the special negative destination attnos.
			 * The min/max metadata columns are normally not required for output
			 * or decompression, they are used only as filter for the compressed
			 * scan, so we skip them here.
			 */
			Assert(strncmp(column_name,
						   COMPRESSION_COLUMN_METADATA_PREFIX,
						   strlen(COMPRESSION_COLUMN_METADATA_PREFIX)) == 0);

			if (strcmp(column_name, COMPRESSION_COLUMN_METADATA_COUNT_NAME) == 0)
			{
				destination_attno_in_uncompressed_chunk = DECOMPRESS_CHUNK_COUNT_ID;
				missing_count = false;
			}
			else if (path->needs_sequence_num &&
					 strcmp(column_name, COMPRESSION_COLUMN_METADATA_SEQUENCE_NUM_NAME) == 0)
			{
				destination_attno_in_uncompressed_chunk = DECOMPRESS_CHUNK_SEQUENCE_NUM_ID;
				missing_sequence = false;
			}
		}

		bool is_segment = ts_array_is_member(path->info->settings->fd.segmentby, column_name);

		path->decompression_map =
			lappend_int(path->decompression_map, destination_attno_in_uncompressed_chunk);
		path->is_segmentby_column = lappend_int(path->is_segmentby_column, is_segment);

<<<<<<< HEAD
		/*
		 * Determine if we can use bulk decompression for this column.
		 */
		bool bulk_decompression_possible = false;
		if (destination_attno_in_uncompressed_chunk > 0 && compression_info)
		{
			Oid typid =
				get_atttype(path->info->chunk_rte->relid, destination_attno_in_uncompressed_chunk);
			Assert(OidIsValid(typid));
			if (tsl_get_decompress_all_function(compression_info->algo_id, typid) != NULL)
			{
				bulk_decompression_possible = true;
			}
		}
=======
		Oid typoid = get_atttype(path->info->chunk_rte->relid, chunk_attno);
		const bool bulk_decompression_possible =
			!is_segment && destination_attno_in_uncompressed_chunk > 0 &&
			tsl_get_decompress_all_function(compression_get_default_algorithm(typoid)) != NULL;
>>>>>>> 4e17247e
		path->have_bulk_decompression_columns |= bulk_decompression_possible;
		path->bulk_decompression_column =
			lappend_int(path->bulk_decompression_column, bulk_decompression_possible);

		/*
		 * Save information about decompressed columns in uncompressed chunk
		 * for planning of vectorized filters.
		 */
		if (destination_attno_in_uncompressed_chunk > 0)
		{
			path->uncompressed_chunk_attno_to_compression_info
				[destination_attno_in_uncompressed_chunk] =
				(DecompressChunkColumnCompression){ .bulk_decompression_possible =
														bulk_decompression_possible };
		}

		if (path->perform_vectorized_aggregation)
		{
			Assert(list_length(path->custom_path.path.parent->reltarget->exprs) == 1);
			Var *var = linitial(path->custom_path.path.parent->reltarget->exprs);
			Assert((Index) var->varno == path->custom_path.path.parent->relid);
			if (var->varattno == destination_attno_in_uncompressed_chunk)
				path->aggregated_column_type =
					lappend_int(path->aggregated_column_type, var->vartype);
			else
				path->aggregated_column_type = lappend_int(path->aggregated_column_type, -1);
		}
	}

	/*
	 * Check that we have found all the needed columns in the compressed targetlist.
	 * We can't conveniently check that we have all columns for all-row vars, so
	 * skip attno 0 in this check.
	 */
	Bitmapset *attrs_not_found = bms_difference(chunk_attrs_needed, chunk_attrs_found);
	int bit = bms_next_member(attrs_not_found, 0 - FirstLowInvalidHeapAttributeNumber);
	if (bit >= 0)
	{
		elog(ERROR,
			 "column '%s' (%d) not found in the targetlist for compressed chunk '%s'",
			 get_attname(path->info->chunk_rte->relid,
						 bit + FirstLowInvalidHeapAttributeNumber,
						 /* missing_ok = */ true),
			 bit + FirstLowInvalidHeapAttributeNumber,
			 get_rel_name(path->info->compressed_rte->relid));
	}

	if (missing_count)
	{
		elog(ERROR, "the count column was not found in the compressed targetlist");
	}

	if (missing_sequence)
	{
		elog(ERROR, "the sequence column was not found in the compressed scan targetlist");
	}
}

/* replace vars that reference the compressed table with ones that reference the
 * uncompressed one. Based on replace_nestloop_params
 */
static Node *
replace_compressed_vars(Node *node, CompressionInfo *info)
{
	if (node == NULL)
		return NULL;

	if (IsA(node, Var))
	{
		Var *var = (Var *) node;
		Var *new_var;
		char *colname;

		/* constify tableoid in quals */
		if ((Index) var->varno == info->chunk_rel->relid &&
			var->varattno == TableOidAttributeNumber)
			return (Node *)
				makeConst(OIDOID, -1, InvalidOid, 4, (Datum) info->chunk_rte->relid, false, true);

		/* Upper-level Vars should be long gone at this point */
		Assert(var->varlevelsup == 0);
		/* If not to be replaced, we can just return the Var unmodified */
		if ((Index) var->varno != info->compressed_rel->relid)
			return node;

		/* Create a decompressed Var to replace the compressed one */
		colname = get_attname(info->compressed_rte->relid, var->varattno, false);
		new_var = makeVar(info->chunk_rel->relid,
						  get_attnum(info->chunk_rte->relid, colname),
						  var->vartype,
						  var->vartypmod,
						  var->varcollid,
						  var->varlevelsup);

		if (!AttributeNumberIsValid(new_var->varattno))
			elog(ERROR, "cannot find column %s on decompressed chunk", colname);

		/* And return the replacement var */
		return (Node *) new_var;
	}
	if (IsA(node, PlaceHolderVar))
		elog(ERROR, "ignoring placeholders");

	return expression_tree_mutator(node, replace_compressed_vars, (void *) info);
}

/*
 * Find the resno of the given attribute in the provided target list
 */
static AttrNumber
find_attr_pos_in_tlist(List *targetlist, AttrNumber pos)
{
	ListCell *lc;

	Assert(targetlist != NIL);
	Assert(pos > 0 && pos != InvalidAttrNumber);

	foreach (lc, targetlist)
	{
		TargetEntry *target = (TargetEntry *) lfirst(lc);

		if (!IsA(target->expr, Var))
			elog(ERROR, "compressed scan targetlist entries must be Vars");

		Var *var = castNode(Var, target->expr);
		AttrNumber compressed_attno = var->varattno;

		if (compressed_attno == pos)
			return target->resno;
	}

	elog(ERROR, "Unable to locate var %d in targetlist", pos);
	pg_unreachable();
}

static bool
contains_volatile_functions_checker(Oid func_id, void *context)
{
	return (func_volatile(func_id) == PROVOLATILE_VOLATILE);
}

static bool
is_not_runtime_constant_walker(Node *node, void *context)
{
	if (node == NULL)
	{
		return false;
	}

	switch (nodeTag(node))
	{
		case T_Var:
		case T_PlaceHolderVar:
		case T_Param:
			/*
			 * We might want to support these nodes to have vectorizable
			 * join clauses (T_Var), join clauses referencing a variable that is
			 * above outer join (T_PlaceHolderVar) or initplan parameters and
			 * prepared statement parameters (T_Param). We don't support them at
			 * the moment.
			 */
			return true;
		default:
			if (check_functions_in_node(node,
										contains_volatile_functions_checker,
										/* context = */ NULL))
			{
				return true;
			}
			return expression_tree_walker(node,
										  is_not_runtime_constant_walker,
										  /* context = */ NULL);
	}
}

/*
 * Check if the given node is a run-time constant, i.e. it doesn't contain
 * volatile functions or variables or parameters. This means we can evaluate
 * it at run time, allowing us to apply the vectorized comparison operators
 * that have the form "Var op Const". This applies for example to filter
 * expressions like `time > now() - interval '1 hour'`.
 * Note that we do the same evaluation when doing run time chunk exclusion, but
 * there is no good way to pass the evaluated clauses to the underlying nodes
 * like this DecompressChunk node.
 */
static bool
is_not_runtime_constant(Node *node)
{
	bool result = is_not_runtime_constant_walker(node, /* context = */ NULL);
	return result;
}

/*
 * Try to check if the current qual is vectorizable, and if needed make a
 * commuted copy. If not, return NULL.
 */
static Node *
make_vectorized_qual(DecompressChunkPath *path, Node *qual)
{
	/*
	 * Currently we vectorize some "Var op Const" binary predicates,
	 * and scalar array operations with these predicates.
	 */
	if (!IsA(qual, OpExpr) && !IsA(qual, ScalarArrayOpExpr))
	{
		return NULL;
	}

	List *args = NIL;
	OpExpr *opexpr = NULL;
	Oid opno = InvalidOid;
	ScalarArrayOpExpr *saop = NULL;
	if (IsA(qual, OpExpr))
	{
		opexpr = castNode(OpExpr, qual);
		args = opexpr->args;
		opno = opexpr->opno;
	}
	else
	{
		saop = castNode(ScalarArrayOpExpr, qual);
		args = saop->args;
		opno = saop->opno;
	}

	if (list_length(args) != 2)
	{
		return NULL;
	}

	if (opexpr && IsA(lsecond(args), Var))
	{
		/*
		 * Try to commute the operator if we have Var on the right.
		 */
		opno = get_commutator(opno);
		if (!OidIsValid(opno))
		{
			return NULL;
		}

		opexpr = (OpExpr *) copyObject(opexpr);
		opexpr->opno = opno;
		/*
		 * opfuncid is a cache, we can set it to InvalidOid like the
		 * CommuteOpExpr() does.
		 */
		opexpr->opfuncid = InvalidOid;
		args = list_make2(lsecond(args), linitial(args));
		opexpr->args = args;
	}

	/*
	 * We can vectorize the operation where the left side is a Var and the right
	 * side is a constant or can be evaluated to a constant at run time (e.g.
	 * contains stable functions).
	 */
	if (!IsA(linitial(args), Var) || is_not_runtime_constant(lsecond(args)))
	{
		return NULL;
	}

	Var *var = castNode(Var, linitial(args));
	Assert((Index) var->varno == path->info->chunk_rel->relid);

	/*
	 * ExecQual is performed before ExecProject and operates on the decompressed
	 * scan slot, so the qual attnos are the uncompressed chunk attnos.
	 */
	if (!path->uncompressed_chunk_attno_to_compression_info[var->varattno]
			 .bulk_decompression_possible)
	{
		/* This column doesn't support bulk decompression. */
		return NULL;
	}

	Oid opcode = get_opcode(opno);
	if (!get_vector_const_predicate(opcode))
	{
		return NULL;
	}

#if PG14_GE
	if (saop)
	{
		if (saop->hashfuncid)
		{
			/*
			 * Don't vectorize if the planner decided to build a hash table.
			 */
			return NULL;
		}
	}
#endif

	return opexpr ? (Node *) opexpr : (Node *) saop;
}

/*
 * Find the scan qualifiers that can be vectorized and put them into a separate
 * list.
 */
static void
find_vectorized_quals(DecompressChunkPath *path, List *qual_list, List **vectorized,
					  List **nonvectorized)
{
	ListCell *lc;
	foreach (lc, qual_list)
	{
		Node *source_qual = lfirst(lc);
		Node *vectorized_qual = make_vectorized_qual(path, source_qual);
		if (vectorized_qual)
		{
			*vectorized = lappend(*vectorized, vectorized_qual);
		}
		else
		{
			*nonvectorized = lappend(*nonvectorized, source_qual);
		}
	}
}

Plan *
decompress_chunk_plan_create(PlannerInfo *root, RelOptInfo *rel, CustomPath *path,
							 List *decompressed_tlist, List *clauses, List *custom_plans)
{
	DecompressChunkPath *dcpath = (DecompressChunkPath *) path;
	CustomScan *decompress_plan = makeNode(CustomScan);
	Scan *compressed_scan = linitial(custom_plans);
	Path *compressed_path = linitial(path->custom_paths);
	List *settings;
	ListCell *lc;

	Assert(list_length(custom_plans) == 1);
	Assert(list_length(path->custom_paths) == 1);

	decompress_plan->flags = path->flags;
	decompress_plan->methods = &decompress_chunk_plan_methods;
	decompress_plan->scan.scanrelid = dcpath->info->chunk_rel->relid;

	/* output target list */
	decompress_plan->scan.plan.targetlist = decompressed_tlist;
	/* input target list */
	decompress_plan->custom_scan_tlist = NIL;

	/* Make PostgreSQL aware that we emit partials. In apply_vectorized_agg_optimization the
	 * pathtarget of the node is changed; the decompress chunk node now emits prtials directly.
	 *
	 * We have to set a custom_scan_tlist to make sure tlist_matches_tupdesc is true to prevent the
	 * call of ExecAssignProjectionInfo in ExecConditionalAssignProjectionInfo. Otherwise,
	 * PostgreSQL will error out since scan nodes are not intended to emit partial aggregates.
	 */
	if (dcpath->perform_vectorized_aggregation)
		decompress_plan->custom_scan_tlist = decompressed_tlist;

	if (IsA(compressed_path, IndexPath))
	{
		/*
		 * Check if any of the decompressed scan clauses are redundant with
		 * the compressed index scan clauses. Note that we can't use
		 * is_redundant_derived_clause() here, because it can't work with
		 * IndexClause's, so we use some custom code based on it.
		 */
		IndexPath *ipath = castNode(IndexPath, compressed_path);
		foreach (lc, clauses)
		{
			RestrictInfo *rinfo = lfirst_node(RestrictInfo, lc);

			ListCell *indexclause_cell = NULL;
			if (rinfo->parent_ec != NULL)
			{
				foreach (indexclause_cell, ipath->indexclauses)
				{
					IndexClause *indexclause = lfirst(indexclause_cell);
					RestrictInfo *index_rinfo = indexclause->rinfo;
					if (index_rinfo->parent_ec == rinfo->parent_ec)
					{
						break;
					}
				}
			}

			if (indexclause_cell != NULL)
			{
				/* We already have an index clause derived from same EquivalenceClass. */
				continue;
			}

			/*
			 * We don't have this clause in the underlying index scan, add it
			 * to the decompressed scan.
			 */
			decompress_plan->scan.plan.qual =
				lappend(decompress_plan->scan.plan.qual, rinfo->clause);
		}
	}
	else
	{
		foreach (lc, clauses)
		{
			RestrictInfo *rinfo = lfirst_node(RestrictInfo, lc);
			decompress_plan->scan.plan.qual =
				lappend(decompress_plan->scan.plan.qual, rinfo->clause);
		}
	}

	decompress_plan->scan.plan.qual =
		(List *) replace_compressed_vars((Node *) decompress_plan->scan.plan.qual, dcpath->info);

	/*
	 * Try to use a physical tlist if possible. There's no reason to do the
	 * extra work of projecting the result of compressed chunk scan, because
	 * DecompressChunk can choose only the needed columns itself.
	 * Note that Postgres uses the CP_EXACT_TLIST option when planning the child
	 * paths of the Custom path, so we won't automatically get a physical tlist
	 * here.
	 */
	bool target_list_compressed_is_physical = false;
	if (compressed_path->pathtype == T_IndexOnlyScan)
	{
		compressed_scan->plan.targetlist = ((IndexPath *) compressed_path)->indexinfo->indextlist;
	}
	else
	{
		List *physical_tlist = build_physical_tlist(root, dcpath->info->compressed_rel);
		/* Can be null if the relation has dropped columns. */
		if (physical_tlist)
		{
			compressed_scan->plan.targetlist = physical_tlist;
			target_list_compressed_is_physical = true;
		}
	}

	/*
	 * Determine which columns we have to decompress.
	 * decompressed_tlist is sometimes empty, e.g. for a direct select from
	 * chunk. We have a ProjectionPath above DecompressChunk in this case, and
	 * the targetlist for this path is not built by the planner
	 * (CP_IGNORE_TLIST). This is why we have to examine rel pathtarget.
	 * Looking at the targetlist is not enough, we also have to decompress the
	 * columns participating in quals and in pathkeys.
	 */
	Bitmapset *chunk_attrs_needed = NULL;
	pull_varattnos((Node *) decompress_plan->scan.plan.qual,
				   dcpath->info->chunk_rel->relid,
				   &chunk_attrs_needed);
	pull_varattnos((Node *) dcpath->custom_path.path.pathtarget->exprs,
				   dcpath->info->chunk_rel->relid,
				   &chunk_attrs_needed);

	/*
	 * Determine which compressed colum goes to which output column.
	 */
	build_decompression_map(root, dcpath, compressed_scan->plan.targetlist, chunk_attrs_needed);

	/* Build heap sort info for sorted_merge_append */
	List *sort_options = NIL;

	if (dcpath->batch_sorted_merge)
	{
		/*
		 * 'order by' of the query and the 'order by' of the compressed batches
		 * match, so we will we use a heap to merge the batches. For the heap we
		 * need a compare function that determines the heap order. This function
		 * is constructed here.
		 *
		 * Batch sorted merge is done over the decompressed chunk scan tuple, so
		 * we must match the pathkeys to the decompressed chunk tupdesc.
		 */

		int numsortkeys = list_length(dcpath->custom_path.path.pathkeys);

		List *sort_col_idx = NIL;
		List *sort_ops = NIL;
		List *sort_collations = NIL;
		List *sort_nulls = NIL;

		/*
		 */
		ListCell *lc;
		foreach (lc, dcpath->custom_path.path.pathkeys)
		{
			PathKey *pk = lfirst(lc);
			EquivalenceClass *ec = pk->pk_eclass;

			/*
			 * Find the equivalence member that belongs to decompressed relation.
			 */
			ListCell *membercell = NULL;
			foreach (membercell, ec->ec_members)
			{
				EquivalenceMember *em = lfirst(membercell);

				if (em->em_is_const)
				{
					continue;
				}

				int em_relid;
				if (!bms_get_singleton_member(em->em_relids, &em_relid))
				{
					continue;
				}

				if ((Index) em_relid != dcpath->info->chunk_rel->relid)
				{
					continue;
				}

				Ensure(IsA(em->em_expr, Var),
					   "non-Var pathkey not expected for compressed batch sorted mege");

				/*
				 * We found a Var equivalence member that belongs to the
				 * decompressed relation. We can use its varattno directly for
				 * the comparison operator, because it operates on the
				 * decompressed scan tuple.
				 */
				Var *var = castNode(Var, em->em_expr);
				Assert((Index) var->varno == (Index) em_relid);

				/*
				 * Look up the correct sort operator from the PathKey's slightly
				 * abstracted representation.
				 */
				Oid sortop = get_opfamily_member(pk->pk_opfamily,
												 var->vartype,
												 var->vartype,
												 pk->pk_strategy);
				if (!OidIsValid(sortop)) /* should not happen */
					elog(ERROR,
						 "missing operator %d(%u,%u) in opfamily %u",
						 pk->pk_strategy,
						 var->vartype,
						 var->vartype,
						 pk->pk_opfamily);

				sort_col_idx = lappend_oid(sort_col_idx, var->varattno);
				sort_collations = lappend_oid(sort_collations, var->varcollid);
				sort_nulls = lappend_oid(sort_nulls, pk->pk_nulls_first);
				sort_ops = lappend_oid(sort_ops, sortop);

				break;
			}

			Ensure(membercell != NULL,
				   "could not find matching decompressed chunk column for batch sorted merge "
				   "pathkey");
		}

		sort_options = list_make4(sort_col_idx, sort_ops, sort_collations, sort_nulls);

		/*
		 * Build a sort node for the compressed batches. The sort function is
		 * derived from the sort function of the pathkeys, except that it refers
		 * to the min and max metadata columns of the batches. We have already
		 * verified that the pathkeys match the compression order_by, so this
		 * mapping is possible.
		 */
		AttrNumber *sortColIdx = palloc(sizeof(AttrNumber) * numsortkeys);
		Oid *sortOperators = palloc(sizeof(Oid) * numsortkeys);
		Oid *collations = palloc(sizeof(Oid) * numsortkeys);
		bool *nullsFirst = palloc(sizeof(bool) * numsortkeys);
		for (int i = 0; i < numsortkeys; i++)
		{
			Oid sortop = list_nth_oid(sort_ops, i);

			/* Find the operator in pg_amop --- failure shouldn't happen */
			Oid opfamily, opcintype;
			int16 strategy;
			if (!get_ordering_op_properties(list_nth_oid(sort_ops, i),
											&opfamily,
											&opcintype,
											&strategy))
				elog(ERROR, "operator %u is not a valid ordering operator", sortOperators[i]);

			/*
			 * This way to determine the matching metadata column works, because
			 * we have already verified that the pathkeys match the compression
			 * orderby.
			 */
			Assert(strategy == BTLessStrategyNumber || strategy == BTGreaterStrategyNumber);
			char *meta_col_name = strategy == BTLessStrategyNumber ?
									  column_segment_min_name(i + 1) :
									  column_segment_max_name(i + 1);

			AttrNumber attr_position =
				get_attnum(dcpath->info->compressed_rte->relid, meta_col_name);

			if (attr_position == InvalidAttrNumber)
				elog(ERROR, "couldn't find metadata column \"%s\"", meta_col_name);

			/*
			 * If the the compressed target list is not based on the layout of
			 * the uncompressed chunk (see comment for physical_tlist above),
			 * adjust the position of the attribute.
			 */
			if (target_list_compressed_is_physical)
				sortColIdx[i] = attr_position;
			else
				sortColIdx[i] =
					find_attr_pos_in_tlist(compressed_scan->plan.targetlist, attr_position);

			sortOperators[i] = sortop;
			collations[i] = list_nth_oid(sort_collations, i);
			nullsFirst[i] = list_nth_oid(sort_nulls, i);
		}

		/* Now build the compressed batches sort node */
		Sort *sort = ts_make_sort((Plan *) compressed_scan,
								  numsortkeys,
								  sortColIdx,
								  sortOperators,
								  collations,
								  nullsFirst);

		decompress_plan->custom_plans = list_make1(sort);
	}
	else
	{
		/*
		 * Add a sort if the compressed scan is not ordered appropriately.
		 */
		if (!pathkeys_contained_in(dcpath->compressed_pathkeys, compressed_path->pathkeys))
		{
			List *compressed_pks = dcpath->compressed_pathkeys;
			Sort *sort = ts_make_sort_from_pathkeys((Plan *) compressed_scan,
													compressed_pks,
													bms_make_singleton(compressed_scan->scanrelid));
			decompress_plan->custom_plans = list_make1(sort);
		}
		else
		{
			decompress_plan->custom_plans = custom_plans;
		}
	}

	Assert(list_length(custom_plans) == 1);

	const bool enable_bulk_decompression = !dcpath->batch_sorted_merge &&
										   ts_guc_enable_bulk_decompression &&
										   dcpath->have_bulk_decompression_columns;

	/*
	 * For some predicates, we have more efficient implementation that work on
	 * the entire compressed batch in one go. They go to this list, and the rest
	 * goes into the usual scan.plan.qual.
	 */
	List *vectorized_quals = NIL;
	if (enable_bulk_decompression)
	{
		List *nonvectorized_quals = NIL;
		find_vectorized_quals(dcpath,
							  decompress_plan->scan.plan.qual,
							  &vectorized_quals,
							  &nonvectorized_quals);

		decompress_plan->scan.plan.qual = nonvectorized_quals;
	}

#ifdef TS_DEBUG
	if (ts_guc_debug_require_vector_qual == RVQ_Forbid && list_length(vectorized_quals) > 0)
	{
		elog(ERROR, "debug: encountered vector quals when they are disabled");
	}
	else if (ts_guc_debug_require_vector_qual == RVQ_Only)
	{
		if (list_length(decompress_plan->scan.plan.qual) > 0)
		{
			elog(ERROR, "debug: encountered non-vector quals when they are disabled");
		}
		if (list_length(vectorized_quals) == 0)
		{
			elog(ERROR, "debug: did not encounter vector quals when they are required");
		}
	}
#endif

	settings = list_make6_int(dcpath->info->hypertable_id,
							  dcpath->info->chunk_rte->relid,
							  dcpath->reverse,
							  dcpath->batch_sorted_merge,
							  enable_bulk_decompression,
							  dcpath->perform_vectorized_aggregation);

	/*
	 * Vectorized quals must go into custom_exprs, because Postgres has to see
	 * them and perform the varno adjustments on them when flattening the
	 * subqueries.
	 */
	decompress_plan->custom_exprs = list_make1(vectorized_quals);

	decompress_plan->custom_private = list_make6(settings,
												 dcpath->decompression_map,
												 dcpath->is_segmentby_column,
												 dcpath->bulk_decompression_column,
												 dcpath->aggregated_column_type,
												 sort_options);

	return &decompress_plan->scan.plan;
}<|MERGE_RESOLUTION|>--- conflicted
+++ resolved
@@ -211,27 +211,13 @@
 			lappend_int(path->decompression_map, destination_attno_in_uncompressed_chunk);
 		path->is_segmentby_column = lappend_int(path->is_segmentby_column, is_segment);
 
-<<<<<<< HEAD
 		/*
 		 * Determine if we can use bulk decompression for this column.
 		 */
-		bool bulk_decompression_possible = false;
-		if (destination_attno_in_uncompressed_chunk > 0 && compression_info)
-		{
-			Oid typid =
-				get_atttype(path->info->chunk_rte->relid, destination_attno_in_uncompressed_chunk);
-			Assert(OidIsValid(typid));
-			if (tsl_get_decompress_all_function(compression_info->algo_id, typid) != NULL)
-			{
-				bulk_decompression_possible = true;
-			}
-		}
-=======
 		Oid typoid = get_atttype(path->info->chunk_rte->relid, chunk_attno);
 		const bool bulk_decompression_possible =
 			!is_segment && destination_attno_in_uncompressed_chunk > 0 &&
-			tsl_get_decompress_all_function(compression_get_default_algorithm(typoid)) != NULL;
->>>>>>> 4e17247e
+			tsl_get_decompress_all_function(compression_get_default_algorithm(typoid), typoid) != NULL;
 		path->have_bulk_decompression_columns |= bulk_decompression_possible;
 		path->bulk_decompression_column =
 			lappend_int(path->bulk_decompression_column, bulk_decompression_possible);
