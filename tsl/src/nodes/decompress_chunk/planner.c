/*
 * This file and its contents are licensed under the Timescale License.
 * Please see the included NOTICE for copyright information and
 * LICENSE-TIMESCALE for a copy of the license.
 */

#include <postgres.h>
#include <access/sysattr.h>
#include <catalog/pg_namespace.h>
#include <catalog/pg_operator.h>
#include <nodes/bitmapset.h>
#include <nodes/extensible.h>
#include <nodes/makefuncs.h>
#include <nodes/nodeFuncs.h>
#include <optimizer/optimizer.h>
#include <optimizer/paths.h>
#include <optimizer/plancat.h>
#include <optimizer/restrictinfo.h>
#include <optimizer/tlist.h>
#include <parser/parse_relation.h>
#include <parser/parsetree.h>
#include <utils/builtins.h>
#include <utils/typcache.h>

#include "compression/compression.h"
#include "compression/create.h"
#include "custom_type_cache.h"
#include "guc.h"
#include "import/planner.h"
#include "nodes/decompress_chunk/decompress_chunk.h"
#include "nodes/decompress_chunk/exec.h"
#include "nodes/decompress_chunk/planner.h"
#include "vector_predicates.h"

static CustomScanMethods decompress_chunk_plan_methods = {
	.CustomName = "DecompressChunk",
	.CreateCustomScanState = decompress_chunk_state_create,
};

void
_decompress_chunk_init(void)
{
	TryRegisterCustomScanMethods(&decompress_chunk_plan_methods);
}

static void
check_for_system_columns(Bitmapset *attrs_used)
{
	int bit = bms_next_member(attrs_used, -1);
	if (bit > 0 && bit + FirstLowInvalidHeapAttributeNumber < 0)
	{
		/* we support tableoid so skip that */
		if (bit == TableOidAttributeNumber - FirstLowInvalidHeapAttributeNumber)
			bit = bms_next_member(attrs_used, bit);

		if (bit > 0 && bit + FirstLowInvalidHeapAttributeNumber < 0)
			elog(ERROR, "transparent decompression only supports tableoid system column");
	}
}

/*
 * Given the scan targetlist and the bitmapset of the needed columns, determine
 * which scan columns become which decompressed columns (fill decompression_map).
 *
 * Note that the chunk_attrs_needed bitmap is offset by the
 * FirstLowInvalidHeapAttributeNumber, similar to RelOptInfo.attr_needed. This
 * allows to encode the requirement for system columns, which have negative
 * attnos.
 */
static void
build_decompression_map(PlannerInfo *root, DecompressChunkPath *path, List *scan_tlist,
						Bitmapset *chunk_attrs_needed)
{
	/*
	 * Track which normal and metadata columns we were able to find in the
	 * targetlist.
	 */
	bool missing_count = true;
	bool missing_sequence = path->needs_sequence_num;
	Bitmapset *chunk_attrs_found = NULL, *selectedCols = NULL;

#if PG16_LT
	selectedCols = path->info->ht_rte->selectedCols;
#else
	if (path->info->ht_rte->perminfoindex > 0)
	{
		RTEPermissionInfo *perminfo =
			getRTEPermissionInfo(root->parse->rteperminfos, path->info->ht_rte);
		selectedCols = perminfo->selectedCols;
	}
#endif
	/*
	 * FIXME this way to determine which columns are used is actually wrong, see
	 * https://github.com/timescale/timescaledb/issues/4195#issuecomment-1104238863
	 * Left as is for now, because changing it uncovers a whole new story with
	 * ctid.
	 */
	check_for_system_columns(selectedCols);

	/*
	 * We allow tableoid system column, it won't be in the targetlist but will
	 * be added at decompression time. Always mark it as found.
	 */
	if (bms_is_member(TableOidAttributeNumber - FirstLowInvalidHeapAttributeNumber,
					  chunk_attrs_needed))
	{
		chunk_attrs_found =
			bms_add_member(chunk_attrs_found,
						   TableOidAttributeNumber - FirstLowInvalidHeapAttributeNumber);
	}

	/*
	 * Fill the helper array of compressed attno -> compression info.
	 */
	FormData_hypertable_compression **compressed_attno_to_compression_info =
		palloc0(sizeof(void *) * (path->info->compressed_rel->max_attr + 1));
	ListCell *lc;
	foreach (lc, path->info->hypertable_compression_info)
	{
		FormData_hypertable_compression *fd = lfirst(lc);
		AttrNumber compressed_attno =
			get_attnum(path->info->compressed_rte->relid, NameStr(fd->attname));

		if (compressed_attno == InvalidAttrNumber)
		{
			elog(ERROR,
				 "column '%s' not found in the compressed chunk '%s'",
				 NameStr(fd->attname),
				 get_rel_name(path->info->compressed_rte->relid));
		}

		compressed_attno_to_compression_info[compressed_attno] = fd;
	}

	path->uncompressed_chunk_attno_to_compression_info =
		palloc0(sizeof(*path->uncompressed_chunk_attno_to_compression_info) *
				(path->info->chunk_rel->max_attr + 1));

	/*
	 * Go over the scan targetlist and determine to which output column each
	 * scan column goes, saving other additional info as we do that.
	 */
	path->have_bulk_decompression_columns = false;
	path->decompression_map = NIL;
	foreach (lc, scan_tlist)
	{
		TargetEntry *target = (TargetEntry *) lfirst(lc);
		if (!IsA(target->expr, Var))
		{
			elog(ERROR, "compressed scan targetlist entries must be Vars");
		}

		Var *var = castNode(Var, target->expr);
		Assert((Index) var->varno == path->info->compressed_rel->relid);
		AttrNumber compressed_attno = var->varattno;

		if (compressed_attno == InvalidAttrNumber)
		{
			/*
			 * We shouldn't have whole-row vars in the compressed scan tlist,
			 * they are going to be built by final projection of DecompressChunk
			 * custom scan.
			 * See compressed_rel_setup_reltarget().
			 */
			elog(ERROR, "compressed scan targetlist must not have whole-row vars");
		}

		const char *column_name = get_attname(path->info->compressed_rte->relid,
											  compressed_attno,
											  /* missing_ok = */ false);

		AttrNumber destination_attno_in_uncompressed_chunk = 0;
		FormData_hypertable_compression *compression_info =
			compressed_attno_to_compression_info[compressed_attno];
		if (compression_info)
		{
			/*
			 * Normal column, not a metadata column.
			 */
			AttrNumber hypertable_attno = get_attnum(path->info->ht_rte->relid, column_name);
			AttrNumber chunk_attno = get_attnum(path->info->chunk_rte->relid, column_name);
			Assert(hypertable_attno != InvalidAttrNumber);
			Assert(chunk_attno != InvalidAttrNumber);

			/*
			 * The versions older than this commit didn't set up the proper
			 * collation and typmod for segmentby columns in compressed chunks,
			 * so we have to determine them from the main hypertable.
			 * Additionally, we have to set the proper type for the compressed
			 * columns. It would be cool to get rid of this code someday and
			 * just use the types from the compressed chunk, but the problem is
			 * that we have to support the chunks created by the older versions
			 * of TimescaleDB.
			 */
			if (compression_info->algo_id == _INVALID_COMPRESSION_ALGORITHM)
			{
				get_atttypetypmodcoll(path->info->ht_rte->relid,
									  hypertable_attno,
									  &var->vartype,
									  &var->vartypmod,
									  &var->varcollid);
			}

			if (bms_is_member(0 - FirstLowInvalidHeapAttributeNumber, chunk_attrs_needed))
			{
				/*
				 * attno = 0 means whole-row var. Output all the columns.
				 */
				destination_attno_in_uncompressed_chunk = chunk_attno;
				chunk_attrs_found =
					bms_add_member(chunk_attrs_found,
								   chunk_attno - FirstLowInvalidHeapAttributeNumber);
			}
			else if (bms_is_member(chunk_attno - FirstLowInvalidHeapAttributeNumber,
								   chunk_attrs_needed))
			{
				destination_attno_in_uncompressed_chunk = chunk_attno;
				chunk_attrs_found =
					bms_add_member(chunk_attrs_found,
								   chunk_attno - FirstLowInvalidHeapAttributeNumber);
			}
		}
		else
		{
			/*
			 * Metadata column.
			 * We always need count column, and sometimes a sequence number
			 * column. We don't output them, but use them for decompression,
			 * hence the special negative destination attnos.
			 * The min/max metadata columns are normally not required for output
			 * or decompression, they are used only as filter for the compressed
			 * scan, so we skip them here.
			 */
			Assert(strncmp(column_name,
						   COMPRESSION_COLUMN_METADATA_PREFIX,
						   strlen(COMPRESSION_COLUMN_METADATA_PREFIX)) == 0);

			if (strcmp(column_name, COMPRESSION_COLUMN_METADATA_COUNT_NAME) == 0)
			{
				destination_attno_in_uncompressed_chunk = DECOMPRESS_CHUNK_COUNT_ID;
				missing_count = false;
			}
			else if (path->needs_sequence_num &&
					 strcmp(column_name, COMPRESSION_COLUMN_METADATA_SEQUENCE_NUM_NAME) == 0)
			{
				destination_attno_in_uncompressed_chunk = DECOMPRESS_CHUNK_SEQUENCE_NUM_ID;
				missing_sequence = false;
			}
		}

		path->decompression_map =
			lappend_int(path->decompression_map, destination_attno_in_uncompressed_chunk);
		path->is_segmentby_column =
			lappend_int(path->is_segmentby_column,
						compression_info && compression_info->segmentby_column_index != 0);

		/*
		 * Determine if we can use bulk decompression for this column.
		 */
		bool bulk_decompression_possible = false;
		if (destination_attno_in_uncompressed_chunk > 0 && compression_info)
		{
			Oid typid =
				get_atttype(path->info->chunk_rte->relid, destination_attno_in_uncompressed_chunk);
			Assert(OidIsValid(typid));
			if (tsl_get_decompress_all_function(compression_info->algo_id, typid) != NULL)
			{
				bulk_decompression_possible = true;
			}
		}
		path->have_bulk_decompression_columns |= bulk_decompression_possible;
		path->bulk_decompression_column =
			lappend_int(path->bulk_decompression_column, bulk_decompression_possible);

		/*
		 * Save information about decompressed columns in uncompressed chunk
		 * for planning of vectorized filters.
		 */
		if (destination_attno_in_uncompressed_chunk > 0)
		{
			path->uncompressed_chunk_attno_to_compression_info
				[destination_attno_in_uncompressed_chunk] = (DecompressChunkColumnCompression){
				.fd = *compression_info, .bulk_decompression_possible = bulk_decompression_possible
			};
		}

		if (path->perform_vectorized_aggregation)
		{
			Assert(list_length(path->custom_path.path.parent->reltarget->exprs) == 1);
			Var *var = linitial(path->custom_path.path.parent->reltarget->exprs);
			Assert((Index) var->varno == path->custom_path.path.parent->relid);
			if (var->varattno == destination_attno_in_uncompressed_chunk)
				path->aggregated_column_type =
					lappend_int(path->aggregated_column_type, var->vartype);
			else
				path->aggregated_column_type = lappend_int(path->aggregated_column_type, -1);
		}
	}

	/*
	 * Check that we have found all the needed columns in the compressed targetlist.
	 * We can't conveniently check that we have all columns for all-row vars, so
	 * skip attno 0 in this check.
	 */
	Bitmapset *attrs_not_found = bms_difference(chunk_attrs_needed, chunk_attrs_found);
	int bit = bms_next_member(attrs_not_found, 0 - FirstLowInvalidHeapAttributeNumber);
	if (bit >= 0)
	{
		elog(ERROR,
			 "column '%s' (%d) not found in the targetlist for compressed chunk '%s'",
			 get_attname(path->info->chunk_rte->relid,
						 bit + FirstLowInvalidHeapAttributeNumber,
						 /* missing_ok = */ true),
			 bit + FirstLowInvalidHeapAttributeNumber,
			 get_rel_name(path->info->compressed_rte->relid));
	}

	if (missing_count)
	{
		elog(ERROR, "the count column was not found in the compressed targetlist");
	}

	if (missing_sequence)
	{
		elog(ERROR, "the sequence column was not found in the compressed scan targetlist");
	}
}

/* replace vars that reference the compressed table with ones that reference the
 * uncompressed one. Based on replace_nestloop_params
 */
static Node *
replace_compressed_vars(Node *node, CompressionInfo *info)
{
	if (node == NULL)
		return NULL;

	if (IsA(node, Var))
	{
		Var *var = (Var *) node;
		Var *new_var;
		char *colname;

		/* constify tableoid in quals */
		if ((Index) var->varno == info->chunk_rel->relid &&
			var->varattno == TableOidAttributeNumber)
			return (Node *)
				makeConst(OIDOID, -1, InvalidOid, 4, (Datum) info->chunk_rte->relid, false, true);

		/* Upper-level Vars should be long gone at this point */
		Assert(var->varlevelsup == 0);
		/* If not to be replaced, we can just return the Var unmodified */
		if ((Index) var->varno != info->compressed_rel->relid)
			return node;

		/* Create a decompressed Var to replace the compressed one */
		colname = get_attname(info->compressed_rte->relid, var->varattno, false);
		new_var = makeVar(info->chunk_rel->relid,
						  get_attnum(info->chunk_rte->relid, colname),
						  var->vartype,
						  var->vartypmod,
						  var->varcollid,
						  var->varlevelsup);

		if (!AttributeNumberIsValid(new_var->varattno))
			elog(ERROR, "cannot find column %s on decompressed chunk", colname);

		/* And return the replacement var */
		return (Node *) new_var;
	}
	if (IsA(node, PlaceHolderVar))
		elog(ERROR, "ignoring placeholders");

	return expression_tree_mutator(node, replace_compressed_vars, (void *) info);
}

/*
 * Find the resno of the given attribute in the provided target list
 */
static AttrNumber
find_attr_pos_in_tlist(List *targetlist, AttrNumber pos)
{
	ListCell *lc;

	Assert(targetlist != NIL);
	Assert(pos > 0 && pos != InvalidAttrNumber);

	foreach (lc, targetlist)
	{
		TargetEntry *target = (TargetEntry *) lfirst(lc);

		if (!IsA(target->expr, Var))
			elog(ERROR, "compressed scan targetlist entries must be Vars");

		Var *var = castNode(Var, target->expr);
		AttrNumber compressed_attno = var->varattno;

		if (compressed_attno == pos)
			return target->resno;
	}

	elog(ERROR, "Unable to locate var %d in targetlist", pos);
	pg_unreachable();
}

static bool
contains_volatile_functions_checker(Oid func_id, void *context)
{
	return (func_volatile(func_id) == PROVOLATILE_VOLATILE);
}

static bool
is_not_runtime_constant_walker(Node *node, void *context)
{
	if (node == NULL)
	{
		return false;
	}

	switch (nodeTag(node))
	{
		case T_Var:
		case T_PlaceHolderVar:
		case T_Param:
			/*
			 * We might want to support these nodes to have vectorizable
			 * join clauses (T_Var), join clauses referencing a variable that is
			 * above outer join (T_PlaceHolderVar) or initplan parameters and
			 * prepared statement parameters (T_Param). We don't support them at
			 * the moment.
			 */
			return true;
		default:
			if (check_functions_in_node(node,
										contains_volatile_functions_checker,
										/* context = */ NULL))
			{
				return true;
			}
			return expression_tree_walker(node,
										  is_not_runtime_constant_walker,
										  /* context = */ NULL);
	}
}

/*
 * Check if the given node is a run-time constant, i.e. it doesn't contain
 * volatile functions or variables or parameters. This means we can evaluate
 * it at run time, allowing us to apply the vectorized comparison operators
 * that have the form "Var op Const". This applies for example to filter
 * expressions like `time > now() - interval '1 hour'`.
 * Note that we do the same evaluation when doing run time chunk exclusion, but
 * there is no good way to pass the evaluated clauses to the underlying nodes
 * like this DecompressChunk node.
 */
static bool
is_not_runtime_constant(Node *node)
{
	bool result = is_not_runtime_constant_walker(node, /* context = */ NULL);
	return result;
}

/*
 * Try to check if the current qual is vectorizable, and if needed make a
 * commuted copy. If not, return NULL.
 */
static Node *
make_vectorized_qual(DecompressChunkPath *path, Node *qual)
{
<<<<<<< HEAD
	// my_print(qual);

	/* Only simple "Var op Const" binary predicates for now. */
=======
	/*
	 * Currently we vectorize some "Var op Const" binary predicates,
	 * and scalar array operations with these predicates.
	 */
>>>>>>> 294632bd
	if (!IsA(qual, OpExpr) && !IsA(qual, ScalarArrayOpExpr))
	{
		return NULL;
	}

	List *args = NIL;
	OpExpr *opexpr = NULL;
	Oid opno = InvalidOid;
	ScalarArrayOpExpr *saop = NULL;
	if (IsA(qual, OpExpr))
	{
		opexpr = castNode(OpExpr, qual);
		args = opexpr->args;
		opno = opexpr->opno;
	}
	else
	{
		saop = castNode(ScalarArrayOpExpr, qual);
		args = saop->args;
		opno = saop->opno;
	}

	if (list_length(args) != 2)
	{
		return NULL;
	}

	if (opexpr && IsA(lsecond(args), Var))
	{
<<<<<<< HEAD
		/* Try to commute the operator if the constant is on the right. */
=======
		/*
		 * Try to commute the operator if we have Var on the right.
		 */
>>>>>>> 294632bd
		opno = get_commutator(opno);
		if (!OidIsValid(opno))
		{
			return NULL;
		}

		opexpr = (OpExpr *) copyObject(opexpr);
		opexpr->opno = opno;
		/*
		 * opfuncid is a cache, we can set it to InvalidOid like the
		 * CommuteOpExpr() does.
		 */
		opexpr->opfuncid = InvalidOid;
		args = list_make2(lsecond(args), linitial(args));
		opexpr->args = args;
	}

	/*
	 * We can vectorize the operation where the left side is a Var and the right
	 * side is a constant or can be evaluated to a constant at run time (e.g.
	 * contains stable functions).
	 */
	if (!IsA(linitial(args), Var) || is_not_runtime_constant(lsecond(args)))
	{
		return NULL;
	}

	Var *var = castNode(Var, linitial(args));
	Assert((Index) var->varno == path->info->chunk_rel->relid);

	/*
	 * ExecQual is performed before ExecProject and operates on the decompressed
	 * scan slot, so the qual attnos are the uncompressed chunk attnos.
	 */
	if (!path->uncompressed_chunk_attno_to_compression_info[var->varattno]
			 .bulk_decompression_possible)
	{
		/* This column doesn't support bulk decompression. */
		return NULL;
	}

	Oid opcode = get_opcode(opno);
	if (!get_vector_const_predicate(opcode))
	{
		return NULL;
<<<<<<< HEAD
	}

	if (saop)
	{
		if (saop->hashfuncid)
		{
			/*
			 * Don't vectorize if the planner decided to build a hash table.
			 */
			return NULL;
		}

		if (!IsA(lsecond(args), Const))
		{
			/*
			 * Vectorizing ScalarArrayOperation requires us to know the type
			 * of the array elements, and the absence of nulls, at runtime,
			 * so unfortunately we can't apply it for arrays evaluated at run
			 * time.
			 */
			return NULL;
		}
		Const *constnode = castNode(Const, lsecond(args));
		if (constnode->constisnull)
		{
			/*
			 * FIXME what happens for normal operations in this case?
			 * And if a stable function evaluates to null at run time?
			 */
			return NULL;
		}
		ArrayType *arr = DatumGetArrayTypeP(constnode->constvalue);
		if (ARR_NULLBITMAP(arr) != NULL)
		{
			/* We don't have a provision for null elements in arrays yet. */
			return NULL;
		}
	}

=======
	}

#if PG14_GE
	if (saop)
	{
		if (saop->hashfuncid)
		{
			/*
			 * Don't vectorize if the planner decided to build a hash table.
			 */
			return NULL;
		}
	}
#endif

>>>>>>> 294632bd
	return opexpr ? (Node *) opexpr : (Node *) saop;
}

/*
 * Find the scan qualifiers that can be vectorized and put them into a separate
 * list.
 */
static void
find_vectorized_quals(DecompressChunkPath *path, List *qual_list, List **vectorized,
					  List **nonvectorized)
{
	ListCell *lc;
	foreach (lc, qual_list)
	{
		Node *source_qual = lfirst(lc);
		Node *vectorized_qual = make_vectorized_qual(path, source_qual);
		if (vectorized_qual)
		{
			*vectorized = lappend(*vectorized, vectorized_qual);
		}
		else
		{
			*nonvectorized = lappend(*nonvectorized, source_qual);
		}
	}
}

Plan *
decompress_chunk_plan_create(PlannerInfo *root, RelOptInfo *rel, CustomPath *path,
							 List *decompressed_tlist, List *clauses, List *custom_plans)
{
	DecompressChunkPath *dcpath = (DecompressChunkPath *) path;
	CustomScan *decompress_plan = makeNode(CustomScan);
	Scan *compressed_scan = linitial(custom_plans);
	Path *compressed_path = linitial(path->custom_paths);
	List *settings;
	ListCell *lc;

	Assert(list_length(custom_plans) == 1);
	Assert(list_length(path->custom_paths) == 1);

	decompress_plan->flags = path->flags;
	decompress_plan->methods = &decompress_chunk_plan_methods;
	decompress_plan->scan.scanrelid = dcpath->info->chunk_rel->relid;

	/* output target list */
	decompress_plan->scan.plan.targetlist = decompressed_tlist;
	/* input target list */
	decompress_plan->custom_scan_tlist = NIL;

	/* Make PostgreSQL aware that we emit partials. In apply_vectorized_agg_optimization the
	 * pathtarget of the node is changed; the decompress chunk node now emits prtials directly.
	 *
	 * We have to set a custom_scan_tlist to make sure tlist_matches_tupdesc is true to prevent the
	 * call of ExecAssignProjectionInfo in ExecConditionalAssignProjectionInfo. Otherwise,
	 * PostgreSQL will error out since scan nodes are not intended to emit partial aggregates.
	 */
	if (dcpath->perform_vectorized_aggregation)
		decompress_plan->custom_scan_tlist = decompressed_tlist;

	if (IsA(compressed_path, IndexPath))
	{
		/*
		 * Check if any of the decompressed scan clauses are redundant with
		 * the compressed index scan clauses. Note that we can't use
		 * is_redundant_derived_clause() here, because it can't work with
		 * IndexClause's, so we use some custom code based on it.
		 */
		IndexPath *ipath = castNode(IndexPath, compressed_path);
		foreach (lc, clauses)
		{
			RestrictInfo *rinfo = lfirst_node(RestrictInfo, lc);

			ListCell *indexclause_cell = NULL;
			if (rinfo->parent_ec != NULL)
			{
				foreach (indexclause_cell, ipath->indexclauses)
				{
					IndexClause *indexclause = lfirst(indexclause_cell);
					RestrictInfo *index_rinfo = indexclause->rinfo;
					if (index_rinfo->parent_ec == rinfo->parent_ec)
					{
						break;
					}
				}
			}

			if (indexclause_cell != NULL)
			{
				/* We already have an index clause derived from same EquivalenceClass. */
				continue;
			}

			/*
			 * We don't have this clause in the underlying index scan, add it
			 * to the decompressed scan.
			 */
			decompress_plan->scan.plan.qual =
				lappend(decompress_plan->scan.plan.qual, rinfo->clause);
		}
	}
	else
	{
		foreach (lc, clauses)
		{
			RestrictInfo *rinfo = lfirst_node(RestrictInfo, lc);
			decompress_plan->scan.plan.qual =
				lappend(decompress_plan->scan.plan.qual, rinfo->clause);
		}
	}

	decompress_plan->scan.plan.qual =
		(List *) replace_compressed_vars((Node *) decompress_plan->scan.plan.qual, dcpath->info);

	/*
	 * Try to use a physical tlist if possible. There's no reason to do the
	 * extra work of projecting the result of compressed chunk scan, because
	 * DecompressChunk can choose only the needed columns itself.
	 * Note that Postgres uses the CP_EXACT_TLIST option when planning the child
	 * paths of the Custom path, so we won't automatically get a physical tlist
	 * here.
	 */
	bool target_list_compressed_is_physical = false;
	if (compressed_path->pathtype == T_IndexOnlyScan)
	{
		compressed_scan->plan.targetlist = ((IndexPath *) compressed_path)->indexinfo->indextlist;
	}
	else
	{
		List *physical_tlist = build_physical_tlist(root, dcpath->info->compressed_rel);
		/* Can be null if the relation has dropped columns. */
		if (physical_tlist)
		{
			compressed_scan->plan.targetlist = physical_tlist;
			target_list_compressed_is_physical = true;
		}
	}

	/*
	 * Determine which columns we have to decompress.
	 * decompressed_tlist is sometimes empty, e.g. for a direct select from
	 * chunk. We have a ProjectionPath above DecompressChunk in this case, and
	 * the targetlist for this path is not built by the planner
	 * (CP_IGNORE_TLIST). This is why we have to examine rel pathtarget.
	 * Looking at the targetlist is not enough, we also have to decompress the
	 * columns participating in quals and in pathkeys.
	 */
	Bitmapset *chunk_attrs_needed = NULL;
	pull_varattnos((Node *) decompress_plan->scan.plan.qual,
				   dcpath->info->chunk_rel->relid,
				   &chunk_attrs_needed);
	pull_varattnos((Node *) dcpath->custom_path.path.pathtarget->exprs,
				   dcpath->info->chunk_rel->relid,
				   &chunk_attrs_needed);

	/*
	 * Determine which compressed colum goes to which output column.
	 */
	build_decompression_map(root, dcpath, compressed_scan->plan.targetlist, chunk_attrs_needed);

	/* Build heap sort info for sorted_merge_append */
	List *sort_options = NIL;

	if (dcpath->batch_sorted_merge)
	{
		/*
		 * 'order by' of the query and the 'order by' of the compressed batches
		 * match, so we will we use a heap to merge the batches. For the heap we
		 * need a compare function that determines the heap order. This function
		 * is constructed here.
		 *
		 * Batch sorted merge is done over the decompressed chunk scan tuple, so
		 * we must match the pathkeys to the decompressed chunk tupdesc.
		 */

		int numsortkeys = list_length(dcpath->custom_path.path.pathkeys);

		List *sort_col_idx = NIL;
		List *sort_ops = NIL;
		List *sort_collations = NIL;
		List *sort_nulls = NIL;

		/*
		 */
		ListCell *lc;
		foreach (lc, dcpath->custom_path.path.pathkeys)
		{
			PathKey *pk = lfirst(lc);
			EquivalenceClass *ec = pk->pk_eclass;

			/*
			 * Find the equivalence member that belongs to decompressed relation.
			 */
			ListCell *membercell = NULL;
			foreach (membercell, ec->ec_members)
			{
				EquivalenceMember *em = lfirst(membercell);

				if (em->em_is_const)
				{
					continue;
				}

				int em_relid;
				if (!bms_get_singleton_member(em->em_relids, &em_relid))
				{
					continue;
				}

				if ((Index) em_relid != dcpath->info->chunk_rel->relid)
				{
					continue;
				}

				Ensure(IsA(em->em_expr, Var),
					   "non-Var pathkey not expected for compressed batch sorted mege");

				/*
				 * We found a Var equivalence member that belongs to the
				 * decompressed relation. We can use its varattno directly for
				 * the comparison operator, because it operates on the
				 * decompressed scan tuple.
				 */
				Var *var = castNode(Var, em->em_expr);
				Assert((Index) var->varno == (Index) em_relid);

				/*
				 * Look up the correct sort operator from the PathKey's slightly
				 * abstracted representation.
				 */
				Oid sortop = get_opfamily_member(pk->pk_opfamily,
												 var->vartype,
												 var->vartype,
												 pk->pk_strategy);
				if (!OidIsValid(sortop)) /* should not happen */
					elog(ERROR,
						 "missing operator %d(%u,%u) in opfamily %u",
						 pk->pk_strategy,
						 var->vartype,
						 var->vartype,
						 pk->pk_opfamily);

				sort_col_idx = lappend_oid(sort_col_idx, var->varattno);
				sort_collations = lappend_oid(sort_collations, var->varcollid);
				sort_nulls = lappend_oid(sort_nulls, pk->pk_nulls_first);
				sort_ops = lappend_oid(sort_ops, sortop);

				break;
			}

			Ensure(membercell != NULL,
				   "could not find matching decompressed chunk column for batch sorted merge "
				   "pathkey");
		}

		sort_options = list_make4(sort_col_idx, sort_ops, sort_collations, sort_nulls);

		/*
		 * Build a sort node for the compressed batches. The sort function is
		 * derived from the sort function of the pathkeys, except that it refers
		 * to the min and max metadata columns of the batches. We have already
		 * verified that the pathkeys match the compression order_by, so this
		 * mapping is possible.
		 */
		AttrNumber *sortColIdx = palloc(sizeof(AttrNumber) * numsortkeys);
		Oid *sortOperators = palloc(sizeof(Oid) * numsortkeys);
		Oid *collations = palloc(sizeof(Oid) * numsortkeys);
		bool *nullsFirst = palloc(sizeof(bool) * numsortkeys);
		for (int i = 0; i < numsortkeys; i++)
		{
			Oid sortop = list_nth_oid(sort_ops, i);

			/* Find the operator in pg_amop --- failure shouldn't happen */
			Oid opfamily, opcintype;
			int16 strategy;
			if (!get_ordering_op_properties(list_nth_oid(sort_ops, i),
											&opfamily,
											&opcintype,
											&strategy))
				elog(ERROR, "operator %u is not a valid ordering operator", sortOperators[i]);

			/*
			 * This way to determine the matching metadata column works, because
			 * we have already verified that the pathkeys match the compression
			 * orderby.
			 */
			Assert(strategy == BTLessStrategyNumber || strategy == BTGreaterStrategyNumber);
			char *meta_col_name = strategy == BTLessStrategyNumber ?
									  column_segment_min_name(i + 1) :
									  column_segment_max_name(i + 1);

			AttrNumber attr_position =
				get_attnum(dcpath->info->compressed_rte->relid, meta_col_name);

			if (attr_position == InvalidAttrNumber)
				elog(ERROR, "couldn't find metadata column \"%s\"", meta_col_name);

			/*
			 * If the the compressed target list is not based on the layout of
			 * the uncompressed chunk (see comment for physical_tlist above),
			 * adjust the position of the attribute.
			 */
			if (target_list_compressed_is_physical)
				sortColIdx[i] = attr_position;
			else
				sortColIdx[i] =
					find_attr_pos_in_tlist(compressed_scan->plan.targetlist, attr_position);

			sortOperators[i] = sortop;
			collations[i] = list_nth_oid(sort_collations, i);
			nullsFirst[i] = list_nth_oid(sort_nulls, i);
		}

		/* Now build the compressed batches sort node */
		Sort *sort = ts_make_sort((Plan *) compressed_scan,
								  numsortkeys,
								  sortColIdx,
								  sortOperators,
								  collations,
								  nullsFirst);

		decompress_plan->custom_plans = list_make1(sort);
	}
	else
	{
		/*
		 * Add a sort if the compressed scan is not ordered appropriately.
		 */
		if (!pathkeys_contained_in(dcpath->compressed_pathkeys, compressed_path->pathkeys))
		{
			List *compressed_pks = dcpath->compressed_pathkeys;
			Sort *sort = ts_make_sort_from_pathkeys((Plan *) compressed_scan,
													compressed_pks,
													bms_make_singleton(compressed_scan->scanrelid));
			decompress_plan->custom_plans = list_make1(sort);
		}
		else
		{
			decompress_plan->custom_plans = custom_plans;
		}
	}

	Assert(list_length(custom_plans) == 1);

	const bool enable_bulk_decompression = !dcpath->batch_sorted_merge &&
										   ts_guc_enable_bulk_decompression &&
										   dcpath->have_bulk_decompression_columns;

	/*
	 * For some predicates, we have more efficient implementation that work on
	 * the entire compressed batch in one go. They go to this list, and the rest
	 * goes into the usual scan.plan.qual.
	 */
	List *vectorized_quals = NIL;
	if (enable_bulk_decompression)
	{
		List *nonvectorized_quals = NIL;
		find_vectorized_quals(dcpath,
							  decompress_plan->scan.plan.qual,
							  &vectorized_quals,
							  &nonvectorized_quals);

		decompress_plan->scan.plan.qual = nonvectorized_quals;
	}

#ifdef TS_DEBUG
	if (ts_guc_debug_require_vector_qual == RVQ_Forbid && list_length(vectorized_quals) > 0)
	{
		elog(ERROR, "debug: encountered vector quals when they are disabled");
	}
	else if (ts_guc_debug_require_vector_qual == RVQ_Only)
	{
		if (list_length(decompress_plan->scan.plan.qual) > 0)
		{
			elog(ERROR, "debug: encountered non-vector quals when they are disabled");
		}
		if (list_length(vectorized_quals) == 0)
		{
			elog(ERROR, "debug: did not encounter vector quals when they are required");
		}
	}
#endif

	settings = list_make6_int(dcpath->info->hypertable_id,
							  dcpath->info->chunk_rte->relid,
							  dcpath->reverse,
							  dcpath->batch_sorted_merge,
							  enable_bulk_decompression,
							  dcpath->perform_vectorized_aggregation);

	/*
	 * Vectorized quals must go into custom_exprs, because Postgres has to see
	 * them and perform the varno adjustments on them when flattening the
	 * subqueries.
	 */
	decompress_plan->custom_exprs = list_make1(vectorized_quals);

	decompress_plan->custom_private = list_make6(settings,
												 dcpath->decompression_map,
												 dcpath->is_segmentby_column,
												 dcpath->bulk_decompression_column,
												 dcpath->aggregated_column_type,
												 sort_options);

	return &decompress_plan->scan.plan;
}<|MERGE_RESOLUTION|>--- conflicted
+++ resolved
@@ -467,16 +467,10 @@
 static Node *
 make_vectorized_qual(DecompressChunkPath *path, Node *qual)
 {
-<<<<<<< HEAD
-	// my_print(qual);
-
-	/* Only simple "Var op Const" binary predicates for now. */
-=======
 	/*
 	 * Currently we vectorize some "Var op Const" binary predicates,
 	 * and scalar array operations with these predicates.
 	 */
->>>>>>> 294632bd
 	if (!IsA(qual, OpExpr) && !IsA(qual, ScalarArrayOpExpr))
 	{
 		return NULL;
@@ -506,13 +500,9 @@
 
 	if (opexpr && IsA(lsecond(args), Var))
 	{
-<<<<<<< HEAD
-		/* Try to commute the operator if the constant is on the right. */
-=======
 		/*
 		 * Try to commute the operator if we have Var on the right.
 		 */
->>>>>>> 294632bd
 		opno = get_commutator(opno);
 		if (!OidIsValid(opno))
 		{
@@ -558,9 +548,9 @@
 	if (!get_vector_const_predicate(opcode))
 	{
 		return NULL;
-<<<<<<< HEAD
-	}
-
+	}
+
+#if PG14_GE
 	if (saop)
 	{
 		if (saop->hashfuncid)
@@ -570,51 +560,9 @@
 			 */
 			return NULL;
 		}
-
-		if (!IsA(lsecond(args), Const))
-		{
-			/*
-			 * Vectorizing ScalarArrayOperation requires us to know the type
-			 * of the array elements, and the absence of nulls, at runtime,
-			 * so unfortunately we can't apply it for arrays evaluated at run
-			 * time.
-			 */
-			return NULL;
-		}
-		Const *constnode = castNode(Const, lsecond(args));
-		if (constnode->constisnull)
-		{
-			/*
-			 * FIXME what happens for normal operations in this case?
-			 * And if a stable function evaluates to null at run time?
-			 */
-			return NULL;
-		}
-		ArrayType *arr = DatumGetArrayTypeP(constnode->constvalue);
-		if (ARR_NULLBITMAP(arr) != NULL)
-		{
-			/* We don't have a provision for null elements in arrays yet. */
-			return NULL;
-		}
-	}
-
-=======
-	}
-
-#if PG14_GE
-	if (saop)
-	{
-		if (saop->hashfuncid)
-		{
-			/*
-			 * Don't vectorize if the planner decided to build a hash table.
-			 */
-			return NULL;
-		}
 	}
 #endif
 
->>>>>>> 294632bd
 	return opexpr ? (Node *) opexpr : (Node *) saop;
 }
 
