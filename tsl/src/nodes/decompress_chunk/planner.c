--- conflicted
+++ resolved
@@ -400,14 +400,11 @@
 static bool
 is_not_runtime_constant_walker(Node *node, void *context)
 {
-<<<<<<< HEAD
-=======
 	if (node == NULL)
 	{
 		return false;
 	}
 
->>>>>>> c58a640a
 	switch (nodeTag(node))
 	{
 		case T_Var:
@@ -488,28 +485,13 @@
 		return NULL;
 	}
 
-<<<<<<< HEAD
 	if (opexpr && IsA(lsecond(args), Var))
-=======
-	if (IsA(lsecond(o->args), Var))
->>>>>>> c58a640a
 	{
 		/* Try to commute the operator if the constant is on the right. */
 		opno = get_commutator(opno);
 		if (!OidIsValid(opno))
 		{
-<<<<<<< HEAD
 			return NULL;
-=======
-			o = (OpExpr *) copyObject(o);
-			o->opno = commutator_opno;
-			/*
-			 * opfuncid is a cache, we can set it to InvalidOid like the
-			 * CommuteOpExpr() does.
-			 */
-			o->opfuncid = InvalidOid;
-			o->args = list_make2(lsecond(o->args), linitial(o->args));
->>>>>>> c58a640a
 		}
 
 		opexpr = (OpExpr *) copyObject(opexpr);
@@ -528,11 +510,7 @@
 	 * side is a constant or can be evaluated to a constant at run time (e.g.
 	 * contains stable functions).
 	 */
-<<<<<<< HEAD
 	if (!IsA(linitial(args), Var) || is_not_runtime_constant(lsecond(args)))
-=======
-	if (!IsA(linitial(o->args), Var) || is_not_runtime_constant(lsecond(o->args)))
->>>>>>> c58a640a
 	{
 		return NULL;
 	}
@@ -554,7 +532,6 @@
 	Oid opcode = get_opcode(opno);
 	if (!get_vector_const_predicate(opcode))
 	{
-<<<<<<< HEAD
 		return NULL;
 	}
 
@@ -596,12 +573,6 @@
 	}
 
 	return opexpr ? (Node *) opexpr : (Node *) saop;
-=======
-		return (Node *) o;
-	}
-
-	return NULL;
->>>>>>> c58a640a
 }
 
 /*
