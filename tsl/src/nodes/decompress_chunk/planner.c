--- conflicted
+++ resolved
@@ -29,10 +29,7 @@
 #include "nodes/decompress_chunk/decompress_chunk.h"
 #include "nodes/decompress_chunk/exec.h"
 #include "nodes/decompress_chunk/planner.h"
-<<<<<<< HEAD
 #include "vector_predicates.h"
-=======
->>>>>>> 0d127f6d
 
 static CustomScanMethods decompress_chunk_plan_methods = {
 	.CustomName = "DecompressChunk",
@@ -251,7 +248,6 @@
 		path->have_bulk_decompression_columns |= bulk_decompression_possible;
 		path->bulk_decompression_column =
 			lappend_int(path->bulk_decompression_column, bulk_decompression_possible);
-<<<<<<< HEAD
 
 		if (destination_attno_in_uncompressed_chunk > 0)
 		{
@@ -260,8 +256,6 @@
 				.fd = *compression_info, .bulk_decompression_possible = bulk_decompression_possible
 			};
 		}
-=======
->>>>>>> 0d127f6d
 	}
 
 	/*
@@ -615,11 +609,7 @@
 	if (dcpath->batch_sorted_merge)
 	{
 		/*
-<<<<<<< HEAD
-		 * 'order by' of the query and the 'order by' of the compressed  batches
-=======
 		 * 'order by' of the query and the 'order by' of the compressed batches
->>>>>>> 0d127f6d
 		 * match, so we will we use a heap to merge the batches. For the heap we
 		 * need a compare function that determines the heap order. This function
 		 * is constructed here.
@@ -656,22 +646,13 @@
 					continue;
 				}
 
-<<<<<<< HEAD
-				Index em_relid;
-				if (!bms_get_singleton_member(em->em_relids, (int *) &em_relid))
-=======
 				int em_relid;
 				if (!bms_get_singleton_member(em->em_relids, &em_relid))
->>>>>>> 0d127f6d
 				{
 					continue;
 				}
 
-<<<<<<< HEAD
-				if (em_relid != dcpath->info->chunk_rel->relid)
-=======
 				if ((Index) em_relid != dcpath->info->chunk_rel->relid)
->>>>>>> 0d127f6d
 				{
 					continue;
 				}
@@ -686,11 +667,7 @@
 				 * decompressed scan tuple.
 				 */
 				Var *var = castNode(Var, em->em_expr);
-<<<<<<< HEAD
-				Assert((Index) var->varno == em_relid);
-=======
 				Assert((Index) var->varno == (Index) em_relid);
->>>>>>> 0d127f6d
 
 				/*
 				 * Look up the correct sort operator from the PathKey's slightly
@@ -814,7 +791,6 @@
 										   ts_guc_enable_bulk_decompression &&
 										   dcpath->have_bulk_decompression_columns;
 
-<<<<<<< HEAD
 	List *vectorized_quals = NIL;
 	if (enable_bulk_decompression)
 	{
@@ -824,18 +800,13 @@
 		decompress_plan->scan.plan.qual = nonvectorized;
 	}
 
-=======
->>>>>>> 0d127f6d
 	settings = list_make5_int(dcpath->info->hypertable_id,
 							  dcpath->info->chunk_rte->relid,
 							  dcpath->reverse,
 							  dcpath->batch_sorted_merge,
 							  enable_bulk_decompression);
 
-<<<<<<< HEAD
 	decompress_plan->custom_exprs = list_make1(vectorized_quals);
-=======
->>>>>>> 0d127f6d
 	decompress_plan->custom_private = list_make5(settings,
 												 dcpath->decompression_map,
 												 dcpath->is_segmentby_column,
