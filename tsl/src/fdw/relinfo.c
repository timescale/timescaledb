--- conflicted
+++ resolved
@@ -235,19 +235,8 @@
 	}
 }
 
-<<<<<<< HEAD
-typedef struct RelEstimates
-{
-	double tuples;
-	BlockNumber pages;
-} RelEstimates;
-
-static RelEstimates *
-estimate_tuples_and_pages_using_shared_buffers(PlannerInfo *root, Hypertable *ht, int result_width)
-=======
 static void
 estimate_tuples_and_pages_using_shared_buffers(PlannerInfo *root, Hypertable *ht, RelOptInfo *rel)
->>>>>>> 82e3f055
 {
 	int64 chunk_size_estimate = ts_chunk_calculate_initial_chunk_target_size();
 	const int result_width = rel->reltarget->width;
@@ -266,35 +255,6 @@
 	rel->pages = chunk_size_estimate / BLCKSZ;
 }
 
-<<<<<<< HEAD
-static void
-estimate_chunk_size(PlannerInfo *root, RelOptInfo *chunk_rel)
-{
-	/*
-	 * In any case, cache the chunk info for this chunk.
-	 */
-	RangeTblEntry *chunk_rte = planner_rt_fetch(chunk_rel->relid, root);
-	TsFdwRelInfo *chunk_private = fdw_relinfo_get(chunk_rel);
-	Assert(!chunk_private->chunk);
-	chunk_private->chunk = ts_chunk_get_by_relid(chunk_rte->relid, true /* fail_if_not_found */);
-
-	/*
-	 * In some cases (e.g., UPDATE stmt) top_parent_relids is not set so
-	 * the best we can do is using shared buffers size without
-	 * partitioning information. Since updates are not something we
-	 * generaly optimize for, this should be fine.
-	 */
-	const int parent_relid = bms_next_member(chunk_rel->top_parent_relids, -1);
-	if (parent_relid < 0)
-	{
-		if (chunk_rel->pages == 0 && chunk_rel->tuples <= 0)
-		{
-			RelEstimates *estimates =
-				estimate_tuples_and_pages_using_shared_buffers(root,
-															   NULL,
-															   chunk_rel->reltarget->width);
-			set_rel_estimates(chunk_rel, estimates);
-=======
 /*
  * Estimate the chunk size if we don't have ANALYZE statistics, and update the
  * moving average of chunk sizes used for estimation.
@@ -316,7 +276,6 @@
 			/* Can't have nonzero tuples in zero pages */
 			Assert(chunk_rel->tuples <= 0);
 			estimate_tuples_and_pages_using_shared_buffers(root, NULL, chunk_rel);
->>>>>>> 82e3f055
 		}
 		return;
 	}
@@ -327,11 +286,6 @@
 	Cache *hcache = ts_hypertable_cache_pin();
 	Hypertable *ht = ts_hypertable_cache_get_entry(hcache, parent_rte->relid, CACHE_FLAG_NONE);
 	Hyperspace *hyperspace = ht->space;
-<<<<<<< HEAD
-
-	const double fillfactor = estimate_chunk_fillfactor(chunk_private->chunk, hyperspace);
-	const bool have_chunk_statistics = chunk_rel->pages != 0 || chunk_rel->tuples > 0;
-=======
 	RangeTblEntry *chunk_rte = planner_rt_fetch(chunk_rel->relid, root);
 	Chunk *chunk = ts_chunk_get_by_relid(chunk_rte->relid, true /* fail_if_not_found */);
 
@@ -342,21 +296,11 @@
 	Assert(chunk_rel->pages != 0 || chunk_rel->tuples <= 0);
 
 	const bool have_chunk_statistics = chunk_rel->pages != 0;
->>>>>>> 82e3f055
 	const bool have_moving_average =
 		parent_private->average_chunk_pages != 0 || parent_private->average_chunk_tuples > 0;
 	if (!have_chunk_statistics)
 	{
 		/*
-<<<<<<< HEAD
-		 * If the foreign table has never been ANALYZEd, it will have relpages
-		 * and reltuples equal to zero, which most likely has nothing to do
-		 * with reality. Starting with PG14 it will have reltuples < 0, meaning
-		 * "unknown". The best we can do is estimate number of tuples/pages.
-		 */
-		/*
-=======
->>>>>>> 82e3f055
 		 * If we don't have the statistics from ANALYZE for this chunk,
 		 * use the moving average of chunk sizes. If we don't have even
 		 * that, use an estimate based on the default shared buffers
@@ -369,18 +313,9 @@
 		}
 		else
 		{
-<<<<<<< HEAD
-			RelEstimates *estimates =
-				estimate_tuples_and_pages_using_shared_buffers(root,
-															   ht,
-															   chunk_rel->reltarget->width);
-			rel_estimates_apply_fillfactor(estimates, fillfactor);
-			set_rel_estimates(chunk_rel, estimates);
-=======
 			estimate_tuples_and_pages_using_shared_buffers(root, ht, chunk_rel);
 			chunk_rel->pages *= fillfactor;
 			chunk_rel->tuples *= fillfactor;
->>>>>>> 82e3f055
 		}
 	}
 
@@ -519,13 +454,10 @@
 
 	if (type == TS_FDW_RELINFO_FOREIGN_TABLE)
 	{
-<<<<<<< HEAD
-=======
 		/*
 		 * For a chunk, estimate its size if we don't know it, and update the
 		 * moving average of chunk sizes used for this estimation.
 		 */
->>>>>>> 82e3f055
 		estimate_chunk_size(root, rel);
 	}
 
