/*
 * This file and its contents are licensed under the Timescale License.
 * Please see the included NOTICE for copyright information and
 * LICENSE-TIMESCALE for a copy of the license.
 */
#include <postgres.h>
#include <access/htup_details.h>

#include <parser/parsetree.h>
#include <commands/extension.h>
#include <commands/defrem.h>
#include <utils/hsearch.h>
#include <utils/builtins.h>
#include <utils/lsyscache.h>
#include <utils/syscache.h>
#include <miscadmin.h>

#include <extension_constants.h>
#include <planner.h>

#include "cache.h"
#include "chunk.h"
#include "chunk_adaptive.h"
#include "deparse.h"
#include "dimension.h"
#include "errors.h"
#include "estimate.h"
#include "extension.h"
#include "hypercube.h"
#include "hypertable.h"
#include "hypertable_cache.h"
#include "option.h"
#include "relinfo.h"
#include "remote/connection.h"
#include "scan_exec.h"
#include "planner.h"

/* Default CPU cost to start up a foreign query. */
#define DEFAULT_FDW_STARTUP_COST 100.0

/* Default CPU cost to process 1 row (above and beyond cpu_tuple_cost). */
/* Note that postgres_fdw sets this to 0.01, but we want to penalize
 * transferring many tuples in order to make it more attractive to push down
 * aggregates and thus transfer/process less tuples. */
#define DEFAULT_FDW_TUPLE_COST 0.08

#define DEFAULT_FDW_FETCH_SIZE 10000

#define DEFAULT_CHUNK_LOOKBACK_WINDOW 10

/*
 * Parse options from the foreign data wrapper and foreign server and apply
 * them to fpinfo. The server options take precedence over the data wrapper
 * ones.
 *
 * New options might also require tweaking merge_fdw_options().
 */
static void
apply_fdw_and_server_options(TsFdwRelInfo *fpinfo)
{
	ListCell *lc;
	ForeignDataWrapper *fdw = GetForeignDataWrapper(fpinfo->server->fdwid);
	List *options[] = { fdw->options, fpinfo->server->options };
	int i;

	for (i = 0; i < lengthof(options); i++)
	{
		foreach (lc, options[i])
		{
			DefElem *def = (DefElem *) lfirst(lc);

			if (strcmp(def->defname, "fdw_startup_cost") == 0)
				fpinfo->fdw_startup_cost = strtod(defGetString(def), NULL);
			else if (strcmp(def->defname, "fdw_tuple_cost") == 0)
				fpinfo->fdw_tuple_cost = strtod(defGetString(def), NULL);
			else if (strcmp(def->defname, "extensions") == 0)
				fpinfo->shippable_extensions =
					list_concat(fpinfo->shippable_extensions,
								option_extract_extension_list(defGetString(def), false));
			else if (strcmp(def->defname, "fetch_size") == 0)
				fpinfo->fetch_size = strtol(defGetString(def), NULL, 10);
		}
	}
}

TsFdwRelInfo *
fdw_relinfo_get(RelOptInfo *rel)
{
	TimescaleDBPrivate *rel_private;

	if (!rel->fdw_private)
		ts_create_private_reloptinfo(rel);

	rel_private = rel->fdw_private;

	if (!rel_private->fdw_relation_info)
		rel_private->fdw_relation_info = palloc0(sizeof(TsFdwRelInfo));

	return (TsFdwRelInfo *) rel_private->fdw_relation_info;
}

TsFdwRelInfo *
fdw_relinfo_alloc(RelOptInfo *rel, TsFdwRelInfoType reltype)
{
	TimescaleDBPrivate *rel_private;
	TsFdwRelInfo *fpinfo;

	if (NULL == rel->fdw_private)
		ts_create_private_reloptinfo(rel);

	rel_private = rel->fdw_private;

	fpinfo = (TsFdwRelInfo *) palloc0(sizeof(*fpinfo));
	rel_private->fdw_relation_info = (void *) fpinfo;
	fpinfo->type = reltype;

	return fpinfo;
}

static char *
get_relation_qualified_name(Oid relid)
{
	StringInfo name = makeStringInfo();
	const char *relname = get_rel_name(relid);
	const char *namespace = get_namespace_name(get_rel_namespace(relid));
	appendStringInfo(name, "%s.%s", quote_identifier(namespace), quote_identifier(relname));

	return name->data;
}

static const double FILL_FACTOR_CURRENT_CHUNK = 0.5;
static const double FILL_FACTOR_HISTORICAL_CHUNK = 1;

static const DimensionSlice *
get_chunk_time_slice(const Chunk *chunk, const Hyperspace *space)
{
	int32 time_dim_id = hyperspace_get_open_dimension(space, 0)->fd.id;
	return ts_hypercube_get_slice_by_dimension_id(chunk->cube, time_dim_id);
}

/*
 * Sums of slices belonging to closed dimensions
 */
static int
get_total_number_of_slices(Hyperspace *space)
{
	int dim_idx;
	int total_slices = 0;

	for (dim_idx = 0; dim_idx < space->num_dimensions; dim_idx++)
	{
		Dimension *dim = &space->dimensions[dim_idx];
		if (IS_CLOSED_DIMENSION(dim))
			total_slices += dim->fd.num_slices;
	}

	return total_slices;
}

/*
 * Estimate fill factor for the chunks that don't have ANALYZE statistics.
 * Fill factor values are between 0 and 1. It's an indication of how much data is
<<<<<<< HEAD
 * in the chunk, expressed as a fraction of its maximum size.
=======
 * in the chunk, expressed as a fraction of its estimated final size.
>>>>>>> ae02934c
 *
 * Fill factor estimation assumes that data written is 'recent' in regards to
 * time dimension (eg. almost real-time). For the case when writing historical
 * data, given estimates might be more off as we assume that historical chunks
 * have fill factor 1. Even for writing historical data we might not be totally
 * wrong since most probably data has monotonically increasing time.
 *
 * Estimation handles two possible hypertable configurations:
 * 1. time dimension is of timestamp type
 * 2. time dimension is of integer type.
 *
 * If hypertable uses timestamp type to partition data then there are three
 * possible scenarios here: we are beyond chunk end time (historical chunk), we
 * are somewhere in between chunk time boundaries (current chunk) or chunk start
 * time is in the future (highly unlikely, also treated as current chunk).
 *
 * For integer type we assume that all chunks w/o ANALYZE stats are current.
<<<<<<< HEAD
=======
 * We could use the user-specified integer time function here
 * (set_integer_now_func()), but this logic is a fallback so we're keeping it
 * simple for now.
>>>>>>> ae02934c
 *
 * Earlier, this function used chunk ids to guess which chunks are created later,
 * and treated such chunks as current. Unfortunately, the chunk ids are global
 * for all hypertables, so this approach didn't really work if there was more
 * than one hypertable.
 */
static double
estimate_chunk_fillfactor(Chunk *chunk, Hyperspace *space)
{
	const Dimension *time_dim = hyperspace_get_open_dimension(space, 0);
	const DimensionSlice *time_slice = get_chunk_time_slice(chunk, space);
	Oid time_dim_type = ts_dimension_get_partition_type(time_dim);

	if (IS_TIMESTAMP_TYPE(time_dim_type))
	{
		TimestampTz now = GetSQLCurrentTimestamp(-1);
#ifdef TS_DEBUG
		if (ts_current_timestamp_override_value >= 0)
			now = ts_current_timestamp_override_value;
#endif
		int64 now_internal_time =
			ts_time_value_to_internal(TimestampTzGetDatum(now), TIMESTAMPTZOID);

		/* if we are beyond end range then chunk can possibly be totally filled */
		if (time_slice->fd.range_end <= now_internal_time)
		{
			/*
			 * Current time is later than the end of the chunk time range, which
			 * means it is a historical chunk.
			 */
			return FILL_FACTOR_HISTORICAL_CHUNK;
		}

		/*
		 * The chunk time range starts later than current time, so we treat it
		 * as a current chunk.
		 */
		if (time_slice->fd.range_start >= now_internal_time)
			return FILL_FACTOR_CURRENT_CHUNK;

		/*
		 * Current time falls within chunk time constraints. The fill factor is
		 * interpolated linearly based on where the current time is inside the
		 * range, from 'current chunk fill factor' at the start of the range, to
		 * 'historical chunk fill factor' at the end of the range.
		 */
		double elapsed = (now_internal_time - time_slice->fd.range_start);
		double interval = (time_slice->fd.range_end - time_slice->fd.range_start);
		Assert(interval > 0);
		Assert(elapsed <= interval);

		Assert(FILL_FACTOR_HISTORICAL_CHUNK >= FILL_FACTOR_CURRENT_CHUNK);
		double fill_factor =
			FILL_FACTOR_CURRENT_CHUNK +
			(FILL_FACTOR_HISTORICAL_CHUNK - FILL_FACTOR_CURRENT_CHUNK) * (elapsed / interval);

		Assert(fill_factor >= 0.);
		Assert(fill_factor <= 1.);
		return fill_factor;
	}

	/*
	 * This chunk doesn't have the ANALYZE data, so it's more likely to be a
	 * recently created, current chunk, not an old historical chunk.
	 */
	return FILL_FACTOR_CURRENT_CHUNK;
}

static void
estimate_tuples_and_pages_using_shared_buffers(PlannerInfo *root, Hypertable *ht, RelOptInfo *rel)
{
	int64 chunk_size_estimate = ts_chunk_calculate_initial_chunk_target_size();
	const int result_width = rel->reltarget->width;

	if (ht != NULL)
	{
		int total_slices = get_total_number_of_slices(ht->space);
		if (total_slices > 0)
			chunk_size_estimate /= total_slices;
	}
	else
		/* half-size seems to be the safest bet */
		chunk_size_estimate /= 2;

	rel->tuples = chunk_size_estimate / (result_width + MAXALIGN(SizeofHeapTupleHeader));
	rel->pages = chunk_size_estimate / BLCKSZ;
}

/*
 * Estimate the chunk size if we don't have ANALYZE statistics, and update the
 * moving average of chunk sizes used for estimation.
 */
static void
estimate_chunk_size(PlannerInfo *root, RelOptInfo *chunk_rel)
{
	/*
	 * In any case, cache the chunk info for this chunk.
	 *
	 * Ideally, we would look up the chunks in a centralized manner in
	 * ts_plan_expand_hypertable(), but that code path is not used by UPDATES
	 * which use expand_inherited_rtentry() instead. For now, do this lookup
	 * here where we need the chunk, to avoid complicating things. After we have
	 * chunk exclusion for UPDATEs, we can revisit this.
	 */
	RangeTblEntry *chunk_rte = planner_rt_fetch(chunk_rel->relid, root);
	TsFdwRelInfo *chunk_private = fdw_relinfo_get(chunk_rel);
	Assert(!chunk_private->chunk);
	chunk_private->chunk = ts_chunk_get_by_relid(chunk_rte->relid, true /* fail_if_not_found */);

	const int parent_relid = bms_next_member(chunk_rel->top_parent_relids, -1);
	if (parent_relid < 0)
	{
		/*
		 * In some cases (e.g., UPDATE stmt) top_parent_relids is not set so the
		 * best we can do is using shared buffers size without partitioning
		 * information. Since updates are not something we generaly optimize
		 * for, this should be fine.
		 */
		if (chunk_rel->pages == 0)
		{
			/* Can't have nonzero tuples in zero pages */
			Assert(chunk_rel->tuples <= 0);
			estimate_tuples_and_pages_using_shared_buffers(root, NULL, chunk_rel);
		}
		return;
	}

	/*
	 * Check if we have the chunk info cached for this chunk relation. For
	 * SELECTs, we should have cached it when we performed chunk exclusion.
	 * The UPDATEs use a completely different code path that doesn't do chunk
	 * exclusion, so we'll have to look up this info now.
	 */
	TimescaleDBPrivate *chunk_private = ts_get_private_reloptinfo(chunk_rel);
	if (chunk_private->chunk == NULL)
	{
		RangeTblEntry *chunk_rte = planner_rt_fetch(chunk_rel->relid, root);
		chunk_private->chunk =
			ts_chunk_get_by_relid(chunk_rte->relid, true /* fail_if_not_found */);
	}

	RelOptInfo *parent_info = root->simple_rel_array[parent_relid];
	TsFdwRelInfo *parent_private = fdw_relinfo_get(parent_info);
	RangeTblEntry *parent_rte = planner_rt_fetch(parent_relid, root);
	Cache *hcache = ts_hypertable_cache_pin();
	Hypertable *ht = ts_hypertable_cache_get_entry(hcache, parent_rte->relid, CACHE_FLAG_NONE);
	Hyperspace *hyperspace = ht->space;

	const double fillfactor = estimate_chunk_fillfactor(chunk_private->chunk, hyperspace);

	/* Can't have nonzero tuples in zero pages */
	Assert(parent_private->average_chunk_pages != 0 || parent_private->average_chunk_tuples <= 0);
	Assert(chunk_rel->pages != 0 || chunk_rel->tuples <= 0);

	const bool have_chunk_statistics = chunk_rel->pages != 0;
	const bool have_moving_average =
		parent_private->average_chunk_pages != 0 || parent_private->average_chunk_tuples > 0;
	if (!have_chunk_statistics)
	{
		/*
		 * If we don't have the statistics from ANALYZE for this chunk,
		 * use the moving average of chunk sizes. If we don't have even
		 * that, use an estimate based on the default shared buffers
		 * size for a chunk.
		 */
		if (have_moving_average)
		{
			chunk_rel->pages = parent_private->average_chunk_pages * fillfactor;
			chunk_rel->tuples = parent_private->average_chunk_tuples * fillfactor;
		}
		else
		{
			estimate_tuples_and_pages_using_shared_buffers(root, ht, chunk_rel);
			chunk_rel->pages *= fillfactor;
			chunk_rel->tuples *= fillfactor;
		}
	}

	if (!have_moving_average)
	{
		/*
		 * Initialize the moving average data if we don't have any yet.
		 * Use even a bad estimate from shared buffers, to save on
		 * recalculating the same bad estimate for the subsequent chunks
		 * that are likely to not have the statistics as well.
		 */
		parent_private->average_chunk_pages = chunk_rel->pages;
		parent_private->average_chunk_tuples = chunk_rel->tuples;
	}
	else if (have_chunk_statistics)
	{
		/*
		 * We have the moving average of chunk sizes and a good estimate
		 * of this chunk size from ANALYZE. Update the moving average.
		 */
		const double f = 0.1;
		parent_private->average_chunk_pages =
			(1 - f) * parent_private->average_chunk_pages + f * chunk_rel->pages / fillfactor;
		parent_private->average_chunk_tuples =
			(1 - f) * parent_private->average_chunk_tuples + f * chunk_rel->tuples / fillfactor;
	}
	else
	{
		/*
		 * Already have some moving average data, but don't have good
		 * statistics for this chunk. Do nothing.
		 */
	}

	ts_cache_release(hcache);
}

TsFdwRelInfo *
fdw_relinfo_create(PlannerInfo *root, RelOptInfo *rel, Oid server_oid, Oid local_table_id,
				   TsFdwRelInfoType type)
{
	TsFdwRelInfo *fpinfo;
	ListCell *lc;
	RangeTblEntry *rte = planner_rt_fetch(rel->relid, root);
	const char *refname;

	/*
	 * We use TsFdwRelInfo to pass various information to subsequent
	 * functions.
	 */
	// fpinfo = fdw_relinfo_alloc(rel, type);
	fpinfo = fdw_relinfo_get(rel);
	fpinfo->type = type;

	/*
	 * Set the name of relation in fpinfo, while we are constructing it here.
	 * It will be used to build the string describing the join relation in
	 * EXPLAIN output. We can't know whether VERBOSE option is specified or
	 * not, so always schema-qualify the foreign table name.
	 */

	fpinfo->relation_name = makeStringInfo();
	refname = rte->eref->aliasname;
	appendStringInfoString(fpinfo->relation_name, get_relation_qualified_name(rte->relid));
	if (*refname && strcmp(refname, get_rel_name(rte->relid)) != 0)
		appendStringInfo(fpinfo->relation_name, " %s", quote_identifier(rte->eref->aliasname));

	if (type == TS_FDW_RELINFO_HYPERTABLE)
	{
		/* nothing more to do for hypertables */
		Assert(!OidIsValid(server_oid));

		return fpinfo;
	}
	/* Base foreign tables need to be pushed down always. */
	fpinfo->pushdown_safe = true;

	/* Look up foreign-table catalog info. */
	fpinfo->server = GetForeignServer(server_oid);

	/*
	 * Extract user-settable option values.  Note that per-table setting
	 * overrides per-server setting.
	 */
	fpinfo->fdw_startup_cost = DEFAULT_FDW_STARTUP_COST;
	fpinfo->fdw_tuple_cost = DEFAULT_FDW_TUPLE_COST;
	Assert(ts_extension_oid != InvalidOid);
	fpinfo->shippable_extensions = list_make1_oid(ts_extension_oid);
	fpinfo->fetch_size = DEFAULT_FDW_FETCH_SIZE;

	apply_fdw_and_server_options(fpinfo);

	/*
	 * Identify which baserestrictinfo clauses can be sent to the data
	 * node and which can't.
	 */
	classify_conditions(root,
						rel,
						rel->baserestrictinfo,
						&fpinfo->remote_conds,
						&fpinfo->local_conds);

	/*
	 * Identify which attributes will need to be retrieved from the data
	 * node.  These include all attrs needed for joins or final output, plus
	 * all attrs used in the local_conds.  (Note: if we end up using a
	 * parameterized scan, it's possible that some of the join clauses will be
	 * sent to the remote and thus we wouldn't really need to retrieve the
	 * columns used in them.  Doesn't seem worth detecting that case though.)
	 */
	fpinfo->attrs_used = NULL;
	pull_varattnos((Node *) rel->reltarget->exprs, rel->relid, &fpinfo->attrs_used);
	foreach (lc, fpinfo->local_conds)
	{
		RestrictInfo *rinfo = lfirst_node(RestrictInfo, lc);

		pull_varattnos((Node *) rinfo->clause, rel->relid, &fpinfo->attrs_used);
	}

	/*
	 * Compute the selectivity and cost of the local_conds, so we don't have
	 * to do it over again for each path.  The best we can do for these
	 * conditions is to estimate selectivity on the basis of local statistics.
	 */
	fpinfo->local_conds_sel =
		clauselist_selectivity(root, fpinfo->local_conds, rel->relid, JOIN_INNER, NULL);

	cost_qual_eval(&fpinfo->local_conds_cost, fpinfo->local_conds, root);

	/*
	 * Set cached relation costs to some negative value, so that we can detect
	 * when they are set to some sensible costs during one (usually the first)
	 * of the calls to fdw_estimate_path_cost_size().
	 */
	fpinfo->rel_startup_cost = -1;
	fpinfo->rel_total_cost = -1;
	fpinfo->rel_retrieved_rows = -1;

	if (type == TS_FDW_RELINFO_FOREIGN_TABLE)
	{
		/*
		 * For a chunk, estimate its size if we don't know it, and update the
		 * moving average of chunk sizes used for this estimation.
		 */
		estimate_chunk_size(root, rel);
	}

	/* Estimate rel size as best we can with local statistics. There are
	 * no local statistics for data node rels since they aren't real base
	 * rels (there's no corresponding table in the system to associate
	 * stats with). Instead, data node rels already have basic stats set
	 * at creation time based on data-node-chunk assignment. */
	if (fpinfo->type != TS_FDW_RELINFO_HYPERTABLE_DATA_NODE)
		set_baserel_size_estimates(root, rel);

	/* Fill in basically-bogus cost estimates for use later. */
	fdw_estimate_path_cost_size(root,
								rel,
								NIL,
								&fpinfo->rows,
								&fpinfo->width,
								&fpinfo->startup_cost,
								&fpinfo->total_cost);

	/* No outer and inner relations. */
	fpinfo->make_outerrel_subquery = false;
	fpinfo->make_innerrel_subquery = false;
	fpinfo->lower_subquery_rels = NULL;
	/* Set the relation index. */
	fpinfo->relation_index = rel->relid;

	return fpinfo;
}<|MERGE_RESOLUTION|>--- conflicted
+++ resolved
@@ -160,11 +160,7 @@
 /*
  * Estimate fill factor for the chunks that don't have ANALYZE statistics.
  * Fill factor values are between 0 and 1. It's an indication of how much data is
-<<<<<<< HEAD
- * in the chunk, expressed as a fraction of its maximum size.
-=======
  * in the chunk, expressed as a fraction of its estimated final size.
->>>>>>> ae02934c
  *
  * Fill factor estimation assumes that data written is 'recent' in regards to
  * time dimension (eg. almost real-time). For the case when writing historical
@@ -182,12 +178,9 @@
  * time is in the future (highly unlikely, also treated as current chunk).
  *
  * For integer type we assume that all chunks w/o ANALYZE stats are current.
-<<<<<<< HEAD
-=======
  * We could use the user-specified integer time function here
  * (set_integer_now_func()), but this logic is a fallback so we're keeping it
  * simple for now.
->>>>>>> ae02934c
  *
  * Earlier, this function used chunk ids to guess which chunks are created later,
  * and treated such chunks as current. Unfortunately, the chunk ids are global
