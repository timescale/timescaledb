/*
 * This file and its contents are licensed under the Timescale License.
 * Please see the included NOTICE for copyright information and
 * LICENSE-TIMESCALE for a copy of the license.
 */

#include <postgres.h>
#include <catalog/pg_operator.h>
#include <miscadmin.h>
#include <nodes/bitmapset.h>
#include <nodes/makefuncs.h>
#include <nodes/nodeFuncs.h>
#include <optimizer/cost.h>
#include <optimizer/optimizer.h>
#include <optimizer/pathnode.h>
#include <optimizer/paths.h>
#include <parser/parsetree.h>
#include <utils/builtins.h>
#include <utils/lsyscache.h>
#include <utils/typcache.h>
#include <utils/fmgroids.h>

#include <planner.h>

#include "compression/compression.h"
#include "nodes/decompress_chunk/decompress_chunk.h"
#include "partialize_agg.h"
#include "utils.h"
#include "debug_assert.h"

/*
 * Are we able to optimize the path by applying vectorized aggregation?
 */
static bool
is_vectorizable_agg_path(PlannerInfo *root, AggPath *agg_path, Path *path)
{
	Assert(agg_path->aggstrategy == AGG_SORTED || agg_path->aggstrategy == AGG_PLAIN ||
		   agg_path->aggstrategy == AGG_HASHED);

	/* Having is not supported at the moment */
	if (root->hasHavingQual)
		return false;

	/* Only vectorizing within the decompress node is supported so far */
	bool is_decompress_chunk = ts_is_decompress_chunk_path(path);
	if (!is_decompress_chunk)
		return false;

#ifdef USE_ASSERT_CHECKING
	DecompressChunkPath *decompress_path = (DecompressChunkPath *) path;
	Assert(decompress_path->custom_path.custom_paths != NIL);

	/* Hypertable compression info is already fetched from the catalog */
	Assert(decompress_path->info != NULL);
	Assert(decompress_path->info->hypertable_compression_info != NULL);
#endif

	/* No filters on the compressed attributes are supported at the moment */
	if ((list_length(path->parent->baserestrictinfo) > 0 || path->parent->joininfo != NULL))
		return false;

	/* We currently handle only one agg function per node */
	if (list_length(agg_path->path.pathtarget->exprs) != 1)
		return false;

	/* Only sum on int 4 is supported at the moment */
	Node *expr_node = linitial(agg_path->path.pathtarget->exprs);
	if (!IsA(expr_node, Aggref))
		return false;

	Aggref *aggref = castNode(Aggref, expr_node);

	/* Filter expressions in the aggregate are not supported */
	if (aggref->aggfilter != NULL)
		return false;

	if (aggref->aggfnoid != F_SUM_INT4)
		return false;

<<<<<<< HEAD
	/*
	 * Check that the input columns of the aggregate can be processed by our vectorized
	 * implementation. This is possible for (1) segment_by columns and (2) for columns which allow
	 * bulk decompression.
	 *
	 * Bulk decompression is needed to produce the ArrowArray and perform the vectorized operations.
	 * Bulk decompression should always be possible in the current implementation since we check for
	 * the data type above. However, when we lift the restriction, the check becomes necessary.
	 *
	 * Note: decompress_path->bulk_decompression_column is not populated at this point. So, we have
	 * to get this data from hypertable_compression_info.
	 */
	ListCell *lc;
	foreach (lc, aggref->args)
	{
		Node *agg_arg = lfirst(lc);

		if (!IsA(agg_arg, TargetEntry))
			return false;

		TargetEntry *target_entry = castNode(TargetEntry, agg_arg);

		if (!IsA(target_entry->expr, Var))
			continue;

		Var *var = castNode(Var, target_entry->expr);

		/* Agg input var is on the compressed relation */
		Assert((Index) var->varno == path->parent->relid);
		Assert((Index) var->varno == decompress_path->info->chunk_rel->relid);

		char *column_name =
			get_attname(decompress_path->info->chunk_rte->relid, var->varattno, false);

		FormData_hypertable_compression *ci =
			get_column_compressioninfo(decompress_path->info->hypertable_compression_info,
									   column_name);
		Assert(ci);

		/* If this is a segment_by value, allow vectorization for sum */
		if (ci->segmentby_column_index > 0)
			continue;

		bool bulk_decompression_possible =
			(tsl_get_decompress_all_function(ci->algo_id, var->vartype) != NULL);

		if (!bulk_decompression_possible)
			return false;
	}

=======
>>>>>>> d40407a6
	return true;
}

/*
 * Check if we can perform the computation of the aggregate in a vectorized manner directly inside
 * of the decompress chunk node. If this is possible, the decompress chunk node will emit partial
 * aggregates directly, and there is no need for the PostgreSQL aggregation node on top.
 */
bool
apply_vectorized_agg_optimization(PlannerInfo *root, AggPath *aggregation_path, Path *path)
{
	if (!ts_guc_enable_vectorized_aggregation || !ts_guc_enable_bulk_decompression)
		return false;

	Assert(path != NULL);
	Assert(aggregation_path->aggsplit == AGGSPLIT_INITIAL_SERIAL);

	if (is_vectorizable_agg_path(root, aggregation_path, path))
	{
		Assert(ts_is_decompress_chunk_path(path));
		DecompressChunkPath *decompress_path = (DecompressChunkPath *) castNode(CustomPath, path);

		/* Change the output of the path and let the decompress chunk node emit partial aggregates
		 * directly */
		decompress_path->perform_vectorized_aggregation = true;
		decompress_path->custom_path.path.pathtarget = aggregation_path->path.pathtarget;

		/* The decompress chunk node can perform the aggregation directly. No need for a dedicated
		 * agg node on top. */
		return true;
	}

	/* PostgreSQL should handle the aggregation. Regular agg node on top is required. */
	return false;
}<|MERGE_RESOLUTION|>--- conflicted
+++ resolved
@@ -77,59 +77,6 @@
 	if (aggref->aggfnoid != F_SUM_INT4)
 		return false;
 
-<<<<<<< HEAD
-	/*
-	 * Check that the input columns of the aggregate can be processed by our vectorized
-	 * implementation. This is possible for (1) segment_by columns and (2) for columns which allow
-	 * bulk decompression.
-	 *
-	 * Bulk decompression is needed to produce the ArrowArray and perform the vectorized operations.
-	 * Bulk decompression should always be possible in the current implementation since we check for
-	 * the data type above. However, when we lift the restriction, the check becomes necessary.
-	 *
-	 * Note: decompress_path->bulk_decompression_column is not populated at this point. So, we have
-	 * to get this data from hypertable_compression_info.
-	 */
-	ListCell *lc;
-	foreach (lc, aggref->args)
-	{
-		Node *agg_arg = lfirst(lc);
-
-		if (!IsA(agg_arg, TargetEntry))
-			return false;
-
-		TargetEntry *target_entry = castNode(TargetEntry, agg_arg);
-
-		if (!IsA(target_entry->expr, Var))
-			continue;
-
-		Var *var = castNode(Var, target_entry->expr);
-
-		/* Agg input var is on the compressed relation */
-		Assert((Index) var->varno == path->parent->relid);
-		Assert((Index) var->varno == decompress_path->info->chunk_rel->relid);
-
-		char *column_name =
-			get_attname(decompress_path->info->chunk_rte->relid, var->varattno, false);
-
-		FormData_hypertable_compression *ci =
-			get_column_compressioninfo(decompress_path->info->hypertable_compression_info,
-									   column_name);
-		Assert(ci);
-
-		/* If this is a segment_by value, allow vectorization for sum */
-		if (ci->segmentby_column_index > 0)
-			continue;
-
-		bool bulk_decompression_possible =
-			(tsl_get_decompress_all_function(ci->algo_id, var->vartype) != NULL);
-
-		if (!bulk_decompression_possible)
-			return false;
-	}
-
-=======
->>>>>>> d40407a6
 	return true;
 }
 
