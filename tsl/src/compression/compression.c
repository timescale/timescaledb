--- conflicted
+++ resolved
@@ -2065,7 +2065,6 @@
 	return 0;
 }
 
-<<<<<<< HEAD
 #ifdef TS_COMPRESSION_FUZZING
 
 /*
@@ -2136,9 +2135,6 @@
 }
 
 #endif
-
-=======
->>>>>>> 3c9ad0d3
 TS_FUNCTION_INFO_V1(ts_read_compressed_data_file);
 
 /* Read and decompress compressed data from file. Useful for fuzzing. */
