--- conflicted
+++ resolved
@@ -2039,12 +2039,7 @@
 	table_close(in_rel, NoLock);
 }
 
-<<<<<<< HEAD
-/////////////////////////////////////////////////
-
-=======
 /* Try to decompress the given compressed data. Used for fuzzing. */
->>>>>>> 905bd61c
 static int
 test_one_input_throw(const uint8_t *Data, size_t Size)
 {
@@ -2061,36 +2056,17 @@
 	}
 
 	Datum compressed_data = definitions[algo].compressed_data_recv(&si);
-<<<<<<< HEAD
-	DecompressionIterator *iter = definitions[algo].iterator_init_forward(compressed_data, FLOAT8OID);
-
-	int i = 0;
-	for (DecompressResult r = iter->try_next(iter); !r.is_done; r = iter->try_next(iter))
-	{
-		i++;
-		// fprintf(stderr, "%lf ", DatumGetFloat8(r.val));
-	}
-	(void) i;
-	// fprintf(stderr, " (%d total)\n", i);
-=======
 	DecompressionIterator *iter =
 		definitions[algo].iterator_init_forward(compressed_data, FLOAT8OID);
 
 	for (DecompressResult r = iter->try_next(iter); !r.is_done; r = iter->try_next(iter))
 		;
->>>>>>> 905bd61c
 
 	return 0;
 }
 
 #ifdef TS_COMPRESSION_FUZZING
 
-<<<<<<< HEAD
-static int
-LLVMFuzzerTestOneInput(const uint8_t *Data, size_t Size)
-{
-	//MemoryContext oldcontext = CurrentMemoryContext;
-=======
 /*
  * This is our test function that will be called by the libfuzzer driver. It
  * has to catch the postgres exceptions normally produced for corrupt data.
@@ -2098,7 +2074,6 @@
 static int
 LLVMFuzzerTestOneInput(const uint8_t *Data, size_t Size)
 {
->>>>>>> 905bd61c
 	MemoryContextReset(CurrentMemoryContext);
 	volatile int res = -1;
 
@@ -2116,30 +2091,20 @@
 	return res;
 }
 
-<<<<<<< HEAD
-
-extern int
-LLVMFuzzerRunDriver(int *argc, char ***argv,
-					int (*UserCb)(const uint8_t *Data, size_t Size));
-
-=======
 /*
  * This is the libfuzzer fuzzing driver. It will run our test functions with
  * random inputs.
  */
 extern int LLVMFuzzerRunDriver(int *argc, char ***argv,
 							   int (*UserCb)(const uint8_t *Data, size_t Size));
->>>>>>> 905bd61c
 
 TS_FUNCTION_INFO_V1(ts_fuzz_compression);
 
 Datum
 ts_fuzz_compression(PG_FUNCTION_ARGS)
 {
-<<<<<<< HEAD
-	MemoryContext fuzzing_context = AllocSetContextCreate(CurrentMemoryContext,
-											 "fuzzing",
-											 0, 8 * 1024 * 1024, 8 * 1024 * 1024);
+	MemoryContext fuzzing_context =
+		AllocSetContextCreate(CurrentMemoryContext, "fuzzing", 0, 8 * 1024 * 1024, 8 * 1024 * 1024);
 	MemoryContext old_context = MemoryContextSwitchTo(fuzzing_context);
 
 	char *argvdata[] = {
@@ -2160,30 +2125,7 @@
 		NULL
 	};
 	char **argv = argvdata;
-	int argc = sizeof(argvdata)/sizeof(*argvdata) - 1;
-=======
-	MemoryContext fuzzing_context =
-		AllocSetContextCreate(CurrentMemoryContext, "fuzzing", 0, 8 * 1024 * 1024, 8 * 1024 * 1024);
-	MemoryContext old_context = MemoryContextSwitchTo(fuzzing_context);
-
-	char *argvdata[] = { "PostgresFuzzer",
-						 //"-help=1",
-						 "-verbosity=1",
-						 "-timeout=1",
-						 "-report_slow_units=1",
-						 "-use_value_profile=1",
-						 //"-reload=1",
-						 //"-print_full_coverage=1",
-						 //"-runs=1",
-						 //"-data_flow_trace=1",
-						 //"-focus-function=auto",
-						 //"-merge=1",
-						 //"/var/tmp/corpus-mini",
-						 "/var/tmp/corpus",
-						 NULL };
-	char **argv = argvdata;
 	int argc = sizeof(argvdata) / sizeof(*argvdata) - 1;
->>>>>>> 905bd61c
 
 	int res = LLVMFuzzerRunDriver(&argc, &argv, LLVMFuzzerTestOneInput);
 
@@ -2196,10 +2138,7 @@
 
 TS_FUNCTION_INFO_V1(ts_read_compressed_data_file);
 
-<<<<<<< HEAD
-=======
 /* Read and decompress compressed data from file. Useful for fuzzing. */
->>>>>>> 905bd61c
 Datum
 ts_read_compressed_data_file(PG_FUNCTION_ARGS)
 {
@@ -2226,10 +2165,6 @@
 	PG_RETURN_INT32(res);
 }
 
-<<<<<<< HEAD
-
-//*/
-=======
 TS_FUNCTION_INFO_V1(ts_read_compressed_data_directory);
 
 /*
@@ -2271,7 +2206,6 @@
 	(void) closedir(dp);
 	PG_RETURN_INT32(n);
 }
->>>>>>> 905bd61c
 
 #if PG14_GE
 static SegmentFilter *
