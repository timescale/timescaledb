--- conflicted
+++ resolved
@@ -2148,9 +2148,6 @@
 	int n = 0;
 	while ((ep = readdir(dp)))
 	{
-<<<<<<< HEAD
-		fprintf(stderr, "%s\n", ep->d_name);
-=======
 		if (ep->d_name[0] == '.')
 		{
 			continue;
@@ -2158,7 +2155,6 @@
 
 		char *path = psprintf("%s/%s", name, ep->d_name);
 
->>>>>>> 717b3421
 		PG_TRY();
 		{
 			DirectFunctionCall1(ts_read_compressed_data_file, CStringGetDatum(path));
