/*
 * This file and its contents are licensed under the Timescale License.
 * Please see the included NOTICE for copyright information and
 * LICENSE-TIMESCALE for a copy of the license.
 */

#include "compression/compression.h"

#include <access/heapam.h>
#include <access/nbtree.h>
#include <access/htup_details.h>
#include <access/multixact.h>
#include <access/xact.h>
#include <catalog/namespace.h>
#include <catalog/pg_attribute.h>
#include <catalog/pg_type.h>
#include <catalog/index.h>
#include <catalog/heap.h>
#include <common/base64.h>
#include <executor/tuptable.h>
#include <funcapi.h>
#include <libpq/pqformat.h>
#include <miscadmin.h>
#include <storage/lmgr.h>
#include <storage/predicate.h>
#include <utils/builtins.h>
#include <utils/datum.h>
#include <utils/lsyscache.h>
#include <utils/memutils.h>
#include <utils/rel.h>
#include <utils/snapmgr.h>
#include <utils/syscache.h>
#include <utils/tuplesort.h>
#include <utils/typcache.h>

#include <utils.h>

#include "compat/compat.h"

#include "array.h"
#include "chunk.h"
#include "debug_point.h"
#include "deltadelta.h"
#include "dictionary.h"
#include "gorilla.h"
#include "debug_point.h"
#include "ts_catalog/compression_chunk_size.h"
#include "create.h"
#include "custom_type_cache.h"
#include "segment_meta.h"
#include "ts_catalog/hypertable_compression.h"
#include "ts_catalog/catalog.h"

#include <nodes/print.h>

#define MAX_ROWS_PER_COMPRESSION 1000
/* gap in sequence id between rows, potential for adding rows in gap later */
#define SEQUENCE_NUM_GAP 10
#define COMPRESSIONCOL_IS_SEGMENT_BY(col) ((col)->segmentby_column_index > 0)
#define COMPRESSIONCOL_IS_ORDER_BY(col) ((col)->orderby_column_index > 0)

static const CompressionAlgorithmDefinition definitions[_END_COMPRESSION_ALGORITHMS] = {
	[COMPRESSION_ALGORITHM_ARRAY] = ARRAY_ALGORITHM_DEFINITION,
	[COMPRESSION_ALGORITHM_DICTIONARY] = DICTIONARY_ALGORITHM_DEFINITION,
	[COMPRESSION_ALGORITHM_GORILLA] = GORILLA_ALGORITHM_DEFINITION,
	[COMPRESSION_ALGORITHM_DELTADELTA] = DELTA_DELTA_ALGORITHM_DEFINITION,
};

static Compressor *
compressor_for_algorithm_and_type(CompressionAlgorithms algorithm, Oid type)
{
	if (algorithm >= _END_COMPRESSION_ALGORITHMS)
		elog(ERROR, "invalid compression algorithm %d", algorithm);

	return definitions[algorithm].compressor_for_type(type);
}

DecompressionIterator *(*tsl_get_decompression_iterator_init(CompressionAlgorithms algorithm,
															 bool reverse))(Datum, Oid)
{
	if (algorithm >= _END_COMPRESSION_ALGORITHMS)
		elog(ERROR, "invalid compression algorithm %d", algorithm);

	if (reverse)
		return definitions[algorithm].iterator_init_reverse;
	else
		return definitions[algorithm].iterator_init_forward;
}

typedef struct SegmentInfo
{
	Datum val;
	FmgrInfo eq_fn;
	FunctionCallInfo eq_fcinfo;
	int16 typlen;
	bool is_null;
	bool typ_by_val;
} SegmentInfo;

typedef struct PerColumn
{
	/* the compressor to use for regular columns, NULL for segmenters */
	Compressor *compressor;
	/*
	 * Information on the metadata we'll store for this column (currently only min/max).
	 * Only used for order-by columns right now, will be {-1, NULL} for others.
	 */
	int16 min_metadata_attr_offset;
	int16 max_metadata_attr_offset;
	SegmentMetaMinMaxBuilder *min_max_metadata_builder;

	/* segment info; only used if compressor is NULL */
	SegmentInfo *segment_info;
} PerColumn;

typedef struct RowCompressor
{
	/* memory context reset per-row is stored */
	MemoryContext per_row_ctx;

	/* the table we're writing the compressed data to */
	Relation compressed_table;
	BulkInsertState bistate;

	/* in theory we could have more input columns than outputted ones, so we
	   store the number of inputs/compressors seperately*/
	int n_input_columns;

	/* info about each column */
	struct PerColumn *per_column;

	/* the order of columns in the compressed data need not match the order in the
	 * uncompressed. This array maps each attribute offset in the uncompressed
	 * data to the corresponding one in the compressed
	 */
	int16 *uncompressed_col_to_compressed_col;
	int16 count_metadata_column_offset;
	int16 sequence_num_metadata_column_offset;

	/* the number of uncompressed rows compressed into the current compressed row */
	uint32 rows_compressed_into_current_value;
	/* a unique monotonically increasing (according to order by) id for each compressed row */
	int32 sequence_num;

	/* cached arrays used to build the HeapTuple */
	Datum *compressed_values;
	bool *compressed_is_null;
	int64 rowcnt_pre_compression;
	int64 num_compressed_rows;
} RowCompressor;

static int16 *compress_chunk_populate_keys(Oid in_table, const ColumnCompressionInfo **columns,
										   int n_columns, int *n_keys_out,
										   const ColumnCompressionInfo ***keys_out);
static Tuplesortstate *compress_chunk_sort_relation(Relation in_rel, int n_keys,
													const ColumnCompressionInfo **keys);
static void row_compressor_init(RowCompressor *row_compressor, TupleDesc uncompressed_tuple_desc,
								Relation compressed_table, int num_compression_infos,
								const ColumnCompressionInfo **column_compression_info,
								int16 *column_offsets, int16 num_compressed_columns,
								bool need_bistate);
static void row_compressor_append_sorted_rows(RowCompressor *row_compressor,
											  Tuplesortstate *sorted_rel, TupleDesc sorted_desc);
static void row_compressor_finish(RowCompressor *row_compressor);
static void row_compressor_update_group(RowCompressor *row_compressor, TupleTableSlot *row);
static bool row_compressor_new_row_is_in_new_group(RowCompressor *row_compressor,
												   TupleTableSlot *row);
static void row_compressor_append_row(RowCompressor *row_compressor, TupleTableSlot *row);
static void row_compressor_flush(RowCompressor *row_compressor, CommandId mycid,
								 bool changed_groups);

static SegmentInfo *segment_info_new(Form_pg_attribute column_attr);
static void segment_info_update(SegmentInfo *segment_info, Datum val, bool is_null);
static bool segment_info_datum_is_in_group(SegmentInfo *segment_info, Datum datum, bool is_null);


/********************
 ** compress_chunk **
 ********************/

static CompressedDataHeader *
get_compressed_data_header(Datum data)
{
	CompressedDataHeader *header = (CompressedDataHeader *) PG_DETOAST_DATUM(data);

	if (header->compression_algorithm >= _END_COMPRESSION_ALGORITHMS)
		elog(ERROR, "invalid compression algorithm %d", header->compression_algorithm);

	return header;
}

static void
capture_pgclass_stats(Oid table_oid, int *out_pages, int *out_visible, float *out_tuples)
{
	Relation pg_class = table_open(RelationRelationId, RowExclusiveLock);
	HeapTuple tuple = SearchSysCacheCopy1(RELOID, ObjectIdGetDatum(table_oid));
	Form_pg_class classform;

	if (!HeapTupleIsValid(tuple))
		elog(ERROR, "could not find tuple for relation %u", table_oid);

	classform = (Form_pg_class) GETSTRUCT(tuple);

	*out_pages = classform->relpages;
	*out_visible = classform->relallvisible;
	*out_tuples = classform->reltuples;

	heap_freetuple(tuple);
	table_close(pg_class, RowExclusiveLock);
}

static void
restore_pgclass_stats(Oid table_oid, int pages, int visible, float tuples)
{
	Relation pg_class;
	HeapTuple tuple;
	Form_pg_class classform;

	pg_class = table_open(RelationRelationId, RowExclusiveLock);
	tuple = SearchSysCacheCopy1(RELOID, ObjectIdGetDatum(table_oid));
	if (!HeapTupleIsValid(tuple))
		elog(ERROR, "could not find tuple for relation %u", table_oid);
	classform = (Form_pg_class) GETSTRUCT(tuple);

	classform->relpages = pages;
	classform->relallvisible = visible;
	classform->reltuples = tuples;

	CatalogTupleUpdate(pg_class, &tuple->t_self, tuple);

	heap_freetuple(tuple);
	table_close(pg_class, RowExclusiveLock);
}

/* Truncate the relation WITHOUT applying triggers. This is the
 * main difference with ExecuteTruncate. Triggers aren't applied
 * because the data remains, just in compressed form. Also don't
 * restart sequences. Use the transactional branch through ExecuteTruncate.
 */
static void
truncate_relation(Oid table_oid)
{
	List *fks = heap_truncate_find_FKs(list_make1_oid(table_oid));
	/* Take an access exclusive lock now. Note that this may very well
	 *  be a lock upgrade. */
	Relation rel = table_open(table_oid, AccessExclusiveLock);
	Oid toast_relid;
	int pages, visible;
	float tuples;

	/* Chunks should never have fks into them, but double check */
	if (fks != NIL)
		elog(ERROR, "found a FK into a chunk while truncating");

	CheckTableForSerializableConflictIn(rel);

	capture_pgclass_stats(table_oid, &pages, &visible, &tuples);
	RelationSetNewRelfilenode(rel, rel->rd_rel->relpersistence);

	toast_relid = rel->rd_rel->reltoastrelid;

	table_close(rel, NoLock);

	if (OidIsValid(toast_relid))
	{
		rel = table_open(toast_relid, AccessExclusiveLock);
		RelationSetNewRelfilenode(rel, rel->rd_rel->relpersistence);
		Assert(rel->rd_rel->relpersistence != RELPERSISTENCE_UNLOGGED);
		table_close(rel, NoLock);
	}

#if PG14_LT
	int options = 0;
#else
	ReindexParams params = { 0 };
	ReindexParams *options = &params;
#endif
	reindex_relation(table_oid, REINDEX_REL_PROCESS_TOAST, options);
	rel = table_open(table_oid, AccessExclusiveLock);
	restore_pgclass_stats(table_oid, pages, visible, tuples);
	CommandCounterIncrement();
	table_close(rel, NoLock);
}

CompressionStats
compress_chunk(Oid in_table, Oid out_table, const ColumnCompressionInfo **column_compression_info,
			   int num_compression_infos)
{
	int n_keys;
	ListCell *lc;
	int i;
<<<<<<< HEAD
	int indexscan_direction = -1;
=======
>>>>>>> 6ebba467
	List *in_rel_index_iods; 
	Relation matched_index_rel = NULL;
	TupleTableSlot *slot;
	IndexScanDesc index_scan;
	bool first_iteration = true;
	bool changed_groups, compressed_row_is_full;
	MemoryContext old_ctx;
	CommandId mycid = GetCurrentCommandId(true);
	const ColumnCompressionInfo **keys;
	CompressionStats cstat;

	/* We want to prevent other compressors from compressing this table,
	 * and we want to prevent INSERTs or UPDATEs which could mess up our compression.
	 * We may as well allow readers to keep reading the uncompressed data while
	 * we are compressing, so we only take an ExclusiveLock instead of AccessExclusive.
	 */
	Relation in_rel = table_open(in_table, ExclusiveLock);
	/* We are _just_ INSERTing into the out_table so in principle we could take
	 * a RowExclusive lock, and let other operations read and write this table
	 * as we work. However, we currently compress each table as a oneshot, so
	 * we're taking the stricter lock to prevent accidents.
	 */
	Relation out_rel = relation_open(out_table, ExclusiveLock);
	int16 *in_column_offsets = compress_chunk_populate_keys(in_table,
															column_compression_info,
															num_compression_infos,
															&n_keys,
															&keys);

	TupleDesc in_desc = RelationGetDescr(in_rel);
	TupleDesc out_desc = RelationGetDescr(out_rel);
	in_rel_index_iods = RelationGetIndexList(in_rel);
<<<<<<< HEAD

=======
	
>>>>>>> 6ebba467
	foreach (lc, in_rel_index_iods)
	{
		Oid index_oid = lfirst_oid(lc);
		Relation index_rel = index_open(index_oid, AccessShareLock);
		if (index_rel->rd_att->natts >= n_keys)
		{
			for (i = 0; i < n_keys; i++)
			{
<<<<<<< HEAD
				bool compression_col_is_orderby = COMPRESSIONCOL_IS_ORDER_BY(keys[i]);
				bool compression_col_is_segmentby = COMPRESSIONCOL_IS_SEGMENT_BY(keys[i]);
				if (namestrcmp((Name) &keys[i]->attname,
							   NameStr(index_rel->rd_att->attrs[i].attname)) == 0 &&
					(compression_col_is_orderby || compression_col_is_segmentby))
				{
					if (compression_col_is_segmentby)
						indexscan_direction = BackwardScanDirection;
					else
						indexscan_direction = ForwardScanDirection;

					matched_index_rel = index_rel;
					break;
				}
				else
				{
					index_close(index_rel, AccessShareLock);
				}
			}
=======
				if (namestrcmp((Name) &keys[i]->attname,
							   NameStr(index_rel->rd_att->attrs[i].attname)) != 0)
				{
					index_close(index_rel, AccessShareLock);
					break;
				}
			}
			if (i == n_keys)
			{
				matched_index_rel = index_rel;
				break;
			}
>>>>>>> 6ebba467
		}
		else
		{
			index_close(index_rel, AccessShareLock);
		}
	}

	Assert(num_compression_infos <= in_desc->natts);
	Assert(num_compression_infos <= out_desc->natts);
	RowCompressor row_compressor;
	row_compressor_init(&row_compressor,
						in_desc,
						out_rel,
						num_compression_infos,
						column_compression_info,
						in_column_offsets,
						out_desc->natts,
						true /*need_bistate*/);

	if (matched_index_rel != NULL)
	{
<<<<<<< HEAD
		DEBUG_WAITPOINT("compress_chunk_indexscan_start");
		index_scan = index_beginscan(in_rel, matched_index_rel, SnapshotAny, 0, 0);
		slot = table_slot_create(in_rel, NULL);
		index_rescan(index_scan, NULL, 0, NULL, 0);
		while (index_getnext_slot(index_scan, indexscan_direction, slot))
=======
	    DEBUG_WAITPOINT("compress_chunk_indexscan_start");
		index_scan = index_beginscan(in_rel, matched_index_rel, SnapshotAny, 0, 0);
		slot = table_slot_create(in_rel, NULL);
		index_rescan(index_scan, NULL, 0, NULL, 0);
		while (index_getnext_slot(index_scan, BackwardScanDirection, slot))
>>>>>>> 6ebba467
		{
			slot_getallattrs(slot);
			old_ctx = MemoryContextSwitchTo(row_compressor.per_row_ctx);
			/* first time through */
			if (first_iteration)
			{
				row_compressor_update_group(&row_compressor, slot);
				first_iteration = false;
			}
			changed_groups = row_compressor_new_row_is_in_new_group(&row_compressor, slot);
			compressed_row_is_full =
				row_compressor.rows_compressed_into_current_value >= MAX_ROWS_PER_COMPRESSION;
			if (compressed_row_is_full || changed_groups)
			{
				if (row_compressor.rows_compressed_into_current_value > 0)
					row_compressor_flush(&row_compressor, mycid, changed_groups);
				if (changed_groups)
					row_compressor_update_group(&row_compressor, slot);
			}

			row_compressor_append_row(&row_compressor, slot);
			MemoryContextSwitchTo(old_ctx);
			ExecClearTuple(slot);
		}

		if (row_compressor.rows_compressed_into_current_value > 0)
			row_compressor_flush(&row_compressor, mycid, true);
<<<<<<< HEAD

		ExecDropSingleTupleTableSlot(slot);
		index_endscan(index_scan);
		index_close(matched_index_rel, AccessShareLock);
	}
	else
	{
		DEBUG_WAITPOINT("compress_chunk_tuplesort_start");
		Tuplesortstate *sorted_rel = compress_chunk_sort_relation(in_rel, n_keys, keys);
		row_compressor_append_sorted_rows(&row_compressor, sorted_rel, in_desc);
		tuplesort_end(sorted_rel);
	}

=======

		ExecDropSingleTupleTableSlot(slot);
		index_endscan(index_scan);
		index_close(matched_index_rel, AccessShareLock);
	}
	else
	{
	    DEBUG_WAITPOINT("compress_chunk_tuplesort_start");
		Tuplesortstate *sorted_rel = compress_chunk_sort_relation(in_rel, n_keys, keys);
		row_compressor_append_sorted_rows(&row_compressor, sorted_rel, in_desc);
		tuplesort_end(sorted_rel);
	}

>>>>>>> 6ebba467
	row_compressor_finish(&row_compressor);
	truncate_relation(in_table);

	/* Recreate all indexes on out rel, we already have an exclusive lock on it,
	 * so the strong locks taken by reindex_relation shouldn't matter. */
#if PG14_LT
	int options = 0;
#else
	ReindexParams params = { 0 };
	ReindexParams *options = &params;
#endif
	reindex_relation(out_table, 0, options);

	table_close(out_rel, NoLock);
	table_close(in_rel, NoLock);
	cstat.rowcnt_pre_compression = row_compressor.rowcnt_pre_compression;
	cstat.rowcnt_post_compression = row_compressor.num_compressed_rows;
	return cstat;
}

static int16 *
compress_chunk_populate_keys(Oid in_table, const ColumnCompressionInfo **columns, int n_columns,
							 int *n_keys_out, const ColumnCompressionInfo ***keys_out)
{
	int16 *column_offsets = palloc(sizeof(*column_offsets) * n_columns);

	int i;
	int n_segment_keys = 0;
	*n_keys_out = 0;

	for (i = 0; i < n_columns; i++)
	{
		if (COMPRESSIONCOL_IS_SEGMENT_BY(columns[i]))
			n_segment_keys += 1;

		if (COMPRESSIONCOL_IS_SEGMENT_BY(columns[i]) || COMPRESSIONCOL_IS_ORDER_BY(columns[i]))
			*n_keys_out += 1;
	}

	if (*n_keys_out == 0)
		elog(ERROR, "compression should be configured with an orderby or segment by");

	*keys_out = palloc(sizeof(**keys_out) * *n_keys_out);

	for (i = 0; i < n_columns; i++)
	{
		const ColumnCompressionInfo *column = columns[i];
		/* valid values for segmentby_columnn_index and orderby_column_index
		   are > 0 */
		int16 segment_offset = column->segmentby_column_index - 1;
		int16 orderby_offset = column->orderby_column_index - 1;
		AttrNumber compressed_att;
		if (COMPRESSIONCOL_IS_SEGMENT_BY(column))
			(*keys_out)[segment_offset] = column;
		else if (COMPRESSIONCOL_IS_ORDER_BY(column))
			(*keys_out)[n_segment_keys + orderby_offset] = column;

		compressed_att = get_attnum(in_table, NameStr(column->attname));
		if (!AttributeNumberIsValid(compressed_att))
			elog(ERROR, "could not find compressed column for \"%s\"", NameStr(column->attname));

		column_offsets[i] = AttrNumberGetAttrOffset(compressed_att);
	}

	return column_offsets;
}

static void compress_chunk_populate_sort_info_for_column(Oid table,
														 const ColumnCompressionInfo *column,
														 AttrNumber *att_nums, Oid *sort_operator,
														 Oid *collation, bool *nulls_first);

static Tuplesortstate *
compress_chunk_sort_relation(Relation in_rel, int n_keys, const ColumnCompressionInfo **keys)
{
	TupleDesc tupDesc = RelationGetDescr(in_rel);
	Tuplesortstate *tuplesortstate;
	HeapTuple tuple;
	TableScanDesc heapScan;
	TupleTableSlot *heap_tuple_slot = MakeTupleTableSlot(tupDesc, &TTSOpsHeapTuple);
	AttrNumber *sort_keys = palloc(sizeof(*sort_keys) * n_keys);
	Oid *sort_operators = palloc(sizeof(*sort_operators) * n_keys);
	Oid *sort_collations = palloc(sizeof(*sort_collations) * n_keys);
	bool *nulls_first = palloc(sizeof(*nulls_first) * n_keys);
	int n;

	for (n = 0; n < n_keys; n++)
		compress_chunk_populate_sort_info_for_column(RelationGetRelid(in_rel),
													 keys[n],
													 &sort_keys[n],
													 &sort_operators[n],
													 &sort_collations[n],
													 &nulls_first[n]);

	tuplesortstate = tuplesort_begin_heap(tupDesc,
										  n_keys,
										  sort_keys,
										  sort_operators,
										  sort_collations,
										  nulls_first,
										  work_mem,
										  NULL,
										  false /*=randomAccess*/);

	heapScan = table_beginscan(in_rel, GetLatestSnapshot(), 0, (ScanKey) NULL);
	for (tuple = heap_getnext(heapScan, ForwardScanDirection); tuple != NULL;
		 tuple = heap_getnext(heapScan, ForwardScanDirection))
	{
		if (HeapTupleIsValid(tuple))
		{
			/*    This may not be the most efficient way to do things.
			 *     Since we use begin_heap() the tuplestore expects tupleslots,
			 *      so ISTM that the options are this or maybe putdatum().
			 */
			ExecStoreHeapTuple(tuple, heap_tuple_slot, false);

			tuplesort_puttupleslot(tuplesortstate, heap_tuple_slot);
		}
	}

	heap_endscan(heapScan);

	ExecDropSingleTupleTableSlot(heap_tuple_slot);

	tuplesort_performsort(tuplesortstate);

	return tuplesortstate;
}

static void
compress_chunk_populate_sort_info_for_column(Oid table, const ColumnCompressionInfo *column,
											 AttrNumber *att_nums, Oid *sort_operator,
											 Oid *collation, bool *nulls_first)
{
	HeapTuple tp;
	Form_pg_attribute att_tup;
	TypeCacheEntry *tentry;

	tp = SearchSysCacheAttName(table, NameStr(column->attname));
	if (!HeapTupleIsValid(tp))
		elog(ERROR,
			 "table \"%s\" does not have column \"%s\"",
			 get_rel_name(table),
			 NameStr(column->attname));

	att_tup = (Form_pg_attribute) GETSTRUCT(tp);
	/* Other valdation checks beyond just existence of a valid comparison operator could be useful
	 */

	*att_nums = att_tup->attnum;
	*collation = att_tup->attcollation;
	*nulls_first = (!(COMPRESSIONCOL_IS_SEGMENT_BY(column))) && column->orderby_nullsfirst;

	tentry = lookup_type_cache(att_tup->atttypid, TYPECACHE_LT_OPR | TYPECACHE_GT_OPR);

	if (COMPRESSIONCOL_IS_SEGMENT_BY(column) || column->orderby_asc)
		*sort_operator = tentry->lt_opr;
	else
		*sort_operator = tentry->gt_opr;

	if (!OidIsValid(*sort_operator))
		elog(ERROR,
			 "no valid sort operator for column \"%s\" of type \"%s\"",
			 NameStr(column->attname),
			 format_type_be(att_tup->atttypid));

	ReleaseSysCache(tp);
}

/********************
 ** row_compressor **
 ********************/

/* num_compression_infos is the number of columns we will write to in the compressed table */
static void
row_compressor_init(RowCompressor *row_compressor, TupleDesc uncompressed_tuple_desc,
					Relation compressed_table, int num_compression_infos,
					const ColumnCompressionInfo **column_compression_info, int16 *in_column_offsets,
					int16 num_columns_in_compressed_table, bool need_bistate)
{
	TupleDesc out_desc = RelationGetDescr(compressed_table);
	int col;
	Name count_metadata_name = DatumGetName(
		DirectFunctionCall1(namein, CStringGetDatum(COMPRESSION_COLUMN_METADATA_COUNT_NAME)));
	Name sequence_num_metadata_name = DatumGetName(
		DirectFunctionCall1(namein,
							CStringGetDatum(COMPRESSION_COLUMN_METADATA_SEQUENCE_NUM_NAME)));
	AttrNumber count_metadata_column_num =
		get_attnum(compressed_table->rd_id, NameStr(*count_metadata_name));
	AttrNumber sequence_num_column_num =
		get_attnum(compressed_table->rd_id, NameStr(*sequence_num_metadata_name));
	Oid compressed_data_type_oid = ts_custom_type_cache_get(CUSTOM_TYPE_COMPRESSED_DATA)->type_oid;

	if (count_metadata_column_num == InvalidAttrNumber)
		elog(ERROR,
			 "missing metadata column '%s' in compressed table",
			 COMPRESSION_COLUMN_METADATA_COUNT_NAME);

	if (sequence_num_column_num == InvalidAttrNumber)
		elog(ERROR,
			 "missing metadata column '%s' in compressed table",
			 COMPRESSION_COLUMN_METADATA_SEQUENCE_NUM_NAME);

	*row_compressor = (RowCompressor){
		.per_row_ctx = AllocSetContextCreate(CurrentMemoryContext,
											 "compress chunk per-row",
											 ALLOCSET_DEFAULT_SIZES),
		.compressed_table = compressed_table,
		.bistate = need_bistate ? GetBulkInsertState() : NULL,
		.n_input_columns = uncompressed_tuple_desc->natts,
		.per_column = palloc0(sizeof(PerColumn) * uncompressed_tuple_desc->natts),
		.uncompressed_col_to_compressed_col =
			palloc0(sizeof(*row_compressor->uncompressed_col_to_compressed_col) *
					uncompressed_tuple_desc->natts),
		.count_metadata_column_offset = AttrNumberGetAttrOffset(count_metadata_column_num),
		.sequence_num_metadata_column_offset = AttrNumberGetAttrOffset(sequence_num_column_num),
		.compressed_values = palloc(sizeof(Datum) * num_columns_in_compressed_table),
		.compressed_is_null = palloc(sizeof(bool) * num_columns_in_compressed_table),
		.rows_compressed_into_current_value = 0,
		.rowcnt_pre_compression = 0,
		.num_compressed_rows = 0,
		.sequence_num = SEQUENCE_NUM_GAP,
	};

	memset(row_compressor->compressed_is_null, 1, sizeof(bool) * num_columns_in_compressed_table);

	for (col = 0; col < num_compression_infos; col++)
	{
		const ColumnCompressionInfo *compression_info = column_compression_info[col];
		/* we want row_compressor.per_column to be in the same order as the underlying table */
		int16 in_column_offset = in_column_offsets[col];
		PerColumn *column = &row_compressor->per_column[in_column_offset];
		Form_pg_attribute column_attr = TupleDescAttr(uncompressed_tuple_desc, in_column_offset);
		AttrNumber compressed_colnum =
			get_attnum(compressed_table->rd_id, NameStr(compression_info->attname));
		Form_pg_attribute compressed_column_attr =
			TupleDescAttr(out_desc, AttrNumberGetAttrOffset(compressed_colnum));
		row_compressor->uncompressed_col_to_compressed_col[in_column_offset] =
			AttrNumberGetAttrOffset(compressed_colnum);
		Assert(AttrNumberGetAttrOffset(compressed_colnum) < num_columns_in_compressed_table);
		if (!COMPRESSIONCOL_IS_SEGMENT_BY(compression_info))
		{
			int16 segment_min_attr_offset = -1;
			int16 segment_max_attr_offset = -1;
			SegmentMetaMinMaxBuilder *segment_min_max_builder = NULL;
			if (compressed_column_attr->atttypid != compressed_data_type_oid)
				elog(ERROR,
					 "expected column '%s' to be a compressed data type",
					 compression_info->attname.data);

			if (compression_info->orderby_column_index > 0)
			{
				char *segment_min_col_name = compression_column_segment_min_name(compression_info);
				char *segment_max_col_name = compression_column_segment_max_name(compression_info);
				AttrNumber segment_min_attr_number =
					get_attnum(compressed_table->rd_id, segment_min_col_name);
				AttrNumber segment_max_attr_number =
					get_attnum(compressed_table->rd_id, segment_max_col_name);
				if (segment_min_attr_number == InvalidAttrNumber)
					elog(ERROR, "couldn't find metadata column \"%s\"", segment_min_col_name);
				if (segment_max_attr_number == InvalidAttrNumber)
					elog(ERROR, "couldn't find metadata column \"%s\"", segment_max_col_name);
				segment_min_attr_offset = AttrNumberGetAttrOffset(segment_min_attr_number);
				segment_max_attr_offset = AttrNumberGetAttrOffset(segment_max_attr_number);
				segment_min_max_builder =
					segment_meta_min_max_builder_create(column_attr->atttypid,
														column_attr->attcollation);
			}
			*column = (PerColumn){
				.compressor = compressor_for_algorithm_and_type(compression_info->algo_id,
																column_attr->atttypid),
				.min_metadata_attr_offset = segment_min_attr_offset,
				.max_metadata_attr_offset = segment_max_attr_offset,
				.min_max_metadata_builder = segment_min_max_builder,
			};
		}
		else
		{
			if (column_attr->atttypid != compressed_column_attr->atttypid)
				elog(ERROR,
					 "expected segment by column \"%s\" to be same type as uncompressed column",
					 compression_info->attname.data);
			*column = (PerColumn){
				.segment_info = segment_info_new(column_attr),
				.min_metadata_attr_offset = -1,
				.max_metadata_attr_offset = -1,
			};
		}
	}
}

static void
row_compressor_append_sorted_rows(RowCompressor *row_compressor, Tuplesortstate *sorted_rel,
								  TupleDesc sorted_desc)
{
	CommandId mycid = GetCurrentCommandId(true);
	TupleTableSlot *slot = MakeTupleTableSlot(sorted_desc, &TTSOpsMinimalTuple);
	bool got_tuple;
	bool first_iteration = true;

	for (got_tuple = tuplesort_gettupleslot(sorted_rel,
											true /*=forward*/,
											false /*=copy*/,
											slot,
											NULL /*=abbrev*/);
		 got_tuple;
		 got_tuple = tuplesort_gettupleslot(sorted_rel,
											true /*=forward*/,
											false /*=copy*/,
											slot,
											NULL /*=abbrev*/))
	{
		bool changed_groups, compressed_row_is_full;
		MemoryContext old_ctx;
		slot_getallattrs(slot);
		old_ctx = MemoryContextSwitchTo(row_compressor->per_row_ctx);

		/* first time through */
		if (first_iteration)
		{
			row_compressor_update_group(row_compressor, slot);
			first_iteration = false;
		}

		changed_groups = row_compressor_new_row_is_in_new_group(row_compressor, slot);
		compressed_row_is_full =
			row_compressor->rows_compressed_into_current_value >= MAX_ROWS_PER_COMPRESSION;
		if (compressed_row_is_full || changed_groups)
		{
			if (row_compressor->rows_compressed_into_current_value > 0)
				row_compressor_flush(row_compressor, mycid, changed_groups);
			if (changed_groups)
				row_compressor_update_group(row_compressor, slot);
		}

		row_compressor_append_row(row_compressor, slot);
		MemoryContextSwitchTo(old_ctx);
		ExecClearTuple(slot);
	}

	if (row_compressor->rows_compressed_into_current_value > 0)
		row_compressor_flush(row_compressor, mycid, true);

	ExecDropSingleTupleTableSlot(slot);
}

static void
row_compressor_update_group(RowCompressor *row_compressor, TupleTableSlot *row)
{
	int col;

	Assert(row_compressor->rows_compressed_into_current_value == 0);
	Assert(row_compressor->n_input_columns <= row->tts_nvalid);

	for (col = 0; col < row_compressor->n_input_columns; col++)
	{
		PerColumn *column = &row_compressor->per_column[col];
		Datum val;
		bool is_null;

		if (column->segment_info == NULL)
			continue;

		Assert(column->compressor == NULL);

		MemoryContextSwitchTo(row_compressor->per_row_ctx->parent);
		/* Performance Improvment: We should just use array access here; everything is guaranteed to
		   be fetched */
		val = slot_getattr(row, AttrOffsetGetAttrNumber(col), &is_null);
		segment_info_update(column->segment_info, val, is_null);
		MemoryContextSwitchTo(row_compressor->per_row_ctx);
	}
}

static bool
row_compressor_new_row_is_in_new_group(RowCompressor *row_compressor, TupleTableSlot *row)
{
	int col;
	for (col = 0; col < row_compressor->n_input_columns; col++)
	{
		PerColumn *column = &row_compressor->per_column[col];
		Datum datum = CharGetDatum(0);
		bool is_null;

		if (column->segment_info == NULL)
			continue;

		Assert(column->compressor == NULL);

		datum = slot_getattr(row, AttrOffsetGetAttrNumber(col), &is_null);

		if (!segment_info_datum_is_in_group(column->segment_info, datum, is_null))
			return true;
	}

	return false;
}

static void
row_compressor_append_row(RowCompressor *row_compressor, TupleTableSlot *row)
{
	int col;
	for (col = 0; col < row_compressor->n_input_columns; col++)
	{
		Compressor *compressor = row_compressor->per_column[col].compressor;
		bool is_null;
		Datum val;

		/* if there is no compressor, this must be a segmenter, so just skip */
		if (compressor == NULL)
			continue;

		/* Performance Improvement: Since we call getallatts at the beginning, slot_getattr is
		 * useless overhead here, and we should just access the array directly.
		 */
		val = slot_getattr(row, AttrOffsetGetAttrNumber(col), &is_null);
		if (is_null)
		{
			compressor->append_null(compressor);
			if (row_compressor->per_column[col].min_max_metadata_builder != NULL)
				segment_meta_min_max_builder_update_null(
					row_compressor->per_column[col].min_max_metadata_builder);
		}
		else
		{
			compressor->append_val(compressor, val);
			if (row_compressor->per_column[col].min_max_metadata_builder != NULL)
				segment_meta_min_max_builder_update_val(row_compressor->per_column[col]
															.min_max_metadata_builder,
														val);
		}
	}

	row_compressor->rows_compressed_into_current_value += 1;
}

static void
row_compressor_flush(RowCompressor *row_compressor, CommandId mycid, bool changed_groups)
{
	int16 col;
	HeapTuple compressed_tuple;

	for (col = 0; col < row_compressor->n_input_columns; col++)
	{
		PerColumn *column = &row_compressor->per_column[col];
		Compressor *compressor;
		int16 compressed_col;
		if (column->compressor == NULL && column->segment_info == NULL)
			continue;

		compressor = column->compressor;
		compressed_col = row_compressor->uncompressed_col_to_compressed_col[col];

		Assert(compressed_col >= 0);

		if (compressor != NULL)
		{
			void *compressed_data;
			Assert(column->segment_info == NULL);

			compressed_data = compressor->finish(compressor);

			/* non-segment columns are NULL iff all the values are NULL */
			row_compressor->compressed_is_null[compressed_col] = compressed_data == NULL;
			if (compressed_data != NULL)
				row_compressor->compressed_values[compressed_col] =
					PointerGetDatum(compressed_data);

			if (column->min_max_metadata_builder != NULL)
			{
				Assert(column->min_metadata_attr_offset >= 0);
				Assert(column->max_metadata_attr_offset >= 0);

				if (!segment_meta_min_max_builder_empty(column->min_max_metadata_builder))
				{
					Assert(compressed_data != NULL);
					row_compressor->compressed_is_null[column->min_metadata_attr_offset] = false;
					row_compressor->compressed_is_null[column->max_metadata_attr_offset] = false;

					row_compressor->compressed_values[column->min_metadata_attr_offset] =
						segment_meta_min_max_builder_min(column->min_max_metadata_builder);
					row_compressor->compressed_values[column->max_metadata_attr_offset] =
						segment_meta_min_max_builder_max(column->min_max_metadata_builder);
				}
				else
				{
					Assert(compressed_data == NULL);
					row_compressor->compressed_is_null[column->min_metadata_attr_offset] = true;
					row_compressor->compressed_is_null[column->max_metadata_attr_offset] = true;
				}
			}
		}
		else if (column->segment_info != NULL)
		{
			row_compressor->compressed_values[compressed_col] = column->segment_info->val;
			row_compressor->compressed_is_null[compressed_col] = column->segment_info->is_null;
		}
	}

	row_compressor->compressed_values[row_compressor->count_metadata_column_offset] =
		Int32GetDatum(row_compressor->rows_compressed_into_current_value);
	row_compressor->compressed_is_null[row_compressor->count_metadata_column_offset] = false;

	row_compressor->compressed_values[row_compressor->sequence_num_metadata_column_offset] =
		Int32GetDatum(row_compressor->sequence_num);
	row_compressor->compressed_is_null[row_compressor->sequence_num_metadata_column_offset] = false;

	/* overflow could happen only if chunk has more than 200B rows */
	if (row_compressor->sequence_num > PG_INT32_MAX - SEQUENCE_NUM_GAP)
		elog(ERROR, "sequence id overflow");

	row_compressor->sequence_num += SEQUENCE_NUM_GAP;

	compressed_tuple = heap_form_tuple(RelationGetDescr(row_compressor->compressed_table),
									   row_compressor->compressed_values,
									   row_compressor->compressed_is_null);
	Assert(row_compressor->bistate != NULL);
	heap_insert(row_compressor->compressed_table,
				compressed_tuple,
				mycid,
				0 /*=options*/,
				row_compressor->bistate);

	heap_freetuple(compressed_tuple);

	/* free the compressed values now that we're done with them (the old compressor is freed in
	 * finish()) */
	for (col = 0; col < row_compressor->n_input_columns; col++)
	{
		PerColumn *column = &row_compressor->per_column[col];
		int16 compressed_col;
		if (column->compressor == NULL && column->segment_info == NULL)
			continue;

		compressed_col = row_compressor->uncompressed_col_to_compressed_col[col];
		Assert(compressed_col >= 0);
		if (row_compressor->compressed_is_null[compressed_col])
			continue;

		/* don't free the segment-bys if we've overflowed the row, we still need them */
		if (column->segment_info != NULL && !changed_groups)
			continue;

		if (column->compressor != NULL || !column->segment_info->typ_by_val)
			pfree(DatumGetPointer(row_compressor->compressed_values[compressed_col]));

		if (column->min_max_metadata_builder != NULL)
		{
			/* segment_meta_min_max_builder_reset will free the values, so  clear here */
			if (!row_compressor->compressed_is_null[column->min_metadata_attr_offset])
			{
				row_compressor->compressed_values[column->min_metadata_attr_offset] = 0;
				row_compressor->compressed_is_null[column->min_metadata_attr_offset] = true;
			}
			if (!row_compressor->compressed_is_null[column->max_metadata_attr_offset])
			{
				row_compressor->compressed_values[column->max_metadata_attr_offset] = 0;
				row_compressor->compressed_is_null[column->max_metadata_attr_offset] = true;
			}
			segment_meta_min_max_builder_reset(column->min_max_metadata_builder);
		}

		row_compressor->compressed_values[compressed_col] = 0;
		row_compressor->compressed_is_null[compressed_col] = true;
	}
	row_compressor->rowcnt_pre_compression += row_compressor->rows_compressed_into_current_value;
	row_compressor->num_compressed_rows++;
	row_compressor->rows_compressed_into_current_value = 0;

	/*
	 * The sequence number of the compressed tuple is per segment by grouping
	 * and should be reset when the grouping changes to prevent overflows with
	 * many segmentby columns.
	 */
	if (changed_groups)
		row_compressor->sequence_num = SEQUENCE_NUM_GAP;

	MemoryContextReset(row_compressor->per_row_ctx);
}

static void
row_compressor_finish(RowCompressor *row_compressor)
{
	if (row_compressor->bistate)
		FreeBulkInsertState(row_compressor->bistate);
}

/******************
 ** segment_info **
 ******************/

static SegmentInfo *
segment_info_new(Form_pg_attribute column_attr)
{
	Oid eq_fn_oid =
		lookup_type_cache(column_attr->atttypid, TYPECACHE_EQ_OPR_FINFO)->eq_opr_finfo.fn_oid;
	SegmentInfo *segment_info = palloc(sizeof(*segment_info));

	*segment_info = (SegmentInfo){
		.typlen = column_attr->attlen,
		.typ_by_val = column_attr->attbyval,
	};

	if (!OidIsValid(eq_fn_oid))
		elog(ERROR, "no equality function for column \"%s\"", NameStr(column_attr->attname));
	fmgr_info_cxt(eq_fn_oid, &segment_info->eq_fn, CurrentMemoryContext);

	segment_info->eq_fcinfo = HEAP_FCINFO(2);
	InitFunctionCallInfoData(*segment_info->eq_fcinfo,
							 &segment_info->eq_fn /*=Flinfo*/,
							 2 /*=Nargs*/,
							 column_attr->attcollation /*=Collation*/,
							 NULL, /*=Context*/
							 NULL  /*=ResultInfo*/
	);

	return segment_info;
}

static void
segment_info_update(SegmentInfo *segment_info, Datum val, bool is_null)
{
	segment_info->is_null = is_null;
	if (is_null)
		segment_info->val = 0;
	else
		segment_info->val = datumCopy(val, segment_info->typ_by_val, segment_info->typlen);
}

static bool
segment_info_datum_is_in_group(SegmentInfo *segment_info, Datum datum, bool is_null)
{
	Datum data_is_eq;
	FunctionCallInfo eq_fcinfo;
	/* if one of the datums is null and the other isn't, we must be in a new group */
	if (segment_info->is_null != is_null)
		return false;

	/* they're both null */
	if (segment_info->is_null)
		return true;

	/* neither is null, call the eq function */
	eq_fcinfo = segment_info->eq_fcinfo;

	FC_SET_ARG(eq_fcinfo, 0, segment_info->val);
	FC_SET_ARG(eq_fcinfo, 1, datum);

	data_is_eq = FunctionCallInvoke(eq_fcinfo);

	if (eq_fcinfo->isnull)
		return false;

	return DatumGetBool(data_is_eq);
}

/**********************
 ** decompress_chunk **
 **********************/

typedef struct PerCompressedColumn
{
	Oid decompressed_type;

	/* the compressor to use for compressed columns, always NULL for segmenters
	 * only use if is_compressed
	 */
	DecompressionIterator *iterator;

	/* segment info; only used if !is_compressed */
	Datum val;

	/* is this a compressed column or a segment-by column */
	bool is_compressed;

	/* the value stored in the compressed table was NULL */
	bool is_null;

	/* the index in the decompressed table of the data -1,
	 * if the data is metadata not found in the decompressed table
	 */
	int16 decompressed_column_offset;
} PerCompressedColumn;

typedef struct RowDecompressor
{
	PerCompressedColumn *per_compressed_cols;
	int16 num_compressed_columns;

	TupleDesc out_desc;
	Relation out_rel;

	CommandId mycid;
	BulkInsertState bistate;

	/* cache memory used to store the decompressed datums/is_null for form_tuple */
	Datum *decompressed_datums;
	bool *decompressed_is_nulls;
} RowDecompressor;

static PerCompressedColumn *create_per_compressed_column(TupleDesc in_desc, TupleDesc out_desc,
														 Oid out_relid,
														 Oid compressed_data_type_oid);
static void populate_per_compressed_columns_from_data(PerCompressedColumn *per_compressed_cols,
													  int16 num_cols, Datum *compressed_datums,
													  bool *compressed_is_nulls);
static void row_decompressor_decompress_row(RowDecompressor *row_decompressor);
static bool per_compressed_col_get_data(PerCompressedColumn *per_compressed_col,
										Datum *decompressed_datums, bool *decompressed_is_nulls);

void
decompress_chunk(Oid in_table, Oid out_table)
{
	/* these locks are taken in the order uncompressed table then compressed table
	 * for consistency with compress_chunk
	 */
	/* we are _just_ INSERTing into the out_table so in principle we could take
	 * a RowExclusive lock, and let other operations read and write this table
	 * as we work. However, we currently compress each table as a oneshot, so
	 * we're taking the stricter lock to prevent accidents.
	 */
	Relation out_rel = table_open(out_table, ExclusiveLock);
	/*We want to prevent other decompressors from decompressing this table,
	 * and we want to prevent INSERTs or UPDATEs which could mess up our decompression.
	 * We may as well allow readers to keep reading the compressed data while
	 * we are compressing, so we only take an ExclusiveLock instead of AccessExclusive.
	 */
	Relation in_rel = relation_open(in_table, ExclusiveLock);

	TupleDesc in_desc = RelationGetDescr(in_rel);
	TupleDesc out_desc = RelationGetDescr(out_rel);

	Oid compressed_data_type_oid = ts_custom_type_cache_get(CUSTOM_TYPE_COMPRESSED_DATA)->type_oid;

	Assert(OidIsValid(compressed_data_type_oid));

	{
		RowDecompressor decompressor = {
			.per_compressed_cols = create_per_compressed_column(in_desc,
																out_desc,
																out_table,
																compressed_data_type_oid),
			.num_compressed_columns = in_desc->natts,

			.out_desc = out_desc,
			.out_rel = out_rel,

			.mycid = GetCurrentCommandId(true),
			.bistate = GetBulkInsertState(),

			/* cache memory used to store the decompressed datums/is_null for form_tuple */
			.decompressed_datums = palloc(sizeof(Datum) * out_desc->natts),
			.decompressed_is_nulls = palloc(sizeof(bool) * out_desc->natts),
		};
		/*
		 * We need to make sure decompressed_is_nulls is in a defined state. While this
		 * will get written for normal columns it will not get written for dropped columns
		 * since dropped columns don't exist in the compressed chunk so we initiallize
		 * with true here.
		 */
		memset(decompressor.decompressed_is_nulls, true, out_desc->natts);

		Datum *compressed_datums = palloc(sizeof(*compressed_datums) * in_desc->natts);
		bool *compressed_is_nulls = palloc(sizeof(*compressed_is_nulls) * in_desc->natts);

		HeapTuple compressed_tuple;
		TableScanDesc heapScan = table_beginscan(in_rel, GetLatestSnapshot(), 0, (ScanKey) NULL);
		MemoryContext per_compressed_row_ctx =
			AllocSetContextCreate(CurrentMemoryContext,
								  "decompress chunk per-compressed row",
								  ALLOCSET_DEFAULT_SIZES);

		for (compressed_tuple = heap_getnext(heapScan, ForwardScanDirection);
			 compressed_tuple != NULL;
			 compressed_tuple = heap_getnext(heapScan, ForwardScanDirection))
		{
			MemoryContext old_ctx;

			Assert(HeapTupleIsValid(compressed_tuple));

			old_ctx = MemoryContextSwitchTo(per_compressed_row_ctx);

			heap_deform_tuple(compressed_tuple, in_desc, compressed_datums, compressed_is_nulls);
			populate_per_compressed_columns_from_data(decompressor.per_compressed_cols,
													  in_desc->natts,
													  compressed_datums,
													  compressed_is_nulls);

			row_decompressor_decompress_row(&decompressor);
			MemoryContextSwitchTo(old_ctx);
			MemoryContextReset(per_compressed_row_ctx);
		}

		heap_endscan(heapScan);
		FreeBulkInsertState(decompressor.bistate);
	}

	/* Recreate all indexes on out rel, we already have an exclusive lock on it,
	 * so the strong locks taken by reindex_relation shouldn't matter. */
#if PG14_LT
	int options = 0;
#else
	ReindexParams params = { 0 };
	ReindexParams *options = &params;
#endif

	/* The reindex_relation() function creates an AccessExclusiveLock on the
	 * chunk index (if present). After calling this function, concurrent
	 * SELECTs have to wait until the index lock is released. When no
	 * index is present concurrent SELECTs can be still performed in
	 * parallel. */
	DEBUG_WAITPOINT("decompress_chunk_impl_before_reindex");
	reindex_relation(out_table, 0, options);
	DEBUG_WAITPOINT("decompress_chunk_impl_after_reindex");

	table_close(out_rel, NoLock);
	table_close(in_rel, NoLock);
}

static PerCompressedColumn *
create_per_compressed_column(TupleDesc in_desc, TupleDesc out_desc, Oid out_relid,
							 Oid compressed_data_type_oid)
{
	PerCompressedColumn *per_compressed_cols =
		palloc(sizeof(*per_compressed_cols) * in_desc->natts);

	Assert(OidIsValid(compressed_data_type_oid));

	for (int16 col = 0; col < in_desc->natts; col++)
	{
		Oid decompressed_type;
		bool is_compressed;
		int16 decompressed_column_offset;
		PerCompressedColumn *per_compressed_col = &per_compressed_cols[col];
		Form_pg_attribute compressed_attr = TupleDescAttr(in_desc, col);
		char *col_name = NameStr(compressed_attr->attname);

		/* find the mapping from compressed column to uncompressed column, setting
		 * the index of columns that don't have an uncompressed version
		 * (such as metadata) to -1
		 * Assumption: column names are the same on compressed and
		 *       uncompressed chunk.
		 */
		AttrNumber decompressed_colnum = get_attnum(out_relid, col_name);
		if (!AttributeNumberIsValid(decompressed_colnum))
		{
			*per_compressed_col = (PerCompressedColumn){
				.decompressed_column_offset = -1,
				.is_null = true,
			};
			continue;
		}

		decompressed_column_offset = AttrNumberGetAttrOffset(decompressed_colnum);

		decompressed_type = TupleDescAttr(out_desc, decompressed_column_offset)->atttypid;

		/* determine if the data is compressed or not */
		is_compressed = compressed_attr->atttypid == compressed_data_type_oid;
		if (!is_compressed && compressed_attr->atttypid != decompressed_type)
			elog(ERROR,
				 "compressed table type '%s' does not match decompressed table type '%s' for "
				 "segment-by column \"%s\"",
				 format_type_be(compressed_attr->atttypid),
				 format_type_be(decompressed_type),
				 col_name);

		*per_compressed_col = (PerCompressedColumn){
			.decompressed_column_offset = decompressed_column_offset,
			.is_null = true,
			.is_compressed = is_compressed,
			.decompressed_type = decompressed_type,
		};
	}

	return per_compressed_cols;
}

static void
populate_per_compressed_columns_from_data(PerCompressedColumn *per_compressed_cols, int16 num_cols,
										  Datum *compressed_datums, bool *compressed_is_nulls)
{
	for (int16 col = 0; col < num_cols; col++)
	{
		PerCompressedColumn *per_col = &per_compressed_cols[col];
		if (per_col->decompressed_column_offset < 0)
			continue;

		per_col->is_null = compressed_is_nulls[col];
		if (per_col->is_null)
		{
			per_col->is_null = true;
			per_col->iterator = NULL;
			per_col->val = 0;
			continue;
		}

		if (per_col->is_compressed)
		{
			CompressedDataHeader *header = get_compressed_data_header(compressed_datums[col]);

			per_col->iterator =
				definitions[header->compression_algorithm]
					.iterator_init_forward(PointerGetDatum(header), per_col->decompressed_type);
		}
		else
			per_col->val = compressed_datums[col];
	}
}

static void
row_decompressor_decompress_row(RowDecompressor *row_decompressor)
{
	/* each compressed row decompresses to at least one row,
	 * even if all the data is NULL
	 */
	bool wrote_data = false;
	bool is_done = false;
	do
	{
		/* we're done if all the decompressors return NULL */
		is_done = true;
		for (int16 col = 0; col < row_decompressor->num_compressed_columns; col++)
		{
			bool col_is_done =
				per_compressed_col_get_data(&row_decompressor->per_compressed_cols[col],
											row_decompressor->decompressed_datums,
											row_decompressor->decompressed_is_nulls);
			is_done &= col_is_done;
		}

		/* if we're not done we have data to write. even if we're done, each
		 * compressed should decompress to at least one row, so we should write that
		 */
		if (!is_done || !wrote_data)
		{
			HeapTuple decompressed_tuple = heap_form_tuple(row_decompressor->out_desc,
														   row_decompressor->decompressed_datums,
														   row_decompressor->decompressed_is_nulls);
			heap_insert(row_decompressor->out_rel,
						decompressed_tuple,
						row_decompressor->mycid,
						0 /*=options*/,
						row_decompressor->bistate);

			heap_freetuple(decompressed_tuple);
			wrote_data = true;
		}
	} while (!is_done);
}

/* populate the relevent index in an array from a per_compressed_col.
 * returns if decompression is done for this column
 */
bool
per_compressed_col_get_data(PerCompressedColumn *per_compressed_col, Datum *decompressed_datums,
							bool *decompressed_is_nulls)
{
	DecompressResult decompressed;
	int16 decompressed_column_offset = per_compressed_col->decompressed_column_offset;

	/* skip metadata columns */
	if (decompressed_column_offset < 0)
		return true;

	/* segment-bys */
	if (!per_compressed_col->is_compressed)
	{
		decompressed_datums[decompressed_column_offset] = per_compressed_col->val;
		decompressed_is_nulls[decompressed_column_offset] = per_compressed_col->is_null;
		return true;
	}

	/* compressed NULL */
	if (per_compressed_col->is_null)
	{
		decompressed_is_nulls[decompressed_column_offset] = true;
		return true;
	}

	/* other compressed data */
	if (per_compressed_col->iterator == NULL)
		elog(ERROR, "tried to decompress more data than was compressed in column");

	decompressed = per_compressed_col->iterator->try_next(per_compressed_col->iterator);
	if (decompressed.is_done)
	{
		/* We want a way to free the decompression iterator's data to avoid OOM issues */
		per_compressed_col->iterator = NULL;
		decompressed_is_nulls[decompressed_column_offset] = true;
		return true;
	}

	decompressed_is_nulls[decompressed_column_offset] = decompressed.is_null;
	if (decompressed.is_null)
		decompressed_datums[decompressed_column_offset] = 0;
	else
		decompressed_datums[decompressed_column_offset] = decompressed.val;

	return false;
}

/********************/
/*** SQL Bindings ***/
/********************/

Datum
tsl_compressed_data_decompress_forward(PG_FUNCTION_ARGS)
{
	CompressedDataHeader *header;
	FuncCallContext *funcctx;
	MemoryContext oldcontext;
	DecompressionIterator *iter;
	DecompressResult res;

	if (PG_ARGISNULL(0))
		PG_RETURN_NULL();

	if (SRF_IS_FIRSTCALL())
	{
		funcctx = SRF_FIRSTCALL_INIT();
		oldcontext = MemoryContextSwitchTo(funcctx->multi_call_memory_ctx);

		header = get_compressed_data_header(PG_GETARG_DATUM(0));

		iter = definitions[header->compression_algorithm]
				   .iterator_init_forward(PointerGetDatum(header),
										  get_fn_expr_argtype(fcinfo->flinfo, 1));

		funcctx->user_fctx = iter;
		MemoryContextSwitchTo(oldcontext);
	}

	funcctx = SRF_PERCALL_SETUP();

	iter = funcctx->user_fctx;
	res = iter->try_next(iter);

	if (res.is_done)
		SRF_RETURN_DONE(funcctx);

	if (res.is_null)
		SRF_RETURN_NEXT_NULL(funcctx);

	SRF_RETURN_NEXT(funcctx, res.val);
}

Datum
tsl_compressed_data_decompress_reverse(PG_FUNCTION_ARGS)
{
	CompressedDataHeader *header;
	FuncCallContext *funcctx;
	MemoryContext oldcontext;
	DecompressionIterator *iter;
	DecompressResult res;

	if (PG_ARGISNULL(0))
		PG_RETURN_NULL();

	if (SRF_IS_FIRSTCALL())
	{
		funcctx = SRF_FIRSTCALL_INIT();
		oldcontext = MemoryContextSwitchTo(funcctx->multi_call_memory_ctx);

		header = get_compressed_data_header(PG_GETARG_DATUM(0));

		iter = definitions[header->compression_algorithm]
				   .iterator_init_reverse(PointerGetDatum(header),
										  get_fn_expr_argtype(fcinfo->flinfo, 1));

		funcctx->user_fctx = iter;
		MemoryContextSwitchTo(oldcontext);
	}

	funcctx = SRF_PERCALL_SETUP();

	iter = funcctx->user_fctx;
	res = iter->try_next(iter);

	if (res.is_done)
		SRF_RETURN_DONE(funcctx);

	if (res.is_null)
		SRF_RETURN_NEXT_NULL(funcctx);

	SRF_RETURN_NEXT(funcctx, res.val);
	;
}

Datum
tsl_compressed_data_send(PG_FUNCTION_ARGS)
{
	CompressedDataHeader *header = get_compressed_data_header(PG_GETARG_DATUM(0));
	StringInfoData buf;

	pq_begintypsend(&buf);
	pq_sendbyte(&buf, header->compression_algorithm);

	definitions[header->compression_algorithm].compressed_data_send(header, &buf);

	PG_RETURN_BYTEA_P(pq_endtypsend(&buf));
}

Datum
tsl_compressed_data_recv(PG_FUNCTION_ARGS)
{
	StringInfo buf = (StringInfo) PG_GETARG_POINTER(0);
	CompressedDataHeader header = { { 0 } };

	header.compression_algorithm = pq_getmsgbyte(buf);

	if (header.compression_algorithm >= _END_COMPRESSION_ALGORITHMS)
		elog(ERROR, "invalid compression algorithm %d", header.compression_algorithm);

	return definitions[header.compression_algorithm].compressed_data_recv(buf);
}

extern Datum
tsl_compressed_data_in(PG_FUNCTION_ARGS)
{
	const char *input = PG_GETARG_CSTRING(0);
	size_t input_len = strlen(input);
	int decoded_len;
	char *decoded;
	StringInfoData data;
	Datum result;

	if (input_len > PG_INT32_MAX)
		elog(ERROR, "input too long");

	decoded_len = pg_b64_dec_len(input_len);
	decoded = palloc(decoded_len + 1);
	decoded_len = pg_b64_decode_compat(input, input_len, decoded, decoded_len);

	if (decoded_len < 0)
		elog(ERROR, "could not decode base64-encoded compressed data");

	decoded[decoded_len] = '\0';
	data = (StringInfoData){
		.data = decoded,
		.len = decoded_len,
		.maxlen = decoded_len,
	};

	result = DirectFunctionCall1(tsl_compressed_data_recv, PointerGetDatum(&data));

	PG_RETURN_DATUM(result);
}

extern Datum
tsl_compressed_data_out(PG_FUNCTION_ARGS)
{
	Datum bytes_data = DirectFunctionCall1(tsl_compressed_data_send, PG_GETARG_DATUM(0));
	bytea *bytes = DatumGetByteaP(bytes_data);
	int raw_len = VARSIZE_ANY_EXHDR(bytes);
	const char *raw_data = VARDATA(bytes);
	int encoded_len = pg_b64_enc_len(raw_len);
	char *encoded = palloc(encoded_len + 1);
	encoded_len = pg_b64_encode_compat(raw_data, raw_len, encoded, encoded_len);

	if (encoded_len < 0)
		elog(ERROR, "could not base64-encode compressed data");

	encoded[encoded_len] = '\0';

	PG_RETURN_CSTRING(encoded);
}

extern CompressionStorage
compression_get_toast_storage(CompressionAlgorithms algorithm)
{
	if (algorithm == _INVALID_COMPRESSION_ALGORITHM || algorithm >= _END_COMPRESSION_ALGORITHMS)
		elog(ERROR, "invalid compression algorithm %d", algorithm);
	return definitions[algorithm].compressed_data_storage;
}

/* Get relstats from compressed chunk and insert into relstats for the
 * corresponding chunk (that held the uncompressed data) from raw hypertable
 */
extern void
update_compressed_chunk_relstats(Oid uncompressed_relid, Oid compressed_relid)
{
	double rowcnt;
	int comp_pages, uncomp_pages, comp_visible, uncomp_visible;
	float comp_tuples, uncomp_tuples, out_tuples;
	Chunk *uncompressed_chunk = ts_chunk_get_by_relid(uncompressed_relid, true);
	Chunk *compressed_chunk = ts_chunk_get_by_relid(compressed_relid, true);

	if (uncompressed_chunk->table_id != uncompressed_relid ||
		uncompressed_chunk->fd.compressed_chunk_id != compressed_chunk->fd.id ||
		compressed_chunk->table_id != compressed_relid)
	{
		ereport(ERROR,
				(errcode(ERRCODE_INTERNAL_ERROR),
				 errmsg("mismatched chunks for relstats update on compressed chunk \"%s\"",
						get_rel_name(uncompressed_relid))));
	}

	capture_pgclass_stats(uncompressed_relid, &uncomp_pages, &uncomp_visible, &uncomp_tuples);

	/* Before compressing a chunk in 2.0, we save its stats. Prior
	 * releases do not support this. So the stats on uncompressed relid
	 * could be invalid. In this case, do the best that we can.
	 */
	if (uncomp_tuples == 0)
	{
		/* we need page info from compressed relid */
		capture_pgclass_stats(compressed_relid, &comp_pages, &comp_visible, &comp_tuples);
		rowcnt = (double) ts_compression_chunk_size_row_count(uncompressed_chunk->fd.id);
		if (rowcnt > 0)
			out_tuples = (float4) rowcnt;
		else
			out_tuples = (float4) comp_tuples;
		restore_pgclass_stats(uncompressed_relid, comp_pages, comp_visible, out_tuples);
		CommandCounterIncrement();
	}
}

typedef struct CompressSingleRowState
{
	Relation in_rel;
	Relation out_rel;
	RowCompressor row_compressor;
	TupleTableSlot *out_slot;
} CompressSingleRowState;

static TupleTableSlot *compress_singlerow(CompressSingleRowState *cr, TupleTableSlot *in_slot);

CompressSingleRowState *
compress_row_init(int srcht_id, Relation in_rel, Relation out_rel)
{
	ListCell *lc;
	List *htcols_list = NIL;
	int i = 0, cclen;
	const ColumnCompressionInfo **ccinfo;
	TupleDesc in_desc = RelationGetDescr(in_rel);
	TupleDesc out_desc = RelationGetDescr(out_rel);
	int16 *in_column_offsets;
	int n_keys;
	const ColumnCompressionInfo **keys;

	CompressSingleRowState *cr = palloc(sizeof(CompressSingleRowState));
	cr->out_slot =
		MakeSingleTupleTableSlot(RelationGetDescr(out_rel), table_slot_callbacks(out_rel));
	cr->in_rel = in_rel;
	cr->out_rel = out_rel;

	/* get compression properties for hypertable */
	htcols_list = ts_hypertable_compression_get(srcht_id);
	cclen = list_length(htcols_list);
	ccinfo = palloc(sizeof(ColumnCompressionInfo *) * cclen);
	foreach (lc, htcols_list)
	{
		FormData_hypertable_compression *fd = (FormData_hypertable_compression *) lfirst(lc);
		ccinfo[i++] = fd;
	}
	in_column_offsets =
		compress_chunk_populate_keys(RelationGetRelid(in_rel), ccinfo, cclen, &n_keys, &keys);
	row_compressor_init(&cr->row_compressor,
						in_desc,
						out_rel,
						cclen,
						ccinfo,
						in_column_offsets,
						out_desc->natts,
						false /*need_bistate*/);
	return cr;
}

/* create a single row compressed tuple from data in slot */
TupleTableSlot *
compress_row_exec(CompressSingleRowState *cr, TupleTableSlot *slot)
{
	TupleTableSlot *compress_slot;
	slot_getallattrs(slot);

	cr->row_compressor.rows_compressed_into_current_value = 0;
	row_compressor_update_group(&cr->row_compressor, slot);
	row_compressor_append_row(&cr->row_compressor, slot);
	compress_slot = compress_singlerow(cr, slot);
	return compress_slot;
}

static TupleTableSlot *
compress_singlerow(CompressSingleRowState *cr, TupleTableSlot *in_slot)
{
	Datum *invalues, *out_values;
	bool *out_isnull;
	TupleTableSlot *out_slot = cr->out_slot;
	RowCompressor *row_compressor = &cr->row_compressor;

	ExecClearTuple(out_slot);

	/* ExecClearTuple above will leave dropped columns as non-null, which will
	 * cause a segmentation fault in `heap_compute_data_size` since that
	 * function expects dropped columns to have the null bit set. Since the
	 * null bits are set below for all columns except */
	memset(out_slot->tts_isnull,
		   true,
		   sizeof(*out_slot->tts_isnull) * out_slot->tts_tupleDescriptor->natts);

	invalues = in_slot->tts_values;
	out_values = out_slot->tts_values;
	out_isnull = out_slot->tts_isnull;

	/* Possible optimization: Can we do a pass through compression without a
	 * full copy?  full copy needed for multiple values. But we are dealing
	 * only with a single value, so just need the result of transformation
	 * after passing it through the compressor function This probably needs a
	 * bit of rewrite of the compression algorithm code
	 */
	Assert(row_compressor->n_input_columns == in_slot->tts_tupleDescriptor->natts);
	for (int col = 0; col < row_compressor->n_input_columns; col++)
	{
		PerColumn *column = &row_compressor->per_column[col];
		Compressor *compressor = row_compressor->per_column[col].compressor;
		int in_colno = col;

		int16 out_colno = row_compressor->uncompressed_col_to_compressed_col[col];
		/* if there is no compressor, this must be a segmenter */
		if (compressor != NULL)
		{
			void *compressed_data;
			compressed_data = compressor->finish(compressor);
			out_isnull[out_colno] = (compressed_data == NULL);
			if (compressed_data)
				out_values[out_colno] = PointerGetDatum(compressed_data);
			if (column->min_max_metadata_builder != NULL)
			{
				if (compressed_data)
				{
					/* we can copy directly since we have only 1 row. */
					out_isnull[column->min_metadata_attr_offset] = false;
					out_isnull[column->max_metadata_attr_offset] = false;
					out_values[column->min_metadata_attr_offset] = invalues[in_colno];
					out_values[column->max_metadata_attr_offset] = invalues[in_colno];
				}
				else
				{
					out_isnull[column->min_metadata_attr_offset] = true;
					out_isnull[column->max_metadata_attr_offset] = true;
				}
			}
		}
		/* if there is no compressor, this must be a segmenter */
		else if (column->segment_info != NULL)
		{
			out_isnull[out_colno] = column->segment_info->is_null;
			if (column->segment_info->is_null)
				out_values[out_colno] = 0;
			else
				out_values[out_colno] = invalues[in_colno];
		}
		else
		{
			/* we have a 1-1 column mapping from uncompressed -> compressed chunk.
			 * However, some columns could have been dropped from the uncompressed
			 *chunk before the compressed one is created.
			 */
			Assert(out_colno == 0);
		}
	}

	/* fill in additional meta data info */
	out_values[row_compressor->count_metadata_column_offset] =
		Int32GetDatum(1); /*we have only 1 row */
	out_isnull[row_compressor->count_metadata_column_offset] = false;
	/* Add an invalid sequence number */
	out_values[row_compressor->sequence_num_metadata_column_offset] = Int32GetDatum(0);
	out_isnull[row_compressor->sequence_num_metadata_column_offset] = false;

	Assert(row_compressor->rows_compressed_into_current_value == 1);
	ExecStoreVirtualTuple(out_slot);
	return out_slot;
}

void
compress_row_end(CompressSingleRowState *cr)
{
	row_compressor_finish(&cr->row_compressor);
}

void
compress_row_destroy(CompressSingleRowState *cr)
{
	ExecDropSingleTupleTableSlot(cr->out_slot);
}<|MERGE_RESOLUTION|>--- conflicted
+++ resolved
@@ -289,10 +289,7 @@
 	int n_keys;
 	ListCell *lc;
 	int i;
-<<<<<<< HEAD
 	int indexscan_direction = -1;
-=======
->>>>>>> 6ebba467
 	List *in_rel_index_iods; 
 	Relation matched_index_rel = NULL;
 	TupleTableSlot *slot;
@@ -325,11 +322,6 @@
 	TupleDesc in_desc = RelationGetDescr(in_rel);
 	TupleDesc out_desc = RelationGetDescr(out_rel);
 	in_rel_index_iods = RelationGetIndexList(in_rel);
-<<<<<<< HEAD
-
-=======
-	
->>>>>>> 6ebba467
 	foreach (lc, in_rel_index_iods)
 	{
 		Oid index_oid = lfirst_oid(lc);
@@ -338,7 +330,6 @@
 		{
 			for (i = 0; i < n_keys; i++)
 			{
-<<<<<<< HEAD
 				bool compression_col_is_orderby = COMPRESSIONCOL_IS_ORDER_BY(keys[i]);
 				bool compression_col_is_segmentby = COMPRESSIONCOL_IS_SEGMENT_BY(keys[i]);
 				if (namestrcmp((Name) &keys[i]->attname,
@@ -358,20 +349,6 @@
 					index_close(index_rel, AccessShareLock);
 				}
 			}
-=======
-				if (namestrcmp((Name) &keys[i]->attname,
-							   NameStr(index_rel->rd_att->attrs[i].attname)) != 0)
-				{
-					index_close(index_rel, AccessShareLock);
-					break;
-				}
-			}
-			if (i == n_keys)
-			{
-				matched_index_rel = index_rel;
-				break;
-			}
->>>>>>> 6ebba467
 		}
 		else
 		{
@@ -393,19 +370,11 @@
 
 	if (matched_index_rel != NULL)
 	{
-<<<<<<< HEAD
 		DEBUG_WAITPOINT("compress_chunk_indexscan_start");
 		index_scan = index_beginscan(in_rel, matched_index_rel, SnapshotAny, 0, 0);
 		slot = table_slot_create(in_rel, NULL);
 		index_rescan(index_scan, NULL, 0, NULL, 0);
 		while (index_getnext_slot(index_scan, indexscan_direction, slot))
-=======
-	    DEBUG_WAITPOINT("compress_chunk_indexscan_start");
-		index_scan = index_beginscan(in_rel, matched_index_rel, SnapshotAny, 0, 0);
-		slot = table_slot_create(in_rel, NULL);
-		index_rescan(index_scan, NULL, 0, NULL, 0);
-		while (index_getnext_slot(index_scan, BackwardScanDirection, slot))
->>>>>>> 6ebba467
 		{
 			slot_getallattrs(slot);
 			old_ctx = MemoryContextSwitchTo(row_compressor.per_row_ctx);
@@ -433,7 +402,6 @@
 
 		if (row_compressor.rows_compressed_into_current_value > 0)
 			row_compressor_flush(&row_compressor, mycid, true);
-<<<<<<< HEAD
 
 		ExecDropSingleTupleTableSlot(slot);
 		index_endscan(index_scan);
@@ -447,21 +415,6 @@
 		tuplesort_end(sorted_rel);
 	}
 
-=======
-
-		ExecDropSingleTupleTableSlot(slot);
-		index_endscan(index_scan);
-		index_close(matched_index_rel, AccessShareLock);
-	}
-	else
-	{
-	    DEBUG_WAITPOINT("compress_chunk_tuplesort_start");
-		Tuplesortstate *sorted_rel = compress_chunk_sort_relation(in_rel, n_keys, keys);
-		row_compressor_append_sorted_rows(&row_compressor, sorted_rel, in_desc);
-		tuplesort_end(sorted_rel);
-	}
-
->>>>>>> 6ebba467
 	row_compressor_finish(&row_compressor);
 	truncate_relation(in_table);
 
