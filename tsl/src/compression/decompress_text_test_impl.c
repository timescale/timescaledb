/*
 * This file and its contents are licensed under the Timescale License.
 * Please see the included NOTICE for copyright information and
 * LICENSE-TIMESCALE for a copy of the license.
 */
#include <postgres.h>

#include <libpq/pqformat.h>

#include "compression.h"

#include "compression_test.h"

#include "arrow_c_data_interface.h"

static uint32
arrow_get_str(ArrowArray *arrow, int arrow_row, const char **str)
{
	if (!arrow->dictionary)
	{
		const uint32 *offsets = (uint32 *) arrow->buffers[1];
		const char *values = (char *) arrow->buffers[2];

		const uint32 start = offsets[arrow_row];
		const uint32 end = offsets[arrow_row + 1];
		const uint32 arrow_len = end - start;

		*str = &values[start];
		return arrow_len;
	}

	const int16 dict_row = ((int16 *) arrow->buffers[1])[arrow_row];
	return arrow_get_str(arrow->dictionary, dict_row, str);
}

static void
decompress_generic_text_check_arrow(ArrowArray *arrow, int errorlevel, DecompressResult *results,
									int n)
{
	/* Check that both ways of decompression match. */
	if (n != arrow->length)
	{
		ereport(errorlevel,
				(errcode(ERRCODE_INTERNAL_ERROR),
				 errmsg("the bulk decompression result does not match"),
				 errdetail("Expected %d elements, got %d.", n, (int) arrow->length)));
	}

	for (int i = 0; i < n; i++)
	{
		const bool arrow_isnull = !arrow_row_is_valid(arrow->buffers[0], i);
		if (arrow_isnull != results[i].is_null)
		{
			ereport(errorlevel,
					(errcode(ERRCODE_INTERNAL_ERROR),
					 errmsg("the bulk decompression result does not match"),
					 errdetail("Expected null %d, got %d at row %d.",
							   results[i].is_null,
							   arrow_isnull,
							   i)));
		}

		if (!results[i].is_null)
		{
			const char *arrow_cstring;
			size_t arrow_len = arrow_get_str(arrow, i, &arrow_cstring);

			const Datum rowbyrow_varlena = results[i].val;
			const size_t rowbyrow_len = VARSIZE_ANY_EXHDR(rowbyrow_varlena);
			const char *rowbyrow_cstring = VARDATA_ANY(rowbyrow_varlena);

			if (rowbyrow_len != arrow_len)
			{
				ereport(errorlevel,
						(errcode(ERRCODE_INTERNAL_ERROR),
						 errmsg("the bulk decompression result does not match"),
						 errdetail("At row %d\n", i)));
			}

<<<<<<< HEAD
			if (strncmp(arrow_cstring, rowbyrow_cstring, rowbyrow_len))
=======
			if (strncmp(arrow_cstring, rowbyrow_cstring, rowbyrow_len) != 0)
>>>>>>> cd9ca921
			{
				ereport(errorlevel,
						(errcode(ERRCODE_INTERNAL_ERROR),
						 errmsg("the bulk decompression result does not match"),
						 errdetail("At row %d\n", i)));
			}
		}
	}
}

/*
 * Try to decompress the given compressed data.
 */
static int
decompress_generic_text(const uint8 *Data, size_t Size, bool bulk, int requested_algo)
{
	StringInfoData si = { .data = (char *) Data, .len = Size };

	const int data_algo = pq_getmsgbyte(&si);

	CheckCompressedData(data_algo > 0 && data_algo < _END_COMPRESSION_ALGORITHMS);

	if (data_algo != requested_algo)
	{
		/*
		 * It's convenient to fuzz only one algorithm at a time. We specialize
		 * the fuzz target for one algorithm, so that the fuzzer doesn't waste
		 * time discovering others from scratch.
		 */
		return -1;
	}
	const CompressionAlgorithmDefinition *def = algorithm_definition(data_algo);
	Datum compressed_data = def->compressed_data_recv(&si);
	DecompressAllFunction decompress_all = tsl_get_decompress_all_function(data_algo, TEXTOID);

	ArrowArray *arrow = NULL;
	if (bulk)
	{
		/*
		 * Check that the arrow decompression works. Have to do this before the
		 * row-by-row decompression so that it doesn't hide the possible errors.
		 */
		arrow = decompress_all(compressed_data, TEXTOID, CurrentMemoryContext);
	}

	/*
	 * Test row-by-row decompression.
	 */
	DecompressionIterator *iter = def->iterator_init_forward(compressed_data, TEXTOID);
	DecompressResult results[GLOBAL_MAX_ROWS_PER_COMPRESSION];
	int n = 0;
	for (DecompressResult r = iter->try_next(iter); !r.is_done; r = iter->try_next(iter))
	{
		if (n >= GLOBAL_MAX_ROWS_PER_COMPRESSION)
		{
			elog(ERROR, "too many compressed rows");
		}

		results[n++] = r;
	}

	if (bulk)
	{
		/*
		 * Check that the arrow decompression result matches.
		 */
		decompress_generic_text_check_arrow(arrow, ERROR, results, n);
		return n;
	}

	/*
	 * For row-by-row decompression, check that the result is still the same
	 * after we compress and decompress back.
	 * Don't perform this check for other types of tests.
	 *
	 * 1) Compress.
	 */
	Compressor *compressor = def->compressor_for_type(TEXTOID);

	for (int i = 0; i < n; i++)
	{
		if (results[i].is_null)
		{
			compressor->append_null(compressor);
		}
		else
		{
			compressor->append_val(compressor, results[i].val);
		}
	}

	compressed_data = (Datum) compressor->finish(compressor);
	if (compressed_data == 0)
	{
		/* Some compressors return NULL when all rows are null. */
		return n;
	}

	/*
	 * 2) Decompress and check that it's the same.
	 */
	iter = def->iterator_init_forward(compressed_data, TEXTOID);
	int nn = 0;
	for (DecompressResult r = iter->try_next(iter); !r.is_done; r = iter->try_next(iter))
	{
		if (nn >= n)
		{
			elog(ERROR, "the repeated recompression result doesn't match");
		}

		if (r.is_null != results[nn].is_null)
		{
			elog(ERROR, "the repeated decompression result doesn't match");
		}

		if (!r.is_null)
		{
			const Datum old_value = results[nn].val;
			const Datum new_value = r.val;

			/*
			 * Floats can also be NaN/infinite and the comparison doesn't
			 * work in that case.
			 */
			if (VARSIZE_ANY_EXHDR(old_value) != VARSIZE_ANY_EXHDR(new_value))
			{
				elog(ERROR, "the repeated decompression result doesn't match");
			}

			if (strncmp(VARDATA_ANY(old_value),
						VARDATA_ANY(new_value),
						VARSIZE_ANY_EXHDR(new_value)) != 0)
			{
				elog(ERROR, "the repeated decompression result doesn't match");
			}
		}

		nn++;
	}

	/*
	 * 3) The bulk decompression must absolutely work on the correct compressed
	 * data we've just generated.
	 */
	arrow = decompress_all(compressed_data, TEXTOID, CurrentMemoryContext);
	decompress_generic_text_check_arrow(arrow, PANIC, results, n);

	return n;
}

int
decompress_ARRAY_TEXT(const uint8 *Data, size_t Size, bool bulk)
{
	return decompress_generic_text(Data, Size, bulk, COMPRESSION_ALGORITHM_ARRAY);
}

int
decompress_DICTIONARY_TEXT(const uint8 *Data, size_t Size, bool bulk)
{
	return decompress_generic_text(Data, Size, bulk, COMPRESSION_ALGORITHM_DICTIONARY);
}<|MERGE_RESOLUTION|>--- conflicted
+++ resolved
@@ -77,11 +77,7 @@
 						 errdetail("At row %d\n", i)));
 			}
 
-<<<<<<< HEAD
-			if (strncmp(arrow_cstring, rowbyrow_cstring, rowbyrow_len))
-=======
 			if (strncmp(arrow_cstring, rowbyrow_cstring, rowbyrow_len) != 0)
->>>>>>> cd9ca921
 			{
 				ereport(errorlevel,
 						(errcode(ERRCODE_INTERNAL_ERROR),
