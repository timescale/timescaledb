/*
 * This file and its contents are licensed under the Timescale License.
 * Please see the included NOTICE for copyright information and
 * LICENSE-TIMESCALE for a copy of the license.
 */

#define FUNCTION_NAME_HELPER(X, Y) decompress_##X##_##Y
#define FUNCTION_NAME(X, Y) FUNCTION_NAME_HELPER(X, Y)

#define TOSTRING_HELPER(x) #x
#define TOSTRING(x) TOSTRING_HELPER(x)

/*
 * Try to decompress the given compressed data. Used for fuzzing and for checking
 * the examples found by fuzzing. For fuzzing we do less checks to keep it
 * faster and the coverage space smaller.
 */
static int
FUNCTION_NAME(ALGO, CTYPE)(const uint8 *Data, size_t Size, bool extra_checks)
{
	StringInfoData si = { .data = (char *) Data, .len = Size };

	const int algo = pq_getmsgbyte(&si);

	CheckCompressedData(algo > 0 && algo < _END_COMPRESSION_ALGORITHMS);

	if (algo != get_compression_algorithm(TOSTRING(ALGO)))
	{
		/*
		 * It's convenient to fuzz only one algorithm at a time. We specialize
		 * the fuzz target for one algorithm, so that the fuzzer doesn't waste
		 * time discovering others from scratch.
		 */
		return -1;
	}

	Datum compressed_data = definitions[algo].compressed_data_recv(&si);

	if (!extra_checks)
	{
		/*
		 * For routine fuzzing, we only run bulk decompression to make it faster
		 * and the coverage space smaller.
		 */
		DecompressAllFunction decompress_all = tsl_get_decompress_all_function(algo);
		decompress_all(compressed_data, PGTYPE, CurrentMemoryContext);
		return 0;
	}

	/*
	 * Test bulk decompression. This might hide some errors in the row-by-row
	 * decompression, but testing both is significantly more complicated, and
	 * the row-by-row is old and stable.
	 */
	ArrowArray *arrow = NULL;
	DecompressAllFunction decompress_all = tsl_get_decompress_all_function(algo);
	if (decompress_all)
	{
		arrow = decompress_all(compressed_data, PGTYPE, CurrentMemoryContext);
	}

	/*
	 * Test row-by-row decompression.
	 */
	DecompressionIterator *iter = definitions[algo].iterator_init_forward(compressed_data, PGTYPE);
	DecompressResult results[GLOBAL_MAX_ROWS_PER_COMPRESSION];
	int n = 0;
	for (DecompressResult r = iter->try_next(iter); !r.is_done; r = iter->try_next(iter))
	{
		if (n >= GLOBAL_MAX_ROWS_PER_COMPRESSION)
		{
			elog(ERROR, "too many compressed rows");
		}

		results[n++] = r;
	}

<<<<<<< HEAD
	/* Test bulk decompression. */
	ArrowArray *arrow = NULL;
	DecompressAllFunction decompress_all = tsl_get_decompress_all_function(algo);
	if (decompress_all)
	{
		arrow = decompress_all(compressed_data, PGTYPE, CurrentMemoryContext);
	}

=======
>>>>>>> d79c930f
	/* Check that both ways of decompression match. */
	if (arrow)
	{
		if (n != arrow->length)
		{
			ereport(ERROR,
					(errcode(ERRCODE_INTERNAL_ERROR),
					 errmsg("the bulk decompression result does not match"),
					 errdetail("Expected %d elements, got %d.", n, (int) arrow->length)));
		}

		for (int i = 0; i < n; i++)
		{
			const bool arrow_isnull = !arrow_row_is_valid(arrow->buffers[0], i);
			if (arrow_isnull != results[i].is_null)
			{
				ereport(ERROR,
						(errcode(ERRCODE_INTERNAL_ERROR),
						 errmsg("the bulk decompression result does not match"),
						 errdetail("Expected null %d, got %d at row %d.",
								   results[i].is_null,
								   arrow_isnull,
								   i)));
			}

			if (!results[i].is_null)
			{
				const CTYPE arrow_value = ((CTYPE *) arrow->buffers[1])[i];
				const CTYPE rowbyrow_value = DATUM_TO_CTYPE(results[i].val);

				/*
				 * Floats can also be NaN/infinite and the comparison doesn't
				 * work in that case.
				 */
				if (isfinite((double) arrow_value) != isfinite((double) rowbyrow_value))
				{
					ereport(ERROR,
							(errcode(ERRCODE_INTERNAL_ERROR),
							 errmsg("the bulk decompression result does not match"),
							 errdetail("At row %d\n", i)));
				}

				if (isfinite((double) arrow_value) && arrow_value != rowbyrow_value)
				{
					ereport(ERROR,
							(errcode(ERRCODE_INTERNAL_ERROR),
							 errmsg("the bulk decompression result does not match"),
							 errdetail("At row %d\n", i)));
				}
			}
		}
	}

	/*
	 * Check that the result is still the same after we compress and decompress
	 * back.
	 *
	 * 1) Compress.
	 */
	Compressor *compressor = definitions[algo].compressor_for_type(PGTYPE);

	for (int i = 0; i < n; i++)
	{
		if (results[i].is_null)
		{
			compressor->append_null(compressor);
		}
		else
		{
			compressor->append_val(compressor, results[i].val);
		}
	}

	compressed_data = (Datum) compressor->finish(compressor);
	if (compressed_data == 0)
	{
		/* The gorilla compressor returns NULL for all-null input sets. */
		return n;
	};

	/*
	 * 2) Decompress and check that it's the same.
	 */
	iter = definitions[algo].iterator_init_forward(compressed_data, PGTYPE);
	int nn = 0;
	for (DecompressResult r = iter->try_next(iter); !r.is_done; r = iter->try_next(iter))
	{
		if (r.is_null != results[nn].is_null)
		{
			elog(ERROR, "the repeated decompression result doesn't match");
		}

		if (!r.is_null)
		{
			CTYPE old_value = DATUM_TO_CTYPE(results[nn].val);
			CTYPE new_value = DATUM_TO_CTYPE(r.val);
			/*
			 * Floats can also be NaN/infinite and the comparison doesn't
			 * work in that case.
			 */
			if (isfinite((double) old_value) != isfinite((double) new_value))
			{
				elog(ERROR, "the repeated decompression result doesn't match");
			}

			if (isfinite((double) old_value) && old_value != new_value)
			{
				elog(ERROR, "the repeated decompression result doesn't match");
			}
		}

		nn++;

		if (nn > n)
		{
			elog(ERROR, "the repeated recompression result doesn't match");
		}
	}

	return n;
}

#undef TOSTRING
#undef TOSTRING_HELPER

#undef FUNCTION_NAME
#undef FUNCTION_NAME_HELPER<|MERGE_RESOLUTION|>--- conflicted
+++ resolved
@@ -75,17 +75,6 @@
 		results[n++] = r;
 	}
 
-<<<<<<< HEAD
-	/* Test bulk decompression. */
-	ArrowArray *arrow = NULL;
-	DecompressAllFunction decompress_all = tsl_get_decompress_all_function(algo);
-	if (decompress_all)
-	{
-		arrow = decompress_all(compressed_data, PGTYPE, CurrentMemoryContext);
-	}
-
-=======
->>>>>>> d79c930f
 	/* Check that both ways of decompression match. */
 	if (arrow)
 	{
