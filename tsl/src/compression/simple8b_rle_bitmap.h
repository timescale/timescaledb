--- conflicted
+++ resolved
@@ -55,7 +55,6 @@
 static Simple8bRleBitmap
 simple8brle_bitmap_prefixsums(Simple8bRleSerialized *compressed)
 {
-<<<<<<< HEAD
 	CheckCompressedData(compressed->num_elements <= GLOBAL_MAX_ROWS_PER_COMPRESSION);
 	CheckCompressedData(compressed->num_blocks <= GLOBAL_MAX_ROWS_PER_COMPRESSION);
 
@@ -133,202 +132,15 @@
 			Assert(SIMPLE8B_BIT_LENGTH[selector_value] == 1);
 			Assert(SIMPLE8B_NUM_ELEMENTS[selector_value] == 64);
 
-			/* Have to zero out the unused bits, so that the popcnt works properly. */
-			const uint16 elements_this_block =
-				Min(64U, (uint16) (num_elements - decompressed_index));
-			Assert(elements_this_block <= 64);
-
 			/*
 			 * We should require at least one element from the block. Previous
 			 * blocks might have had incorrect lengths, so this is not an
 			 * assertion.
 			 */
-			CheckCompressedData(elements_this_block > 0);
-			block_data &= (-1ULL) >> (64 - elements_this_block);
-
-			/*
-			 * The number of block elements should fit within padding. Previous
-			 * blocks might have had incorrect lengths, so this is not an
-			 * assertion.
-			 */
-			CheckCompressedData(decompressed_index + 64 < num_elements_padded);
-
-#ifdef HAVE__BUILTIN_POPCOUNT
-			for (uint16 i = 0; i < 64; i++)
-			{
-				const uint16 word_prefix_sum =
-					__builtin_popcountll(block_data & (-1ULL >> (63 - i)));
-				prefix_sums[decompressed_index + i] = current_prefix_sum + word_prefix_sum;
-			}
-			current_prefix_sum += __builtin_popcountll(block_data);
-#else
-			/*
-			 * Unfortunatly, we have to have this fallback for Windows.
-			 */
-			for (uint16 i = 0; i < 64; i++)
-			{
-				const uint16 this_bit = (block_data >> i) & 1;
-				current_prefix_sum += this_bit;
-				prefix_sums[decompressed_index + i] = current_prefix_sum;
-			}
-#endif
-			decompressed_index += 64;
-		}
-	}
-
-	/*
-	 * We might have unpacked more because we work in full blocks, but at least
-	 * we shouldn't have unpacked less.
-	 */
-	CheckCompressedData(decompressed_index >= num_elements);
-	Assert(decompressed_index <= num_elements_padded);
-
-	/*
-	 * Might happen if we have stray ones in the higher unused bits of the last
-	 * block.
-	 */
-	CheckCompressedData(current_prefix_sum <= num_elements);
-
-	Simple8bRleBitmap result = {
-		.data = prefix_sums,
-		.num_elements = num_elements,
-		.num_ones = current_prefix_sum,
-	};
-
-	return result;
-}
-
-static Simple8bRleBitmap
-simple8brle_bitmap_decompress(Simple8bRleSerialized *compressed)
-{
-=======
->>>>>>> d79c930f
-	CheckCompressedData(compressed->num_elements <= GLOBAL_MAX_ROWS_PER_COMPRESSION);
-	CheckCompressedData(compressed->num_blocks <= GLOBAL_MAX_ROWS_PER_COMPRESSION);
-
-	const uint16 num_elements = compressed->num_elements;
-<<<<<<< HEAD
-	uint16 num_ones = 0;
-=======
->>>>>>> d79c930f
-
-	const uint16 num_selector_slots =
-		simple8brle_num_selector_slots_for_num_blocks(compressed->num_blocks);
-	const uint64 *compressed_data = compressed->slots + num_selector_slots;
-
-	/*
-	 * Pad to next multiple of 64 bytes on the right, so that we can simplify the
-	 * decompression loop and the get() function. Note that for get() we need at
-	 * least one byte of padding, hence the next multiple.
-	 */
-	const uint16 num_elements_padded = ((num_elements + 63) / 64 + 1) * 64;
-	const uint16 num_blocks = compressed->num_blocks;
-<<<<<<< HEAD
-
-	bool *restrict bitmap_bools_ = palloc(num_elements_padded);
-=======
-
-	uint16 *restrict prefix_sums = palloc(sizeof(uint16) * num_elements_padded);
-
-	uint16 current_prefix_sum = 0;
->>>>>>> d79c930f
-	uint16 decompressed_index = 0;
-	for (uint16 block_index = 0; block_index < num_blocks; block_index++)
-	{
-		const uint16 selector_slot = block_index / SIMPLE8B_SELECTORS_PER_SELECTOR_SLOT;
-		const uint16 selector_pos_in_slot = block_index % SIMPLE8B_SELECTORS_PER_SELECTOR_SLOT;
-		const uint64 slot_value = compressed->slots[selector_slot];
-		const uint8 selector_shift = selector_pos_in_slot * SIMPLE8B_BITS_PER_SELECTOR;
-		const uint64 selector_mask = 0xFULL << selector_shift;
-		const uint8 selector_value = (slot_value & selector_mask) >> selector_shift;
-		Assert(selector_value < 16);
-
-		uint64 block_data = compressed_data[block_index];
-
-		if (simple8brle_selector_is_rle(selector_value))
-		{
-			/*
-			 * RLE block.
-			 */
-<<<<<<< HEAD
-			const uint16 n_block_values = simple8brle_rledata_repeatcount(block_data);
-			CheckCompressedData(n_block_values <= GLOBAL_MAX_ROWS_PER_COMPRESSION);
-
-			/*
-			 * We might get an incorrect value from the corrupt data. Explicitly
-			 * truncate it to 0/1 in case the bool is not a standard bool type
-			 * which would have done it for us.
-			 */
-			const bool repeated_value = simple8brle_rledata_value(block_data) & 1;
-
-			CheckCompressedData(decompressed_index + n_block_values <= num_elements);
-
-			/*
-			 * Write out the loop for both true and false, so that it becomes a
-			 * simple memset.
-			 */
-=======
-			const size_t n_block_values = simple8brle_rledata_repeatcount(block_data);
-			CheckCompressedData(n_block_values <= GLOBAL_MAX_ROWS_PER_COMPRESSION);
-
-			const bool repeated_value = simple8brle_rledata_value(block_data);
-
-			CheckCompressedData(decompressed_index + n_block_values <= num_elements);
-
->>>>>>> d79c930f
-			if (repeated_value)
-			{
-				for (uint16 i = 0; i < n_block_values; i++)
-				{
-<<<<<<< HEAD
-					bitmap_bools_[decompressed_index + i] = true;
-				}
-
-				num_ones += n_block_values;
-=======
-					prefix_sums[decompressed_index + i] = current_prefix_sum + i + 1;
-				}
-				current_prefix_sum += n_block_values;
->>>>>>> d79c930f
-			}
-			else
-			{
-				for (uint16 i = 0; i < n_block_values; i++)
-				{
-<<<<<<< HEAD
-					bitmap_bools_[decompressed_index + i] = false;
-=======
-					prefix_sums[decompressed_index + i] = current_prefix_sum;
->>>>>>> d79c930f
-				}
-			}
-
-			decompressed_index += n_block_values;
-			Assert(decompressed_index <= num_elements);
-		}
-		else
-		{
-			/*
-			 * Bit-packed block. Since this is a bitmap, this block has 64 bits
-			 * packed. The last block might contain less than maximal possible
-			 * number of elements, but we have 64 bytes of padding on the right
-			 * so we don't care.
-			 */
-			CheckCompressedData(selector_value == 1);
-
-			Assert(SIMPLE8B_BIT_LENGTH[selector_value] == 1);
-			Assert(SIMPLE8B_NUM_ELEMENTS[selector_value] == 64);
-
-			/*
-			 * We should require at least one element from the block. Previous
-			 * blocks might have had incorrect lengths, so this is not an
-			 * assertion.
-			 */
 			CheckCompressedData(decompressed_index < num_elements);
 
 			/* Have to zero out the unused bits, so that the popcnt works properly. */
-			const uint16 elements_this_block =
-				Min(64U, (uint16) (num_elements - decompressed_index));
+			const int elements_this_block = Min(64, num_elements - decompressed_index);
 			Assert(elements_this_block <= 64);
 			Assert(elements_this_block > 0);
 			block_data &= (-1ULL) >> (64 - elements_this_block);
