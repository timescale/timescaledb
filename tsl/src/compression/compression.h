/*
 * This file and its contents are licensed under the Timescale License.
 * Please see the included NOTICE for copyright information and
 * LICENSE-TIMESCALE for a copy of the license.
 */
#ifndef TIMESCALEDB_TSL_COMPRESSION_COMPRESSION_H
#define TIMESCALEDB_TSL_COMPRESSION_COMPRESSION_H

#include <postgres.h>

#include <c.h>
#include <executor/tuptable.h>
#include <fmgr.h>
#include <lib/stringinfo.h>
<<<<<<< HEAD
#include <utils/date.h>
#include <utils/lsyscache.h>
#include <utils/relcache.h>
#include <utils/timestamp.h>

/* Normal compression uses 1k rows, but the regression tests use up to 1015. */
#ifndef GLOBAL_MAX_ROWS_PER_COMPRESSION
#define GLOBAL_MAX_ROWS_PER_COMPRESSION 1015
#endif

=======
#include <access/heapam.h>
#include <utils/relcache.h>
#include <nodes/execnodes.h>
#include "segment_meta.h"

#include "compat/compat.h"
>>>>>>> df70f3e0
/*
 * Compressed data starts with a specialized varlen type starting with the usual
 * varlen header, and followed by a version specifying which compression
 * algorithm was used. This allows us to share the same code across different
 * SQL datatypes. Currently we only allow 127 versions, as we may want to use
 * variable-width integer type in the event we have more than a non-trivial
 * number of compression algorithms.
 */
#define CompressedDataHeaderFields                                                                 \
	char vl_len_[4];                                                                               \
	uint8 compression_algorithm

#define MAX_ROWS_PER_COMPRESSION 1000
/* gap in sequence id between rows, potential for adding rows in gap later */
#define SEQUENCE_NUM_GAP 10
#define COMPRESSIONCOL_IS_SEGMENT_BY(col) ((col)->segmentby_column_index > 0)
#define COMPRESSIONCOL_IS_ORDER_BY(col) ((col)->orderby_column_index > 0)

typedef struct CompressedDataHeader
{
	CompressedDataHeaderFields;
} CompressedDataHeader;

/* On 32-bit architectures, 64-bit values are boxed when returned as datums. To avoid
this overhead we have this type and corresponding iterators for efficiency. The iterators
are private to the compression algorithms for now. */
typedef uint64 DecompressDataInternal;

typedef struct DecompressResultInternal
{
	DecompressDataInternal val;
	bool is_null;
	bool is_done;
} DecompressResultInternal;

/* This type returns datums and is used as our main interface */
typedef struct DecompressResult
{
	Datum val;
	bool is_null;
	bool is_done;
} DecompressResult;

/*
 * Let's use Arrow C data interface. There are many computation engines that are
 * compatible with it, even if it's a bit excessive for our current needs.
 *
 * https://arrow.apache.org/docs/format/CDataInterface.html
 */
typedef struct ArrowArray
{
	/*
	 * Mandatory. The logical length of the array (i.e. its number of items).
	 */
	int64 length;

	/*
	 * Mandatory. The number of null items in the array. MAY be -1 if not yet
	 * computed.
	 */
	int64 null_count;

	/*
	 * Mandatory. The logical offset inside the array (i.e. the number of
	 * items from the physical start of the buffers). MUST be 0 or positive.
	 *
	 * Producers MAY specify that they will only produce 0-offset arrays to
	 * ease implementation of consumer code. Consumers MAY decide not to
	 * support non-0-offset arrays, but they should document this limitation.
	 */
	int64 offset;

	/*
	 * Mandatory. The number of physical buffers backing this array. The
	 * number of buffers is a function of the data type, as described in the
	 * Columnar format specification.
	 *
	 * Buffers of children arrays are not included.
	 */
	int64 n_buffers;

	/*
	 * Mandatory. The number of children this type has.
	 */
	int64 n_children;

	/*
	 * Mandatory. A C array of pointers to the start of each physical buffer
	 * backing this array. Each void* pointer is the physical start of a
	 * contiguous buffer. There must be ArrowArray.n_buffers pointers.
	 *
	 * The producer MUST ensure that each contiguous buffer is large enough to
	 * represent length + offset values encoded according to the Columnar
	 * format specification.
	 *
	 * It is recommended, but not required, that the memory addresses of the
	 * buffers be aligned at least according to the type of primitive data
	 * that they contain. Consumers MAY decide not to support unaligned
	 * memory.
	 *
	 * The buffer pointers MAY be null only in two situations:
	 *
	 * - for the null bitmap buffer, if ArrowArray.null_count is 0;
	 *
	 * - for any buffer, if the size in bytes of the corresponding buffer would
	 * be 0.
	 *
	 * Buffers of children arrays are not included.
	 */
	const void **buffers;

	struct ArrowArray **children;
	struct ArrowArray *dictionary;

	/*
	 * Mandatory. A pointer to a producer-provided release callback.
	 *
	 * See below for memory management and release callback semantics.
	 */
	void (*release)(struct ArrowArray *);

	/* Opaque producer-specific data */
	void *private_data;
} ArrowArray;

static pg_attribute_always_inline bool
arrow_validity_bitmap_get(const uint64 *bitmap, int row_number)
{
	const int qword_index = row_number / 64;
	const int bit_index = row_number % 64;
	const uint64 mask = 1ull << bit_index;
	return (bitmap[qword_index] & mask) ? 1 : 0;
}

static pg_attribute_always_inline void
arrow_validity_bitmap_set(uint64 *bitmap, int row_number, bool value)
{
	const int qword_index = row_number / 64;
	const int bit_index = row_number % 64;
	const uint64 mask = 1ull << bit_index;

	if (value)
	{
		bitmap[qword_index] |= mask;
	}
	else
	{
		bitmap[qword_index] &= ~mask;
	}

	Assert(arrow_validity_bitmap_get(bitmap, row_number) == value);
}

/* Forward declaration of ColumnCompressionInfo so we don't need to include catalog.h */
typedef struct FormData_hypertable_compression ColumnCompressionInfo;

typedef struct Compressor Compressor;
struct Compressor
{
	void (*append_null)(Compressor *compressord);
	void (*append_val)(Compressor *compressor, Datum val);
	void *(*finish)(Compressor *data);
};

typedef struct DecompressionIterator
{
	uint8 compression_algorithm;
	bool forward;

	Oid element_type;
	DecompressResult (*try_next)(struct DecompressionIterator *);
	ArrowArray (*decompress_all_forward_direction)(struct DecompressionIterator *);
} DecompressionIterator;

typedef struct SegmentInfo
{
	Datum val;
	FmgrInfo eq_fn;
	FunctionCallInfo eq_fcinfo;
	int16 typlen;
	bool is_null;
	bool typ_by_val;
	Oid collation;
} SegmentInfo;

/* this struct holds information about a segmentby column,
 * and additionally stores the mapping for this column in
 * the uncompressed chunk. */
typedef struct CompressedSegmentInfo
{
	SegmentInfo *segment_info;
	int16 decompressed_chunk_offset;
} CompressedSegmentInfo;

typedef struct PerCompressedColumn
{
	Oid decompressed_type;

	/* the compressor to use for compressed columns, always NULL for segmenters
	 * only use if is_compressed
	 */
	DecompressionIterator *iterator;

	/* segment info; only used if !is_compressed */
	Datum val;

	/* is this a compressed column or a segment-by column */
	bool is_compressed;

	/* the value stored in the compressed table was NULL */
	bool is_null;

	/* the index in the decompressed table of the data -1,
	 * if the data is metadata not found in the decompressed table
	 */
	int16 decompressed_column_offset;
} PerCompressedColumn;

typedef struct RowDecompressor
{
	PerCompressedColumn *per_compressed_cols;
	int16 num_compressed_columns;

	TupleDesc in_desc;
	Relation in_rel;

	TupleDesc out_desc;
	Relation out_rel;
	ResultRelInfo *indexstate;

	CommandId mycid;
	BulkInsertState bistate;

	Datum *compressed_datums;
	bool *compressed_is_nulls;

	Datum *decompressed_datums;
	bool *decompressed_is_nulls;

	MemoryContext per_compressed_row_ctx;
} RowDecompressor;

/*
 * TOAST_STORAGE_EXTENDED for out of line storage.
 * TOAST_STORAGE_EXTERNAL for out of line storage + native PG toast compression
 * used when you want to enable postgres native toast
 * compression on the output of the compression algorithm.
 */
typedef enum
{
	TOAST_STORAGE_EXTERNAL,
	TOAST_STORAGE_EXTENDED
} CompressionStorage;

typedef struct CompressionAlgorithmDefinition
{
	DecompressionIterator *(*iterator_init_forward)(Datum, Oid element_type);
	DecompressionIterator *(*iterator_init_reverse)(Datum, Oid element_type);
	ArrowArray *(*decompress_all_forward_direction)(Datum, Oid element_type);
	void (*compressed_data_send)(CompressedDataHeader *, StringInfo);
	Datum (*compressed_data_recv)(StringInfo);

	Compressor *(*compressor_for_type)(Oid element_type);
	CompressionStorage compressed_data_storage;
} CompressionAlgorithmDefinition;

typedef enum CompressionAlgorithms
{
	/* Not a real algorithm, if this does get used, it's a bug in the code */
	_INVALID_COMPRESSION_ALGORITHM = 0,

	COMPRESSION_ALGORITHM_ARRAY,
	COMPRESSION_ALGORITHM_DICTIONARY,
	COMPRESSION_ALGORITHM_GORILLA,
	COMPRESSION_ALGORITHM_DELTADELTA,

	/* When adding an algorithm also add a static assert statement below */
	/* end of real values */
	_END_COMPRESSION_ALGORITHMS,
	_MAX_NUM_COMPRESSION_ALGORITHMS = 128,
} CompressionAlgorithms;

typedef struct CompressionStats
{
	int64 rowcnt_pre_compression;
	int64 rowcnt_post_compression;
} CompressionStats;

typedef struct PerColumn
{
	/* the compressor to use for regular columns, NULL for segmenters */
	Compressor *compressor;
	/*
	 * Information on the metadata we'll store for this column (currently only min/max).
	 * Only used for order-by columns right now, will be {-1, NULL} for others.
	 */
	int16 min_metadata_attr_offset;
	int16 max_metadata_attr_offset;
	SegmentMetaMinMaxBuilder *min_max_metadata_builder;

	/* segment info; only used if compressor is NULL */
	SegmentInfo *segment_info;
	int16 segmentby_column_index;
} PerColumn;

typedef struct RowCompressor
{
	/* memory context reset per-row is stored */
	MemoryContext per_row_ctx;

	/* the table we're writing the compressed data to */
	Relation compressed_table;
	BulkInsertState bistate;
	/* segment by index Oid if any */
	Oid index_oid;

	/* in theory we could have more input columns than outputted ones, so we
	   store the number of inputs/compressors separately */
	int n_input_columns;

	/* info about each column */
	struct PerColumn *per_column;

	/* the order of columns in the compressed data need not match the order in the
	 * uncompressed. This array maps each attribute offset in the uncompressed
	 * data to the corresponding one in the compressed
	 */
	int16 *uncompressed_col_to_compressed_col;
	int16 count_metadata_column_offset;
	int16 sequence_num_metadata_column_offset;

	/* the number of uncompressed rows compressed into the current compressed row */
	uint32 rows_compressed_into_current_value;
	/* a unique monotonically increasing (according to order by) id for each compressed row */
	int32 sequence_num;

	/* cached arrays used to build the HeapTuple */
	Datum *compressed_values;
	bool *compressed_is_null;
	int64 rowcnt_pre_compression;
	int64 num_compressed_rows;
	/* if recompressing segmentwise, we must know this so we can reset the sequence number */
	bool segmentwise_recompress;
} RowCompressor;

extern Datum tsl_compressed_data_decompress_forward(PG_FUNCTION_ARGS);
extern Datum tsl_compressed_data_decompress_reverse(PG_FUNCTION_ARGS);
extern Datum tsl_compressed_data_send(PG_FUNCTION_ARGS);
extern Datum tsl_compressed_data_recv(PG_FUNCTION_ARGS);
extern Datum tsl_compressed_data_in(PG_FUNCTION_ARGS);
extern Datum tsl_compressed_data_out(PG_FUNCTION_ARGS);

static void
pg_attribute_unused() assert_num_compression_algorithms_sane(void)
{
	/* make sure not too many compression algorithms   */
	StaticAssertStmt(_END_COMPRESSION_ALGORITHMS <= _MAX_NUM_COMPRESSION_ALGORITHMS,
					 "Too many compression algorthims, make sure a decision on variable-length "
					 "version field has been made.");

	/* existing indexes that MUST NEVER CHANGE */
	StaticAssertStmt(COMPRESSION_ALGORITHM_ARRAY == 1, "algorithm index has changed");
	StaticAssertStmt(COMPRESSION_ALGORITHM_DICTIONARY == 2, "algorithm index has changed");
	StaticAssertStmt(COMPRESSION_ALGORITHM_GORILLA == 3, "algorithm index has changed");
	StaticAssertStmt(COMPRESSION_ALGORITHM_DELTADELTA == 4, "algorithm index has changed");

	/*
	 * This should change when adding a new algorithm after adding the new
	 * algorithm to the assert list above. This statement prevents adding a
	 * new algorithm without updating the asserts above
	 */
	StaticAssertStmt(_END_COMPRESSION_ALGORITHMS == 5,
					 "number of algorithms have changed, the asserts should be updated");
}

extern CompressionStorage compression_get_toast_storage(CompressionAlgorithms algo);
extern CompressionStats compress_chunk(Oid in_table, Oid out_table,
									   const ColumnCompressionInfo **column_compression_info,
									   int num_compression_infos);
extern void decompress_chunk(Oid in_table, Oid out_table);

extern DecompressionIterator *(*tsl_get_decompression_iterator_init(
	CompressionAlgorithms algorithm, bool reverse))(Datum, Oid element_type);
<<<<<<< HEAD
extern ArrowArray *tsl_try_decompress_all(CompressionAlgorithms algorithm, Datum compressed_data,
										  Oid element_type);
extern void update_compressed_chunk_relstats(Oid uncompressed_relid, Oid compressed_relid);
extern void merge_chunk_relstats(Oid merged_relid, Oid compressed_relid);
=======
>>>>>>> df70f3e0

typedef struct Chunk Chunk;
typedef struct ChunkInsertState ChunkInsertState;
extern void decompress_batches_for_insert(ChunkInsertState *cis, Chunk *chunk,
										  TupleTableSlot *slot);
#if PG14_GE
extern void decompress_batches_for_update_delete(List *chunks, List *predicates);
#endif
/* CompressSingleRowState methods */
struct CompressSingleRowState;
typedef struct CompressSingleRowState CompressSingleRowState;

extern CompressSingleRowState *compress_row_init(int srcht_id, Relation in_rel, Relation out_rel);
extern SegmentInfo *segment_info_new(Form_pg_attribute column_attr);
extern bool segment_info_datum_is_in_group(SegmentInfo *segment_info, Datum datum, bool is_null);
extern TupleTableSlot *compress_row_exec(CompressSingleRowState *cr, TupleTableSlot *slot);
extern void compress_row_end(CompressSingleRowState *cr);
extern void compress_row_destroy(CompressSingleRowState *cr);
extern void row_decompressor_decompress_row(RowDecompressor *row_decompressor,
											Tuplesortstate *tuplesortstate);
extern int16 *compress_chunk_populate_keys(Oid in_table, const ColumnCompressionInfo **columns,
										   int n_columns, int *n_keys_out,
										   const ColumnCompressionInfo ***keys_out);
extern void compress_chunk_populate_sort_info_for_column(Oid table,
														 const ColumnCompressionInfo *column,
														 AttrNumber *att_nums, Oid *sort_operator,
														 Oid *collation, bool *nulls_first);
extern PerCompressedColumn *create_per_compressed_column(TupleDesc in_desc, TupleDesc out_desc,
														 Oid out_relid,
														 Oid compressed_data_type_oid);
extern void row_compressor_init(RowCompressor *row_compressor, TupleDesc uncompressed_tuple_desc,
								Relation compressed_table, int num_compression_infos,
								const ColumnCompressionInfo **column_compression_info,
								int16 *column_offsets, int16 num_columns_in_compressed_table,
								bool need_bistate, bool segmentwise_recompress);
extern void row_compressor_finish(RowCompressor *row_compressor);
extern void populate_per_compressed_columns_from_data(PerCompressedColumn *per_compressed_cols,
													  int16 num_cols, Datum *compressed_datums,
													  bool *compressed_is_nulls);
extern void row_compressor_append_sorted_rows(RowCompressor *row_compressor,
											  Tuplesortstate *sorted_rel, TupleDesc sorted_desc);
extern void segment_info_update(SegmentInfo *segment_info, Datum val, bool is_null);

extern RowDecompressor build_decompressor(Relation in_rel, Relation out_rel);

#endif<|MERGE_RESOLUTION|>--- conflicted
+++ resolved
@@ -12,25 +12,22 @@
 #include <executor/tuptable.h>
 #include <fmgr.h>
 #include <lib/stringinfo.h>
-<<<<<<< HEAD
+
+#include <access/heapam.h>
+#include <nodes/execnodes.h>
 #include <utils/date.h>
 #include <utils/lsyscache.h>
 #include <utils/relcache.h>
 #include <utils/timestamp.h>
 
+#include "segment_meta.h"
+
 /* Normal compression uses 1k rows, but the regression tests use up to 1015. */
 #ifndef GLOBAL_MAX_ROWS_PER_COMPRESSION
 #define GLOBAL_MAX_ROWS_PER_COMPRESSION 1015
 #endif
 
-=======
-#include <access/heapam.h>
-#include <utils/relcache.h>
-#include <nodes/execnodes.h>
-#include "segment_meta.h"
-
 #include "compat/compat.h"
->>>>>>> df70f3e0
 /*
  * Compressed data starts with a specialized varlen type starting with the usual
  * varlen header, and followed by a version specifying which compression
@@ -414,13 +411,7 @@
 
 extern DecompressionIterator *(*tsl_get_decompression_iterator_init(
 	CompressionAlgorithms algorithm, bool reverse))(Datum, Oid element_type);
-<<<<<<< HEAD
-extern ArrowArray *tsl_try_decompress_all(CompressionAlgorithms algorithm, Datum compressed_data,
-										  Oid element_type);
-extern void update_compressed_chunk_relstats(Oid uncompressed_relid, Oid compressed_relid);
-extern void merge_chunk_relstats(Oid merged_relid, Oid compressed_relid);
-=======
->>>>>>> df70f3e0
+extern ArrowArray *tsl_try_decompress_all(CompressionAlgorithms algorithm, Datum compressed_data, Oid element_type);
 
 typedef struct Chunk Chunk;
 typedef struct ChunkInsertState ChunkInsertState;
