/*
 * This file and its contents are licensed under the Timescale License.
 * Please see the included NOTICE for copyright information and
 * LICENSE-TIMESCALE for a copy of the license.
 */
#pragma once

/*
 * The `array` compression method can store any type of data. It simply puts it into an
 * array-like structure and does not compress it. TOAST-based compression should be applied on top.
 *
 * Array compression is are also used as a building block for dictionary compression.
 */

#include <postgres.h>
#include <fmgr.h>

#include "compression/compression.h"

typedef struct StringInfoData StringInfoData;
typedef StringInfoData *StringInfo;

typedef struct ArrayCompressor ArrayCompressor;
typedef struct ArrayCompressed ArrayCompressed;
typedef struct ArrayDecompressionIterator ArrayDecompressionIterator;

extern const Compressor array_compressor;

extern Compressor *array_compressor_for_type(Oid element_type);
extern ArrayCompressor *array_compressor_alloc(Oid type_to_compress);
extern void array_compressor_append_null(ArrayCompressor *compressor);
extern void array_compressor_append(ArrayCompressor *compressor, Datum val);
extern void *array_compressor_finish(ArrayCompressor *compressor);

extern ArrayDecompressionIterator *array_decompression_iterator_alloc(void);
extern DecompressionIterator *
tsl_array_decompression_iterator_from_datum_forward(Datum compressed_array, Oid element_type);
extern DecompressResult array_decompression_iterator_try_next_forward(DecompressionIterator *iter);

extern DecompressionIterator *
tsl_array_decompression_iterator_from_datum_reverse(Datum compressed_array, Oid element_type);
extern DecompressResult array_decompression_iterator_try_next_reverse(DecompressionIterator *iter);

/* API for using this as an embedded data structure */
typedef struct ArrayCompressorSerializationInfo ArrayCompressorSerializationInfo;
extern ArrayCompressorSerializationInfo *
array_compressor_get_serialization_info(ArrayCompressor *compressor);
Size array_compression_serialization_size(ArrayCompressorSerializationInfo *info);
uint32 array_compression_serialization_num_elements(ArrayCompressorSerializationInfo *info);
extern char *bytes_serialize_array_compressor_and_advance(char *dst, Size dst_size,
														  ArrayCompressorSerializationInfo *info);
extern DecompressionIterator *array_decompression_iterator_alloc_forward(StringInfo serialized_data,
																		 Oid element_type,
																		 bool has_nulls);

extern ArrayCompressorSerializationInfo *array_compressed_data_recv(StringInfo buffer,
																	Oid element_type);
extern void array_compressed_data_send(StringInfo buffer, const char *serialized_data,
									   Size data_size, Oid element_type, bool has_nulls);

extern Datum array_compressed_recv(StringInfo buffer);
extern void array_compressed_send(CompressedDataHeader *header, StringInfo buffer);

extern Datum tsl_array_compressor_append(PG_FUNCTION_ARGS);
extern Datum tsl_array_compressor_finish(PG_FUNCTION_ARGS);

ArrowArray *tsl_text_array_decompress_all(Datum compressed_array, Oid element_type,
										  MemoryContext dest_mctx);

ArrowArray *text_array_decompress_all_serialized_no_header(StringInfo si, bool has_nulls,
														   MemoryContext dest_mctx);

#define ARRAY_ALGORITHM_DEFINITION                                                                 \
	{                                                                                              \
		.iterator_init_forward = tsl_array_decompression_iterator_from_datum_forward,              \
		.iterator_init_reverse = tsl_array_decompression_iterator_from_datum_reverse,              \
		.compressed_data_send = array_compressed_send,                                             \
		.compressed_data_recv = array_compressed_recv,                                             \
		.compressor_for_type = array_compressor_for_type,                                          \
		.compressed_data_storage = TOAST_STORAGE_EXTENDED,                                         \
<<<<<<< HEAD
		.decompress_all = tsl_text_array_decompress_all,                                           \
	}

#endif
=======
	}
>>>>>>> 320c6a8d
<|MERGE_RESOLUTION|>--- conflicted
+++ resolved
@@ -78,11 +78,5 @@
 		.compressed_data_recv = array_compressed_recv,                                             \
 		.compressor_for_type = array_compressor_for_type,                                          \
 		.compressed_data_storage = TOAST_STORAGE_EXTENDED,                                         \
-<<<<<<< HEAD
 		.decompress_all = tsl_text_array_decompress_all,                                           \
-	}
-
-#endif
-=======
-	}
->>>>>>> 320c6a8d
+	}