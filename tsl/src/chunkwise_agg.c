/*
 * This file and its contents are licensed under the Timescale License.
 * Please see the included NOTICE for copyright information and
 * LICENSE-TIMESCALE for a copy of the license.
 */
#include <postgres.h>

#include <optimizer/appendinfo.h>
#include <optimizer/cost.h>
#include <optimizer/pathnode.h>
#include <optimizer/paths.h>
#include <optimizer/prep.h>
#include <optimizer/tlist.h>

#include "chunkwise_agg.h"

#include "gapfill.h"
#include "guc.h"
#include "import/planner.h"
#include "nodes/chunk_append/chunk_append.h"
#include "nodes/decompress_chunk/decompress_chunk.h"
#include "planner.h"

/* Helper function to find the first node of the provided type in the pathlist of the relation */
static Node *
find_node(const RelOptInfo *relation, NodeTag type)
{
	ListCell *lc;
	foreach (lc, relation->pathlist)
	{
		Node *node = lfirst(lc);
		if (nodeTag(node) == type)
			return node;
	}

	return NULL;
}

/* Check if the relation already has a min/max path */
static bool
has_min_max_agg_path(const RelOptInfo *relation)
{
	return find_node(relation, T_MinMaxAggPath) != NULL;
}

/*
 * Get an an existing aggregation path for the given relation or NULL if no aggregation path exists.
 */
static AggPath *
get_existing_agg_path(const RelOptInfo *relation)
{
	Node *node = find_node(relation, T_AggPath);
	return node ? castNode(AggPath, node) : NULL;
}

/*
 * Get all subpaths from a Append, MergeAppend, or ChunkAppend path
 */
static void
get_subpaths_from_append_path(Path *path, List **subpaths, Path **append, Path **gather)
{
	if (IsA(path, AppendPath))
	{
		AppendPath *append_path = castNode(AppendPath, path);
		*subpaths = append_path->subpaths;
		*append = path;
		return;
	}

	if (IsA(path, MergeAppendPath))
	{
		MergeAppendPath *merge_append_path = castNode(MergeAppendPath, path);
		*subpaths = merge_append_path->subpaths;
		*append = path;
		return;
	}

	if (ts_is_chunk_append_path(path))
	{
		CustomPath *custom_path = castNode(CustomPath, path);
		*subpaths = custom_path->custom_paths;
		*append = path;
		return;
	}

	if (IsA(path, GatherPath))
	{
		*gather = path;
		get_subpaths_from_append_path(castNode(GatherPath, path)->subpath,
									  subpaths,
									  append,
									  /* gather = */ NULL);
		return;
	}

	if (IsA(path, GatherMergePath))
	{
		*gather = path;
		get_subpaths_from_append_path(castNode(GatherMergePath, path)->subpath,
									  subpaths,
									  append,
									  /* gather = */ NULL);
		return;
	}

	if (IsA(path, SortPath))
	{
		/* Can see GatherMerge -> Sort -> Partial HashAggregate in parallel plans. */
		get_subpaths_from_append_path(castNode(SortPath, path)->subpath, subpaths, append, gather);
		return;
	}

	if (IsA(path, AggPath))
	{
		/* Can see GatherMerge -> Sort -> Partial HashAggregate in parallel plans. */
		get_subpaths_from_append_path(castNode(AggPath, path)->subpath, subpaths, append, gather);
		return;
	}

	if (IsA(path, ProjectionPath))
	{
		ProjectionPath *projection = castNode(ProjectionPath, path);
		get_subpaths_from_append_path(projection->subpath, subpaths, append, gather);
		return;
	}
	else if (IsA(path, ProjectionPath))
	{
		return get_subpaths_from_append_path(castNode(ProjectionPath, path)->subpath, false);
	}

	/* Aggregation push-down is not supported for other path types so far */
}

/*
 * Copy an AppendPath and set new subpaths.
 */
static AppendPath *
copy_append_path(AppendPath *path, List *subpaths, PathTarget *pathtarget)
{
	AppendPath *newPath = makeNode(AppendPath);
	memcpy(newPath, path, sizeof(AppendPath));
	newPath->subpaths = subpaths;
	newPath->path.pathtarget = copy_pathtarget(pathtarget);

	cost_append(newPath);

	return newPath;
}

/*
 * Copy a MergeAppendPath and set new subpaths.
 */
static MergeAppendPath *
copy_merge_append_path(PlannerInfo *root, MergeAppendPath *path, List *subpaths,
					   PathTarget *pathtarget)
{
	MergeAppendPath *newPath =
		create_merge_append_path(root, path->path.parent, subpaths, path->path.pathkeys, NULL);

	newPath->path.param_info = path->path.param_info;
	newPath->path.pathtarget = copy_pathtarget(pathtarget);

	return newPath;
}

/*
 * Copy an append-like path and set new subpaths
 */
static Path *
copy_append_like_path(PlannerInfo *root, Path *path, List *new_subpaths, PathTarget *pathtarget)
{
	if (IsA(path, AppendPath))
	{
		AppendPath *append_path = castNode(AppendPath, path);
		AppendPath *new_append_path = copy_append_path(append_path, new_subpaths, pathtarget);
		return &new_append_path->path;
	}
	else if (IsA(path, MergeAppendPath))
	{
		MergeAppendPath *merge_append_path = castNode(MergeAppendPath, path);
		MergeAppendPath *new_merge_append_path =
			copy_merge_append_path(root, merge_append_path, new_subpaths, pathtarget);
		return &new_merge_append_path->path;
	}
	else if (ts_is_chunk_append_path(path))
	{
		CustomPath *custom_path = castNode(CustomPath, path);
		ChunkAppendPath *chunk_append_path = (ChunkAppendPath *) custom_path;
		ChunkAppendPath *new_chunk_append_path =
			ts_chunk_append_path_copy(chunk_append_path, new_subpaths, pathtarget);
		return &new_chunk_append_path->cpath.path;
	}
	else if (IsA(path, ProjectionPath))
	{
		/*
		 * Projection goes under partial aggregation, so here we can just ignore
		 * it.
		 */
		return copy_append_like_path(root,
									 castNode(ProjectionPath, path)->subpath,
									 new_subpaths,
									 pathtarget);
	}

	/* Should never happen, already checked by caller */
	Ensure(false, "unknown path type");
	pg_unreachable();
}

/*
 * Generate a partially sorted aggregated agg path on top of a path
 */
static AggPath *
create_sorted_partial_agg_path(PlannerInfo *root, Path *path, PathTarget *target,
							   double d_num_groups, GroupPathExtraData *extra_data)
{
	Query *parse = root->parse;

	/* Determine costs for aggregations */
	AggClauseCosts *agg_partial_costs = &extra_data->agg_partial_costs;

	bool is_sorted = pathkeys_contained_in(root->group_pathkeys, path->pathkeys);

	if (!is_sorted)
	{
		path = (Path *) create_sort_path(root, path->parent, path, root->group_pathkeys, -1.0);
	}

	AggPath *sorted_agg_path = create_agg_path(root,
											   path->parent,
											   path,
											   target,
											   parse->groupClause ? AGG_SORTED : AGG_PLAIN,
											   AGGSPLIT_INITIAL_SERIAL,
#if PG16_LT
											   parse->groupClause,
#else
											   root->processed_groupClause,
#endif
											   NIL,
											   agg_partial_costs,
											   d_num_groups);

	return sorted_agg_path;
}

/*
 * Generate a partially hashed aggregated add path on top of a path
 */
static AggPath *
create_hashed_partial_agg_path(PlannerInfo *root, Path *path, PathTarget *target,
							   double d_num_groups, GroupPathExtraData *extra_data)
{
	/* Determine costs for aggregations */
	AggClauseCosts *agg_partial_costs = &extra_data->agg_partial_costs;

	AggPath *hash_path = create_agg_path(root,
										 path->parent,
										 path,
										 target,
										 AGG_HASHED,
										 AGGSPLIT_INITIAL_SERIAL,
#if PG16_LT
										 root->parse->groupClause,
#else
										 root->processed_groupClause,
#endif
										 NIL,
										 agg_partial_costs,
										 d_num_groups);
	return hash_path;
}

/*
 * Add partially aggregated subpath
 */
static void
add_partially_aggregated_subpaths(PlannerInfo *root, PathTarget *input_target,
								  PathTarget *partial_grouping_target, double d_num_groups,
								  GroupPathExtraData *extra_data, bool can_sort, bool can_hash,
								  Path *subpath, List **sorted_paths, List **hashed_paths)
{
	/* Translate targetlist for partition */
	AppendRelInfo *appinfo = ts_get_appendrelinfo(root, subpath->parent->relid, false);
	PathTarget *chunk_grouped_target = copy_pathtarget(partial_grouping_target);
	chunk_grouped_target->exprs =
		castNode(List,
				 adjust_appendrel_attrs(root,
										(Node *) chunk_grouped_target->exprs,
										/* nappinfos = */ 1,
										&appinfo));

	/*
	 * We might have to project before aggregation. In declarative partitioning
	 * planning, the projection is applied by apply_scanjoin_target_to_path().
	 */
	PathTarget *chunk_target_before_grouping = copy_pathtarget(input_target);
	chunk_target_before_grouping->exprs =
		castNode(List,
				 adjust_appendrel_attrs(root,
										(Node *) chunk_target_before_grouping->exprs,
										/* nappinfos = */ 1,
										&appinfo));
<<<<<<< HEAD
	subpath =
		apply_projection_to_path(root, subpath->parent, subpath, chunk_target_before_grouping);
=======
	/*
	 * Note that we cannot use apply_projection_to_path() here, because it might
	 * modify the targetlist of the projection-capable paths in place, which
	 * would cause a mismatch when these paths are used in another context.
	 *
	 * In case of DecompressChunk path, we can make a copy of it and push the
	 * projection down to it.
	 *
	 * In general, the projection here arises because the pathtarget of the
	 * table scans is determined early based on the reltarget which lists all
	 * used columns in attno order, and the pathtarget before grouping is
	 * computed later and has the grouping columns in front.
	 */
	if (ts_is_decompress_chunk_path(subpath))
	{
		subpath = (Path *) copy_decompress_chunk_path((DecompressChunkPath *) subpath);
		subpath->pathtarget = chunk_target_before_grouping;
	}
	else
	{
		subpath = (Path *)
			create_projection_path(root, subpath->parent, subpath, chunk_target_before_grouping);
	}
>>>>>>> be5ec303

	if (can_sort)
	{
		AggPath *agg_path = create_sorted_partial_agg_path(root,
														   subpath,
														   chunk_grouped_target,
														   d_num_groups,
														   extra_data);

		*sorted_paths = lappend(*sorted_paths, (Path *) agg_path);
	}

	if (can_hash)
	{
		AggPath *agg_path = create_hashed_partial_agg_path(root,
														   subpath,
														   chunk_grouped_target,
														   d_num_groups,
														   extra_data);

		*hashed_paths = lappend(*hashed_paths, (Path *) agg_path);
	}
}

/*
 * Generate a total aggregation path for partial aggregations.
 *
 * The generated paths contain partial aggregations (created by using AGGSPLIT_INITIAL_SERIAL).
 * These aggregations need to be finished by the caller by adding a node that performs the
 * AGGSPLIT_FINAL_DESERIAL step.
 *
 * The original path can be either parallel or non-parallel aggregation, and the
 * resulting path will be parallel accordingly.
 */
static void
generate_agg_pushdown_path(PlannerInfo *root, Path *cheapest_total_path, RelOptInfo *input_rel,
						   RelOptInfo *output_rel, RelOptInfo *partially_grouped_rel,
						   PathTarget *grouping_target, PathTarget *partial_grouping_target,
						   bool can_sort, bool can_hash, double d_num_groups,
						   GroupPathExtraData *extra_data)
{
	/* Get subpaths */
	List *subpaths = NIL;
	Path *top_gather = NULL;
	Path *top_append = NULL;
	get_subpaths_from_append_path(cheapest_total_path, &subpaths, &top_append, &top_gather);

	/* No subpaths available or unsupported append node */
	if (subpaths == NIL)
	{
		return;
	}

	Assert(top_append != NULL);

	if (list_length(subpaths) < 2)
	{
		/*
		 * Doesn't make sense to add per-chunk aggregation paths if there's
		 * only one chunk.
		 */
		return;
	}

	/* Generate agg paths on top of the append children */
	List *sorted_subpaths = NIL;
	List *hashed_subpaths = NIL;

	ListCell *lc;
	foreach (lc, subpaths)
	{
		Path *subpath = lfirst(lc);

		/* Check if we have an append path under an append path (e.g., a partially compressed
		 * chunk. The first append path merges the chunk results. The second append path merges the
		 * uncompressed and the compressed part of the chunk).
		 *
		 * In this case, the partial aggregation needs to be pushed down below the lower
		 * append path.
		 */
		List *partially_compressed_paths = NIL;
		Path *partially_compressed_append = NULL;
		Path *partially_compressed_gather = NULL;
		get_subpaths_from_append_path(subpath,
									  &partially_compressed_paths,
									  &partially_compressed_append,
									  &partially_compressed_gather);
		Assert(partially_compressed_gather == NULL);

		if (partially_compressed_append != NULL)
		{
			List *partially_compressed_sorted = NIL;
			List *partially_compressed_hashed = NIL;

			ListCell *lc2;
			foreach (lc2, partially_compressed_paths)
			{
				Path *partially_compressed_path = lfirst(lc2);

				add_partially_aggregated_subpaths(root,
												  input_rel->reltarget,
												  partial_grouping_target,
												  d_num_groups,
												  extra_data,
												  can_sort,
												  can_hash,
												  partially_compressed_path,
												  &partially_compressed_sorted /* Result path */,
												  &partially_compressed_hashed /* Result path */);
			}

			if (can_sort)
			{
				sorted_subpaths = lappend(sorted_subpaths,
										  copy_append_like_path(root,
																partially_compressed_append,
																partially_compressed_sorted,
																subpath->pathtarget));
			}

			if (can_hash)
			{
				hashed_subpaths = lappend(hashed_subpaths,
										  copy_append_like_path(root,
																partially_compressed_append,
																partially_compressed_hashed,
																subpath->pathtarget));
			}
		}
		else
		{
			add_partially_aggregated_subpaths(root,
											  input_rel->reltarget,
											  partial_grouping_target,
											  d_num_groups,
											  extra_data,
											  can_sort,
											  can_hash,
											  subpath,
											  &sorted_subpaths /* Result paths */,
											  &hashed_subpaths /* Result paths */);
		}
	}

	/* Create new append paths */
<<<<<<< HEAD
	if (top_gather == NULL)
=======
	if (sorted_subpaths != NIL)
	{
		add_path(partially_grouped_rel,
				 copy_append_like_path(root,
									   cheapest_total_path,
									   sorted_subpaths,
									   partial_grouping_target));
	}

	if (hashed_subpaths != NIL)
	{
		add_path(partially_grouped_rel,
				 copy_append_like_path(root,
									   cheapest_total_path,
									   hashed_subpaths,
									   partial_grouping_target));
	}
}

/*
 * Generate a partial aggregation path for chunk-wise partial aggregations.

 * This function does almost the same as generate_agg_pushdown_path(). In contrast, it processes a
 * partial_path (paths that are usually used in parallel plans) of the input relation, pushes down
 * the aggregation in this path and adds a gather node on top of the partial plan. Therefore, the
 * push-down of the partial aggregates also works in parallel plans.
 *
 * Note: The PostgreSQL terminology can cause some confusion here. Partial paths are usually used by
 * PostgreSQL to distribute work between parallel workers. This has nothing to do with the partial
 * aggregation we are creating in the function.
 */
static void
generate_partial_agg_pushdown_path(PlannerInfo *root, Path *cheapest_partial_path,
								   RelOptInfo *input_rel, RelOptInfo *output_rel,
								   RelOptInfo *partially_grouped_rel, PathTarget *grouping_target,
								   PathTarget *partial_grouping_target, bool can_sort,
								   bool can_hash, double d_num_groups,
								   GroupPathExtraData *extra_data)
{
	/* Get subpaths */
	List *subpaths = get_subpaths_from_append_path(cheapest_partial_path, false);

	/* No subpaths available or unsupported append node */
	if (subpaths == NIL)
		return;

	if (list_length(subpaths) < 2)
>>>>>>> be5ec303
	{
		/*
		 * The original aggregation plan was non-parallel, so we're creating a
		 * non-parallel plan as well.
		 */
<<<<<<< HEAD
		if (sorted_subpaths != NIL)
		{
			add_path(partially_grouped_rel,
					 copy_append_like_path(root,
										   top_append,
										   sorted_subpaths,
										   partial_grouping_target));
		}
=======
		return;
	}
	/* Generate agg paths on top of the append children */
	ListCell *lc;
	List *sorted_subpaths = NIL;
	List *hashed_subpaths = NIL;

	foreach (lc, subpaths)
	{
		Path *subpath = lfirst(lc);

		Assert(subpath->parallel_safe);

		/* There should be no nested append paths in the partial paths to construct the upper
		 * relation */
		Assert(get_subpaths_from_append_path(subpath, false) == NIL);

		add_partially_aggregated_subpaths(root,
										  input_rel->reltarget,
										  partial_grouping_target,
										  d_num_groups,
										  extra_data,
										  can_sort,
										  can_hash,
										  subpath,
										  &sorted_subpaths /* Result paths */,
										  &hashed_subpaths /* Result paths */);
	}

	/* Create new append paths */
	if (sorted_subpaths != NIL)
	{
		add_partial_path(partially_grouped_rel,
						 copy_append_like_path(root,
											   cheapest_partial_path,
											   sorted_subpaths,
											   partial_grouping_target));
	}
>>>>>>> be5ec303

		if (hashed_subpaths != NIL)
		{
			add_path(partially_grouped_rel,
					 copy_append_like_path(root,
										   top_append,
										   hashed_subpaths,
										   partial_grouping_target));
		}
	}
	else
	{
		/*
		 * The cheapest aggregation plan was parallel, so we're creating a
		 * parallel plan as well.
		 */
		if (sorted_subpaths != NIL)
		{
			add_partial_path(partially_grouped_rel,
							 copy_append_like_path(root,
												   top_append,
												   sorted_subpaths,
												   partial_grouping_target));
		}

		if (hashed_subpaths != NIL)
		{
			add_partial_path(partially_grouped_rel,
							 copy_append_like_path(root,
												   top_append,
												   hashed_subpaths,
												   partial_grouping_target));
		}

		/* Finish the partial paths (just added by add_partial_path to partially_grouped_rel in this
		 * function) by adding a gather node and add this path to the partially_grouped_rel using
		 * add_path). */
		foreach (lc, partially_grouped_rel->partial_pathlist)
		{
			Path *append_path = lfirst(lc);
			double total_groups = append_path->rows * append_path->parallel_workers;

			Path *gather_path = (Path *) create_gather_path(root,
															partially_grouped_rel,
															append_path,
															partially_grouped_rel->reltarget,
															NULL,
															&total_groups);
			add_path(partially_grouped_rel, (Path *) gather_path);
		}
	}
}

/*
 Is the provided path a agg path that uses a sorted or plain agg strategy?
*/
static bool pg_nodiscard
is_path_sorted_or_plain_agg_path(Path *path)
{
	AggPath *agg_path = castNode(AggPath, path);
	Assert(agg_path->aggstrategy == AGG_SORTED || agg_path->aggstrategy == AGG_PLAIN ||
		   agg_path->aggstrategy == AGG_HASHED);
	return agg_path->aggstrategy == AGG_SORTED || agg_path->aggstrategy == AGG_PLAIN;
}

/*
 * Check if this path belongs to a plain or sorted aggregation
 */
static bool
contains_path_plain_or_sorted_agg(Path *path)
{
	List *subpaths = NIL;
	Path *append = NULL;
	Path *gather = NULL;
	get_subpaths_from_append_path(path, &subpaths, &append, &gather);

	Ensure(subpaths != NIL, "Unable to determine aggregation type");

	ListCell *lc;
	foreach (lc, subpaths)
	{
		Path *subpath = lfirst(lc);

		if (IsA(subpath, AggPath))
			return is_path_sorted_or_plain_agg_path(subpath);
	}

	/*
	 * No dedicated aggregation nodes found directly underneath the append node. This could be
	 * due to two reasons.
	 *
	 * (1) Only vectorized aggregation is used and we don't have dedicated Aggregation nods.
	 * (2) The query plan uses multi-level appends to keep a certain sorting
	 *     - ChunkAppend
	 *          - Merge Append
	 *             - Agg Chunk 1
	 *             - Agg Chunk 2
	 *          - Merge Append
	 *             - Agg Chunk 3
	 *             - Agg Chunk 4
	 *
	 * in both cases, we use a sorted aggregation node to finalize the partial aggregation and
	 * produce a proper sorting.
	 */
	return true;
}

/*
 * Replan the aggregation and create a partial aggregation at chunk level and finalize the
 * aggregation on top of an append node.
 *
 * The functionality is inspired by PostgreSQL's create_partitionwise_grouping_paths() function
 *
 * Generated aggregation paths:
 *
 * Finalize Aggregate
 *   -> Append
 *      -> Partial Aggregation
 *        - Chunk 1
 *      ...
 *      -> Append of partially compressed chunk 2
 *         -> Partial Aggregation
 *             -> Scan on uncompressed part of chunk 2
 *         -> Partial Aggregation
 *             -> Scan on compressed part of chunk 2
 *      ...
 *      -> Partial Aggregation N
 *        - Chunk N
 */
void
tsl_pushdown_partial_agg(PlannerInfo *root, Hypertable *ht, RelOptInfo *input_rel,
						 RelOptInfo *output_rel, void *extra)
{
	Query *parse = root->parse;

	/* We are only interested in hypertables */
	if (!ht)
		return;

	/* Perform partial aggregation planning only if there is an aggregation is requested */
	if (!parse->hasAggs)
		return;

	/* Grouping sets are not supported by the partial aggregation pushdown */
	if (parse->groupingSets)
		return;

	/* Don't replan aggregation if we already have a MinMaxAggPath (e.g., created by
	 * ts_preprocess_first_last_aggregates) */
	if (has_min_max_agg_path(output_rel))
		return;

	/* Is sorting possible ? */
	bool can_sort = grouping_is_sortable(parse->groupClause) && ts_guc_enable_chunkwise_aggregation;

	/* Is hashing possible ? */
	bool can_hash = grouping_is_hashable(parse->groupClause) &&
					!ts_is_gapfill_path(linitial(output_rel->pathlist)) && enable_hashagg;

	Assert(extra != NULL);
	GroupPathExtraData *extra_data = (GroupPathExtraData *) extra;

	/* Determine the number of groups from the already planned aggregation */
	AggPath *existing_agg_path = get_existing_agg_path(output_rel);
	if (existing_agg_path == NULL)
	{
		return;
	}

	/* Skip partial aggregations already created by _timescaledb_functions.partialize_agg */
	if (existing_agg_path->aggsplit == AGGSPLIT_INITIAL_SERIAL)
		return;

	/* Don't replan aggregation if it contains already partials or non-serializable aggregates */
	if (root->hasNonPartialAggs || root->hasNonSerialAggs)
		return;

	double d_num_groups = existing_agg_path->numGroups;
	Assert(d_num_groups > 0);

	/* Construct partial group agg upper relation */
	RelOptInfo *partially_grouped_rel =
		fetch_upper_rel(root, UPPERREL_PARTIAL_GROUP_AGG, input_rel->relids);
	partially_grouped_rel->consider_parallel = input_rel->consider_parallel;
	partially_grouped_rel->reloptkind = input_rel->reloptkind;
	partially_grouped_rel->serverid = input_rel->serverid;
	partially_grouped_rel->userid = input_rel->userid;
	partially_grouped_rel->useridiscurrent = input_rel->useridiscurrent;
	partially_grouped_rel->fdwroutine = input_rel->fdwroutine;

	/* Build target list for partial aggregate paths */
	PathTarget *grouping_target = output_rel->reltarget;
	PathTarget *partial_grouping_target = ts_make_partial_grouping_target(root, grouping_target);
	partially_grouped_rel->reltarget = partial_grouping_target;

	/* Calculate aggregation costs */
	if (!extra_data->partial_costs_set)
	{
		/* Init costs */
		MemSet(&extra_data->agg_partial_costs, 0, sizeof(AggClauseCosts));
		MemSet(&extra_data->agg_final_costs, 0, sizeof(AggClauseCosts));

		/* partial phase */
		get_agg_clause_costs(root, AGGSPLIT_INITIAL_SERIAL, &extra_data->agg_partial_costs);

		/* final phase */
		get_agg_clause_costs(root, AGGSPLIT_FINAL_DESERIAL, &extra_data->agg_final_costs);

		extra_data->partial_costs_set = true;
	}

	/* Generate the aggregation pushdown path */
	generate_agg_pushdown_path(root,
<<<<<<< HEAD
							   &existing_agg_path->path,
=======
							   cheapest_total_path,
>>>>>>> be5ec303
							   input_rel,
							   output_rel,
							   partially_grouped_rel,
							   grouping_target,
							   partial_grouping_target,
							   can_sort,
							   can_hash,
							   d_num_groups,
							   extra_data);

<<<<<<< HEAD
=======
	/* The same as above but for partial paths */
	if (input_rel->partial_pathlist != NIL && input_rel->consider_parallel)
	{
		Path *cheapest_partial_path = linitial(input_rel->partial_pathlist);
		generate_partial_agg_pushdown_path(root,
										   cheapest_partial_path,
										   input_rel,
										   output_rel,
										   partially_grouped_rel,
										   grouping_target,
										   partial_grouping_target,
										   can_sort,
										   can_hash,
										   d_num_groups,
										   extra_data);
	}

>>>>>>> be5ec303
	/* Replan aggregation if we were able to generate partially grouped rel paths */
	if (partially_grouped_rel->pathlist == NIL)
		return;

	/* Prefer our paths */
	output_rel->pathlist = NIL;
	output_rel->partial_pathlist = NIL;

	/* Finalize the created partially aggregated paths by adding a 'Finalize Aggregate' node on top
	 * of them. */
	AggClauseCosts *agg_final_costs = &extra_data->agg_final_costs;
	ListCell *lc;
	foreach (lc, partially_grouped_rel->pathlist)
	{
		Path *append_path = lfirst(lc);

		if (contains_path_plain_or_sorted_agg(append_path))
		{
			bool is_sorted;

			is_sorted = pathkeys_contained_in(root->group_pathkeys, append_path->pathkeys);

			if (!is_sorted)
			{
				append_path = (Path *)
					create_sort_path(root, output_rel, append_path, root->group_pathkeys, -1.0);
			}

			add_path(output_rel,
					 (Path *) create_agg_path(root,
											  output_rel,
											  append_path,
											  grouping_target,
											  parse->groupClause ? AGG_SORTED : AGG_PLAIN,
											  AGGSPLIT_FINAL_DESERIAL,
#if PG16_LT
											  parse->groupClause,
#else
											  root->processed_groupClause,
#endif
											  (List *) parse->havingQual,
											  agg_final_costs,
											  d_num_groups));
		}
		else
		{
			add_path(output_rel,
					 (Path *) create_agg_path(root,
											  output_rel,
											  append_path,
											  grouping_target,
											  AGG_HASHED,
											  AGGSPLIT_FINAL_DESERIAL,
#if PG16_LT
											  parse->groupClause,
#else
											  root->processed_groupClause,
#endif
											  (List *) parse->havingQual,
											  agg_final_costs,
											  d_num_groups));
		}
	}
}<|MERGE_RESOLUTION|>--- conflicted
+++ resolved
@@ -122,10 +122,6 @@
 		ProjectionPath *projection = castNode(ProjectionPath, path);
 		get_subpaths_from_append_path(projection->subpath, subpaths, append, gather);
 		return;
-	}
-	else if (IsA(path, ProjectionPath))
-	{
-		return get_subpaths_from_append_path(castNode(ProjectionPath, path)->subpath, false);
 	}
 
 	/* Aggregation push-down is not supported for other path types so far */
@@ -301,10 +297,6 @@
 										(Node *) chunk_target_before_grouping->exprs,
 										/* nappinfos = */ 1,
 										&appinfo));
-<<<<<<< HEAD
-	subpath =
-		apply_projection_to_path(root, subpath->parent, subpath, chunk_target_before_grouping);
-=======
 	/*
 	 * Note that we cannot use apply_projection_to_path() here, because it might
 	 * modify the targetlist of the projection-capable paths in place, which
@@ -328,7 +320,6 @@
 		subpath = (Path *)
 			create_projection_path(root, subpath->parent, subpath, chunk_target_before_grouping);
 	}
->>>>>>> be5ec303
 
 	if (can_sort)
 	{
@@ -474,63 +465,12 @@
 	}
 
 	/* Create new append paths */
-<<<<<<< HEAD
 	if (top_gather == NULL)
-=======
-	if (sorted_subpaths != NIL)
-	{
-		add_path(partially_grouped_rel,
-				 copy_append_like_path(root,
-									   cheapest_total_path,
-									   sorted_subpaths,
-									   partial_grouping_target));
-	}
-
-	if (hashed_subpaths != NIL)
-	{
-		add_path(partially_grouped_rel,
-				 copy_append_like_path(root,
-									   cheapest_total_path,
-									   hashed_subpaths,
-									   partial_grouping_target));
-	}
-}
-
-/*
- * Generate a partial aggregation path for chunk-wise partial aggregations.
-
- * This function does almost the same as generate_agg_pushdown_path(). In contrast, it processes a
- * partial_path (paths that are usually used in parallel plans) of the input relation, pushes down
- * the aggregation in this path and adds a gather node on top of the partial plan. Therefore, the
- * push-down of the partial aggregates also works in parallel plans.
- *
- * Note: The PostgreSQL terminology can cause some confusion here. Partial paths are usually used by
- * PostgreSQL to distribute work between parallel workers. This has nothing to do with the partial
- * aggregation we are creating in the function.
- */
-static void
-generate_partial_agg_pushdown_path(PlannerInfo *root, Path *cheapest_partial_path,
-								   RelOptInfo *input_rel, RelOptInfo *output_rel,
-								   RelOptInfo *partially_grouped_rel, PathTarget *grouping_target,
-								   PathTarget *partial_grouping_target, bool can_sort,
-								   bool can_hash, double d_num_groups,
-								   GroupPathExtraData *extra_data)
-{
-	/* Get subpaths */
-	List *subpaths = get_subpaths_from_append_path(cheapest_partial_path, false);
-
-	/* No subpaths available or unsupported append node */
-	if (subpaths == NIL)
-		return;
-
-	if (list_length(subpaths) < 2)
->>>>>>> be5ec303
 	{
 		/*
 		 * The original aggregation plan was non-parallel, so we're creating a
 		 * non-parallel plan as well.
 		 */
-<<<<<<< HEAD
 		if (sorted_subpaths != NIL)
 		{
 			add_path(partially_grouped_rel,
@@ -539,46 +479,6 @@
 										   sorted_subpaths,
 										   partial_grouping_target));
 		}
-=======
-		return;
-	}
-	/* Generate agg paths on top of the append children */
-	ListCell *lc;
-	List *sorted_subpaths = NIL;
-	List *hashed_subpaths = NIL;
-
-	foreach (lc, subpaths)
-	{
-		Path *subpath = lfirst(lc);
-
-		Assert(subpath->parallel_safe);
-
-		/* There should be no nested append paths in the partial paths to construct the upper
-		 * relation */
-		Assert(get_subpaths_from_append_path(subpath, false) == NIL);
-
-		add_partially_aggregated_subpaths(root,
-										  input_rel->reltarget,
-										  partial_grouping_target,
-										  d_num_groups,
-										  extra_data,
-										  can_sort,
-										  can_hash,
-										  subpath,
-										  &sorted_subpaths /* Result paths */,
-										  &hashed_subpaths /* Result paths */);
-	}
-
-	/* Create new append paths */
-	if (sorted_subpaths != NIL)
-	{
-		add_partial_path(partially_grouped_rel,
-						 copy_append_like_path(root,
-											   cheapest_partial_path,
-											   sorted_subpaths,
-											   partial_grouping_target));
-	}
->>>>>>> be5ec303
 
 		if (hashed_subpaths != NIL)
 		{
@@ -792,11 +692,7 @@
 
 	/* Generate the aggregation pushdown path */
 	generate_agg_pushdown_path(root,
-<<<<<<< HEAD
 							   &existing_agg_path->path,
-=======
-							   cheapest_total_path,
->>>>>>> be5ec303
 							   input_rel,
 							   output_rel,
 							   partially_grouped_rel,
@@ -807,26 +703,6 @@
 							   d_num_groups,
 							   extra_data);
 
-<<<<<<< HEAD
-=======
-	/* The same as above but for partial paths */
-	if (input_rel->partial_pathlist != NIL && input_rel->consider_parallel)
-	{
-		Path *cheapest_partial_path = linitial(input_rel->partial_pathlist);
-		generate_partial_agg_pushdown_path(root,
-										   cheapest_partial_path,
-										   input_rel,
-										   output_rel,
-										   partially_grouped_rel,
-										   grouping_target,
-										   partial_grouping_target,
-										   can_sort,
-										   can_hash,
-										   d_num_groups,
-										   extra_data);
-	}
-
->>>>>>> be5ec303
 	/* Replan aggregation if we were able to generate partially grouped rel paths */
 	if (partially_grouped_rel->pathlist == NIL)
 		return;
