--- conflicted
+++ resolved
@@ -20,11 +20,8 @@
 * #4575 Fix use of `get_partition_hash` and `get_partition_for_key` inside an IMMUTABLE function
 * #4611 Fix a potential OOM when loading large data sets into a hypertable
 * #4646 Fix time_bucket_ng origin handling
-<<<<<<< HEAD
+* #4647 Fix the error "SubPlan found with no parent plan" that occurred if using joins in RETURNING clause.
 * #3114 Fix upgrade from 1.6.0 to later by dropping FK constraints from compressed hypertable
-=======
-* #4647 Fix the error "SubPlan found with no parent plan" that occurred if using joins in RETURNING clause.
->>>>>>> ae6773fc
 
 **Thanks**
 @AlmiS for reporting error on `get_partition_hash` executed inside an IMMUTABLE function
@@ -33,11 +30,8 @@
 @michaelkitson for reporting permission errors using default privileges on Continuous Aggregates
 @ninjaltd and @mrksngl for reporting a potential OOM when loading large data sets into a hypertable
 @ssmoss for reporting an issue with time_bucket_ng origin handling
-<<<<<<< HEAD
+@mwahlhuetter for reporting error in joins in RETURNING clause
 @Mohammad-matini for reporting an upgrade issue from 1.6.1 to later versions
-=======
-@mwahlhuetter for reporting error in joins in RETURNING clause
->>>>>>> ae6773fc
 
 ## 2.7.2 (2022-07-26)
 
