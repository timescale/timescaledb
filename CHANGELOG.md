# TimescaleDB Changelog

**Please note: When updating your database, you should connect using
`psql` with the `-X` flag to prevent any `.psqlrc` commands from
accidentally triggering the load of a previous DB version.**

## 2.8.0 (2022-08-30)

This release adds major new features since the 2.7.2 release.
We deem it moderate priority for upgrading.

This release includes these noteworthy features:

* time_bucket now supports bucketing by month, year and timezone
* Improve performance of bulk SELECT and COPY for distributed hypertables
* 1 step CAgg policy management
* Migrate Continuous Aggregates to the new format

**Features**
* #4188 Use COPY protocol in row-by-row fetcher
* #4307 Mark partialize_agg as parallel safe
* #4380 Enable chunk exclusion for space dimensions in UPDATE/DELETE
* #4384 Add schedule_interval to policies
* #4390 Faster lookup of chunks by point
* #4393 Support intervals with day component when constifying now()
* #4397 Support intervals with month component when constifying now()
* #4405 Support ON CONFLICT ON CONSTRAINT for hypertables
* #4412 Add telemetry about replication
* #4415 Drop remote data when detaching data node
* #4416 Handle TRUNCATE TABLE on chunks
* #4425 Add parameter check_config to alter_job
* #4430 Create index on Continuous Aggregates
* #4439 Allow ORDER BY on continuous aggregates
* #4443 Add stateful partition mappings
* #4484 Use non-blocking data node connections for COPY
* #4495 Support add_dimension() with existing data
* #4502 Add chunks to baserel cache on chunk exclusion
* #4545 Add hypertable distributed argument and defaults
* #4552 Migrate Continuous Aggregates to the new format
* #4556 Add runtime exclusion for hypertables
* #4561 Change get_git_commit to return full commit hash
* #4563 1 step CAgg policy management
* #4641 Allow bucketing by month, year, century in time_bucket and time_bucket_gapfill
* #4642 Add timezone support to time_bucket

**Bugfixes**
* #4359 Create composite index on segmentby columns
* #4374 Remove constified now() constraints from plan
* #4416 Handle TRUNCATE TABLE on chunks
* #4478 Synchronize chunk cache sizes
* #4486 Adding boolean column with default value doesn't work on compressed table
* #4512 Fix unaligned pointer access
* #4519 Throw better error message on incompatible row fetcher settings
* #4549 Fix dump_meta_data for windows
* #4553 Fix timescaledb_post_restore GUC handling
* #4573 Load TSL library on compressed_data_out call
* #4575 Fix use of `get_partition_hash` and `get_partition_for_key` inside an IMMUTABLE function
* #4577 Fix segfaults in compression code with corrupt data
* #4580 Handle default privileges on CAggs properly
* #4582 Fix assertion in GRANT .. ON ALL TABLES IN SCHEMA
* #4583 Fix partitioning functions
* #4589 Fix rename for distributed hypertable
* #4601 Reset compression sequence when group resets
* #4611 Fix a potential OOM when loading large data sets into a hypertable
* #4624 Fix heap buffer overflow
* #4627 Fix telemetry initialization
* #4631 Ensure TSL library is loaded on database upgrades
* #4646 Fix time_bucket_ng origin handling
* #4647 Fix the error "SubPlan found with no parent plan" that occurred if using joins in RETURNING clause.

**Thanks**
* @AlmiS for reporting error on `get_partition_hash` executed inside an IMMUTABLE function
* @Creatation for reporting an issue with renaming hypertables
* @janko for reporting an issue when adding bool column with default value to compressed hypertable
* @jayadevanm for reporting error of TRUNCATE TABLE on compressed chunk
* @michaelkitson for reporting permission errors using default privileges on Continuous Aggregates
* @mwahlhuetter for reporting error in joins in RETURNING clause
* @ninjaltd and @mrksngl for reporting a potential OOM when loading large data sets into a hypertable
* @PBudmark for reporting an issue with dump_meta_data.sql on Windows
* @ssmoss for reporting an issue with time_bucket_ng origin handling

## 2.7.2 (2022-07-26)

This release is a patch release. We recommend that you upgrade at the
next available opportunity.
Among other things this release fixes several memory leaks, handling
of TOASTed values in GapFill and parameter handling in prepared statements.

**Bugfixes**
* #4517 Fix prepared statement param handling in ChunkAppend
* #4522 Fix ANALYZE on dist hypertable for a set of nodes
* #4526 Fix gapfill group comparison for TOASTed values
* #4527 Handle stats properly for range types
* #4532 Fix memory leak in function telemetry
* #4534 Use explicit memory context with hash_create
* #4538 Fix chunk creation on hypertables with non-default statistics

**Thanks**
* @3a6u9ka, @bgemmill, @hongquan, @stl-leonid-kalmaev and @victor-sudakov for reporting a memory leak
* @hleung2021 and @laocaixw  for reporting an issue with parameter handling in prepared statements

## 2.7.1 (2022-07-07)

This release is a patch release. We recommend that you upgrade at the
next available opportunity.

**Bugfixes**
* #4494 Handle timescaledb versions aptly in multinode
* #4493 Segfault when executing IMMUTABLE functions
* #4482 Fix race conditions during chunk (de)compression
* #4367 Improved buffer management in the copy operator
* #4375 Don't ask for orderby column if default already set
* #4400 Use our implementation of `find_em_expr_for_rel` for PG15+
* #4408 Fix crash during insert into distributed hypertable
* #4411 Add `shmem_request_hook`
* #4437 Fix segfault in subscription_exec
* #4442 Fix perms in copy/move chunk
* #4450 Retain hypertable ownership on `attach_data_node`
* #4451 Repair numeric partial state on the fly
* #4463 Fix empty bytea handlng with distributed tables
* #4469 Better superuser handling for `move_chunk`

**Features**
* #4244 Function telemetry
* #4287 Add internal api for foreign table chunk
* #4470 Block drop chunk if chunk is in frozen state
* #4464 Add internal api to associate a hypertable with custom jobs

**Thanks**
* @xin-hedera Finding bug in empty bytea values for distributed tables
* @jflambert for reporting a bug with IMMUTABLE functions
* @nikugogoi for reporting a bug with CTEs and upserts on distributed hypertables

## 2.7.0 (2022-05-24)

This release adds major new features since the 2.6.1 release.
We deem it moderate priority for upgrading.

This release includes these noteworthy features:

* Optimize continuous aggregate query performance and storage
* The following query clauses and functions can now be used in a continuous
  aggregate: FILTER, DISTINCT, ORDER BY as well as [Ordered-Set Aggregate](https://www.postgresql.org/docs/current/functions-aggregate.html#FUNCTIONS-ORDEREDSET-TABLE)
  and [Hypothetical-Set Aggregate](https://www.postgresql.org/docs/current/functions-aggregate.html#FUNCTIONS-HYPOTHETICAL-TABLE)
* Optimize now() query planning time
* Improve COPY insert performance
* Improve performance of UPDATE/DELETE on PG14 by excluding chunks

This release also includes several bug fixes.

If you are upgrading from a previous version and were using compression
with a non-default collation on a segmentby-column you should recompress
those hypertables.

**Features**
* #4045 Custom origin's support in CAGGs
* #4120 Add logging for retention policy
* #4158 Allow ANALYZE command on a data node directly
* #4169 Add support for chunk exclusion on DELETE to PG14
* #4209 Add support for chunk exclusion on UPDATE to PG14
* #4269 Continuous Aggregates finals form
* #4301 Add support for bulk inserts in COPY operator
* #4311 Support non-superuser move chunk operations
* #4330 Add GUC "bgw_launcher_poll_time"
* #4340 Enable now() usage in plan-time chunk exclusion

**Bugfixes**
* #3899 Fix segfault in Continuous Aggregates
* #4225 Fix TRUNCATE error as non-owner on hypertable
* #4236 Fix potential wrong order of results for compressed hypertable with a non-default collation
* #4249 Fix option "timescaledb.create_group_indexes"
* #4251 Fix INSERT into compressed chunks with dropped columns
* #4255 Fix option "timescaledb.create_group_indexes"
* #4259 Fix logic bug in extension update script
* #4269 Fix bad Continuous Aggregate view definition reported in #4233
* #4289 Support moving compressed chunks between data nodes
* #4300 Fix refresh window cap for cagg refresh policy
* #4315 Fix memory leak in scheduler
* #4323 Remove printouts from signal handlers
* #4342 Fix move chunk cleanup logic
* #4349 Fix crashes in functions using AlterTableInternal
* #4358 Fix crash and other issues in telemetry reporter

**Thanks**
* @abrownsword for reporting a bug in the telemetry reporter and testing the fix
* @jsoref for fixing various misspellings in code, comments and documentation
* @yalon for reporting an error with ALTER TABLE RENAME on distributed hypertables
* @zhuizhuhaomeng for reporting and fixing a memory leak in our scheduler

## 2.6.1 (2022-04-11)
This release is patch release. We recommend that you upgrade at the next available opportunity.

**Bugfixes**
* #4121 Fix RENAME TO/SET SCHEMA on distributed hypertable
* #4122 Fix segfault on INSERT into distributed hypertable
* #4142 Ignore invalid relid when deleting hypertable
* #4159 Fix ADD COLUMN IF NOT EXISTS error on compressed hypertable
* #4161 Fix memory handling during scans
* #4176 Fix remote EXPLAIN with parameterized queries
* #4181 Fix spelling errors and omissions
* #4186 Fix owner change for distributed hypertable
* #4192 Abort sessions after extension reload
* #4193 Fix relcache callback handling causing crashes
* #4199 Remove signal-unsafe calls from signal handlers
* #4219 Do not modify aggregation state in finalize

**Thanks**
* @abrownsword for reporting a crash in the telemetry reporter
* @amalek215 for reporting a segmentation fault when running VACUUM FULL pg_class
* @daydayup863 for reporting issue with remote explain
* @krvajal for reporting an error with ADD COLUMN IF NOT EXISTS on compressed hypertables

## 2.6.0 (2022-02-16)
This release is medium priority for upgrade. We recommend that you upgrade at the next available opportunity.

This release adds major new features since the 2.5.2 release, including:

* Compression in continuous aggregates
* Experimental support for timezones in continuous aggregates
* Experimental support for monthly buckets in continuous aggregates

The release also includes several bug fixes. Telemetry reports now include new and more detailed statistics on regular tables and views, compression, distributed hypertables, and continuous aggregates, which will help us improve TimescaleDB.  

**Features**
* #3768 Allow ALTER TABLE ADD COLUMN with DEFAULT on compressed hypertable
* #3769 Allow ALTER TABLE DROP COLUMN on compressed hypertable
* #3943 Optimize first/last
* #3945 Add support for ALTER SCHEMA on multi-node
* #3949 Add support for DROP SCHEMA on multi-node

**Bugfixes**
* #3808 Properly handle `max_retries` option
* #3863 Fix remote transaction heal logic
* #3869 Fix ALTER SET/DROP NULL constraint on distributed hypertable
* #3944 Fix segfault in add_compression_policy
* #3961 Fix crash in EXPLAIN VERBOSE on distributed hypertable
* #4015 Eliminate float rounding instabilities in interpolate
* #4019 Update ts_extension_oid in transitioning state
* #4073 Fix buffer overflow in partition scheme
* #4180 ALTER TABLE OWNER TO does not work for distributed hypertable

**Improvements**
* Query planning performance is improved for hypertables with a large number of chunks.

**Thanks**
* @fvannee for reporting a first/last memory leak
* @mmouterde for reporting an issue with floats and interpolate

## 2.5.2 (2022-02-09)

This release contains bug fixes since the 2.5.1 release.
This release is high priority for upgrade. We strongly recommend that you
upgrade as soon as possible.

**Bugfixes**
* #3900 Improve custom scan node registration
* #3911 Fix role type deparsing for GRANT command
* #3918 Fix DataNodeScan plans with one-time filter
* #3921 Fix segfault on insert into internal compressed table
* #3938 Fix subtract_integer_from_now on 32-bit platforms and improve error handling
* #3939 Fix projection handling in time_bucket_gapfill
* #3948 Avoid double PGclear() in data fetchers
* #3979 Fix deparsing of index predicates
* #4020 Fix ALTER TABLE EventTrigger initialization
* #4024 Fix premature cache release call
* #4037 Fix status for dropped chunks that have catalog entries
* #4069 Fix riinfo NULL handling in ANY construct
* #4071 Fix extension installation privilege escalation (CVE-2022-24128)

**Thanks**
* @carlocperez for reporting crash with NULL handling in ANY construct
* @erikhh for reporting an issue with time_bucket_gapfill
* @kancsuki for reporting drop column and partial index creation not working
* @mmouterde for reporting an issue with floats and interpolate
* Pedro Gallegos for reporting a possible privilege escalation during extension installation

## 2.5.1 (2021-12-02)

This release contains bug fixes since the 2.5.0 release.
We deem it medium priority to upgrade.

**Bugfixes**
* #3706 Test enabling dist compression within a procedure
* #3734 Rework distributed DDL processing logic
* #3737 Fix flaky pg_dump
* #3739 Fix compression policy on tables using INTEGER
* #3766 Fix segfault in ts_hist_sfunc
* #3779 Support GRANT/REVOKE on distributed database
* #3789 Fix time_bucket comparison transformation
* #3797 Fix DISTINCT ON queries for distributed hyperatbles
* #3799 Fix error printout on correct security label
* #3801 Fail size utility functions when data nodes do not respond
* #3809 Fix NULL pointer evaluation in fill_result_error()
* #3811 Fix INSERT..SELECT involving dist hypertables
* #3819 Fix reading garbage value from TSConnectionError
* #3824 Remove pointers from CAGG lists for 64-bit archs
* #3846 Eliminate deadlock in recompress chunk policy
* #3881 Fix SkipScan crash due to pruned unique path
* #3884 Fix create_distributed_restore_point memory issue

**Thanks**
* @cbisnett for reporting and fixing a typo in an error message
* @CaptainCuddleCube for reporting bug on compression policy procedure on tables using INTEGER on time dimension
* @phemmer for reporting bugs on multi-node

## 2.5.0 (2021-10-28)

This release adds major new features since the 2.4.2 release.
We deem it moderate priority for upgrading.

This release includes these noteworthy features:

* Continuous Aggregates for Distributed Hypertables
* Support for PostgreSQL 14
* Experimental: Support for timezones in `time_bucket_ng()`, including
the `origin` argument

This release also includes several bug fixes.

**Features**
* #3034 Add support for PostgreSQL 14
* #3435 Add continuous aggregates for distributed hypertables
* #3505 Add support for timezones in `time_bucket_ng()`

**Bugfixes**
* #3580 Fix memory context bug executing TRUNCATE
* #3592 Allow alter column type on distributed hypertable
* #3598 Improve evaluation of stable functions such as now() on access node
* #3618 Fix execution of refresh_caggs from user actions
* #3625 Add shared dependencies when creating chunk
* #3626 Fix memory context bug executing TRUNCATE
* #3627 Schema qualify UDTs in multi-node
* #3638 Allow owner change of a data node
* #3654 Fix index attnum mapping in reorder_chunk
* #3661 Fix SkipScan path generation with constant DISTINCT column
* #3667 Fix compress_policy for multi txn handling
* #3673 Fix distributed hypertable DROP within a procedure
* #3701 Allow anyone to use size utilities on distributed hypertables
* #3708 Fix crash in get_aggsplit
* #3709 Fix ordered append pathkey check
* #3712 Fix GRANT/REVOKE ALL IN SCHEMA handling
* #3717 Support transparent decompression on individual chunks
* #3724 Fix inserts into compressed chunks on hypertables with caggs
* #3727 Fix DirectFunctionCall crash in distributed_exec
* #3728 Fix SkipScan with varchar column
* #3733 Fix ANALYZE crash with custom statistics for custom types
* #3747 Always reset expr context in DecompressChunk

**Thanks**
* @binakot and @sebvett for reporting an issue with DISTINCT queries
* @hardikm10, @DavidPavlicek and @pafiti for reporting bugs on TRUNCATE
* @mjf for reporting an issue with ordered append and JOINs
* @phemmer for reporting the issues on multinode with aggregate queries and evaluation of now()
* @abolognino for reporting an issue with INSERTs into compressed hypertables that have cagg
* @tanglebones for reporting the ANALYZE crash with custom types on multinode
* @amadeubarbosa and @felipenogueirajack for reporting crash using JSONB column in compressed chunks

## 2.4.2 (2021-09-21)

This release contains bug fixes since the 2.4.1 release.
We deem it high priority to upgrade.

**Bugfixes**
* #3437 Rename on all continuous aggregate objects
* #3469 Use signal-safe functions in signal handler
* #3520 Modify compression job processing logic
* #3527 Fix time_bucket_ng behaviour with origin argument
* #3532 Fix bootstrap with regresschecks disabled
* #3574 Fix failure on job execution by background worker
* #3590 Call cleanup functions on backend exit

**Thanks**
* @jankatins for reporting a crash with background workers
* @LutzWeischerFujitsu for reporting an issue with bootstrap

## 2.4.1 (2021-08-19)

This release contains bug fixes since the 2.4.0 release.  We deem it
high priority to upgrade.

The release fixes continous aggregate refresh for postgres 12.8 and
13.4, a crash with ALTER TABLE commands and a crash with continuous
aggregates with HAVING clause.

**Bugfixes**
* #3430 Fix havingqual processing for continuous aggregates
* #3468 Disable tests by default if tools are not found
* #3462 Fix crash while tracking alter table commands
* #3489 Fix continuous agg bgw job failure for PG 12.8 and 13.4
* #3494 Improve error message when adding data nodes

**Thanks**
* @brianbenns for reporting a segfault with continuous aggregates
* @usego for reporting an issue with continuous aggregate refresh on PG 13.4

## 2.4.0 (2021-07-29)

This release adds new experimental features since the 2.3.1 release.

The experimental features in this release are:
* APIs for chunk manipulation across data nodes in a distributed
hypertable setup. This includes the ability to add a data node and move
chunks to the new data node for cluster rebalancing.
* The `time_bucket_ng` function, a newer version of `time_bucket`. This 
function supports years, months, days, hours, minutes, and seconds.
 
We’re committed to developing these experiments, giving the community
 a chance to provide early feedback and influence the direction of
TimescaleDB’s development. We’ll travel faster with your input! 
	
Please create your feedback as a GitHub issue (using the 
experimental-schema label), describe what you found, and tell us the 
steps or share the code snip to recreate it.

This release also includes several bug fixes. 

PostgreSQL 11 deprecation announcement
Timescale is working hard on our next exciting features. To make that 
possible, we require functionality that is available in Postgres 12 and 
above. Postgres 11 is not supported with TimescaleDB 2.4.

**Experimental Features**
* #3293 Add timescaledb_experimental schema
* #3302 Add block_new_chunks and allow_new_chunks API to experimental
schema. Add chunk based refresh_continuous_aggregate.
* #3211 Introduce experimental time_bucket_ng function
* #3366 Allow use of experimental time_bucket_ng function in continuous aggregates
* #3408 Support for seconds, minutes and hours in time_bucket_ng
* #3446 Implement cleanup for chunk copy/move.

**Bugfixes**
* #3401 Fix segfault for RelOptInfo without fdw_private
* #3411 Verify compressed chunk validity for compressed path
* #3416 Fix targetlist names for continuous aggregate views
* #3434 Remove extension check from relcache invalidation callback
* #3440 Fix remote_tx_heal_data_node to work with only current database

**Thanks**
* @fvannee for reporting an issue with hypertable expansion in functions
* @amalek215 for reporting an issue with cache invalidation during pg_class vacuum full
* @hardikm10 for reporting an issue with inserting into compressed chunks
* @dberardo-com and @iancmcc for reporting an issue with extension updates after renaming columns of continuous aggregates.

## 2.3.1 (2021-07-05)

This maintenance release contains bugfixes since the 2.3.0 release. We
deem it moderate priority for upgrading. The release introduces the
possibility of generating downgrade scripts, improves the trigger
handling for distributed hypertables, adds some more randomness to
chunk assignment to avoid thundering herd issues in chunk assignment,
and fixes some issues in update handling as well as some other bugs.

**Bugfixes**
* #3279 Add some more randomness to chunk assignment
* #3288 Fix failed update with parallel workers
* #3300 Improve trigger handling on distributed hypertables
* #3304 Remove paths that reference parent relids for compressed chunks
* #3305 Fix pull_varnos miscomputation of relids set
* #3310 Generate downgrade script
* #3314 Fix heap buffer overflow in hypertable expansion
* #3317 Fix heap buffer overflow in remote connection cache.
* #3327 Make aggregates in caggs fully qualified
* #3336 Fix pg_init_privs objsubid handling
* #3345 Fix SkipScan distinct column identification
* #3355 Fix heap buffer overflow when renaming compressed hypertable columns.
* #3367 Improve DecompressChunk qual pushdown
* #3377 Fix bad use of repalloc

**Thanks**
* @db-adrian for reporting an issue when accessing cagg view through postgres_fdw
* @fncaldas and @pgwhalen for reporting an issue accessing caggs when public is not in search_path
* @fvannee, @mglonnro and @ebreijo for reporting an issue with the upgrade script
* @fvannee for reporting a performance regression with SkipScan

## 2.3.0 (2021-05-25)

This release adds major new features since the 2.2.1 release.
We deem it moderate priority for upgrading.

This release adds support for inserting data into compressed chunks
and improves performance when inserting data into distributed hypertables. 
Distributed hypertables now also support triggers and compression policies.

The bug fixes in this release address issues related to the handling
of privileges on compressed hypertables, locking, and triggers with transition tables.

**Features**
* #3116 Add distributed hypertable compression policies
* #3162 Use COPY when executing distributed INSERTs
* #3199 Add GENERATED column support on distributed hypertables
* #3210 Add trigger support on distributed hypertables
* #3230 Support for inserts into compressed chunks

**Bugfixes**
* #3213 Propagate grants to compressed hypertables
* #3229 Use correct lock mode when updating chunk
* #3243 Fix assertion failure in decompress_chunk_plan_create
* #3250 Fix constraint triggers on hypertables
* #3251 Fix segmentation fault due to incorrect call to chunk_scan_internal
* #3252 Fix blocking triggers with transition tables

**Thanks**
* @yyjdelete for reporting a crash with decompress_chunk and identifying the bug in the code
* @fabriziomello for documenting the prerequisites when compiling against PostgreSQL 13

## 2.2.1 (2021-05-05)

This maintenance release contains bugfixes since the 2.2.0 release. We
deem it high priority for upgrading.

This release extends Skip Scan to multinode by enabling the pushdown
of `DISTINCT` to data nodes. It also fixes a number of bugs in the
implementation of Skip Scan, in distributed hypertables, in creation
of indexes, in compression, and in policies.

**Features**
* #3113 Pushdown "SELECT DISTINCT" in multi-node to allow use of Skip
  Scan

**Bugfixes**
* #3101 Use commit date in `get_git_commit()`
* #3102 Fix `REINDEX TABLE` for distributed hypertables
* #3104 Fix use after free in `add_reorder_policy`
* #3106 Fix use after free in `chunk_api_get_chunk_stats`
* #3109 Copy recreated object permissions on update
* #3111 Fix `CMAKE_BUILD_TYPE` check
* #3112 Use `%u` to format Oid instead of `%d`
* #3118 Fix use after free in cache
* #3123 Fix crash while using `REINDEX TABLE CONCURRENTLY`
* #3135 Fix SkipScan path generation in `DISTINCT` queries with expressions
* #3146 Fix SkipScan for IndexPaths without pathkeys
* #3147 Skip ChunkAppend if AppendPath has no children
* #3148 Make `SELECT DISTINCT` handle non-var targetlists
* #3151 Fix `fdw_relinfo_get` assertion failure on `DELETE`
* #3155 Inherit `CFLAGS` from PostgreSQL
* #3169 Fix incorrect type cast in compression policy
* #3183 Fix segfault in calculate_chunk_interval 
* #3185 Fix wrong datatype for integer based retention policy

**Thanks**
* @Dead2, @dv8472 and @einsibjarni for reporting an issue with multinode queries and views
* @aelg for reporting an issue with policies on integer-based hypertables
* @hperez75 for reporting an issue with Skip Scan
* @nathanloisel for reporting an issue with compression on hypertables with integer-based timestamps
* @xin-hedera for fixing an issue with compression on hypertables with integer-based timestamps

## 2.2.0 (2021-04-13)

This release adds major new features since the 2.1.1 release.
We deem it moderate priority for upgrading.

This release adds the Skip Scan optimization, which significantly 
improves the performance of queries with DISTINCT ON. This 
optimization is not yet available for queries on distributed 
hypertables.

This release also adds a function to create a distributed 
restore point, which allows performing a consistent restore of a 
multi-node cluster from a backup.

The bug fixes in this release address issues with size and stats 
functions, high memory usage in distributed inserts, slow distributed 
ORDER BY queries, indexes involving INCLUDE, and single chunk query 
planning.

**PostgreSQL 11 deprecation announcement**

Timescale is working hard on our next exciting features. To make that 
possible, we require functionality that is unfortunately absent on 
PostgreSQL 11. For this reason, we will continue supporting PostgreSQL 
11 until mid-June 2021. Sooner to that time, we will announce the 
specific version of TimescaleDB in which PostgreSQL 11 support will 
not be included going forward.

**Major Features**
* #2843 Add distributed restore point functionality
* #3000 SkipScan to speed up SELECT DISTINCT

**Bugfixes**
* #2989 Refactor and harden size and stats functions
* #3058 Reduce memory usage for distributed inserts
* #3067 Fix extremely slow multi-node order by queries
* #3082 Fix chunk index column name mapping
* #3083 Keep Append pathkeys in ChunkAppend

**Thanks**
* @BowenGG for reporting an issue with indexes with INCLUDE
* @fvannee for reporting an issue with ChunkAppend pathkeys
* @pedrokost and @RobAtticus for reporting an issue with size
  functions on empty hypertables
* @phemmer and @ryanbooz for reporting issues with slow
  multi-node order by queries
* @stephane-moreau for reporting an issue with high memory usage during
  single-transaction inserts on a distributed hypertable.

## 2.1.1 (2021-03-29)

This maintenance release contains bugfixes since the 2.1.0 release. We
deem it high priority for upgrading.

The bug fixes in this release address issues with CREATE INDEX and 
UPSERT for hypertables, custom jobs, and gapfill queries.

This release marks TimescaleDB as a trusted extension in PG13, so that 
superuser privileges are not required anymore to install the extension.

**Minor features**
* #2998 Mark timescaledb as trusted extension

**Bugfixes**
* #2948 Fix off by 4 error in histogram deserialize
* #2974 Fix index creation for hypertables with dropped columns
* #2990 Fix segfault in job_config_check for cagg
* #2987 Fix crash due to txns in emit_log_hook_callback
* #3042 Commit end transaction for CREATE INDEX
* #3053 Fix gapfill/hashagg planner interaction
* #3059 Fix UPSERT on hypertables with columns with defaults

**Thanks**
* @eloyekunle and @kitwestneat for reporting an issue with UPSERT
* @jocrau for reporting an issue with index creation
* @kev009 for fixing a compilation issue
* @majozv and @pehlert for reporting an issue with time_bucket_gapfill

## 2.1.0 (2021-02-22)

This release adds major new features since the 2.0.2 release.
We deem it moderate priority for upgrading.

This release adds the long-awaited support for PostgreSQL 13 to TimescaleDB.
The minimum required PostgreSQL 13 version is 13.2 due to a security vulnerability
affecting TimescaleDB functionality present in earlier versions of PostgreSQL 13.

This release also relaxes some restrictions for compressed hypertables;
namely, TimescaleDB now supports adding columns to compressed hypertables
and renaming columns of compressed hypertables.

**Major Features**
* #2779 Add support for PostgreSQL 13

**Minor features**
* #2736 Support adding columns to hypertables with compression enabled
* #2909 Support renaming columns of hypertables with compression enabled

## 2.0.2 (2021-02-19)

This maintenance release contains bugfixes since the 2.0.1 release. We
deem it high priority for upgrading.

The bug fixes in this release address issues with joins, the status of
background jobs, and disabling compression. It also includes
enhancements to continuous aggregates, including improved validation
of policies and optimizations for faster refreshes when there are a
lot of invalidations.

**Minor features**
* #2926 Optimize cagg refresh for small invalidations

**Bugfixes**
* #2850 Set status for backend in background jobs
* #2883 Fix join qual propagation for nested joins
* #2884 Add GUC to control join qual propagation
* #2885 Fix compressed chunk check when disabling compression
* #2908 Fix changing column type of clustered hypertables
* #2942 Validate continuous aggregate policy

**Thanks**
* @zeeshanshabbir93 for reporting an issue with joins
* @Antiarchitect for reporting the issue with slow refreshes of
  continuous aggregates.
* @diego-hermida for reporting the issue about being unable to disable
  compression
* @mtin for reporting the issue about wrong job status

## 1.7.5 (2021-02-12)

This maintenance release contains bugfixes since the 1.7.4 release.
Most of these fixes were backported from the 2.0.0 and 2.0.1 releases.
We deem it high priority for upgrading for users on TimescaleDB 1.7.4
or previous versions.

In particular the fixes contained in this maintenance release address
issues in continuous aggregates, compression, JOINs with hypertables,
and when upgrading from previous versions.

**Bugfixes**
* #2502 Replace check function when updating
* #2558 Repair dimension slice table on update
* #2619 Fix segfault in decompress_chunk for chunks with dropped 
  columns
* #2664 Fix support for complex aggregate expression
* #2800 Lock dimension slices when creating new chunk
* #2860 Fix projection in ChunkAppend nodes
* #2865 Apply volatile function quals at decompresschunk
* #2851 Fix nested loop joins that involve compressed chunks
* #2868 Fix corruption in gapfill plan
* #2883 Fix join qual propagation for nested joins
* #2885 Fix compressed chunk check when disabling compression
* #2920 Fix repair in update scripts

**Thanks**
* @akamensky for reporting several issues including segfaults after
  version update
* @alex88 for reporting an issue with joined hypertables
* @dhodyn for reporting an issue when joining compressed chunks
* @diego-hermida for reporting an issue with disabling compression
* @Netskeh for reporting bug on time_bucket problem in continuous
  aggregates
* @WarriorOfWire for reporting the bug with gapfill queries not being
  able to find pathkey item to sort
* @zeeshanshabbir93 for reporting an issue with joins

## 2.0.1 (2021-01-28)

This maintenance release contains bugfixes since the 2.0.0 release.
We deem it high priority for upgrading.

In particular the fixes contained in this maintenance release address
issues in continuous aggregates, compression, JOINs with hypertables
and when upgrading from previous versions.

**Bugfixes**
* #2772 Always validate existing database and extension
* #2780 Fix config enum entries for remote data fetcher
* #2806 Add check for dropped chunk on update
* #2828 Improve cagg watermark caching
* #2838 Fix catalog repair in update script
* #2842 Do not mark job as started when setting next_start field
* #2845 Fix continuous aggregate privileges during upgrade
* #2851 Fix nested loop joins that involve compressed chunks
* #2860 Fix projection in ChunkAppend nodes
* #2861 Remove compression stat update from update script
* #2865 Apply volatile function quals at decompresschunk node
* #2866 Avoid partitionwise planning of partialize_agg
* #2868 Fix corruption in gapfill plan
* #2874 Fix partitionwise agg crash due to uninitialized memory

**Thanks**
* @alex88 for reporting an issue with joined hypertables
* @brian-from-quantrocket for reporting an issue with extension update and dropped chunks
* @dhodyn for reporting an issue when joining compressed chunks
* @markatosi for reporting a segfault with partitionwise aggregates enabled
* @PhilippJust for reporting an issue with add_job and initial_start
* @sgorsh for reporting an issue when using pgAdmin on windows
* @WarriorOfWire for reporting the bug with gapfill queries not being
  able to find pathkey item to sort

## 2.0.0 (2020-12-18)

With this release, we are officially moving TimescaleDB 2.0 to GA, 
concluding several release candidates.

TimescaleDB 2.0 adds the much-anticipated support for distributed 
hypertables (multi-node TimescaleDB), as well as new features and 
enhancements to core functionality to give users better clarity and 
more control and flexibility over their data.

Multi-node architecture:  In particular, with TimescaleDB 2.0, users 
can now create distributed hypertables across multiple instances of 
TimescaleDB, configured so that one instance serves as an access node 
and multiple others as data nodes. All queries for a distributed 
hypertable are issued to the access node, but inserted data and queries
are pushed down across data nodes for greater scale and performance.

Multi-node TimescaleDB can be self managed or, for easier operation, 
launched within Timescale's fully-managed cloud services.

This release also adds:

* Support for user-defined actions, allowing users to define, 
  customize, and schedule automated tasks, which can be run by the 
  built-in jobs scheduling framework now exposed to users.
* Significant changes to continuous aggregates, which now separate the 
  view creation from the policy.  Users can now refresh individual 
  regions of the continuous aggregate materialized view, or schedule 
  automated refreshing via  policy.
* Redesigned informational views, including new (and more general) 
  views for information about hypertable's dimensions and chunks, 
  policies and user-defined actions, as well as support for multi-node 
  TimescaleDB.
* Moving all formerly enterprise features into our Community Edition, 
  and updating Timescale License, which now provides additional (more 
  permissive) rights to users and developers.

Some of the changes above (e.g., continuous aggregates, updated 
informational views) do introduce breaking changes to APIs and are not 
backwards compatible. While the update scripts in TimescaleDB 2.0 will 
upgrade databases running TimescaleDB 1.x automatically, some of these 
API and feature changes may require changes to clients and/or upstream 
scripts that rely on the previous APIs.  Before upgrading, we recommend
reviewing upgrade documentation at docs.timescale.com for more details.

**Major Features**

TimescaleDB 2.0 moves the following major features to GA:
* #1923 Add support for distributed hypertables
* #2006 Add support for user-defined actions
* #2125 #2221 Improve Continuous Aggregate API
* #2084 #2089 #2098 #2417 Redesign informational views
* #2435 Move enterprise features to community
* #2437 Update Timescale License

**Previous Release Candidates**

* #2702 Release Candidate 4 (December 2, 2020)
* #2637 Release Candidate 3 (November 12, 2020)
* #2554 Release Candidate 2 (October 20, 2020)
* #2478 Release Candidate 1 (October 1, 2020)

**Minor Features**

Since the last release candidate 4, there are several minor 
improvements:
* #2746 Optimize locking for create chunk API
* #2705 Block tableoid access on distributed hypertable
* #2730 Do not allow unique index on compressed hypertables
* #2764 Bootstrap data nodes with versioned extension

**Bugfixes**

Since the last release candidate 4, there are several bugfixes:
* #2719 Support disabling compression on distributed hypertables 
* #2742 Fix compression status in chunks view for distributed chunks
* #2751 Fix crash and cancel when adding data node
* #2763 Fix check constraint on hypertable metadata table

**Thanks**

Thanks to all contributors for the TimescaleDB 2.0 release:
* @airton-neto for reporting a bug in executing some queries with UNION
* @nshah14285 for reporting an issue with propagating privileges
* @kalman5 for reporting an issue with renaming constraints
* @LbaNeXte for reporting a bug in decompression for queries with 
  subqueries
* @semtexzv for reporting an issue with continuous aggregates on 
  int-based hypertables
* @mr-ns for reporting an issue with privileges for creating chunks
* @cloud-rocket for reporting an issue with setting an owner on 
  continuous aggregate
* @jocrau for reporting a bug during creating an index with transaction
  per chunk
* @fvannee for reporting an issue with custom time types
* @ArtificialPB for reporting a bug in executing queries with 
  conditional ordering on compressed hypertable
* @dutchgecko for reporting an issue with continuous aggregate datatype
  handling
* @lambdaq for suggesting to improve error message in continuous 
  aggregate creation
* @francesco11112 for reporting memory issue on COPY
* @Netskeh for reporting bug on time_bucket problem in continuous 
  aggregates
* @mr-ns for reporting the issue with CTEs on distributed hypertables
* @akamensky for reporting an issue with recursive cache invalidation
* @ryanbooz for reporting slow queries with real-time aggregation on 
  continuous aggregates
* @cevian for reporting an issue with disabling compression on 
  distributed hypertables

## 2.0.0-rc4 (2020-12-02)

This release candidate contains bugfixes since the previous release
candidate, as well as additional minor features. It improves
validation of configuration changes for background jobs, adds support
for gapfill on distributed tables, contains improvements to the memory 
handling for large COPY, and contains improvements to compression for
distributed hypertables.

**Minor Features**
* #2689 Check configuration in alter_job and add_job
* #2696 Support gapfill on distributed hypertable
* #2468 Show more information in get_git_commit
* #2678 Include user actions into job stats view
* #2664 Fix support for complex aggregate expression
* #2672 Add hypertable to continuous aggregates view
* #2662 Save compression metadata settings on access node
* #2707 Introduce additional db for data node bootstrapping

**Bugfixes**
* #2688 Fix crash for concurrent drop and compress chunk
* #2666 Fix timeout handling in async library
* #2683 Fix crash in add_job when given NULL interval
* #2698 Improve memory handling for remote COPY
* #2555 Set metadata for chunks compressed before 2.0

**Thanks**
* @francesco11112 for reporting memory issue on COPY
* @Netskeh for reporting bug on time_bucket problem in continuous
  aggregates

## 2.0.0-rc3 (2020-11-12)

This release candidate contains bugfixes since the previous release
candidate, as well as additional minor features including support for
"user-mapping" authentication between access/data nodes and an
experimental API for refreshing continuous aggregates on individual
chunks.

**Minor Features**
* #2627 Add optional user mappings support
* #2635 Add API to refresh continuous aggregate on chunk

**Bugfixes**
* #2560 Fix SCHEMA DROP CASCADE with continuous aggregates
* #2593 Set explicitly all lock parameters in alter_job
* #2604 Fix chunk creation on hypertables with foreign key constraints 
* #2610 Support analyze of internal compression table
* #2612 Optimize internal cagg_watermark function
* #2613 Refresh correct partial during refresh on drop
* #2617 Fix validation of available extensions on data node
* #2619 Fix segfault in decompress_chunk for chunks with dropped columns 
* #2620 Fix DROP CASCADE for continuous aggregate 
* #2625 Fix subquery errors when using AsyncAppend
* #2626 Fix incorrect total_table_pages setting for compressed scan
* #2628 Stop recursion in cache invalidation 

**Thanks**
* @mr-ns for reporting the issue with CTEs on distributed hypertables
* @akamensky for reporting an issue with recursive cache invalidation
* @ryanbooz for reporting slow queries with real-time aggregation on
  continuous aggregates

## 2.0.0-rc2 (2020-10-21)

This release candidate contains bugfixes since the previous release candidate.

**Minor Features**
* #2520 Support non-transactional distibuted_exec

**Bugfixes**
* #2307 Overflow handling for refresh policy with integer time
* #2503 Remove error for correct bootstrap of data node
* #2507 Fix validation logic when adding a new data node
* #2510 Fix outer join qual propagation
* #2514 Lock dimension slices when creating new chunk
* #2515 Add if_attached argument to detach_data_node()
* #2517 Fix member access within misaligned address in chunk_update_colstats
* #2525 Fix index creation on hypertables with dropped columns
* #2543 Pass correct status to lock_job
* #2544 Assume custom time type range is same as bigint
* #2563 Fix DecompressChunk path generation
* #2564 Improve continuous aggregate datatype handling
* #2568 Change use of ssl_dir GUC
* #2571 Make errors and messages conform to style guide
* #2577 Exclude compressed chunks from ANALYZE/VACUUM

## 2.0.0-rc1 (2020-10-06)

This release adds major new features and bugfixes since the 1.7.4 release.
We deem it moderate priority for upgrading.

This release adds the long-awaited support for distributed hypertables to
TimescaleDB. With 2.0, users can create distributed hypertables across
multiple instances of TimescaleDB, configured so that one instance serves
as an access node and multiple others as data nodes. All queries for a
distributed hypertable are issued to the access node, but inserted data
and queries are pushed down across data nodes for greater scale and
performance.

This release also adds support for user-defined actions allowing users to
define actions that are run by the TimescaleDB automation framework.

In addition to these major new features, the 2.0 branch introduces _breaking_ changes
to APIs and existing features, such as continuous aggregates. These changes are not
backwards compatible and might require changes to clients and/or scripts that rely on
the previous APIs. Please review our updated documentation and do proper testing to
ensure compatibility with your existing applications.

The noticeable breaking changes in APIs are:
- Redefined functions for policies
- A continuous aggregate is now created with `CREATE MATERIALIZED VIEW`
  instead of `CREATE VIEW` and automated refreshing requires adding a policy
  via `add_continuous_aggregate_policy`
- Redesign of informational views, including new (and more general) views for
  information about policies and user-defined actions

This release candidate is upgradable, so if you are on a previous release (e.g., 1.7.4)
you can upgrade to the release candidate and later expect to be able to upgrade to the
final 2.0 release. However, please carefully consider your compatibility requirements
_before_ upgrading.

**Major Features**
* #1923 Add support for distributed hypertables
* #2006 Add support for user-defined actions
* #2435 Move enterprise features to community
* #2437 Update Timescale License

**Minor Features**
* #2011 Constify TIMESTAMPTZ OP INTERVAL in constraints
* #2105 Support moving compressed chunks

**Bugfixes**
* #1843 Improve handling of "dropped" chunks
* #1886 Change ChunkAppend leader to use worker subplan
* #2116 Propagate privileges from hypertables to chunks
* #2263 Fix timestamp overflow in time_bucket optimization
* #2270 Fix handling of non-reference counted TupleDescs in gapfill
* #2325 Fix rename constraint/rename index
* #2370 Fix detection of hypertables in subqueries
* #2376 Fix caggs width expression handling on int based hypertables
* #2416 Check insert privileges to create chunk
* #2428 Allow owner change of continuous aggregate
* #2436 Propagate grants in continuous aggregates

## 2.0.0-beta6 (2020-09-14)

**For beta releases**, upgrading from an earlier version of the
extension (including previous beta releases) is not supported.

This beta release includes breaking changes to APIs. The most 
notable changes since the beta-5 release are the following, which will 
be reflected in forthcoming documentation for the 2.0 release.

* Existing information views were reorganized. Retrieving information 
about sizes and statistics was moved to functions. New views were added 
to expose information, which was previously available only internally.
* New ability to create custom jobs was added.
* Continuous aggregate API was redesigned. Its policy creation is separated 
from the view creation.
* compress_chunk_policy and drop_chunk_policy were renamed to compression_policy and 
retention_policy.

## 1.7.4 (2020-09-07)

This maintenance release contains bugfixes since the 1.7.3 release. We deem it
high priority for upgrading if TimescaleDB is deployed with replicas (synchronous
or asynchronous).

In particular the fixes contained in this maintenance release address an issue with
running queries on compressed hypertables on standby nodes.

**Bugfixes**
* #2340 Remove tuple lock on select path

## 1.7.3 (2020-07-27)

This maintenance release contains bugfixes since the 1.7.2 release. We deem it high
priority for upgrading.

In particular the fixes contained in this maintenance release address issues in compression,
drop_chunks and the background worker scheduler.

**Bugfixes**
* #2059 Improve infering start and stop arguments from gapfill query
* #2067 Support moving compressed chunks
* #2068 Apply SET TABLESPACE for compressed chunks
* #2090 Fix index creation with IF NOT EXISTS for existing indexes
* #2092 Fix delete on tables involving hypertables with compression
* #2164 Fix telemetry installed_time format
* #2184 Fix background worker scheduler memory consumption
* #2222 Fix `negative bitmapset member not allowed` in decompression
* #2255 Propagate privileges from hypertables to chunks
* #2256 Fix segfault in chunk_append with space partitioning
* #2259 Fix recursion in cache processing
* #2261 Lock dimension slice tuple when scanning

**Thanks**
* @akamensky for reporting an issue with drop_chunks and ChunkAppend with space partitioning
* @dewetburger430 for reporting an issue with setting tablespace for compressed chunks
* @fvannee for reporting an issue with cache invalidation
* @nexces for reporting an issue with ChunkAppend on space-partitioned hypertables
* @PichetGoulu for reporting an issue with index creation and IF NOT EXISTS
* @prathamesh-sonpatki for contributing a typo fix
* @sezaru for reporting an issue with background worker scheduler memory consumption

## 1.7.2 (2020-07-07)

This maintenance release contains bugfixes since the 1.7.1 release. We deem it medium
priority for upgrading.

In particular the fixes contained in this maintenance release address bugs in continuous
aggregates, drop_chunks and compression.

**Features**
* #1877 Add support for fast pruning of inlined functions

**Bugfixes**
* #1908 Fix drop_chunks with unique constraints when cascade_to_materializations is false
* #1915 Check for database in extension_current_state
* #1918 Unify chunk index creation
* #1932 Change compression locking order
* #1938 Fix gapfill locf treat_null_as_missing
* #1982 Check for disabled telemetry earlier
* #1984 Fix compression bit array left shift count
* #1997 Add checks for read-only transactions
* #2002 Reset restoring gucs rather than explicitly setting 'off'
* #2028 Fix locking in drop_chunks
* #2031 Enable compression for tables with compound foreign key
* #2039 Fix segfault in create_trigger_handler
* #2043 Fix segfault in cagg_update_view_definition
* #2046 Use index tablespace during chunk creation
* #2047 Better handling of chunk insert state destruction
* #2049 Fix handling of PlaceHolderVar in DecompressChunk
* #2051 Fix tuple concurrently deleted error with multiple continuous aggregates

**Thanks**
* @akamensky for reporting an issue with telemetry and an issue with drop_chunks
* @darko408 for reporting an issue with decompression
* @dmitri191 for reporting an issue with failing background workers
* @eduardotsj for reporting an issue with indexes not inheriting tablespace settings
* @fourseventy for reporting an issue with multiple continuous aggregrates
* @fvannee for contributing optimizations for pruning inlined functions
* @jflambert for reporting an issue with failing telemetry jobs
* @nbouscal for reporting an issue with compression jobs locking referenced tables
* @nicolai6120 for reporting an issue with locf and treat_null_as_missing
* @nomanor for reporting an issue with expression index with table references
* @olernov for contributing a fix for compressing tables with compound foreign keys
* @werjo for reporting an issue with drop_chunks and unique constraints

## 2.0.0-beta5 (2020-06-08)

This release adds new functionality on distributed hypertables,
including (but not limited to) basic LIMIT pushdown, manual chunk
compression, table access methods storage options,  SERIAL columns,
and altering of the replication factor.
This release only supports PG11 and PG12. Thus, PG9.6 and PG10
are no longer supported.

Note that the 2.0 major release will introduce breaking changes
to user functions and APIs. In particular, this beta removes the
cascade parameter from drop_chunks and changes the names of
certain GUC parameters. Expect additional breaking changes to be
introduced up until the 2.0 release.

**For beta releases**, upgrading from an earlier version of the
extension (including previous beta releases) is not supported.

**Features**

* #1877 Add support for fast pruning of inlined functions
* #1922 Cleanup GUC names
* #1923 Add repartition option on detach/delete_data_node
* #1923 Allow ALTER TABLE SET on distributed hypertable
* #1923 Allow SERIAL columns for distributed hypertables
* #1923 Basic LIMIT push down support
* #1923 Implement altering replication factor
* #1923 Support compression on distributed hypertables
* #1923 Support storage options for distributed hypertables
* #1941 Change default prefix for distributed tables
* #1943 Support table access methods for distributed hypertables
* #1952 Remove cascade option from drop_chunks
* #1955 Remove support for PG9.6 and PG10

**Bugfixes**
* #1915 Check for database in extension_current_state
* #1918 Unify chunk index creation
* #1923 Fix insert batch size calculation for prepared statements
* #1923 Fix port conversion issue in add_data_node
* #1932 Change compression locking order
* #1938 Fix gapfill locf treat_null_as_missing

**Thanks**
* @dmitri191 for reporting an issue with failing background workers
* @fvannee for optimizing pruning of inlined functions
* @nbouscal for reporting an issue with compression jobs locking referenced tables
* @nicolai6120 for reporting an issue with locf and treat_null_as_missing
* @nomanor for reporting an issue with expression index with table references

## 1.7.1 (2020-05-18)

This maintenance release contains bugfixes since the 1.7.0 release. We deem it medium
priority for upgrading and high priority for users with multiple continuous aggregates.

In particular the fixes contained in this maintenance release address bugs in continuous
aggregates with real-time aggregation and PostgreSQL 12 support.

**Bugfixes**
* #1834 Define strerror() for Windows
* #1846 Fix segfault on COPY to hypertable
* #1850 Fix scheduler failure due to bad next_start_time for jobs
* #1851 Fix hypertable expansion for UNION ALL
* #1854 Fix reorder policy job to skip compressed chunks
* #1861 Fix qual pushdown for compressed hypertables where quals have casts
* #1864 Fix issue with subplan selection in parallel ChunkAppend
* #1868 Add support for WHERE, HAVING clauses with real time aggregates
* #1869 Fix real time aggregate support for multiple continuous aggregates
* #1871 Don't rely on timescaledb.restoring for upgrade
* #1875 Fix hypertable detection in subqueries
* #1884 Fix crash on SELECT WHERE NOT with empty table

**Thanks**
* @airton-neto for reporting an issue with queries over UNIONs of hypertables
* @dhodyn for reporting an issue with UNION ALL queries
* @frostwind for reporting an issue with casts in where clauses on compressed hypertables
* @fvannee for reporting an issue with hypertable detection in inlined SQL functions and an issue with COPY
* @hgiasac for reporting missing where clause with real time aggregates
* @louisth for reporting an issue with real-time aggregation and multiple continuous aggregates
* @michael-sayapin for reporting an issue with INSERTs and WHERE NOT EXISTS
* @olernov for reporting and fixing an issue with compressed chunks in the reorder policy
* @pehlert for reporting an issue with pg_upgrade

## 1.7.0 (2020-04-16)

This release adds major new features and bugfixes since the 1.6.1 release.
We deem it moderate priority for upgrading.

This release adds the long-awaited support for PostgreSQL 12 to TimescaleDB.

This release also adds a new default behavior when querying continuous
aggregates that we call real-time aggregation. A query on a continuous
aggregate will now combine materialized data with recent data that has
yet to be materialized.

Note that only newly created continuous aggregates will have this
real-time query behavior, although it can be enabled on existing
continuous aggregates with a configuration setting as follows:

ALTER VIEW continuous_view_name SET (timescaledb.materialized_only=false);

This release also moves several data management lifecycle features
to the Community version of TimescaleDB (from Enterprise), including
data reordering and data retention policies.

**Major Features**
* #1456 Add support for PostgreSQL 12
* #1685 Add support for real-time aggregation on continuous aggregates

**Bugfixes**
* #1665 Add ignore_invalidation_older_than to timescaledb_information.continuous_aggregates view
* #1750 Handle undefined ignore_invalidation_older_than
* #1757 Restrict watermark to max for continuous aggregates
* #1769 Add rescan function to CompressChunkDml CustomScan node
* #1785 Fix last_run_success value in continuous_aggregate_stats view
* #1801 Include parallel leader in plan execution
* #1808 Fix ts_hypertable_get_all for compressed tables
* #1828 Ignore dropped chunks in compressed_chunk_stats

**Licensing changes**
* Reorder and policies around reorder and drop chunks are now
  accessible to community users, not just enterprise
* Gapfill functionality no longer warns about expired license

**Thanks**

* @t0k4rt for reporting an issue with parallel chunk append plans
* @alxndrdude for reporting an issue when trying to insert into compressed chunks
* @Olernov for reporting and fixing an issue with show_chunks and drop_chunks for compressed hypertables
* @mjb512 for reporting an issue with INSERTs in CTEs in cached plans
* @dmarsh19 for reporting and fixing an issue with dropped chunks in compressed_chunk_stats

## 1.6.1 (2020-03-18)

This maintenance release contains bugfixes since the 1.6.0 release. We deem it medium
priority for upgrading.

In particular the fixes contained in this maintenance release address bugs in continuous
aggregates, time_bucket_gapfill, partial index handling and drop_chunks.

**For this release only**, you will need to restart the database after upgrade before
restoring a backup.

**Minor Features**
* #1666 Support drop_chunks API for continuous aggregates
* #1711 Change log level for continuous aggregate materialization messages

**Bugfixes**
* #1630 Print notice for COPY TO on hypertable
* #1648 Drop chunks from materialized hypertable
* #1668 Cannot add dimension if hypertable has empty chunks
* #1673 Fix crash when interrupting create_hypertable
* #1674 Fix time_bucket_gapfill's interaction with GROUP BY
* #1686 Fix order by queries on compressed hypertables that have char segment by column
* #1687 Fix issue with disabling compression when foreign keys are present
* #1688 Handle many BGW jobs better
* #1698 Add logic to ignore dropped chunks in hypertable_relation_size
* #1704 Fix bad plan for continuous aggregate materialization
* #1709 Prevent starting background workers with NOLOGIN
* #1713 Fix miscellaneous background worker issues
* #1715 Fix issue with overly aggressive chunk exclusion in outer joins
* #1719 Fix restoring/scheduler entrypoint to avoid BGW death
* #1720 Add scheduler cache invalidations
* #1727 Fix compressing INTERVAL columns
* #1728 Handle Sort nodes in ConstraintAwareAppend
* #1730 Fix partial index handling on hypertables
* #1739 Use release OpenSSL DLLs for debug builds on Windows
* #1740 Fix invalidation entries from multiple caggs on same hypertable
* #1743 Fix continuous aggregate materialization timezone handling
* #1748 Fix remove_drop_chunks_policy for continuous aggregates
* #1756 Fix handling of dropped chunks in compression background worker

**Thanks**
* @RJPhillips01 for reporting an issue with drop chunks.
* @b4eEx for reporting an issue with disabling compression.
* @darko408 for reporting an issue with order by on compressed hypertables
* @mrechte for reporting an issue with compressing INTERVAL columns
* @tstaehli for reporting an issue with ConstraintAwareAppend
* @chadshowalter for reporting an issue with partial index on hypertables
* @geoffreybennett for reporting an issue with create_hypertable when interrupting operations
* @alxndrdude for reporting an issue with background workers during restore
* @zcavaliero for reporting and fixing an issue with dropped columns in hypertable_relation_size
* @ismailakpolat for reporting an issue with cagg materialization on hypertables with TIMESTAMP column

## 1.6.0 (2020-01-14)

This release adds major new features and bugfixes since the 1.5.1 release.
We deem it moderate priority for upgrading.

The major new feature in this release allows users to keep the aggregated
data in a continuous aggregate while dropping the raw data with drop_chunks.
This allows users to save storage by keeping only the aggregates.

The semantics of the refresh_lag parameter for continuous aggregates has
been changed to be relative to the current timestamp instead of the maximum
value in the table. This change requires that an integer_now func be set on
hypertables with integer-based time columns to use continuous aggregates on
this table.

We added a timescaledb.ignore_invalidation_older_than parameter for continuous
aggregates. This parameter accept a time-interval (e.g. 1 month). If set,
it limits the amount of time for which to process invalidation. Thus, if
timescaledb.ignore_invalidation_older_than = '1 month', then any modifications
for data older than 1 month from the current timestamp at modification time may
not cause continuous aggregate to be updated. This limits the amount of work
that a backfill can trigger. By default, all invalidations are processed.

**Major Features**
* #1589 Allow drop_chunks while keeping continuous aggregates

**Minor Features**
* #1568 Add ignore_invalidation_older_than option to continuous aggs
* #1575 Reorder group-by clause for continuous aggregates
* #1592 Improve continuous agg user messages

**Bugfixes**
* #1565 Fix partial select query for continuous aggregate
* #1591 Fix locf treat_null_as_missing option
* #1594 Fix error in compression constraint check
* #1603 Add join info to compressed chunk
* #1606 Fix constify params during runtime exclusion
* #1607 Delete compression policy when drop hypertable
* #1608 Add jobs to timescaledb_information.policy_stats
* #1609 Fix bug with parent table in decompression
* #1624 Fix drop_chunks for ApacheOnly
* #1632 Check for NULL before dereferencing variable

**Thanks**
* @optijon for reporting an issue with locf treat_null_as_missing option
* @acarrera42 for reporting an issue with constify params during runtime exclusion
* @ChristopherZellermann for reporting an issue with the compression constraint check
* @SimonDelamare for reporting an issue with joining hypertables with compression

## 2.0.0-beta4 (2019-12-19)

**For beta releases**, upgrading from an earlier version of the
extension (including previous beta releases) is not supported.

This release includes user experience improvements for managing data
nodes, more efficient statistics collection for distributed
hypertables, and miscellaneous fixes and improvements.

## 1.5.1 (2019-11-12)

This maintenance release contains bugfixes since the 1.5.0 release. We deem it low
priority for upgrading.

In particular the fixes contained in this maintenance release address potential
segfaults and no other security vulnerabilities. The bugfixes are related to bloom
indexes and updates from previous versions.

**Bugfixes**
* #1523 Fix bad SQL updates from previous updates
* #1526 Fix hypertable model
* #1530 Set active snapshots in multi-xact index create

**Thanks**
* @84660320 for reporting an issue with bloom indexes
* @gumshoes @perhamm @jermudgeon @gmisagm for reporting the issue with updates

## 2.0.0-beta3 (2019-11-05)

**For beta releases**, upgrading from an earlier version of the
extension (including previous beta releases) is not supported.

This release improves performance for queries executed on distributed
hypertables, fixes minor issues and blocks a number of SQL API
functions, which are not supported on distributed hypertables. It also
adds information about distributed databases in the telemetry.

## 2.0.0-beta2 (2019-10-22)

This release introduces *distributed hypertables*, a major new
feature that allows hypertables to scale out across multiple nodes for
increased performance and fault tolerance. Please review the
documentation to learn how to configure and use distributed
hypertables and what current limitations are.

## 1.5.0 (2019-10-31)

This release adds major new features and bugfixes since the 1.4.2 release.
We deem it moderate priority for upgrading.

This release adds compression as a major new feature.
Multiple type-specific compression options are available in this release
(including DeltaDelta with run-length-encoding for integers and
timestamps; Gorilla compression for floats; dictionary-based compression
for any data type, but specifically for low-cardinality datasets;
and other LZ-based techniques). Individual columns can be compressed with
type-specific compression algorithms as Postgres' native row-based format
are rolled up into columnar-like arrays on a per chunk basis.
The query planner then handles transparent decompression for compressed
chunks at execution time.

This release also adds support for basic data tiering by supporting
the migration of chunks between tablespaces, as well as support for
parallel query coordination to the ChunkAppend node.
Previously ChunkAppend would rely on parallel coordination in the
underlying scans for parallel plans.

More information can be found on [our blog](https://blog.timescale.com/blog/building-columnar-compression-in-a-row-oriented-database)
or in this [tutorial](https://docs.timescale.com/latest/tutorials/compression-tutorial)

**For this release only**, you will need to restart the database before running
`ALTER EXTENSION`

**Major Features**
* #1393 Moving chunks between different tablespaces
* #1433 Make ChunkAppend parallel aware
* #1434 Introducing native compression, multiple compression algorithms, and hybrid row/columnar projections

**Minor Features**
* #1471 Allow setting reloptions on chunks
* #1479 Add next_start option to alter_job_schedule
* #1481 Add last_successful_finish to bgw_job_stats

**Bugfixes**
* #1444 Prevent LIMIT pushdown in JOINs
* #1447 Fix runtime exclusion memory leak
* #1464 Fix ordered append with expressions in ORDER BY clause with space partitioning
* #1476 Fix logic for BGW rescheduling
* #1477 Fix gapfill treat_null_as_missing
* #1493 Prevent recursion in invalidation processing
* #1498 Fix overflow in gapfill's interpolate
* #1499 Fix error for exported_uuid in pg_restore
* #1503 Fix bug with histogram function in parallel

**Thanks**
* @dhyun-obsec for reporting an issue with pg_restore
* @rhaymo for reporting an issue with interpolate
* @optijon for reporting an issue with locf treat_null_as_missing
* @fvannee for reporting an issue with runtime exclusion
* @Lectem for reporting an issue with histograms
* @rogerdwan for reporting an issue with BGW rescheduling
* @od0 for reporting an issue with alter_job_schedule

## 1.4.2 (2019-09-11)

This maintenance release contains bugfixes since the 1.4.1 release. We deem it medium
priority for upgrading.

In particular the fixes contained in this maintenance release address 2 potential
segfaults and no other security vulnerabilities. The bugfixes are related to
background workers, OUTER JOINs, ordered append on space partitioned hypertables
and expression indexes.

**Bugfixes**
* #1327 Fix chunk exclusion with ordered append
* #1390 Fix deletes of background workers while a job is running
* #1392 Fix cagg_agg_validate expression handling (segfault)
* #1408 Fix ChunkAppend space partitioning support for ordered append
* #1420 Fix OUTER JOIN qual propagation
* #1422 Fix background worker error handling (segfault)
* #1424 Fix ChunkAppend LIMIT pushdown
* #1429 Fix expression index creation

**Thanks**
* @shahidhk for reporting an issue with OUTER JOINs
* @cossbow and @xxGL1TCHxx for reporting reporting issues with ChunkAppend and space partitioning
* @est for reporting an issue with CASE expressions in continuous aggregates
* @devlucasc for reporting the issue with deleting a background worker while a job is running
* @ryan-shaw for reporting an issue with expression indexes on hypertables with dropped columns

## 1.4.1 (2019-08-01)

This maintenance release contains bugfixes since the 1.4.0 release. We deem it medium
priority for upgrading.

In particular the fixes contained in this maintenance release address 2 potential
segfaults and no other security vulnerabilities. The bugfixes are related to queries
with prepared statements, PL/pgSQL functions and interoperability with other extensions.
More details below.

**Bugfixes**
* #1362 Fix ConstraintAwareAppend subquery exclusion
* #1363 Mark drop_chunks as VOLATILE and not PARALLEL SAFE
* #1369 Fix ChunkAppend with prepared statements
* #1373 Only allow PARAM_EXTERN as time_bucket_gapfill arguments
* #1380 Handle Result nodes gracefully in ChunkAppend

**Thanks**
* @overhacked for reporting an issue with drop_chunks and parallel queries
* @fvannee for reporting an issue with ConstraintAwareAppend and subqueries
* @rrb3942 for reporting a segfault with ChunkAppend and prepared statements
* @mchesser for reporting a segfault with time_bucket_gapfill and subqueries
* @lolizeppelin for reporting and helping debug an issue with ChunkAppend and Result nodes

## 1.4.0 (2019-07-18)

This release contains major new functionality for continuous aggregates
and adds performance improvements for analytical queries.

In version 1.3.0 we added support for continuous aggregates which
was initially limited to one continuous aggregate per hypertable.
With this release, we remove this restriction and allow multiple
continuous aggregates per hypertable.

This release adds a new custom node ChunkAppend that can perform
execution time constraint exclusion and is also used for ordered
append. Ordered append no longer requires a LIMIT clause and now
supports space partitioning and ordering by time_bucket.

**Major features**
* #1270 Use ChunkAppend to replace Append nodes
* #1257 Support for multiple continuous aggregates

**Minor features**
* #1181 Remove LIMIT clause restriction from ordered append
* #1273 Propagate quals to joined hypertables
* #1317 Support time bucket functions in Ordered Append
* #1331 Add warning message for REFRESH MATERIALIZED VIEW
* #1332 Add job statistics columns to timescaledb_information.continuous_aggregate_stats view
* #1326 Add architecture and bit size to telemetry

**Bugfixes**
* #1288 Do not remove Result nodes with one-time filter
* #1300 Fix telemetry report return value
* #1339 Fix continuous agg catalog table insert failure
* #1344 Update continuous agg bgw job start time

**Thanks**
* @ik9999 for reporting a bug with continuous aggregates and negative refresh lag

## 1.3.2 (2019-06-24)

This maintenance release contains bug and security fixes since the 1.3.1 release. We deem it moderate-to-high priority for upgrading.

This release fixes some security vulnerabilities, specifically related to being able to elevate role-based permissions by database users that already have access to the database.  We strongly recommend that users who rely on role-based permissions upgrade to this release as soon as possible.

**Security Fixes**
* #1311 Fix role-based permission checking logic

**Bugfixes**
* #1315 Fix potentially lost invalidations in continuous aggs
* #1303 Fix handling of types with custom time partitioning
* #1299 Arm32: Fix Datum to int cast issue
* #1297 Arm32: Fix crashes due to long handling
* #1019 Add ARM32 tests on travis

**Thanks**
* @hedayat for reporting the error with handling of types with custom time partitioning

## 1.3.1 (2019-06-10)

This maintenance release contains bugfixes since the 1.3.0 release.
We deem it low-to-moderate priority for upgrading.

In particular, the fixes contained in this maintenance release do not address any
security vulnerabilities, while the only one affecting system stability is related
to TimescaleDB running on PostgreSQL 11.  More details below.

**Bugfixes**
* #1220 Fix detecting JOINs for continuous aggs
* #1221 Fix segfault in VACUUM on PG11
* #1228 ARM32 Fix: Pass int64 using Int64GetDatum when a Datum is required
* #1232 Allow Param as time_bucket_gapfill arguments
* #1236 Stop preventing REFRESH in transaction blocks
* #1283 Fix constraint exclusion for OUTER JOIN

**Thanks**
* @od0 for reporting an error with continuous aggs and JOINs
* @rickbatka for reporting an error when using time_bucket_gapfill in functions
* @OneMoreSec for reporting the bug with VACUUM
* @dvdrozdov @od0 @t0k4rt for reporting the issue with REFRESH in transaction blocks
* @mhagander and @devrimgunduz for suggesting adding a CMAKE flag to control the default telemetry level

## 1.3.0 (2019-05-06)

This release contains major new functionality that we call continuous aggregates.

Aggregate queries which touch large swathes of time-series data can take a long
time to compute because the system needs to scan large amounts of data on every
query execution. Our continuous aggregates continuously calculate the
results of a query in the background and materialize the results. Queries to the
continuous aggregate view are then significantly faster as they do not need to
touch the raw data in the hypertable, instead using the pre-computed aggregates
in the view.

Continuous aggregates are somewhat similar to PostgreSQL materialized
views, but unlike a materialized view, continuous
aggregates do not need to be refreshed manually; the view will be refreshed
automatically in the background as new data is added, or old data is
modified. Additionally, it does not need to re-calculate all of the data on
every refresh. Only new and/or invalidated data will be calculated.  Since this
re-aggregation is automatic, it doesn’t add any maintenance burden to your
database.

Our continuous aggregate approach supports high-ingest rates by avoiding the
high-write amplification associated with trigger-based approaches. Instead,
we use invalidation techniques to track what data has changed, and then correct
the materialized aggregate the next time that the automated process executes.

More information can be found on [our docs overview](http://docs.timescale.com/using-timescaledb/continuous-aggregates)
or in this [tutorial](http://docs.timescale.com/tutorials/continuous-aggs-tutorial).

**Major Features**
* #1184 Add continuous aggregate functionality

**Minor Features**
* #1005 Enable creating indexes with one transaction per chunk
* #1007 Remove hypertable parent from query plans
* #1038 Infer time_bucket_gapfill arguments from WHERE clause
* #1062 Make constraint aware append parallel safe
* #1067 Add treat_null_as_missing option to locf
* #1112 Add support for window functions to gapfill
* #1130 Add support for cross datatype chunk exclusion for time types
* #1134 Add support for partitionwise aggregation
* #1153 Add time_bucket support to chunk exclusion
* #1170 Add functions for turning restoring on/off and setting license key
* #1177 Add transformed time_bucket comparison to quals
* #1182 Enable optimizing SELECTs within INSERTs
* #1201 Add telemetry for policies: drop_chunk & reorder

**Bugfixes**
* #1010 Add session locks to CLUSTER
* #1115 Fix ordered append optimization for join queries
* #1123 Fix gapfill with prepared statements
* #1125 Fix column handling for columns derived from GROUP BY columns
* #1132 Adjust ordered append path cost
* #1155 Limit initial max_open_chunks_per_insert to PG_INT16_MAX
* #1167 Fix postgres.conf ApacheOnly license
* #1183 Handle NULL in a check constraint name
* #1195 Fix cascade in scheduled drop chunks
* #1196 Fix UPSERT with prepared statements

**Thanks**
* @spickman for reporting a segfault with ordered append and JOINs
* @comicfans for reporting a performance regression with ordered append
* @Specter-Y for reporting a segfault with UPSERT and prepared statements
* @erthalion submitting a bugfix for a segfault with validating check constraints

## 1.2.2 (2019-03-14)

This release contains bugfixes.

**Bugfixes**
* #1097 Adjust ordered append plan cost
* #1079 Stop background worker on ALTER DATABASE SET TABLESPACE and CREATE DATABASE WITH TEMPLATE
* #1088 Fix ON CONFLICT when using prepared statements and functions
* #1089 Fix compatibility with extensions that define planner_hook
* #1057 Fix chunk exclusion constraint type inference
* #1060 Fix sort_transform optimization
* #4645 Fix decompress_chunk 2nd argument from default false to true

**Thanks**
* @esatterwhite for reporting a bug when using timescaledb with zombodb
* @eeeebbbbrrrr for fixing compatibility with extensions that also define planner_hook
* @naquad for reporting a segfault when using ON conflict in stored procedures
* @aaronkaplan for reporting an issue with ALTER DATABASE SET TABLESPACE
* @quetz for reporting an issue with CREATE DATABASE WITH TEMPLATE
* @nbouscal for reporting an issue with ordered append resulting in bad plans

## 1.2.1 (2019-02-11)

This release contains bugfixes.

**Notable commits**
* [2f6b58a] Fix tlist on hypertable inserts inside CTEs
* [7973b4a] Stop background worker on rename database
* [32cc645] Fix loading the tsl license in parallel workers

**Thanks**

* @jamessewell for reporting and helping debug a segfault in last() [034a0b0]
* @piscopoc for reporting a segfault in time_bucket_gapfill [e6c68f8]

## 1.2.0 (2019-01-29)

**This is our first release to include Timescale-Licensed features, in addition to new Apache-2 capabilities.**

We are excited to be introducing new time-series analytical functions, advanced data lifecycle management capabilities, and improved performance.
- **Time-series analytical functions**: Users can now use our `time_bucket_gapfill` function, to write complex gapfilling, last object carried forward, and interpolation queries.
- **Advanced data lifecycle management**: We are introducing scheduled policies, which use our background worker framework to manage time-series data. In this release, we support scheduled `drop_chunks` and `reorder`.
- **Improved performance**: We added support for ordered appends, which optimize a large range of queries - particularly those that are ordered by time and contain a LIMIT clause. Please note that ordered appends do not support ordering by `time_bucket` at this time.
- **Postgres 11 Support**: We added beta support for PG11 in 1.1.0. We're happy to announce that our PG11 support is now out of beta, and fully supported.

This release adds code under a new license, LICENSE_TIMESCALE. This code can be found in `tsl`.

**For this release only**, you will need to restart the database before running
`ALTER EXTENSION`

**Notable commits**

* [a531733] switch cis state when we switch chunks
* [5c6b619] Make a copy of the ri_onConflict object in PG11
* [61e524e] Make slot for upserts be update for every chunk switch
* [8a7c127] Fix for ExecSlotDescriptor during upserts
* [fa61613] Change time_bucket_gapfill argument names
* [01be394] Fix bgw_launcher restart when failing during launcher setup
* [7b3929e] Add ordered append optimization
* [a69f84c] Fix signal processing in background workers
* [47b5b7d] Log which chunks are dropped by background workers
* [4e1e15f] Add reorder command
* [2e4bb5d] Recluster and drop chunks scheduling code
* [ef43e52] Add alter_policy_schedule API function
* [5ba740e] Add gapfill query support
* [be7c74c] Add logic for automatic DB maintenance functions
* [4ff6ac7] Initial Timescale-Licensed-Module and License-Key Implementation
* [fc42539] Add new top-level licensing information
* [31e9c5b] Fix time column handling in get_create_command
* [1b8ceca] Avoid loading twice in parallel workers and load only from $libdir
* [76d7875] Don't throw errors when extension is loaded but not installed yet
* [eecd845] Add Timescale License (TSL)
* [4b42b30] Free ChunkInsertStates when the es_per_tuple_exprcontext is freed

**Thanks**

* @fordred for reporting our docker-run.sh script was out of date
* @JpWebster for reporting a deadlock between reads an drop_chunks
* @chickenburgers for reporting an issue with our CMake
* Dimtrj and Asbjørn D., on slack, for creating a reproducible testcase for an UPSERT bug
* @skebanga for reporting a loader bug


## 1.1.1 (2018-12-20)

This release contains bugfixes.

**High-level changes**
* Fix issue when upgrading with pg_upgrade
* Fix a segfault that sometimes appeared in long COPYs
* Other bug and stability fixes

**Notable commits**

* [f99b540] Avoid loading twice in parallel workers and load only from $libdir
* [e310f7d] Don't throw errors when extension is loaded but not installed yet
* [8498416] Free ChunkInsertStates when the es_per_tuple_exprcontext is freed
* [937eefe] Set C standard to C11

**Thanks**

* @costigator for reporting the pg_upgrade bug
* @FireAndIce68 for reporting the parallel workers issue
* @damirda for reporting the copy bug

## 1.1.0 (2018-12-13)

Our 1.1 release introduces beta support for PG 11, as well as several performance optimizations aimed at improving chunk exclusion for read queries. We are also packaging our new timescale-tune tool (currently in beta) with our Debian and Linux releases. If you encounter any issues with our beta features, please file a Github issue.

**Potential breaking changes**
- In addition to optimizing first() / last() to utilize indices for non-group-by queries, we adjusted its sorting behavior to match that of PostgreSQL’s max() and min() functions. Previously, if the column being sorted had NULL values, a NULL would be returned. First() and last() now instead ignore NULL values.

**Notable Commits**

* [71f3a0c] Fix Datum conversion issues
* [5aa1eda] Refactor compatibility functions and code to support PG11
* [e4a4f8e] Add support for functions on open (time) dimensions
* [ed5067c] Fix interval_from_now_to_internal timestamptz handling
* [019971c] Optimize FIRST/LAST aggregate functions
* [83014ee] Implement drop_chunks in C
* [9a34028] Implement show_chunks in C and have drop_chunks use it
* [d461959] Add view to show hypertable information
* [35dee48] Remove version-checking from client-side
* [5b6a5f4] Change size utility and job functions to STRICT
* [7e55d91] Add checks for NULL arguments to DDL functions
* [c1db608] Fix upsert TLE translation when mapping variable numbers
* [55a378e] Check extension exists for DROP OWNED and DROP EXTENSION
* [0c8c085] Exclude unneeded chunks for IN/ANY/ALL operators
* [f27c0a3] Move int time_bucket functions with offset to C

**Thanks**
* @did-g for some memory improvements

## 1.0.1 (2018-12-05)

This commit contains bugfixes and optimizations for 1.0.0

**Notable commits**

* [6553aa4] Make a number of size utility functions to `STRICT`
* [bb1d748] Add checks for NULL arguments to `set_adaptive_chunking`, `set_number_partitions`, `set_chunk_time_interval`, `add_dimension`, and `create_hypertable`
* [a534ed4] Fix upsert TLE translation when mapping variable numbers
* [aecd55b] Check extension exists for DROP OWNED and DROP EXTENSION

## 1.0.0 (2018-10-30)

**This is our 1.0 release!**

For notable commits between 0.12.0/0.12.1 and this final 1.0 release, please see previous entries for the release candidates (rc1, rc2, and rc3).

**Thanks**
To all the external contributors who helped us debug the release candidates, as well as anyone who has contributed bug reports, PRs, or feedback on Slack, GitHub, and other channels. All input has been valuable and helped us create the product we have today!

**Potential breaking changes**
* To better align with the ISO standard so that time bucketing starts each week by default on a Monday (rather than Saturday), the `time_bucket` epoch/origin has been changed from January 1, 2000 to January 3, 2000.  The function now includes an `origin` parameter that can be used to adjust this.
* Error codes are now prefixed with `TS` instead of the prior `IO` prefix. If you were checking for these error codes by name, please update your code.


## 1.0.0-rc3 (2018-10-18)

This release is our third 1.0 release candidate. We expect to only merge bug fixes between now and our final 1.0 release. This is a big milestone for us and signifies our maturity and enterprise readiness.

**PLEASE NOTE** that release candidate (rc) builds will only be made available via GitHub and Docker, and _not_ on other release channels. Please help us test these release candidates out if you can!

**Potential breaking change**: Starting with rc2, we updated our error codes to be prefixed with `TS` instead of the old `IO` prefix. If you were checking for these error codes by name, please update your checks.

**Notable commits**
* [f7ba13d] Handle and test tablespace changes to and from the default tablespace
* [9ccda0d] Start stopped workers on restart message
* [3e3bb0c] Add bool created to create_hypertable and add_dimension return value
* [53ff656] Add state machine and polling to launcher
* [d9b2dfe] Change return value of add_dimension to TABLE
* [19299cf] Make all time_bucket function STRICT
* [297d885] Add a version of time_bucket that takes an origin
* [e74be30] Move time_bucket epoch to a Monday
* [46564c1] Handle ALTER SCHEMA RENAME properly
* [a83e283] Change return value of create_hypertable to TABLE
* [aea7c7e] Add GRANTs to update script for pg_dump to work
* [119963a] Replace hardcoded bash path in shell scripts

**Thanks**
* @jesperpedersen for several PRs that help improve documentation and some rough edges
* @did-g for improvements to our build process
* @skebanga for reporting an issue with ALTER SCHEMA RENAME
* @p-alik for suggesting a way to improve our bash scripts' portability
* @mx781 and @HeikoOnnebrink for reporting an issues with permission GRANTs and ownership when using pg_dump


## 1.0.0-rc2 (2018-09-27)

This release is our second 1.0 release candidate. We expect to only merge bug fixes between now and our final 1.0 release. This is a big milestone for us and signifies our maturity and enterprise readiness.

**PLEASE NOTE** that release candidate (rc) builds will only be made available via GitHub and Docker, and _not_ on other release channels. Please help us test these release candidates out if you can!

**Potential breaking change**: We updated our error codes to be prefixed with `TS` instead of the old `IO` prefix. If you were checking for these error codes by name, please update your checks.

**Notable commits**
* [b43574f] Switch 'IO' error prefix to 'TS'
* [9747885] Prefix public C functions with ts_
* [39510c3] Block unknown alter table commands on  hypertables
* [2408a83] Add support for ALTER TABLE SET TABLESPACE on hypertables
* [41d9846] Enclose macro replacement list and arguments in parentheses
* [cc59d51] Replace macro LEAST_TIMESTAMP by a static function
* [281f363] Modify telemetry BGW to run every hour the first 12 hours
* [a09b3ec] Add pg_isolation_regress support to the timescale build system
* [2c267ba] Handle SIGTERM/SIGINT asynchronously
* [5377e2d] Fix use-after-free bug for connections in the telemetry BGW
* [248f662] Fix pg_dump for unprivileged users
* [193fa4a] Stop background workers when extension is DROP OWNED
* [625e3fa] Fix negative value handling in int time_bucket
* [a33224b] Add loader API version function
* [18b8068] Remove unnecessary index on dimension metadata table
* [d09405d] Fix adaptive chunking when hypertables have multiple dimensions
* [a81dc18] Block signals when writing to the log table in tests
* [d5a6392] Fix adaptive chunking so it chooses correct index
* [3489cca] Fix sigterm handling in background jobs
* [2369ae9] Remove !WIN32 for sys/time.h and sys/socket.h, pg provides fills
* [ebbb4ae] Also add sys/time.h for NetBSD. Fixes #700
* [1a9ae17] Fix build on FreeBSD wrt sockets
* [8225cd2] Remove (redefined) macro PG_VERSION and replace with PACKAGE_VERSION
* [2a07cf9] Release SpinLock even when we're about to Error due to over-decrementing
* [b2a15b8] Make sure DB schedulers are not decremented if they were never incremented
* [6731c86] Add support for pre-release version checks

**Thanks**
* @did-g for an improvement to our macros to make compiliers happy
* @mx781 and @HeikoOnnebrink for reporting issues with working with pg_dump fully
* @znbang and @timolson for reporting a bug that was causing telemetry to fail
* @alanhamlett for reporting an issue with spinlocks when handling SIGTERMs
* @oldgreen for reporting an issue with building on NetBSD
* @kev009 for fixing build issues on FreeBSD and NetBSD
* All the others who have helped us test and used these RCs!


## 0.12.1 (2018-09-19)

**High-level changes**

* Fixes for a few issues related to the new scheduler and background worker framework.
* Fixed bug in adaptive chunking where the incorrect index could be used for determining the current interval.
* Improved testing, code cleanup, and other housekeeping.

**Notable commits**
* [0f6f7fc] Fix adaptive chunking so it chooses correct index
* [3ed79ed] Fix sigterm handling in background jobs
* [bea098f] Remove !WIN32 for sys/time.h and sys/socket.h, pg provides fills
* [9f62a1a] Also add sys/time.h for NetBSD. Fixes #700
* [95a982f] Fix build on FreeBSD wrt sockets
* [fcb4a79] Remove (redefined) macro PG_VERSION and replace with PACKAGE_VERSION
* [2634897] Release SpinLock even when we're about to Error due to over-decrementing
* [1f30dbb] Make sure DB schedulers are not decremented if they were never incremented
* [f518cd0] Add support for pre-release version checks
* [acebaea] Don't start schedulers for template databases.
* [f221a12] Fix use-after-free bug in telemetry test
* [0dc5bbb] Use pg_config bindir directory for pg executables

**Thanks**
* @did-g for reporting a use-after-free bug in a test and for improving the robustness of another test
* @kev009 for fixing build issues on FreeBSD and NetBSD


## 1.0.0-rc1 (2018-09-12)

This release is our 1.0 release candidate. We expect to only merge bug fixes between now and our final 1.0 release. This is a big milestone for us and signifies our maturity and enterprise readiness.

**PLEASE NOTE** that release candidate (rc) builds will only be made available via GitHub and Docker, and _not_ on other release channels. Please help us test these release candidates out if you can!


**Notable commits**
* [acebaea] Don't start schedulers for template databases.
* [f221a12] Fix use-after-free bug in telemetry test
* [2092b2a] Fix unused variable warning in Release build
* [0dc5bbb] Use pg_config bindir directory for pg executables

**Thanks**
* @did-g for reporting a use-after-free bug in a test and for improving the robustness of another test


## 0.12.0 (2018-09-10)

**High-level changes**

*Scheduler framework:* This release introduces a background job framework and scheduler. Each database running within a PostgreSQL instance has a scheduler that schedules recurring jobs from a new jobs table while maintaining statistics that inform the scheduler's policy. Future releases will leverage this scheduler framework for more automated management of data retention, archiving, analytics, and the like.

*Telemetry:* Using this new scheduler framework, TimescaleDB databases now send anonymized usage information to a telemetry server via HTTPS, as well as perform version checking to notify users if a newer version is available. For transparency, a new `get_telemetry_report` function details the exact JSON that is sent, and users may also opt out of this telemetry and version check.

*Continued hardening:* This release addresses several issues around more robust backup and recovery, handling large numbers of chunks, and additional test coverage.

**Notable commits**

* [efab2aa] Fix net lib functionality on Windows and improve error handling
* [71589c4] Fix issues when OpenSSL is not available
* [a43cd04] Call the main telemetry function inside BGW executor
* [faf481b] Add telemetry functionality
* [45a2b76] Add new Connection and HTTP libraries
* [b6fe657] Fix max_background_workers guc, errors on EXEC_BACKEND and formatting
* [5d8c7cc] Add a scheduler for background jobs
* [55a7141] Implement a cluster-wide launcher for background workers
* [5bc705f] Update bootstrap to check for cmake and exit if not found
* [98e56dd] Improve show_indexes test func to be more platform agnostic
* [b928caa] Note how to recreate templated files
* [8571e41] Use AttrNumberGetAttrOffset instead of Anum_name - 1 for array indexing
* [d1710ef] Improve regression test script to cleanup more thoroughly
* [fc3677f] Reduce number of open chunks per insert
* [027b7b2] Hide extension symbols by default on Unix platforms
* [6a3abe5] Fix SubspaceStore to ensure max_open_chunks_per_insert is obeyed

**Thanks**

@EvanCarroll for updates to the bootstrap script to check for cmake


## 0.11.0 (2018-08-08)

**High-level changes**

* **Adaptive chunking**: This feature, currently in beta, allows the database to automatically adapt a chunk's time interval, so that users do not need to manually set (and possibly manually change) this interval size. In this release, users can specify either a target chunk data size (in terms of MB or GB), and the chunk's time intervals will be automatically adapted. Alternatively, users can ask the database to just estimate a target size itself based on the platform's available memory and other parameters, and the system will adapt accordingly. This type of automation can simplify initial database test and operations. This feature is default off. Note: The default time interval for non-adaptive chunking has also been changed from 1 month to 1 week.
* **Continued hardening**: This release addresses a number of less frequently used schema modifications, functions, or constraints. Unsupported functions are safely blocked, while we have added support for a number of new types of table alterations. This release also adds additional test coverage.
* Support for additional types of time columns, if they are binary compatible (thanks @fvannee!).

**Notable commits**

* [9ba2e81] Fix segfault with custom partition types
* [7e9bf25] Change default chunk size to one week
* [506fa18] Add tests for custom types
* [1d9ade7] add support for other types as timescale column
* [570f2f8] Validate parameters when creating partition info
* [148f2da] Use shared_buffers as the available cache memory
* [e0a15c1] Add additional comments to explain algorithm
* [d81dccb] Set the default chunk_time_interval to 1 day with adaptive chunking enabled
* [2e7b32c] Add WARNING when doing min-max heap scan for adaptive chunking
* [6b452a8] Update adaptive chunk algorithm to handle very small chunks.
* [9c9cdca] Add support for adaptive chunk sizing
* [7f8d17d] Handle DEFERRED and VALID options for constraints
* [0c5c21b] Block using rules with hypertables
* [37142e9] Block INSERTs on a hypertable's root table
* [4daf087] Fix some ALTER TABLE corner case bugs on hypertables
* [122f5f1] Block replica identity usage with hypertables
* [8bf552e] Block unlogged tables from being used as hypertables
* [a8c637e] Create aggregate functions only once to avoid dependency issues
* [a97f2af] Add support for custom hypertable dimension types
* [dfe026c] Refactor create_hypertable rel access.
* [ed379c3] Validate existing indexes before adding a new dimension
* [1f2d276] Fix and improve show_indexes test support function
* [77b0035] Enforce IMMUTABLE partitioning functions
* [cbc5e60] Block NO INHERIT constraints on hypertables
* [e362e9c] Block mixing hypertables with postgres inheritance
* [011f12b] Add support for CLUSTER ON and SET WITHOUT CLUSTER
* [e947c6b] Improve handling of column settings
* [fc4957b] Update statistics on parent table when doing ANALYZE
* [82942bf] Enable backwards compatibility for loader for 0.9.0 and 0.9.1

**Thanks**

* @Ngalstyan4 and @hjsuh18, our interns, for all of the PRs this summer
* @fvannee for a PR adding support for binary compatible custom types as a time column
* @fmacelw for reporting a bug where first() and last() hold reference across extension update
* @soccerdroid for reporting a corner case bug in ALTER TABLE


## 0.10.1 (2018-07-12)

**High-level changes**
* Improved memory management for long-lived connections.
* Fixed handling of dropping triggers that would lead to orphaned references in pg_depend.
* Fixed pruning in CustomScan when the subplan is not a Scan type that caused a crash with LATERALs.
* Corrected size reporting that was not accurately counting TOAST size
* Updated error messages that more closely conform to PG style.
* Corrected handling of table and schema name changes to chunks; TimescaleDB metadata catalogs are now properly updated

**Notable commits**
* [8b58500] Fix bug where dropping triggers caused dangling references in pg_depend, disallow disabling triggers on hypertables
* [745b8ab] Fixing CustomScan pruning whenever the subplan is NOT of a Scan type.
* [67a8a41] Make chunk identifiers formatting safe using format
* [41af6ff] Fix misreported toast_size in chunk_relation_size funcs
* [4f2f1a6] Update the error messages to conform with the style guide; Fix tests
* [3c28f65] Release cache pin memory
* [abe76fc] Add support for changing chunk schema and name

**Thanks**
* @mfuterko for updating our error messages to conform with PG error message style
* @fvannee for reporting a crash when using certain LATERAL joins with aggregates
* @linba708 for reporting a memory leak with long lived connections
* @phlsmk for reporting an issue where dropping triggers prevented drop_chunks from working due to orphaned dependencies


## 0.10.0 (2018-06-27)

**High-level changes**
* Planning time improvement (**up to 15x**) when a hypertable has many chunks by only expanding (and taking locks on) chunks that will actually be used in a query, rather than on all chunks (as was the default PostgreSQL behavior).
* Smarter use of HashAggregate by teaching the planner to better estimate the number of output rows when using time-based grouping.
* New convenience function for getting the approximate number of rows in a hypertable (`hypertable_approximate_row_count`).
* Fixed support for installing extension into non-`public` schemas
* Other bug fixes and refactorings.

**Notable commits**
* [12bc117] Fix static analyzer warning when checking for index attributes
* [7d9f49b] Fix missing NULL check when creating default indexes
* [2e1f3b9] Improve memory allocation during cache lookups
* [ca6e5ef] Fix upserts on altered tables.
* [2de6b02] Add optimization to use HashAggregate more often
* [4b4211f] Fix some external functions when setting a custom schema
* [b7257fc] Optimize planning times when hypertables have many chunks
* [c660fcd] Add hypertable_approximate_row_count convenience function
* [9ce1576] Fix a compilation issue on pre 9.6.3 versions

**Thanks**
* @viragkothari for suggesting the addition of `hypertable_approximate_row_count` and @fvannee for providing the initial SQL used to build that function
* 'mintekhab' from Slack for reporting a segfault when using upserts on an altered table
* @mmouterde for reporting an issue where the extension implicitly expected to be installed in the `public` schema
* @mfuterko for bringing some potential bugs to our attention via static analysis

## 0.9.2 (2018-05-04)

**High-level changes**
* Fixed handling of `DISCARD ALL` command when parallel workers are involved, which sometimes caused the extension to complain it was not preloaded
* User permission bug fix where users locating TRIGGER permissions in a database could not insert data into a hypertable
* Fixes for some issues with 32-bit architectures

**Notable commits**
* [256b394] Fix parsing of GrantRoleStmt
* [b78953b] Fix datum conversion typo
* [c7283ef] Fix bug with extension loader when DISCARD ALL is executed
* [fe20e48] Fix chunk creation with user that lacks TRIGGER permission

**Thanks**
* @gumshoes, @manigandham, @wallies, & @cjrh for reporting a problem where sometimes the extension would appear to not be preloaded when it actually was
* @thaxy for reporting a permissions issue when user creating a hypertable lacks TRIGGER permission
* @bertmelis for reporting some bugs with 32-bit architectures

## 0.9.1 (2018-03-26)

**High-level changes**
* **For this release only**, you will need to restart the database before
running `ALTER EXTENSION`
* Several edge cases regarding CTEs addressed
* Updated preloader with better error messaging and fixed edge case
* ABI compatibility with latest PostgreSQL to help catch any breaking
changes

**Notable commits**
* [40ce037] Fix crash on explain analyze with insert cte
* [8378beb] Enable hypertable inserts within CTEs
* [bdfda75] Fix double-loading of extension
* [01ea77e] Fix EXPLAIN output for ConstraintAwareAppend inside CTE
* [fc05637] Add no preload error to versioned library.
* [38f8e0c] Add ABI compatibility tests
* [744ca09] Fix Cache Pinning for Subtxns
* [39010db] Move more drops into event trigger system
* [fc36699] Do not fail add_dimension() on non-empty table with 'if_not_exists'

**Thanks**
* @The-Alchemist for pointing out broken links in the README
* @chaintng for pointing out a broken link in the docs
* @jgranstrom for reporting a edge case crash with UPSERTs in CTEs
* @saosebastiao for reporting the lack of an error message when the library is not preloaded and trying to delete/modify a hypertable
* @jbylund for reporting a cache invalidation issue with the preloader

## 0.9.0 (2018-03-05)

**High-level changes**
* Support for multiple extension versions on different databases in the
same PostgreSQL instance. This allows different databases to be updated
independently and provides for smoother updates between versions. No
more spurious errors in the log as the extension is being
updated, and new versions no longer require a restart of the database.
* Streamlined update process for smaller binary/package sizes
* Significant refactoring to simplify and improve codebase, including
improvements to error handling, security/permissions, and more
* Corrections to edge-case scenarios involving dropping schemas,
hypertables, dimensions, and more
* Correctness improvements through propagating reloptions from main
table to chunk tables and blocking `ONLY` commands that try to alter
hypertables (i.e., changes should be applied to chunks as well)
* Addition of a `migrate_data` option to `create_hypertable` to allow
non-empty tables to be turned into hypertables without separate
creation & insertion steps. Note, this option may take a while if the
original table has lots of data
* Support for `ALTER TABLE RENAME CONSTRAINT`
* Support for adjusting the number of partitions for a space dimension
* Improvements to tablespace handling

**Notable commits**
* [4672719] Fix error in handling of RESET ALL
* [9399308] Refactor/simplify update scripts and build process
* [0e79df4] Fix handling of custom SQL-based partitioning functions
* [f13969e] Fix possible memory safety issue and squash valgrind error.
* [ef74491] Migrate table data when creating a hypertable
* [2696582] Move index and constraints drop handling to event trigger
* [d6baccb] Improve tablespace handling, including blocks for DROP and REVOKE
* [b9a6f89] Handle DROP SCHEMA for hypertable and chunk schemas
* [b534a5a] Add test case for adding metadata entries automatically
* [6adce4c] Handle TRUNCATE without upcall and handle ONLY modifier
* [71b1124] Delete orphaned dimension slices
* [fa19a54] Handle deletes on metadata objects via native catalog API
* [6e011d1] Refactor hypertable-related API functions
* [5afd39a] Fix locking for serializing chunk creation
* [6dd2c46] Add check for null in ca_append_rescan to prevent segfault
* [71962b8] Refactor dimension-related API functions
* [cc254a9] Fix CREATE EXTENSION IF NOT EXISTS and error messages
* [d135256] Spread chunk indexes across tablespaces like chunks
* [e85721a] Block ONLY hypertable on all ALTER TABLE commands.
* [78d36b5] Handle subtxn for cache pinning
* [26ef77f] Add subtxn abort logic to process_utility.c
* [25f3284] Handle cache invalidation during subtxn rollback
* [264956f] Block DROP NOT NULL on time-partitioned columns.
* [ad7d361] Better accounting for number of items stored in a subspace
* [12f92ea] Improve speed of out-of-order inserts
* [87f055d] Add support for ALTER TABLE RENAME CONSTRAINT.
* [da8cc79] Add support for multiple extension version in one pg instance
* [68faddc] Make chunks inherit reloptions set on the hypertable
* [4df8f28] Add proper permissions handling for associated (chunk) schemas
* [21efcce] Refactor chunk table creation and unify constraint handling

**Thanks**
* @Anthares for a request to pass reloptions like fill factor to child chunks
* @oldgreen for reporting an issue with subtransaction handling
* @fvannee for a PR that fixed a bug with `ca_append_rescan`
* @maksm90 for reporting an superfluous index being created in an internal catalog table
* @Rashid987 for reporting an issue where deleting a chunk, then changing the time interval would not apply the change when a replacement chunk is created
* RaedA from Slack for reporting compilation issues on Windows between
0.8.0 and this release
* @haohello for a request to adjust the number of partitions for a given dimension
* @LonghronShen and @devereaux for reporting an issue (and submitting a PR) for handling version identification when there is more to the version than just major and minor numbers
* @carlospeon for reporting an issue with dropping hypertables
* @gumshoes, @simpod, @jbylund, and @ryan-shaw for testing a pre-release version to verify our new update path works as expected
* @gumshoes for reporting an issue with `RESET ALL`

## 0.8.0 (2017-12-19)

**High-level changes**
* TimescaleDB now builds and runs on Windows! Now in addition to using
Docker, users can choose to build the extension from source and install
on 64-bit Windows
* Update functions `add_dimension` and `set_chunk_time_interval` to take `INTERVAL` types
* Improved tablespace management including detaching tablespaces from hypertables and looking up tablespaces associated with a hypertable
* Reduced memory usage for `INSERT`s with out-of-order data
* Fixes inserts on 32-bit architectures, in particular ARM
* Other correctness improvements including preventing attachment of
PG10 partitions to hypertables, improved handling of space dimensions
with one partition, and correctly working with `pg_upgrade`
* Test and build improvements making those both more robust and easier
to do

**Notable commits**
* [26971d2] Make `tablespace_show` function return Name instead of CString
* [2fe447b] Make TimescaleDB work with pg_upgrade
* [90c7a6f] Fix logic for one space partition
* [6cfdd79] Prevent native partitioning attachment of hypertables
* [438d79d] Fix trigger relcache handling for COPY
* [cc1ad95] Reduce memory usage for out-of-order inserts
* [a0f62c5] Improve bootstrap script's robustness
* [00a096f] Modify tests to make more platform agnostic
* [0e76b5f] Do not add tablespaces to hypertable objects
* [176b75e] Add command to show tablespaces attached to a hypertable
* [6e92383] Add function to detach tablespaces from hypertables
* [e593876] Refactor tablespace handling
* [c4a46ac] Add hypertable cache lookup on ID/pkey
* [f38a578] Fix handling of long constraint names
* [20c9b28] Unconditionally add pg_config --includedir to src build
* [12dff61] Fixes insert for 32bit architecture
* [e44e47e] Update add_dimension to take INTERVAL times
* [0763e62] Update set_chunk_time_interval to take INTERVAL times
* [87c4b4f] Fix test generator to work for PG 10.1
* [51854ac] Fix error message to reflect that drop_chunks can take a DATE interval
* [66396fb] Add build support for Windows
* [e1a0e81] Refactor and fix cache invalidation

**Thanks**
* @oldgreen for reporting an issue where `COPY` was warning of relcache reference leaks
* @campeterson for pointing out some documentation typos
* @jwdeitch for the PR to prevent attaching PG10 partitions to hypertables
* @vjpr and @sztanpet for reporting bugs and suggesting improvements to the bootstrap script

## 0.7.1 (2017-11-29)

**High-level changes**
* Fix to the migration script for those coming from 0.6.1 (or earlier)
* Fix edge case in `drop_chunks` when hypertable uses `TIMESTAMP` type
* Query planning improvements & fixes
* Permission fixes and support `SET ROLE` functionality

**Notable commits**
* [717299f] Change time handling in drop_chunks for TIMESTAMP times
* [d8ec285] Do not append-optimize plans with result relations (DELETE/UPDATE)
* [30b72ec] Handle empty append plans in ConstraintAwareAppend
* [b35509b] Permission fixes and allow SET ROLE

**Thanks**
* @shaneodonnell for reporting a bug with empty append plans in ConstraintAwareAppend
* @ryan-shaw for reporting a bug with query plans involving result relations and reporting an issue with our 0.6.1 to 0.7.0 migration script


## 0.7.0 (2017-11-21)

**Please note: This update may take a long time (minutes, even hours) to
complete, depending on the size of your database**

**High-level changes**
* **Initial PostgreSQL 10 support**. TimescaleDB now should work on both PostgreSQL 9.6 and 10. As this is our first release supporting PG10, we look forward to community feedback and testing. _Some release channels, like Ubuntu & RPM-based distros will remain on 9.6 for now_
* Support for `CLUSTER` on hypertables to recursively apply to chunks
* Improve constraint handling of edge cases for `DATE` and `TIMESTAMP`
* Fix `range_start` and `range_end` to properly handle the full 32-bit int space
* Allow users to specify their desired partitioning function
* Enforce `NOT NULL` constraint on time columns
* Add testing infrastructure to use Coverity and test PostgreSQL regression tests in TimescaleDB
* Switch to the CMake build system for better cross-platform support
* Several other bug fixes, cleanups, and improvements

**Notable commits**
* [13e1cb5] Add reindex function
* [6594018] Handle when create_hypertable is invoked on partitioned table
* [818bdbc] Add coverity testing
* [5d0cbc1] Recurse CLUSTER command to chunks
* [9c7191e] Change TIMESTAMP partitioning to be completely tz-independent
* [741b256] Mark IMMUTABLE functions as PARALLEL SAFE
* [2ffb30d] Make aggregate serialize and deserialize functions STRICT
* [c552410] Add build target to run the standard PostgreSQL regression tests
* [291050b] Change DATE partitioning to be completely tz-independent
* [ca0968a] Make all partitioning functions take anyelement argument
* [a4e1e32] Change range_start and range_end semantics
* [2dfbc82] Fix off-by-one error on range-end
* [500563f] Add support for PostgreSQL 10
* [201a948] Check that time dimensions are set as NOT NULL.
* [4532650] Allow setting partitioning function
* [4a0a0d8] Fix column type change on plain tables
* [cf009cc] Avoid string conversion in hash partitioning
* [8151098] Improve update testing by adding a rerun test
* [c420c11] Create a catalog entry for constraint-backed indexes
* [ec746d1] Add ability to run regression test locally
* [44f9fec] Add analyze to parallel test for stability
* [9e0422a] Fix bug with pointer assignment after realloc
* [114fa8d] Refactor functions used to recurse DDL commands to chunks
* [b1ec4fa] Refactor build system to use CMake

**Thanks**
* @jgraichen for reporting an issue with `drop_chunks` not accepting `BIGINT`
* @nathansgreen for reporting an edge case with constraints for `TIMESTAMP`
* @jonmd for reporting a similar edge case for `DATE`
* @jwdeitch for a PR to cover an error case in PG10


## 0.6.1 (2017-11-07)

**High-level changes**

* Fix several memory bugs that caused segfaults
* Fix bug when creating expression indexes
* Plug a memory leak with constraint expressions
* Several other bug fixes and stability improvements

**Notable commits**
* [2799075] Fix EXPLAIN for ConstraintAware and MergeAppend
* [8084594] Use per-chunk memory context for cached chunks
* [a13d9de] Do not convert tuples on insert unless needed
* [da09f24] Limit growth of range table during chunk inserts
* [85dee79] Fix issue with creating expression indexes
* [844ff7f] Fix memory leak due to constraint expressions.
* [e90d3ee] Consider precvious CIS state in copy FROM file to rel
* [56d632f] Fix bug with pointer assignment after realloc
* [f97d624] Make event trigger creation idempotent

**Thanks**
* @jwdeitch for submitting a patch to correct behavior in the COPY operation
* @jgraichen for reporting a bug with expression indexes
* @zixet for reporting a memory leak
* @djk447 for reporting a bug in EXPLAIN with ConstraintAware and MergeAppend

## 0.6.0 (2017-10-12)

**High-level changes**

* Fix bugs where hypertable-specific handlers were affecting normal Postgres tables.
* Make it so that all TimescaleDB commands can run as a normal user rather than a superuser.
* Updates to the code to make the extension compileable on Windows; future changes will add steps to properly build.
* Move `time_bucket` functions out of `public` schema (put in schema where extension is).
* Several other bugs fixes.

**Notable commits**
* [1d73fb8] Fix bug with extension starting too early.
* [fd390ec] Fix chunk index attribute mismatch and locking issue
* [430ed8a] Fix bug with collected commands in index statement.
* [614c2b7] Fix permissions bugs and run tests as normal user
* [ce12104] Fix "ON CONFLICT ON CONSTRAINT" on plain PostgreSQL tables
* [4c451e0] Fix rename and reindex bugs when objects are not relations
* [c3ebc67] Fix permission problems with dropping hypertables and chunks
* [040e815] Remove truncate and hypertable metadata triggers
* [5c26328] Fix INSERT on hypertables using sub-selects with aggregates
* [b57e2bf] Prepare C code for compiling on Windows
* [a2bad2b] Fix constraint validation on regular tables
* [fb5717f] Remove explicit schema for time_bucket
* [04d01ce] Split DDL processing into start and end hooks

**Thanks**
* @oldgreen for reporting `time_bucket` being incorrectly put in the `public` schema and pointing out permission problems
* @qlandman for reporting a bug with INSERT using sub-selects with aggregates
* @min-mwei for reporting a deadlock issue during INSERTs
* @ryan-shaw for reporting a bug where the extension sometimes used `pg_cache` too soon

## 0.5.0 (2017-09-20)

**High-level changes**
* Improved support for primary-key, foreign-key, unique, and exclusion constraints.
* New histogram function added for getting the frequency of a column's values.
* Add support for using `DATE` as partition column.
* `chunk_time_interval` now supports `INTERVAL` data types
* Block several unsupported and/or dangerous operations on hypertables and chunks, including dropping or otherwise altering a chunk directly.
* Several bug fixes throughout the code.

**Notable commits**
* [afcb0b1] Fix NULL handling in first/last functions.
* [d53c705] Add script to dump meta data that can be useful for debugging.
* [aa904fa] Block adding constraints without a constraint name
* [a13039f] Fix dump and restore for tables with triggers and constraints
* [8cf8d3c] Improve the size utils functions.
* [2767548] Block adding constraints using an existing index
* [5cee104] Allow chunk_time_interval to be specified as an INTERVAL type
* [6232f98] Add histogram function.
* [2380033] Block ALTER TABLE and handle DROP TABLE on chunks
* [72d6681] Move security checks for ALTER TABLE ALTER COLUMN to C
* [19d3d89] Handle changing the type of dimension columns correctly.
* [17c4ba9] Handle ALTER TABLE rename column
* [66932cf] Forbid relocating extension after install.
* [d2561cc] Add ability to partition by a date type
* [48e0a61] Remove triggers from chunk and chunk_constraint
* [4dcbe61] Add support for hypertable constraints

**Thanks**
* @raycheung for reporting a segfault in `first`/`last`
* @meotimdihia, @noyez, and @andrew-blake for reporting issues with `UNQIUE` and other types of constraints


## 0.4.2 (2017-09-06)

**High-level changes**
* Provide scripts for backing up and restoring single hypertables

**Notable commits**
* [683c078] Add backup/restore scripts for single hypertables

## 0.4.1 (2017-09-04)

**High-level changes**
* Bug fix for a segmentation fault in the planner
* Shortcut when constraint-aware append excludes all chunks
* Fix edge case with negative timestamps when points fell right on the boundary
* Fix behavior of `time_bucket` for `DATE` types by not converting to `TIMESTAMPTZ`
* Make the output of `chunk_relation_size` consistent

**Notable commits**
* [50c8c4c] Fix possible segfault in planner
* [e49e45c] Fix failure when constraint-aware append excludes all chunks
* [c3b6fb9] Fix bug with negative dimension values
* [3c69e4f] Fix semantics of time_bucket on DATE input
* [0137c92] Fix output order of chunk dimensions and ranges in chunk_relation_size.
* [645b530] Convert inserted tuples to the chunk's rowtype

**Thanks**
* @yadid for reporting a segfault (fixed in 50c8c4c)
* @ryan-shaw for reporting tuples not being correctly converted to a chunk's rowtype (fixed in 645b530)
<<<<<<< HEAD
* @hardikm10 for reporting issue in decompress_chunk when 1 of the chunk is not compressed
=======
* @yuezhihan for reporting GROUP BY error when setting compress_segmentby with an enum column
>>>>>>> ed212b44

## 0.4.0 (2017-08-21)

**High-level changes**
* Exclude chunks when constraints can be constifyed even if they are
considered mutable like `NOW()`.
* Support for negative values in the dimension range which allows for pre-1970 dates.
* Improve handling of default chunk times for integral date times by forcing it to be explicit rather than guessing the units of the time.
* Improve memory usage for long-running `COPY` operations (previously it would grow unbounded).
* `VACUUM` and `REINDEX` on hypertables now recurse down to chunks.

**Notable commits**
* [139fe34] Implement constraint-aware appends to exclude chunks at execution time
* [2a51cf0] Add support for negative values in dimension range
* [f2d5c3f] Error if add_dimension given both partition number and interval length
* [f3df02d] Improve handling of non-TIMESTAMP/TZ timestamps
* [6a5a7eb] Reduce memory usage on long-running COPY operations
* [953346c] Make VACUUM and REINDEX recurse to chunks
* [55bfdf7] Release all cache pins when a transaction ends

## 0.3.0 (2017-07-31)

**High-level changes**
* "Upserts" are now supported via normal `ON CONFLICT DO UPDATE`/`ON CONFLICT DO NOTHING` syntax. However, `ON CONFLICT ON CONSTRAINT` is not yet supported.
* Improved support for user-defined triggers on hypertables. Now handles both INSERT BEFORE and INSERT AFTER triggers, and triggers can be named arbitrarily (before, a \_0\_ prefix was required to ensure correct execution priority).
* `TRUNCATE` on a hypertable now deletes empty chunks.

**Notable commits**
* [23f9d3c] Add support for upserts (`ON CONFLICT DO UPDATE`)
* [1f3dcd8] Make `INSERT`s use a custom plan instead of triggers
* [f23bf58] Remove empty chunks on `TRUNCATE` hypertable.

## 0.2.0 (2017-07-12)

**High-level changes**
* Users can now define their own triggers on hypertables (except for `INSERT AFTER`)
* Hypertables can now be renamed or moved to a different schema
* Utility functions added so you can examine the size hypertables, chunks, and indices

**Notable commits**
* [83c75fd] Add support for triggers on hypertables for all triggers except `INSERT AFTER`
* [e0eeeb9] Add hypertable, chunk, and indexes size utils functions.
* [4d2a65d] Add infrastructure to build update script files.
* [a5725d9] Add support to rename and change schema on hypertable.
* [142f58c] Cleanup planner and process utility hooks

## 0.1.0 (2017-06-28)

**IMPORTANT NOTE**

Starting with this release, TimescaleDB will now
support upgrading between extension versions using the typical
`ALTER EXTENSION` command, unless otherwise noted in future release notes. This
important step should make it easier to test TimescaleDB and be able
to get the latest benefits from new versions of TimescaleDB. If you
were previously using a version with the `-beta` tag, you will need
to `DROP` any databases currently using TimescaleDB and re-create them
in order to upgrade to this new version. To backup and migrate data,
use `pg_dump` to save the table schemas and `COPY` to write hypertable
data to CSV for re-importing after upgrading is complete. We describe
a similar process on [our docs](http://docs.timescale.com/getting-started/setup/migrate-from-postgresql#different-db).

**High-level changes**
* More refactoring to stabilize and cleanup the code base for supporting upgrades (see above note)
* Correct handling of ownership and permission propagation for hypertables
* Multiple bug fixes

**Notable commits**
* [696cc4c] Provide API for adding hypertable dimensions
* [97681c2] Fixes permission handling
* [aca7f32] Fix extension drop handling
* [9b8a447] Limit the SubspaceStore size; Add documentation.
* [14ac892] Fix possible segfault
* [0f4169c] Fix check constraint on dimension table
* [71c5e78] Fix and refactor tablespace support
* [5452dc5] Fix partiton functions; bug fixes (including memory)
* [e75cd7e] Finer grained memory management
* [3c460f0] Fix partitioning, memory, and tests
* [fe51d8d] Add native scan for the chunk table
* [fc68baa] Separate out subspace_store and add it to the hypertable object as well
* [c8124b8] Use hypercube instead of dimension slice list
* [f5d7786] Change the semantics of range_end to be exclusive
* [700c9c8] Refactor insert path in C.
* [0584c47] Created chunk_get_or_create in sql with an SPI connector in C
* [7b8de0c] Refactor catalog for new schema and add native data types
* [d3bdcba] Start refactoring to support any number of partitioning dimensions

## 0.0.12-beta (2017-06-21)

**High-level changes**
* A major cleanup and refactoring was done to remove legacy code and
currently unused code paths. This change is **backwards incompatible**
and will require a database to be re-initialized and data re-imported.
This refactoring will allow us to provide upgrade paths starting with
the next release.
* `COPY` and `INSERT` commands now return the correct number of rows
* Default indexes no longer duplicate existing indexes
* Cleanup of the Docker image and build process
* Chunks are now time-aligned across partitions

**Notable commits**
* [3192c8a] Remove Dockerfile and docker.mk
* [2a01ebc] Ensure that chunks are aligned.
* [73622bf] Fix default index creation duplication of indexes
* [c8872fe] Fix command-tag for COPY and INSERT
* [bfe58b6] Refactor towards supporting version upgrades
* [db01c84] Make time-bucket function parallel safe
* [18db11c] Fix timestamp test
* [97bbb59] Make constraint exclusion work with non-text partition keys
* [f2b42eb] Fix problems with partitioning logic for padded fields
* [997029a] if_not_exist flag to create_hypertable now works on hypertables with data as well
* [347a8bd] Reference the correct column when scanning partition epochs
* [88a9849] Fix bug with timescaledb.allow_install_without_preload GUC not working

## 0.0.11-beta (2017-05-24)

**High-level changes**
* New `first(value, time)` and `last(value, time)` aggregates
* Remove `setup_timescaledb()` function to streamline setup
* Allow for use cases where restarting the server is not feasible by force loading the library
* Disable time series optimizations on non-hypertables
* Add some default indexes for hypertables if they do not exist
* Add "if not exists" flag for `create_hypertable`
* Several bug fixes and cleanups

**Notable commits**
* [8ccc8cc] Add if_not_exists flag to create_hypertable()
* [2bc60c7] Fix time interval field name in hypertable cache entry
* [4638688] Improve GUC handling
* [cedcafc] Remove setup_timescaledb() and fix pg_dump/pg_restore.
* [34ad9a0] Add error when timescaledb library is not preloaded.
* [fc4ddd6] Fix bug with dropping chunks on tables with indexes
* [32215ff] Add default indexes for hypertables
* [b2900f9] Disable query optimization on regular tables (non-hypertables)
* [f227db4] Fixes command tag return for COPY on hypertables.
* [eb32081] Fix Invalid database ID error
* [662be94] Add the first(value, time),last(value, time) aggregates
* [384a8fb] Add regression tests for deleted unit tests
* [31ee92a] Remove unit tests and sql/setup
* [13d3acb] Fix bug with alter table add/drop column if exists
* [f960c24] Fix bug with querying a row as a composite type

## 0.0.10-beta (2017-05-04)

**High-level changes**
* New `time_bucket` functions for doing roll-ups on varied intervals
* Change default partition function (thanks @robin900)
* Variety of bug fixes

**Notable commits**
* [1c4868d] Add documentation for chunk_time_interval argument
* [55fd2f2] Fixes command tag return for `INSERT`s on hypertables.
* [c3f930f] Add `time_bucket` functions
* [b128ac2] Fix bug with `INSERT INTO...SELECT`
* [e20edf8] Add better error checking for index creation.
* [72f754a] use PostgreSQL's own `hash_any` function as default partfunc (thanks @robin900)
* [39f4c0f] Remove sample data instructions and point to docs site
* [9015314] Revised the `get_general_index_definition` function to handle cases where indexes have definitions other than just `CREATE INDEX` (thanks @bricklen)

**Bugfixes**
* #4619 Improve handling enum columns in compressed hypertables<|MERGE_RESOLUTION|>--- conflicted
+++ resolved
@@ -2396,11 +2396,8 @@
 **Thanks**
 * @yadid for reporting a segfault (fixed in 50c8c4c)
 * @ryan-shaw for reporting tuples not being correctly converted to a chunk's rowtype (fixed in 645b530)
-<<<<<<< HEAD
+* @yuezhihan for reporting GROUP BY error when setting compress_segmentby with an enum column
 * @hardikm10 for reporting issue in decompress_chunk when 1 of the chunk is not compressed
-=======
-* @yuezhihan for reporting GROUP BY error when setting compress_segmentby with an enum column
->>>>>>> ed212b44
 
 ## 0.4.0 (2017-08-21)
 
