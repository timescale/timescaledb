--- conflicted
+++ resolved
@@ -47,13 +47,9 @@
         CC: clang-14
         CXX: clang++-14
         DEBIAN_FRONTEND: noninteractive
-<<<<<<< HEAD
         # vectorized_aggregation has different output on i386 because int8 is by
         # reference and currently it cannot be used for vectorized hash grouping.
-        IGNORES: "append-* transparent_decompression-* transparent_decompress_chunk-* pg_dump telemetry bgw_db_scheduler* vectorized_aggregation"
-=======
-        IGNORES: "append-* transparent_decompression-* transparent_decompress_chunk-* pg_dump telemetry bgw_db_scheduler* hypercore_vacuum"
->>>>>>> 4316f2c2
+        IGNORES: "append-* transparent_decompression-* transparent_decompress_chunk-* pg_dump telemetry bgw_db_scheduler* hypercore_vacuum vectorized_aggregation"
         SKIPS: chunk_adaptive histogram_test-*
         EXTENSIONS: "postgres_fdw test_decoding pageinspect pgstattuple"
     strategy:
