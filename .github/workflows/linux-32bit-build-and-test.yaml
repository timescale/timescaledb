--- conflicted
+++ resolved
@@ -156,11 +156,7 @@
         # PostgreSQL cannot be run as root. So, switch to postgres user.
         runuser -u postgres -- \
           make -k -C build installcheck IGNORES="${IGNORES}" \
-<<<<<<< HEAD
-            SKIPS="${SKIPS}" PSQL="${HOME}/${PG_INSTALL_DIR}/bin/psql"
-=======
             SKIPS="${SKIPS}" PSQL="${HOME}/${PG_INSTALL_DIR}/bin/psql" \
->>>>>>> e1eeedb2
             | tee installcheck.log
 
     - name: Show regression diffs
