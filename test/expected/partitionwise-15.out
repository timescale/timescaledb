-- This file and its contents are licensed under the Apache License 2.0.
-- Please see the included NOTICE for copyright information and
-- LICENSE-APACHE for a copy of the license.
\set PREFIX 'EXPLAIN (VERBOSE, COSTS OFF)'
-- Create a two dimensional hypertable
CREATE TABLE hyper (time timestamptz, device int, temp float);
SELECT * FROM create_hypertable('hyper', 'time', 'device', 2);
NOTICE:  adding not-null constraint to column "time"
 hypertable_id | schema_name | table_name | created 
---------------+-------------+------------+---------
             1 | public      | hyper      | t
(1 row)

-- Create a similar PostgreSQL partitioned table
CREATE TABLE pg2dim (time timestamptz, device int, temp float) PARTITION BY HASH (device);
CREATE TABLE pg2dim_h1 PARTITION OF pg2dim FOR VALUES WITH (MODULUS 2, REMAINDER 0) PARTITION BY RANGE(time);
CREATE TABLE pg2dim_h2 PARTITION OF pg2dim FOR VALUES WITH (MODULUS 2, REMAINDER 1) PARTITION BY RANGE(time);
CREATE TABLE pg2dim_h1_t1 PARTITION OF pg2dim_h1 FOR VALUES FROM ('2018-01-01 00:00') TO ('2018-09-01 00:00');
CREATE TABLE pg2dim_h1_t2 PARTITION OF pg2dim_h1 FOR VALUES FROM ('2018-09-01 00:00') TO ('2018-12-01 00:00');
CREATE TABLE pg2dim_h2_t1 PARTITION OF pg2dim_h2 FOR VALUES FROM ('2018-01-01 00:00') TO ('2018-09-01 00:00');
CREATE TABLE pg2dim_h2_t2 PARTITION OF pg2dim_h2 FOR VALUES FROM ('2018-09-01 00:00') TO ('2018-12-01 00:00');
-- Create a 1-dimensional partitioned table for comparison
CREATE TABLE pg1dim (time timestamptz, device int, temp float) PARTITION BY HASH (device);
CREATE TABLE pg1dim_h1 PARTITION OF pg1dim FOR VALUES WITH (MODULUS 2, REMAINDER 0);
CREATE TABLE pg1dim_h2 PARTITION OF pg1dim FOR VALUES WITH (MODULUS 2, REMAINDER 1);
INSERT INTO hyper VALUES
       ('2018-02-19 13:01', 1, 2.3),
       ('2018-02-19 13:02', 3, 3.1),
       ('2018-10-19 13:01', 1, 7.6),
       ('2018-10-19 13:02', 3, 9.0);
INSERT INTO pg2dim VALUES
       ('2018-02-19 13:01', 1, 2.3),
       ('2018-02-19 13:02', 3, 3.1),
       ('2018-10-19 13:01', 1, 7.6),
       ('2018-10-19 13:02', 3, 9.0);
INSERT INTO pg1dim VALUES
       ('2018-02-19 13:01', 1, 2.3),
       ('2018-02-19 13:02', 3, 3.1),
       ('2018-10-19 13:01', 1, 7.6),
       ('2018-10-19 13:02', 3, 9.0);
SELECT * FROM test.show_subtables('hyper');
                 Child                  | Tablespace 
----------------------------------------+------------
 _timescaledb_internal._hyper_1_1_chunk | 
 _timescaledb_internal._hyper_1_2_chunk | 
 _timescaledb_internal._hyper_1_3_chunk | 
 _timescaledb_internal._hyper_1_4_chunk | 
(4 rows)

SELECT * FROM pg2dim_h1_t1;
             time             | device | temp 
------------------------------+--------+------
 Mon Feb 19 13:01:00 2018 PST |      1 |  2.3
(1 row)

SELECT * FROM pg2dim_h1_t2;
             time             | device | temp 
------------------------------+--------+------
 Fri Oct 19 13:01:00 2018 PDT |      1 |  7.6
(1 row)

SELECT * FROM pg2dim_h2_t1;
             time             | device | temp 
------------------------------+--------+------
 Mon Feb 19 13:02:00 2018 PST |      3 |  3.1
(1 row)

SELECT * FROM pg2dim_h2_t2;
             time             | device | temp 
------------------------------+--------+------
 Fri Oct 19 13:02:00 2018 PDT |      3 |    9
(1 row)

-- Compare partitionwise aggreate enabled/disabled. First run queries
-- on PG partitioned tables for reference.
-- All partition keys covered by GROUP BY
SET enable_partitionwise_aggregate = 'off';
:PREFIX
SELECT device, avg(temp)
FROM pg1dim
GROUP BY 1
ORDER BY 1;
                         QUERY PLAN                         
------------------------------------------------------------
 Sort
   Output: pg1dim.device, (avg(pg1dim.temp))
   Sort Key: pg1dim.device
   ->  HashAggregate
         Output: pg1dim.device, avg(pg1dim.temp)
         Group Key: pg1dim.device
         ->  Append
               ->  Seq Scan on public.pg1dim_h1 pg1dim_1
                     Output: pg1dim_1.device, pg1dim_1.temp
               ->  Seq Scan on public.pg1dim_h2 pg1dim_2
                     Output: pg1dim_2.device, pg1dim_2.temp
(11 rows)

SET enable_partitionwise_aggregate = 'on';
:PREFIX
SELECT device, avg(temp)
FROM pg1dim
GROUP BY 1
ORDER BY 1;
                         QUERY PLAN                         
------------------------------------------------------------
 Sort
   Output: pg1dim.device, (avg(pg1dim.temp))
   Sort Key: pg1dim.device
   ->  Append
         ->  HashAggregate
               Output: pg1dim.device, avg(pg1dim.temp)
               Group Key: pg1dim.device
               ->  Seq Scan on public.pg1dim_h1 pg1dim
                     Output: pg1dim.device, pg1dim.temp
         ->  HashAggregate
               Output: pg1dim_1.device, avg(pg1dim_1.temp)
               Group Key: pg1dim_1.device
               ->  Seq Scan on public.pg1dim_h2 pg1dim_1
                     Output: pg1dim_1.device, pg1dim_1.temp
(14 rows)

-- All partition keys not covered by GROUP BY (partial partitionwise)
SET enable_partitionwise_aggregate = 'off';
:PREFIX
SELECT device, avg(temp)
FROM pg2dim
GROUP BY 1
ORDER BY 1;
                         QUERY PLAN                         
------------------------------------------------------------
 Sort
   Output: pg2dim.device, (avg(pg2dim.temp))
   Sort Key: pg2dim.device
   ->  HashAggregate
         Output: pg2dim.device, avg(pg2dim.temp)
         Group Key: pg2dim.device
         ->  Append
               ->  Seq Scan on public.pg2dim_h1_t1 pg2dim_1
                     Output: pg2dim_1.device, pg2dim_1.temp
               ->  Seq Scan on public.pg2dim_h1_t2 pg2dim_2
                     Output: pg2dim_2.device, pg2dim_2.temp
               ->  Seq Scan on public.pg2dim_h2_t1 pg2dim_3
                     Output: pg2dim_3.device, pg2dim_3.temp
               ->  Seq Scan on public.pg2dim_h2_t2 pg2dim_4
                     Output: pg2dim_4.device, pg2dim_4.temp
(15 rows)

SET enable_partitionwise_aggregate = 'on';
:PREFIX
SELECT device, avg(temp)
FROM pg2dim
GROUP BY 1
ORDER BY 1;
                               QUERY PLAN                                
-------------------------------------------------------------------------
 Sort
   Output: pg2dim.device, (avg(pg2dim.temp))
   Sort Key: pg2dim.device
   ->  Finalize HashAggregate
         Output: pg2dim.device, avg(pg2dim.temp)
         Group Key: pg2dim.device
         ->  Append
               ->  Partial HashAggregate
                     Output: pg2dim.device, PARTIAL avg(pg2dim.temp)
                     Group Key: pg2dim.device
                     ->  Seq Scan on public.pg2dim_h1_t1 pg2dim
                           Output: pg2dim.device, pg2dim.temp
               ->  Partial HashAggregate
                     Output: pg2dim_1.device, PARTIAL avg(pg2dim_1.temp)
                     Group Key: pg2dim_1.device
                     ->  Seq Scan on public.pg2dim_h1_t2 pg2dim_1
                           Output: pg2dim_1.device, pg2dim_1.temp
               ->  Partial HashAggregate
                     Output: pg2dim_2.device, PARTIAL avg(pg2dim_2.temp)
                     Group Key: pg2dim_2.device
                     ->  Seq Scan on public.pg2dim_h2_t1 pg2dim_2
                           Output: pg2dim_2.device, pg2dim_2.temp
               ->  Partial HashAggregate
                     Output: pg2dim_3.device, PARTIAL avg(pg2dim_3.temp)
                     Group Key: pg2dim_3.device
                     ->  Seq Scan on public.pg2dim_h2_t2 pg2dim_3
                           Output: pg2dim_3.device, pg2dim_3.temp
(27 rows)

-- All partition keys covered by GROUP BY (full partitionwise)
SET enable_partitionwise_aggregate = 'off';
:PREFIX
SELECT time, device, avg(temp)
FROM pg2dim
GROUP BY 1, 2
ORDER BY 1, 2;
                                 QUERY PLAN                                  
-----------------------------------------------------------------------------
 Sort
   Output: pg2dim."time", pg2dim.device, (avg(pg2dim.temp))
   Sort Key: pg2dim."time", pg2dim.device
   ->  HashAggregate
         Output: pg2dim."time", pg2dim.device, avg(pg2dim.temp)
         Group Key: pg2dim."time", pg2dim.device
         ->  Append
               ->  Seq Scan on public.pg2dim_h1_t1 pg2dim_1
                     Output: pg2dim_1."time", pg2dim_1.device, pg2dim_1.temp
               ->  Seq Scan on public.pg2dim_h1_t2 pg2dim_2
                     Output: pg2dim_2."time", pg2dim_2.device, pg2dim_2.temp
               ->  Seq Scan on public.pg2dim_h2_t1 pg2dim_3
                     Output: pg2dim_3."time", pg2dim_3.device, pg2dim_3.temp
               ->  Seq Scan on public.pg2dim_h2_t2 pg2dim_4
                     Output: pg2dim_4."time", pg2dim_4.device, pg2dim_4.temp
(15 rows)

SET enable_partitionwise_aggregate = 'on';
:PREFIX
SELECT time, device, avg(temp)
FROM pg2dim
GROUP BY 1, 2
ORDER BY 1, 2;
                                 QUERY PLAN                                  
-----------------------------------------------------------------------------
 Sort
   Output: pg2dim."time", pg2dim.device, (avg(pg2dim.temp))
   Sort Key: pg2dim."time", pg2dim.device
   ->  Append
         ->  HashAggregate
               Output: pg2dim."time", pg2dim.device, avg(pg2dim.temp)
               Group Key: pg2dim."time", pg2dim.device
               ->  Seq Scan on public.pg2dim_h1_t1 pg2dim
                     Output: pg2dim."time", pg2dim.device, pg2dim.temp
         ->  HashAggregate
               Output: pg2dim_1."time", pg2dim_1.device, avg(pg2dim_1.temp)
               Group Key: pg2dim_1."time", pg2dim_1.device
               ->  Seq Scan on public.pg2dim_h1_t2 pg2dim_1
                     Output: pg2dim_1."time", pg2dim_1.device, pg2dim_1.temp
         ->  HashAggregate
               Output: pg2dim_2."time", pg2dim_2.device, avg(pg2dim_2.temp)
               Group Key: pg2dim_2."time", pg2dim_2.device
               ->  Seq Scan on public.pg2dim_h2_t1 pg2dim_2
                     Output: pg2dim_2."time", pg2dim_2.device, pg2dim_2.temp
         ->  HashAggregate
               Output: pg2dim_3."time", pg2dim_3.device, avg(pg2dim_3.temp)
               Group Key: pg2dim_3."time", pg2dim_3.device
               ->  Seq Scan on public.pg2dim_h2_t2 pg2dim_3
                     Output: pg2dim_3."time", pg2dim_3.device, pg2dim_3.temp
(24 rows)

-- All partition keys not covered by GROUP BY because of date_trunc
-- expression on time (partial partitionwise)
SET enable_partitionwise_aggregate = 'off';
:PREFIX
SELECT date_trunc('month', time), device, avg(temp)
FROM pg2dim
GROUP BY 1, 2
ORDER BY 1, 2;
                                               QUERY PLAN                                               
--------------------------------------------------------------------------------------------------------
 Sort
   Output: (date_trunc('month'::text, pg2dim."time")), pg2dim.device, (avg(pg2dim.temp))
   Sort Key: (date_trunc('month'::text, pg2dim."time")), pg2dim.device
   ->  HashAggregate
         Output: (date_trunc('month'::text, pg2dim."time")), pg2dim.device, avg(pg2dim.temp)
         Group Key: (date_trunc('month'::text, pg2dim."time")), pg2dim.device
         ->  Append
               ->  Seq Scan on public.pg2dim_h1_t1 pg2dim_1
                     Output: date_trunc('month'::text, pg2dim_1."time"), pg2dim_1.device, pg2dim_1.temp
               ->  Seq Scan on public.pg2dim_h1_t2 pg2dim_2
                     Output: date_trunc('month'::text, pg2dim_2."time"), pg2dim_2.device, pg2dim_2.temp
               ->  Seq Scan on public.pg2dim_h2_t1 pg2dim_3
                     Output: date_trunc('month'::text, pg2dim_3."time"), pg2dim_3.device, pg2dim_3.temp
               ->  Seq Scan on public.pg2dim_h2_t2 pg2dim_4
                     Output: date_trunc('month'::text, pg2dim_4."time"), pg2dim_4.device, pg2dim_4.temp
(15 rows)

SET enable_partitionwise_aggregate = 'on';
:PREFIX
SELECT date_trunc('month', time), device, avg(temp)
FROM pg2dim
GROUP BY 1, 2
ORDER BY 1, 2;
                                                      QUERY PLAN                                                       
-----------------------------------------------------------------------------------------------------------------------
 Sort
   Output: (date_trunc('month'::text, pg2dim."time")), pg2dim.device, (avg(pg2dim.temp))
   Sort Key: (date_trunc('month'::text, pg2dim."time")), pg2dim.device
   ->  Finalize HashAggregate
         Output: (date_trunc('month'::text, pg2dim."time")), pg2dim.device, avg(pg2dim.temp)
         Group Key: (date_trunc('month'::text, pg2dim."time")), pg2dim.device
         ->  Append
               ->  Partial HashAggregate
                     Output: (date_trunc('month'::text, pg2dim."time")), pg2dim.device, PARTIAL avg(pg2dim.temp)
                     Group Key: date_trunc('month'::text, pg2dim."time"), pg2dim.device
                     ->  Seq Scan on public.pg2dim_h1_t1 pg2dim
                           Output: date_trunc('month'::text, pg2dim."time"), pg2dim.device, pg2dim.temp
               ->  Partial HashAggregate
                     Output: (date_trunc('month'::text, pg2dim_1."time")), pg2dim_1.device, PARTIAL avg(pg2dim_1.temp)
                     Group Key: date_trunc('month'::text, pg2dim_1."time"), pg2dim_1.device
                     ->  Seq Scan on public.pg2dim_h1_t2 pg2dim_1
                           Output: date_trunc('month'::text, pg2dim_1."time"), pg2dim_1.device, pg2dim_1.temp
               ->  Partial HashAggregate
                     Output: (date_trunc('month'::text, pg2dim_2."time")), pg2dim_2.device, PARTIAL avg(pg2dim_2.temp)
                     Group Key: date_trunc('month'::text, pg2dim_2."time"), pg2dim_2.device
                     ->  Seq Scan on public.pg2dim_h2_t1 pg2dim_2
                           Output: date_trunc('month'::text, pg2dim_2."time"), pg2dim_2.device, pg2dim_2.temp
               ->  Partial HashAggregate
                     Output: (date_trunc('month'::text, pg2dim_3."time")), pg2dim_3.device, PARTIAL avg(pg2dim_3.temp)
                     Group Key: date_trunc('month'::text, pg2dim_3."time"), pg2dim_3.device
                     ->  Seq Scan on public.pg2dim_h2_t2 pg2dim_3
                           Output: date_trunc('month'::text, pg2dim_3."time"), pg2dim_3.device, pg2dim_3.temp
(27 rows)

-- Now run on hypertable
-- All partition keys not covered by GROUP BY (partial partitionwise)
SET timescaledb.enable_chunkwise_aggregation = 'off';
:PREFIX
SELECT device, avg(temp)
FROM hyper
GROUP BY 1
ORDER BY 1;
                                 QUERY PLAN                                 
----------------------------------------------------------------------------
 Sort
   Output: _hyper_1_1_chunk.device, (avg(_hyper_1_1_chunk.temp))
   Sort Key: _hyper_1_1_chunk.device
   ->  HashAggregate
         Output: _hyper_1_1_chunk.device, avg(_hyper_1_1_chunk.temp)
         Group Key: _hyper_1_1_chunk.device
         ->  Append
               ->  Seq Scan on _timescaledb_internal._hyper_1_1_chunk
                     Output: _hyper_1_1_chunk.device, _hyper_1_1_chunk.temp
               ->  Seq Scan on _timescaledb_internal._hyper_1_2_chunk
                     Output: _hyper_1_2_chunk.device, _hyper_1_2_chunk.temp
               ->  Seq Scan on _timescaledb_internal._hyper_1_3_chunk
                     Output: _hyper_1_3_chunk.device, _hyper_1_3_chunk.temp
               ->  Seq Scan on _timescaledb_internal._hyper_1_4_chunk
                     Output: _hyper_1_4_chunk.device, _hyper_1_4_chunk.temp
(15 rows)

SET timescaledb.enable_chunkwise_aggregation = 'on';
:PREFIX
SELECT device, avg(temp)
FROM hyper
GROUP BY 1
ORDER BY 1;
                                 QUERY PLAN                                 
----------------------------------------------------------------------------
 Sort
   Output: _hyper_1_1_chunk.device, (avg(_hyper_1_1_chunk.temp))
   Sort Key: _hyper_1_1_chunk.device
   ->  HashAggregate
         Output: _hyper_1_1_chunk.device, avg(_hyper_1_1_chunk.temp)
         Group Key: _hyper_1_1_chunk.device
         ->  Append
               ->  Seq Scan on _timescaledb_internal._hyper_1_1_chunk
                     Output: _hyper_1_1_chunk.device, _hyper_1_1_chunk.temp
               ->  Seq Scan on _timescaledb_internal._hyper_1_2_chunk
                     Output: _hyper_1_2_chunk.device, _hyper_1_2_chunk.temp
               ->  Seq Scan on _timescaledb_internal._hyper_1_3_chunk
                     Output: _hyper_1_3_chunk.device, _hyper_1_3_chunk.temp
               ->  Seq Scan on _timescaledb_internal._hyper_1_4_chunk
                     Output: _hyper_1_4_chunk.device, _hyper_1_4_chunk.temp
(15 rows)

-- All partition keys covered (full partitionwise)
SET timescaledb.enable_chunkwise_aggregation = 'off';
:PREFIX
SELECT time, device, avg(temp)
FROM hyper
GROUP BY 1, 2
ORDER BY 1, 2;
                                             QUERY PLAN                                              
-----------------------------------------------------------------------------------------------------
 Sort
   Output: _hyper_1_1_chunk."time", _hyper_1_1_chunk.device, (avg(_hyper_1_1_chunk.temp))
   Sort Key: _hyper_1_1_chunk."time", _hyper_1_1_chunk.device
   ->  HashAggregate
         Output: _hyper_1_1_chunk."time", _hyper_1_1_chunk.device, avg(_hyper_1_1_chunk.temp)
         Group Key: _hyper_1_1_chunk."time", _hyper_1_1_chunk.device
         ->  Append
               ->  Seq Scan on _timescaledb_internal._hyper_1_1_chunk
                     Output: _hyper_1_1_chunk."time", _hyper_1_1_chunk.device, _hyper_1_1_chunk.temp
               ->  Seq Scan on _timescaledb_internal._hyper_1_2_chunk
                     Output: _hyper_1_2_chunk."time", _hyper_1_2_chunk.device, _hyper_1_2_chunk.temp
               ->  Seq Scan on _timescaledb_internal._hyper_1_3_chunk
                     Output: _hyper_1_3_chunk."time", _hyper_1_3_chunk.device, _hyper_1_3_chunk.temp
               ->  Seq Scan on _timescaledb_internal._hyper_1_4_chunk
                     Output: _hyper_1_4_chunk."time", _hyper_1_4_chunk.device, _hyper_1_4_chunk.temp
(15 rows)

SET timescaledb.enable_chunkwise_aggregation = 'on';
:PREFIX
SELECT time, device, avg(temp)
FROM hyper
GROUP BY 1, 2
ORDER BY 1, 2;
<<<<<<< HEAD
                                                    QUERY PLAN                                                    
------------------------------------------------------------------------------------------------------------------
 Sort
   Output: _hyper_1_1_chunk."time", _hyper_1_1_chunk.device, (avg(_hyper_1_1_chunk.temp))
   Sort Key: _hyper_1_1_chunk."time", _hyper_1_1_chunk.device
   ->  Finalize HashAggregate
         Output: _hyper_1_1_chunk."time", _hyper_1_1_chunk.device, avg(_hyper_1_1_chunk.temp)
         Group Key: _hyper_1_1_chunk."time", _hyper_1_1_chunk.device
         ->  Append
               ->  Partial HashAggregate
                     Output: _hyper_1_1_chunk."time", _hyper_1_1_chunk.device, PARTIAL avg(_hyper_1_1_chunk.temp)
                     Group Key: _hyper_1_1_chunk."time", _hyper_1_1_chunk.device
                     ->  Seq Scan on _timescaledb_internal._hyper_1_1_chunk
                           Output: _hyper_1_1_chunk."time", _hyper_1_1_chunk.device, _hyper_1_1_chunk.temp
               ->  Partial HashAggregate
                     Output: _hyper_1_2_chunk."time", _hyper_1_2_chunk.device, PARTIAL avg(_hyper_1_2_chunk.temp)
                     Group Key: _hyper_1_2_chunk."time", _hyper_1_2_chunk.device
                     ->  Seq Scan on _timescaledb_internal._hyper_1_2_chunk
                           Output: _hyper_1_2_chunk."time", _hyper_1_2_chunk.device, _hyper_1_2_chunk.temp
               ->  Partial HashAggregate
                     Output: _hyper_1_3_chunk."time", _hyper_1_3_chunk.device, PARTIAL avg(_hyper_1_3_chunk.temp)
                     Group Key: _hyper_1_3_chunk."time", _hyper_1_3_chunk.device
                     ->  Seq Scan on _timescaledb_internal._hyper_1_3_chunk
                           Output: _hyper_1_3_chunk."time", _hyper_1_3_chunk.device, _hyper_1_3_chunk.temp
               ->  Partial HashAggregate
                     Output: _hyper_1_4_chunk."time", _hyper_1_4_chunk.device, PARTIAL avg(_hyper_1_4_chunk.temp)
                     Group Key: _hyper_1_4_chunk."time", _hyper_1_4_chunk.device
                     ->  Seq Scan on _timescaledb_internal._hyper_1_4_chunk
                           Output: _hyper_1_4_chunk."time", _hyper_1_4_chunk.device, _hyper_1_4_chunk.temp
(27 rows)
=======
                                             QUERY PLAN                                              
-----------------------------------------------------------------------------------------------------
 Sort
   Output: _hyper_1_1_chunk."time", _hyper_1_1_chunk.device, (avg(_hyper_1_1_chunk.temp))
   Sort Key: _hyper_1_1_chunk."time", _hyper_1_1_chunk.device
   ->  HashAggregate
         Output: _hyper_1_1_chunk."time", _hyper_1_1_chunk.device, avg(_hyper_1_1_chunk.temp)
         Group Key: _hyper_1_1_chunk."time", _hyper_1_1_chunk.device
         ->  Append
               ->  Seq Scan on _timescaledb_internal._hyper_1_1_chunk
                     Output: _hyper_1_1_chunk."time", _hyper_1_1_chunk.device, _hyper_1_1_chunk.temp
               ->  Seq Scan on _timescaledb_internal._hyper_1_2_chunk
                     Output: _hyper_1_2_chunk."time", _hyper_1_2_chunk.device, _hyper_1_2_chunk.temp
               ->  Seq Scan on _timescaledb_internal._hyper_1_3_chunk
                     Output: _hyper_1_3_chunk."time", _hyper_1_3_chunk.device, _hyper_1_3_chunk.temp
               ->  Seq Scan on _timescaledb_internal._hyper_1_4_chunk
                     Output: _hyper_1_4_chunk."time", _hyper_1_4_chunk.device, _hyper_1_4_chunk.temp
(15 rows)
>>>>>>> 518cd479

-- Partial aggregation since date_trunc(time) is not a partition key
SET enable_partitionwise_aggregate = 'off';
:PREFIX
SELECT date_trunc('month', time), device, avg(temp)
FROM hyper
GROUP BY 1, 2
ORDER BY 1, 2;
                                                        QUERY PLAN                                                         
---------------------------------------------------------------------------------------------------------------------------
 Sort
   Output: (date_trunc('month'::text, _hyper_1_1_chunk."time")), _hyper_1_1_chunk.device, (avg(_hyper_1_1_chunk.temp))
   Sort Key: (date_trunc('month'::text, _hyper_1_1_chunk."time")), _hyper_1_1_chunk.device
   ->  HashAggregate
         Output: (date_trunc('month'::text, _hyper_1_1_chunk."time")), _hyper_1_1_chunk.device, avg(_hyper_1_1_chunk.temp)
         Group Key: date_trunc('month'::text, _hyper_1_1_chunk."time"), _hyper_1_1_chunk.device
         ->  Result
               Output: date_trunc('month'::text, _hyper_1_1_chunk."time"), _hyper_1_1_chunk.device, _hyper_1_1_chunk.temp
               ->  Append
                     ->  Seq Scan on _timescaledb_internal._hyper_1_1_chunk
                           Output: _hyper_1_1_chunk."time", _hyper_1_1_chunk.device, _hyper_1_1_chunk.temp
                     ->  Seq Scan on _timescaledb_internal._hyper_1_2_chunk
                           Output: _hyper_1_2_chunk."time", _hyper_1_2_chunk.device, _hyper_1_2_chunk.temp
                     ->  Seq Scan on _timescaledb_internal._hyper_1_3_chunk
                           Output: _hyper_1_3_chunk."time", _hyper_1_3_chunk.device, _hyper_1_3_chunk.temp
                     ->  Seq Scan on _timescaledb_internal._hyper_1_4_chunk
                           Output: _hyper_1_4_chunk."time", _hyper_1_4_chunk.device, _hyper_1_4_chunk.temp
(17 rows)

-- Partial aggregation pushdown is currently not supported for this query by
-- the TSDB pushdown code since a projection is used in the path.
SET enable_partitionwise_aggregate = 'on';
:PREFIX
SELECT date_trunc('month', time), device, avg(temp)
FROM hyper
GROUP BY 1, 2
ORDER BY 1, 2;
                                                        QUERY PLAN                                                         
---------------------------------------------------------------------------------------------------------------------------
 Sort
   Output: (date_trunc('month'::text, _hyper_1_1_chunk."time")), _hyper_1_1_chunk.device, (avg(_hyper_1_1_chunk.temp))
   Sort Key: (date_trunc('month'::text, _hyper_1_1_chunk."time")), _hyper_1_1_chunk.device
   ->  HashAggregate
         Output: (date_trunc('month'::text, _hyper_1_1_chunk."time")), _hyper_1_1_chunk.device, avg(_hyper_1_1_chunk.temp)
         Group Key: date_trunc('month'::text, _hyper_1_1_chunk."time"), _hyper_1_1_chunk.device
         ->  Result
               Output: date_trunc('month'::text, _hyper_1_1_chunk."time"), _hyper_1_1_chunk.device, _hyper_1_1_chunk.temp
               ->  Append
                     ->  Seq Scan on _timescaledb_internal._hyper_1_1_chunk
                           Output: _hyper_1_1_chunk."time", _hyper_1_1_chunk.device, _hyper_1_1_chunk.temp
                     ->  Seq Scan on _timescaledb_internal._hyper_1_2_chunk
                           Output: _hyper_1_2_chunk."time", _hyper_1_2_chunk.device, _hyper_1_2_chunk.temp
                     ->  Seq Scan on _timescaledb_internal._hyper_1_3_chunk
                           Output: _hyper_1_3_chunk."time", _hyper_1_3_chunk.device, _hyper_1_3_chunk.temp
                     ->  Seq Scan on _timescaledb_internal._hyper_1_4_chunk
                           Output: _hyper_1_4_chunk."time", _hyper_1_4_chunk.device, _hyper_1_4_chunk.temp
(17 rows)

-- Also test time_bucket
SET timescaledb.enable_chunkwise_aggregation = 'off';
:PREFIX
SELECT time_bucket('1 month', time), device, avg(temp)
FROM hyper
GROUP BY 1, 2
ORDER BY 1, 2;
                                                            QUERY PLAN                                                            
----------------------------------------------------------------------------------------------------------------------------------
 Sort
   Output: (time_bucket('@ 1 mon'::interval, _hyper_1_1_chunk."time")), _hyper_1_1_chunk.device, (avg(_hyper_1_1_chunk.temp))
   Sort Key: (time_bucket('@ 1 mon'::interval, _hyper_1_1_chunk."time")), _hyper_1_1_chunk.device
   ->  HashAggregate
         Output: (time_bucket('@ 1 mon'::interval, _hyper_1_1_chunk."time")), _hyper_1_1_chunk.device, avg(_hyper_1_1_chunk.temp)
         Group Key: time_bucket('@ 1 mon'::interval, _hyper_1_1_chunk."time"), _hyper_1_1_chunk.device
         ->  Result
               Output: time_bucket('@ 1 mon'::interval, _hyper_1_1_chunk."time"), _hyper_1_1_chunk.device, _hyper_1_1_chunk.temp
               ->  Append
                     ->  Seq Scan on _timescaledb_internal._hyper_1_1_chunk
                           Output: _hyper_1_1_chunk."time", _hyper_1_1_chunk.device, _hyper_1_1_chunk.temp
                     ->  Seq Scan on _timescaledb_internal._hyper_1_2_chunk
                           Output: _hyper_1_2_chunk."time", _hyper_1_2_chunk.device, _hyper_1_2_chunk.temp
                     ->  Seq Scan on _timescaledb_internal._hyper_1_3_chunk
                           Output: _hyper_1_3_chunk."time", _hyper_1_3_chunk.device, _hyper_1_3_chunk.temp
                     ->  Seq Scan on _timescaledb_internal._hyper_1_4_chunk
                           Output: _hyper_1_4_chunk."time", _hyper_1_4_chunk.device, _hyper_1_4_chunk.temp
(17 rows)

SET timescaledb.enable_chunkwise_aggregation = 'on';
:PREFIX
SELECT time_bucket('1 month', time), device, avg(temp)
FROM hyper
GROUP BY 1, 2
ORDER BY 1, 2;
                                                            QUERY PLAN                                                            
----------------------------------------------------------------------------------------------------------------------------------
 Sort
   Output: (time_bucket('@ 1 mon'::interval, _hyper_1_1_chunk."time")), _hyper_1_1_chunk.device, (avg(_hyper_1_1_chunk.temp))
   Sort Key: (time_bucket('@ 1 mon'::interval, _hyper_1_1_chunk."time")), _hyper_1_1_chunk.device
   ->  HashAggregate
         Output: (time_bucket('@ 1 mon'::interval, _hyper_1_1_chunk."time")), _hyper_1_1_chunk.device, avg(_hyper_1_1_chunk.temp)
         Group Key: time_bucket('@ 1 mon'::interval, _hyper_1_1_chunk."time"), _hyper_1_1_chunk.device
         ->  Result
               Output: time_bucket('@ 1 mon'::interval, _hyper_1_1_chunk."time"), _hyper_1_1_chunk.device, _hyper_1_1_chunk.temp
               ->  Append
                     ->  Seq Scan on _timescaledb_internal._hyper_1_1_chunk
                           Output: _hyper_1_1_chunk."time", _hyper_1_1_chunk.device, _hyper_1_1_chunk.temp
                     ->  Seq Scan on _timescaledb_internal._hyper_1_2_chunk
                           Output: _hyper_1_2_chunk."time", _hyper_1_2_chunk.device, _hyper_1_2_chunk.temp
                     ->  Seq Scan on _timescaledb_internal._hyper_1_3_chunk
                           Output: _hyper_1_3_chunk."time", _hyper_1_3_chunk.device, _hyper_1_3_chunk.temp
                     ->  Seq Scan on _timescaledb_internal._hyper_1_4_chunk
                           Output: _hyper_1_4_chunk."time", _hyper_1_4_chunk.device, _hyper_1_4_chunk.temp
(17 rows)

-- Test partitionwise joins, mostly to see that we do not break
-- anything
CREATE TABLE hyper_meta (time timestamptz, device int, info text);
SELECT * FROM create_hypertable('hyper_meta', 'time', 'device', 2);
NOTICE:  adding not-null constraint to column "time"
 hypertable_id | schema_name | table_name | created 
---------------+-------------+------------+---------
             2 | public      | hyper_meta | t
(1 row)

INSERT INTO hyper_meta VALUES
       ('2018-02-19 13:01', 1, 'device_1'),
       ('2018-02-19 13:02', 3, 'device_3');
SET enable_partitionwise_join = 'off';
:PREFIX
SELECT h.time, h.device, h.temp, hm.info
FROM hyper h, hyper_meta hm
WHERE h.device = hm.device;
                                                       QUERY PLAN                                                        
-------------------------------------------------------------------------------------------------------------------------
 Merge Join
   Output: h_1."time", h_1.device, h_1.temp, hm_1.info
   Merge Cond: (hm_1.device = h_1.device)
   ->  Merge Append
         Sort Key: hm_1.device
         ->  Index Scan using _hyper_2_5_chunk_hyper_meta_device_time_idx on _timescaledb_internal._hyper_2_5_chunk hm_1
               Output: hm_1.info, hm_1.device
         ->  Index Scan using _hyper_2_6_chunk_hyper_meta_device_time_idx on _timescaledb_internal._hyper_2_6_chunk hm_2
               Output: hm_2.info, hm_2.device
   ->  Materialize
         Output: h_1."time", h_1.device, h_1.temp
         ->  Merge Append
               Sort Key: h_1.device
               ->  Index Scan using _hyper_1_1_chunk_hyper_device_time_idx on _timescaledb_internal._hyper_1_1_chunk h_1
                     Output: h_1."time", h_1.device, h_1.temp
               ->  Index Scan using _hyper_1_2_chunk_hyper_device_time_idx on _timescaledb_internal._hyper_1_2_chunk h_2
                     Output: h_2."time", h_2.device, h_2.temp
               ->  Index Scan using _hyper_1_3_chunk_hyper_device_time_idx on _timescaledb_internal._hyper_1_3_chunk h_3
                     Output: h_3."time", h_3.device, h_3.temp
               ->  Index Scan using _hyper_1_4_chunk_hyper_device_time_idx on _timescaledb_internal._hyper_1_4_chunk h_4
                     Output: h_4."time", h_4.device, h_4.temp
(21 rows)

:PREFIX
SELECT pg2.time, pg2.device, pg2.temp, pg1.temp
FROM pg2dim pg2, pg1dim pg1
WHERE pg2.device = pg1.device;
                             QUERY PLAN                             
--------------------------------------------------------------------
 Merge Join
   Output: pg2."time", pg2.device, pg2.temp, pg1.temp
   Merge Cond: (pg1.device = pg2.device)
   ->  Sort
         Output: pg1.temp, pg1.device
         Sort Key: pg1.device
         ->  Append
               ->  Seq Scan on public.pg1dim_h1 pg1_1
                     Output: pg1_1.temp, pg1_1.device
               ->  Seq Scan on public.pg1dim_h2 pg1_2
                     Output: pg1_2.temp, pg1_2.device
   ->  Sort
         Output: pg2."time", pg2.device, pg2.temp
         Sort Key: pg2.device
         ->  Append
               ->  Seq Scan on public.pg2dim_h1_t1 pg2_1
                     Output: pg2_1."time", pg2_1.device, pg2_1.temp
               ->  Seq Scan on public.pg2dim_h1_t2 pg2_2
                     Output: pg2_2."time", pg2_2.device, pg2_2.temp
               ->  Seq Scan on public.pg2dim_h2_t1 pg2_3
                     Output: pg2_3."time", pg2_3.device, pg2_3.temp
               ->  Seq Scan on public.pg2dim_h2_t2 pg2_4
                     Output: pg2_4."time", pg2_4.device, pg2_4.temp
(23 rows)

SET enable_partitionwise_join = 'on';
:PREFIX
SELECT h.time, h.device, h.temp, hm.info
FROM hyper h, hyper_meta hm
WHERE h.device = hm.device;
                                                       QUERY PLAN                                                        
-------------------------------------------------------------------------------------------------------------------------
 Merge Join
   Output: h_1."time", h_1.device, h_1.temp, hm_1.info
   Merge Cond: (hm_1.device = h_1.device)
   ->  Merge Append
         Sort Key: hm_1.device
         ->  Index Scan using _hyper_2_5_chunk_hyper_meta_device_time_idx on _timescaledb_internal._hyper_2_5_chunk hm_1
               Output: hm_1.info, hm_1.device
         ->  Index Scan using _hyper_2_6_chunk_hyper_meta_device_time_idx on _timescaledb_internal._hyper_2_6_chunk hm_2
               Output: hm_2.info, hm_2.device
   ->  Materialize
         Output: h_1."time", h_1.device, h_1.temp
         ->  Merge Append
               Sort Key: h_1.device
               ->  Index Scan using _hyper_1_1_chunk_hyper_device_time_idx on _timescaledb_internal._hyper_1_1_chunk h_1
                     Output: h_1."time", h_1.device, h_1.temp
               ->  Index Scan using _hyper_1_2_chunk_hyper_device_time_idx on _timescaledb_internal._hyper_1_2_chunk h_2
                     Output: h_2."time", h_2.device, h_2.temp
               ->  Index Scan using _hyper_1_3_chunk_hyper_device_time_idx on _timescaledb_internal._hyper_1_3_chunk h_3
                     Output: h_3."time", h_3.device, h_3.temp
               ->  Index Scan using _hyper_1_4_chunk_hyper_device_time_idx on _timescaledb_internal._hyper_1_4_chunk h_4
                     Output: h_4."time", h_4.device, h_4.temp
(21 rows)

:PREFIX
SELECT pg2.time, pg2.device, pg2.temp, pg1.temp
FROM pg2dim pg2, pg1dim pg1
WHERE pg2.device = pg1.device;
                                QUERY PLAN                                
--------------------------------------------------------------------------
 Append
   ->  Merge Join
         Output: pg2_2."time", pg2_2.device, pg2_2.temp, pg1_1.temp
         Merge Cond: (pg1_1.device = pg2_2.device)
         ->  Sort
               Output: pg1_1.temp, pg1_1.device
               Sort Key: pg1_1.device
               ->  Seq Scan on public.pg1dim_h1 pg1_1
                     Output: pg1_1.temp, pg1_1.device
         ->  Sort
               Output: pg2_2."time", pg2_2.device, pg2_2.temp
               Sort Key: pg2_2.device
               ->  Append
                     ->  Seq Scan on public.pg2dim_h1_t1 pg2_2
                           Output: pg2_2."time", pg2_2.device, pg2_2.temp
                     ->  Seq Scan on public.pg2dim_h1_t2 pg2_3
                           Output: pg2_3."time", pg2_3.device, pg2_3.temp
   ->  Merge Join
         Output: pg2_5."time", pg2_5.device, pg2_5.temp, pg1_2.temp
         Merge Cond: (pg1_2.device = pg2_5.device)
         ->  Sort
               Output: pg1_2.temp, pg1_2.device
               Sort Key: pg1_2.device
               ->  Seq Scan on public.pg1dim_h2 pg1_2
                     Output: pg1_2.temp, pg1_2.device
         ->  Sort
               Output: pg2_5."time", pg2_5.device, pg2_5.temp
               Sort Key: pg2_5.device
               ->  Append
                     ->  Seq Scan on public.pg2dim_h2_t1 pg2_5
                           Output: pg2_5."time", pg2_5.device, pg2_5.temp
                     ->  Seq Scan on public.pg2dim_h2_t2 pg2_6
                           Output: pg2_6."time", pg2_6.device, pg2_6.temp
(33 rows)

-- Test hypertable with time partitioning function
CREATE OR REPLACE FUNCTION time_func(unixtime float8)
    RETURNS TIMESTAMPTZ LANGUAGE PLPGSQL IMMUTABLE AS
$BODY$
DECLARE
    retval TIMESTAMPTZ;
BEGIN
    retval := to_timestamp(unixtime);
    RETURN retval;
END
$BODY$;
CREATE TABLE hyper_timepart (time float8, device int, temp float);
SELECT * FROM create_hypertable('hyper_timepart', 'time', 'device', 2, time_partitioning_func => 'time_func');
NOTICE:  adding not-null constraint to column "time"
 hypertable_id | schema_name |   table_name   | created 
---------------+-------------+----------------+---------
             3 | public      | hyper_timepart | t
(1 row)

-- Planner won't pick push-down aggs on table with time function
-- unless a certain amount of data
SELECT setseed(1);
 setseed 
---------
 
(1 row)

INSERT INTO hyper_timepart
SELECT x, ceil(random() * 8), random() * 20
FROM generate_series(0,5000-1) AS x;
-- All partition keys covered (full partitionwise)
SET timescaledb.enable_chunkwise_aggregation = 'off';
:PREFIX
SELECT time, device, avg(temp)
FROM hyper_timepart
GROUP BY 1, 2
ORDER BY 1, 2
LIMIT 10;
                                                QUERY PLAN                                                 
-----------------------------------------------------------------------------------------------------------
 Limit
   Output: _hyper_3_7_chunk."time", _hyper_3_7_chunk.device, (avg(_hyper_3_7_chunk.temp))
   ->  Sort
         Output: _hyper_3_7_chunk."time", _hyper_3_7_chunk.device, (avg(_hyper_3_7_chunk.temp))
         Sort Key: _hyper_3_7_chunk."time", _hyper_3_7_chunk.device
         ->  HashAggregate
               Output: _hyper_3_7_chunk."time", _hyper_3_7_chunk.device, avg(_hyper_3_7_chunk.temp)
               Group Key: _hyper_3_7_chunk."time", _hyper_3_7_chunk.device
               ->  Append
                     ->  Seq Scan on _timescaledb_internal._hyper_3_7_chunk
                           Output: _hyper_3_7_chunk."time", _hyper_3_7_chunk.device, _hyper_3_7_chunk.temp
                     ->  Seq Scan on _timescaledb_internal._hyper_3_8_chunk
                           Output: _hyper_3_8_chunk."time", _hyper_3_8_chunk.device, _hyper_3_8_chunk.temp
(13 rows)

:PREFIX
SELECT time_func(time), device, avg(temp)
FROM hyper_timepart
GROUP BY 1, 2
ORDER BY 1, 2
LIMIT 10;
                                                                     QUERY PLAN                                                                      
-----------------------------------------------------------------------------------------------------------------------------------------------------
 Limit
   Output: (time_func(_hyper_3_7_chunk."time")), _hyper_3_7_chunk.device, (avg(_hyper_3_7_chunk.temp))
   ->  GroupAggregate
         Output: (time_func(_hyper_3_7_chunk."time")), _hyper_3_7_chunk.device, avg(_hyper_3_7_chunk.temp)
         Group Key: (time_func(_hyper_3_7_chunk."time")), _hyper_3_7_chunk.device
         ->  Incremental Sort
               Output: (time_func(_hyper_3_7_chunk."time")), _hyper_3_7_chunk.device, _hyper_3_7_chunk.temp
               Sort Key: (time_func(_hyper_3_7_chunk."time")), _hyper_3_7_chunk.device
               Presorted Key: (time_func(_hyper_3_7_chunk."time"))
               ->  Result
                     Output: (time_func(_hyper_3_7_chunk."time")), _hyper_3_7_chunk.device, _hyper_3_7_chunk.temp
                     ->  Merge Append
                           Sort Key: (time_func(_hyper_3_7_chunk."time"))
                           ->  Index Scan Backward using _hyper_3_7_chunk_hyper_timepart_expr_idx on _timescaledb_internal._hyper_3_7_chunk
                                 Output: _hyper_3_7_chunk."time", _hyper_3_7_chunk.device, _hyper_3_7_chunk.temp, time_func(_hyper_3_7_chunk."time")
                           ->  Index Scan Backward using _hyper_3_8_chunk_hyper_timepart_expr_idx on _timescaledb_internal._hyper_3_8_chunk
                                 Output: _hyper_3_8_chunk."time", _hyper_3_8_chunk.device, _hyper_3_8_chunk.temp, time_func(_hyper_3_8_chunk."time")
(17 rows)

-- Grouping on original time column should be pushed-down
SET timescaledb.enable_chunkwise_aggregation = 'on';
:PREFIX
SELECT time, device, avg(temp)
FROM hyper_timepart
GROUP BY 1, 2
ORDER BY 1, 2
LIMIT 10;
                                                QUERY PLAN                                                 
-----------------------------------------------------------------------------------------------------------
 Limit
   Output: _hyper_3_7_chunk."time", _hyper_3_7_chunk.device, (avg(_hyper_3_7_chunk.temp))
   ->  Sort
         Output: _hyper_3_7_chunk."time", _hyper_3_7_chunk.device, (avg(_hyper_3_7_chunk.temp))
         Sort Key: _hyper_3_7_chunk."time", _hyper_3_7_chunk.device
         ->  HashAggregate
               Output: _hyper_3_7_chunk."time", _hyper_3_7_chunk.device, avg(_hyper_3_7_chunk.temp)
               Group Key: _hyper_3_7_chunk."time", _hyper_3_7_chunk.device
               ->  Append
                     ->  Seq Scan on _timescaledb_internal._hyper_3_7_chunk
                           Output: _hyper_3_7_chunk."time", _hyper_3_7_chunk.device, _hyper_3_7_chunk.temp
                     ->  Seq Scan on _timescaledb_internal._hyper_3_8_chunk
                           Output: _hyper_3_8_chunk."time", _hyper_3_8_chunk.device, _hyper_3_8_chunk.temp
(13 rows)

-- Applying the time partitioning function should also allow push-down
-- on open dimensions
:PREFIX
SELECT time_func(time), device, avg(temp)
FROM hyper_timepart
GROUP BY 1, 2
ORDER BY 1, 2
LIMIT 10;
                                                                     QUERY PLAN                                                                      
-----------------------------------------------------------------------------------------------------------------------------------------------------
 Limit
   Output: (time_func(_hyper_3_7_chunk."time")), _hyper_3_7_chunk.device, (avg(_hyper_3_7_chunk.temp))
   ->  GroupAggregate
         Output: (time_func(_hyper_3_7_chunk."time")), _hyper_3_7_chunk.device, avg(_hyper_3_7_chunk.temp)
         Group Key: (time_func(_hyper_3_7_chunk."time")), _hyper_3_7_chunk.device
         ->  Incremental Sort
               Output: (time_func(_hyper_3_7_chunk."time")), _hyper_3_7_chunk.device, _hyper_3_7_chunk.temp
               Sort Key: (time_func(_hyper_3_7_chunk."time")), _hyper_3_7_chunk.device
               Presorted Key: (time_func(_hyper_3_7_chunk."time"))
               ->  Result
                     Output: (time_func(_hyper_3_7_chunk."time")), _hyper_3_7_chunk.device, _hyper_3_7_chunk.temp
                     ->  Merge Append
                           Sort Key: (time_func(_hyper_3_7_chunk."time"))
                           ->  Index Scan Backward using _hyper_3_7_chunk_hyper_timepart_expr_idx on _timescaledb_internal._hyper_3_7_chunk
                                 Output: _hyper_3_7_chunk."time", _hyper_3_7_chunk.device, _hyper_3_7_chunk.temp, time_func(_hyper_3_7_chunk."time")
                           ->  Index Scan Backward using _hyper_3_8_chunk_hyper_timepart_expr_idx on _timescaledb_internal._hyper_3_8_chunk
                                 Output: _hyper_3_8_chunk."time", _hyper_3_8_chunk.device, _hyper_3_8_chunk.temp, time_func(_hyper_3_8_chunk."time")
(17 rows)

-- Partial aggregation pushdown is currently not supported for this query by
-- the TSDB pushdown code since a projection is used in the path.
:PREFIX
SELECT time_func(time), _timescaledb_functions.get_partition_hash(device), avg(temp)
FROM hyper_timepart
GROUP BY 1, 2
ORDER BY 1, 2
LIMIT 10;
                                                                         QUERY PLAN                                                                          
-------------------------------------------------------------------------------------------------------------------------------------------------------------
 Limit
   Output: (time_func(_hyper_3_7_chunk."time")), (_timescaledb_functions.get_partition_hash(_hyper_3_7_chunk.device)), (avg(_hyper_3_7_chunk.temp))
   ->  GroupAggregate
         Output: (time_func(_hyper_3_7_chunk."time")), (_timescaledb_functions.get_partition_hash(_hyper_3_7_chunk.device)), avg(_hyper_3_7_chunk.temp)
         Group Key: (time_func(_hyper_3_7_chunk."time")), (_timescaledb_functions.get_partition_hash(_hyper_3_7_chunk.device))
         ->  Incremental Sort
               Output: (time_func(_hyper_3_7_chunk."time")), (_timescaledb_functions.get_partition_hash(_hyper_3_7_chunk.device)), _hyper_3_7_chunk.temp
               Sort Key: (time_func(_hyper_3_7_chunk."time")), (_timescaledb_functions.get_partition_hash(_hyper_3_7_chunk.device))
               Presorted Key: (time_func(_hyper_3_7_chunk."time"))
               ->  Result
                     Output: (time_func(_hyper_3_7_chunk."time")), _timescaledb_functions.get_partition_hash(_hyper_3_7_chunk.device), _hyper_3_7_chunk.temp
                     ->  Merge Append
                           Sort Key: (time_func(_hyper_3_7_chunk."time"))
                           ->  Index Scan Backward using _hyper_3_7_chunk_hyper_timepart_expr_idx on _timescaledb_internal._hyper_3_7_chunk
                                 Output: _hyper_3_7_chunk."time", _hyper_3_7_chunk.device, _hyper_3_7_chunk.temp, time_func(_hyper_3_7_chunk."time")
                           ->  Index Scan Backward using _hyper_3_8_chunk_hyper_timepart_expr_idx on _timescaledb_internal._hyper_3_8_chunk
                                 Output: _hyper_3_8_chunk."time", _hyper_3_8_chunk.device, _hyper_3_8_chunk.temp, time_func(_hyper_3_8_chunk."time")
(17 rows)

-- Test removal of redundant group key optimization in PG16
-- All lower versions include the redundant key on device column
:PREFIX
SELECT device, avg(temp)
FROM hyper_timepart
WHERE device = 1
GROUP BY 1
LIMIT 10;
                                                       QUERY PLAN                                                       
------------------------------------------------------------------------------------------------------------------------
 Limit
   Output: _hyper_3_8_chunk.device, (avg(_hyper_3_8_chunk.temp))
   ->  GroupAggregate
         Output: _hyper_3_8_chunk.device, avg(_hyper_3_8_chunk.temp)
         Group Key: _hyper_3_8_chunk.device
         ->  Index Scan using _hyper_3_8_chunk_hyper_timepart_device_expr_idx on _timescaledb_internal._hyper_3_8_chunk
               Output: _hyper_3_8_chunk.device, _hyper_3_8_chunk.temp
               Index Cond: (_hyper_3_8_chunk.device = 1)
(8 rows)
<|MERGE_RESOLUTION|>--- conflicted
+++ resolved
@@ -390,38 +390,6 @@
 FROM hyper
 GROUP BY 1, 2
 ORDER BY 1, 2;
-<<<<<<< HEAD
-                                                    QUERY PLAN                                                    
-------------------------------------------------------------------------------------------------------------------
- Sort
-   Output: _hyper_1_1_chunk."time", _hyper_1_1_chunk.device, (avg(_hyper_1_1_chunk.temp))
-   Sort Key: _hyper_1_1_chunk."time", _hyper_1_1_chunk.device
-   ->  Finalize HashAggregate
-         Output: _hyper_1_1_chunk."time", _hyper_1_1_chunk.device, avg(_hyper_1_1_chunk.temp)
-         Group Key: _hyper_1_1_chunk."time", _hyper_1_1_chunk.device
-         ->  Append
-               ->  Partial HashAggregate
-                     Output: _hyper_1_1_chunk."time", _hyper_1_1_chunk.device, PARTIAL avg(_hyper_1_1_chunk.temp)
-                     Group Key: _hyper_1_1_chunk."time", _hyper_1_1_chunk.device
-                     ->  Seq Scan on _timescaledb_internal._hyper_1_1_chunk
-                           Output: _hyper_1_1_chunk."time", _hyper_1_1_chunk.device, _hyper_1_1_chunk.temp
-               ->  Partial HashAggregate
-                     Output: _hyper_1_2_chunk."time", _hyper_1_2_chunk.device, PARTIAL avg(_hyper_1_2_chunk.temp)
-                     Group Key: _hyper_1_2_chunk."time", _hyper_1_2_chunk.device
-                     ->  Seq Scan on _timescaledb_internal._hyper_1_2_chunk
-                           Output: _hyper_1_2_chunk."time", _hyper_1_2_chunk.device, _hyper_1_2_chunk.temp
-               ->  Partial HashAggregate
-                     Output: _hyper_1_3_chunk."time", _hyper_1_3_chunk.device, PARTIAL avg(_hyper_1_3_chunk.temp)
-                     Group Key: _hyper_1_3_chunk."time", _hyper_1_3_chunk.device
-                     ->  Seq Scan on _timescaledb_internal._hyper_1_3_chunk
-                           Output: _hyper_1_3_chunk."time", _hyper_1_3_chunk.device, _hyper_1_3_chunk.temp
-               ->  Partial HashAggregate
-                     Output: _hyper_1_4_chunk."time", _hyper_1_4_chunk.device, PARTIAL avg(_hyper_1_4_chunk.temp)
-                     Group Key: _hyper_1_4_chunk."time", _hyper_1_4_chunk.device
-                     ->  Seq Scan on _timescaledb_internal._hyper_1_4_chunk
-                           Output: _hyper_1_4_chunk."time", _hyper_1_4_chunk.device, _hyper_1_4_chunk.temp
-(27 rows)
-=======
                                              QUERY PLAN                                              
 -----------------------------------------------------------------------------------------------------
  Sort
@@ -440,7 +408,6 @@
                ->  Seq Scan on _timescaledb_internal._hyper_1_4_chunk
                      Output: _hyper_1_4_chunk."time", _hyper_1_4_chunk.device, _hyper_1_4_chunk.temp
 (15 rows)
->>>>>>> 518cd479
 
 -- Partial aggregation since date_trunc(time) is not a partition key
 SET enable_partitionwise_aggregate = 'off';
