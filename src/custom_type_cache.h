--- conflicted
+++ resolved
@@ -10,13 +10,8 @@
 
 typedef enum CustomType
 {
-<<<<<<< HEAD
-	CUSTOM_TYPE_TS_INTERVAL = 0,
-	CUSTOM_TYPE_COMPRESSED_DATA,
+	CUSTOM_TYPE_COMPRESSED_DATA = 0,
 	CUSTOM_TYPE_BLOOM1,
-=======
-	CUSTOM_TYPE_COMPRESSED_DATA = 0,
->>>>>>> 03801ebf
 
 	_CUSTOM_TYPE_MAX_INDEX
 } CustomType;
