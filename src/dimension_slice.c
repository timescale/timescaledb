/*
 * This file and its contents are licensed under the Apache License 2.0.
 * Please see the included NOTICE for copyright information and
 * LICENSE-APACHE for a copy of the license.
 */
#include <postgres.h>
#include <access/relscan.h>
#include <access/xact.h>
#include <access/heapam.h>
#include <utils/rel.h>
#include <catalog/indexing.h>
#include <funcapi.h>
#include <utils/lsyscache.h>
#include <catalog/pg_opfamily.h>
#include <catalog/pg_type.h>

#include "bgw_policy/chunk_stats.h"
#include "ts_catalog/catalog.h"
#include "chunk.h"
#include "chunk_constraint.h"
#include "dimension.h"
#include "dimension_slice.h"
#include "dimension_vector.h"
#include "hypertable.h"
#include "scanner.h"

#include "compat/compat.h"

/* Put DIMENSION_SLICE_MAXVALUE point in same slice as DIMENSION_SLICE_MAXVALUE-1, always */
/* This avoids the problem with coord < range_end where coord and range_end is an int64 */
#define REMAP_LAST_COORDINATE(coord)                                                               \
	(((coord) == DIMENSION_SLICE_MAXVALUE) ? DIMENSION_SLICE_MAXVALUE - 1 : (coord))

static inline DimensionSlice *
dimension_slice_alloc(void)
{
	return palloc0(sizeof(DimensionSlice));
}

static inline DimensionSlice *
dimension_slice_from_form_data(const Form_dimension_slice fd)
{
	DimensionSlice *slice = dimension_slice_alloc();

	memcpy(&slice->fd, fd, sizeof(FormData_dimension_slice));
	slice->storage_free = NULL;
	slice->storage = NULL;
	return slice;
}

static inline DimensionSlice *
dimension_slice_from_slot(TupleTableSlot *slot)
{
	bool should_free;
	HeapTuple tuple = ExecFetchSlotHeapTuple(slot, false, &should_free);
	DimensionSlice *slice;

	slice = dimension_slice_from_form_data((Form_dimension_slice) GETSTRUCT(tuple));

	if (should_free)
		heap_freetuple(tuple);

	return slice;
}

DimensionSlice *
ts_dimension_slice_create(int dimension_id, int64 range_start, int64 range_end)
{
	DimensionSlice *slice = dimension_slice_alloc();

	slice->fd.dimension_id = dimension_id;
	slice->fd.range_start = range_start;
	slice->fd.range_end = range_end;

	return slice;
}

int
ts_dimension_slice_cmp(const DimensionSlice *left, const DimensionSlice *right)
{
	int res = DIMENSION_SLICE_RANGE_START_CMP(left, right);

	if (res == 0)
		res = DIMENSION_SLICE_RANGE_END_CMP(left, right);

	return res;
}

int
ts_dimension_slice_cmp_coordinate(const DimensionSlice *slice, int64 coord)
{
	coord = REMAP_LAST_COORDINATE(coord);
	if (coord < slice->fd.range_start)
		return -1;

	if (coord >= slice->fd.range_end)
		return 1;

	return 0;
}

static bool
tuple_is_deleted(TupleInfo *ti)
{
#ifdef USE_ASSERT_CHECKING
	if (ti->lockresult == TM_Deleted)
		Assert(ItemPointerEquals(ts_scanner_get_tuple_tid(ti), &ti->lockfd.ctid));
#endif
	return ti->lockresult == TM_Deleted;
}

static void
lock_result_ok_or_abort(TupleInfo *ti)
{
	switch (ti->lockresult)
	{
		/* Updating a tuple in the same transaction before taking a lock is OK
		 * even though it is not expected in this case */
		case TM_SelfModified:
		case TM_Ok:
			break;
		case TM_Deleted:
		case TM_Updated:
			ereport(ERROR,
					(errcode(ERRCODE_LOCK_NOT_AVAILABLE),
					 errmsg("chunk %s by other transaction",
							tuple_is_deleted(ti) ? "deleted" : "updated"),
					 errhint("Retry the operation again.")));
			pg_unreachable();
			break;

		case TM_BeingModified:
			ereport(ERROR,
					(errcode(ERRCODE_LOCK_NOT_AVAILABLE),
					 errmsg("chunk updated by other transaction"),
					 errhint("Retry the operation again.")));
			pg_unreachable();
			break;
		case TM_Invisible:
			elog(ERROR, "attempt to lock invisible tuple");
			pg_unreachable();
			break;
		case TM_WouldBlock:
		default:
			elog(ERROR, "unexpected tuple lock status: %d", ti->lockresult);
			pg_unreachable();
			break;
	}
}

static ScanTupleResult
dimension_vec_tuple_found_list(TupleInfo *ti, void *data)
{
	List **slices = data;
	DimensionSlice *slice;
	MemoryContext old;

	switch (ti->lockresult)
	{
		case TM_SelfModified:
		case TM_Ok:
			break;
		case TM_Deleted:
		case TM_Updated:
			/* Treat as not found */
			return SCAN_CONTINUE;
		default:
			elog(ERROR, "unexpected tuple lock status: %d", ti->lockresult);
			pg_unreachable();
			break;
	}

	old = MemoryContextSwitchTo(ti->mctx);
	slice = dimension_slice_from_slot(ti->slot);
	Assert(NULL != slice);
	*slices = lappend(*slices, slice);
	MemoryContextSwitchTo(old);

	return SCAN_CONTINUE;
}

static ScanTupleResult
dimension_vec_tuple_found(TupleInfo *ti, void *data)
{
	DimensionVec **slices = data;
	DimensionSlice *slice;
	MemoryContext old;

	switch (ti->lockresult)
	{
		case TM_SelfModified:
		case TM_Ok:
			break;
		case TM_Deleted:
		case TM_Updated:
			/* Treat as not found */
			return SCAN_CONTINUE;
		default:
			elog(ERROR, "unexpected tuple lock status: %d", ti->lockresult);
			pg_unreachable();
			break;
	}

	old = MemoryContextSwitchTo(ti->mctx);
	slice = dimension_slice_from_slot(ti->slot);
	Assert(NULL != slice);
	*slices = ts_dimension_vec_add_slice(slices, slice);
	MemoryContextSwitchTo(old);

	return SCAN_CONTINUE;
}

static int
dimension_slice_scan_limit_direction_internal(int indexid, ScanKeyData *scankey, int nkeys,
											  tuple_found_func on_tuple_found, void *scandata,
											  int limit, ScanDirection scandir, LOCKMODE lockmode,
											  const ScanTupLock *tuplock, MemoryContext mctx)
{
	Catalog *catalog = ts_catalog_get();
	ScannerCtx scanctx = {
		.table = catalog_get_table_id(catalog, DIMENSION_SLICE),
		.index = catalog_get_index(catalog, DIMENSION_SLICE, indexid),
		.nkeys = nkeys,
		.scankey = scankey,
		.data = scandata,
		.limit = limit,
		.tuplock = tuplock,
		.tuple_found = on_tuple_found,
		.lockmode = lockmode,
		.scandirection = scandir,
		.result_mctx = mctx,
	};

	return ts_scanner_scan(&scanctx);
}

static int
dimension_slice_scan_limit_internal(int indexid, ScanKeyData *scankey, int nkeys,
									tuple_found_func on_tuple_found, void *scandata, int limit,
									LOCKMODE lockmode, const ScanTupLock *tuplock,
									MemoryContext mctx)
{
	/*
	 * We have =, <=, > ops for index columns, so backwards scan direction is
	 * more appropriate. Forward direction wouldn't be able to use the second
	 * column to find a starting point for the scan. Unfortunately we can't do
	 * anything about the third column, we'll be checking for it with a
	 * sequential scan over index pages. Ideally we need some other index type
	 * than btree for this.
	 */
	return dimension_slice_scan_limit_direction_internal(indexid,
														 scankey,
														 nkeys,
														 on_tuple_found,
														 scandata,
														 limit,
														 BackwardScanDirection,
														 lockmode,
														 tuplock,
														 mctx);
}

/*
 * Scan for slices that enclose the coordinate in the given dimension.
 *
 * Returns a dimension vector of slices that enclose the coordinate.
 */
DimensionVec *
ts_dimension_slice_scan_limit(int32 dimension_id, int64 coordinate, int limit,
							  const ScanTupLock *tuplock)
{
	ScanKeyData scankey[3];
	DimensionVec *slices = ts_dimension_vec_create(limit > 0 ? limit : DIMENSION_VEC_DEFAULT_SIZE);

	coordinate = REMAP_LAST_COORDINATE(coordinate);

	/*
	 * Perform an index scan for slices matching the dimension's ID and which
	 * enclose the coordinate.
	 */
	ScanKeyInit(&scankey[0],
				Anum_dimension_slice_dimension_id_range_start_range_end_idx_dimension_id,
				BTEqualStrategyNumber,
				F_INT4EQ,
				Int32GetDatum(dimension_id));
	ScanKeyInit(&scankey[1],
				Anum_dimension_slice_dimension_id_range_start_range_end_idx_range_start,
				BTLessEqualStrategyNumber,
				F_INT8LE,
				Int64GetDatum(coordinate));
	ScanKeyInit(&scankey[2],
				Anum_dimension_slice_dimension_id_range_start_range_end_idx_range_end,
				BTGreaterStrategyNumber,
				F_INT8GT,
				Int64GetDatum(coordinate));

	dimension_slice_scan_limit_internal(DIMENSION_SLICE_DIMENSION_ID_RANGE_START_RANGE_END_IDX,
										scankey,
										3,
										dimension_vec_tuple_found,
										&slices,
										limit,
										AccessShareLock,
										tuplock,
										CurrentMemoryContext);

	return ts_dimension_vec_sort(&slices);
}

void
<<<<<<< HEAD
ts_dimension_slice_scan_list(int32 dimension_id, int64 coordinate, List **dest)
=======
ts_dimension_slice_scan_list(int32 dimension_id, int64 coordinate, List **matching_dimension_slices)
>>>>>>> 5c69adfb
{
	coordinate = REMAP_LAST_COORDINATE(coordinate);

	/*
	 * Perform an index scan for slices matching the dimension's ID and which
	 * enclose the coordinate.
	 */
	ScanKeyData scankey[3];
	ScanKeyInit(&scankey[0],
				Anum_dimension_slice_dimension_id_range_start_range_end_idx_dimension_id,
				BTEqualStrategyNumber,
				F_INT4EQ,
				Int32GetDatum(dimension_id));
	ScanKeyInit(&scankey[1],
				Anum_dimension_slice_dimension_id_range_start_range_end_idx_range_start,
				BTLessEqualStrategyNumber,
				F_INT8LE,
				Int64GetDatum(coordinate));
	ScanKeyInit(&scankey[2],
				Anum_dimension_slice_dimension_id_range_start_range_end_idx_range_end,
				BTGreaterStrategyNumber,
				F_INT8GT,
				Int64GetDatum(coordinate));

	ScanTupLock tuplock = {
		.lockmode = LockTupleKeyShare,
		.waitpolicy = LockWaitBlock,
	};

	dimension_slice_scan_limit_internal(DIMENSION_SLICE_DIMENSION_ID_RANGE_START_RANGE_END_IDX,
										scankey,
										3,
										dimension_vec_tuple_found_list,
<<<<<<< HEAD
										dest,
=======
										matching_dimension_slices,
>>>>>>> 5c69adfb
										/* limit = */ 0,
										AccessShareLock,
										&tuplock,
										CurrentMemoryContext);
}

int
ts_dimension_slice_scan_iterator_set_range(ScanIterator *it, int32 dimension_id,
										   StrategyNumber start_strategy, int64 start_value,
										   StrategyNumber end_strategy, int64 end_value)
{
	Catalog *catalog = ts_catalog_get();

	it->ctx.index = catalog_get_index(catalog,
									  DIMENSION_SLICE,
									  DIMENSION_SLICE_DIMENSION_ID_RANGE_START_RANGE_END_IDX);
	ts_scan_iterator_scan_key_reset(it);
	ts_scan_iterator_scan_key_init(
		it,
		Anum_dimension_slice_dimension_id_range_start_range_end_idx_dimension_id,
		BTEqualStrategyNumber,
		F_INT4EQ,
		Int32GetDatum(dimension_id));

	/*
	 * Perform an index scan for slices matching the dimension's ID and which
	 * enclose the coordinate.
	 */
	if (start_strategy != InvalidStrategy)
	{
		Oid opno = get_opfamily_member(INTEGER_BTREE_FAM_OID, INT8OID, INT8OID, start_strategy);
		Oid proc = get_opcode(opno);

		Assert(OidIsValid(proc));

		ts_scan_iterator_scan_key_init(
			it,
			Anum_dimension_slice_dimension_id_range_start_range_end_idx_range_start,
			start_strategy,
			proc,
			Int64GetDatum(start_value));
	}
	if (end_strategy != InvalidStrategy)
	{
		Oid opno = get_opfamily_member(INTEGER_BTREE_FAM_OID, INT8OID, INT8OID, end_strategy);
		Oid proc = get_opcode(opno);

		Assert(OidIsValid(proc));

		/*
		 * range_end is stored as exclusive, so add 1 to the value being
		 * searched. Also avoid overflow
		 */
		if (end_value != PG_INT64_MAX)
		{
			end_value++;

			/*
			 * If getting as input INT64_MAX-1, need to remap the incremented
			 * value back to INT64_MAX-1
			 */
			end_value = REMAP_LAST_COORDINATE(end_value);
		}
		else
		{
			/*
			 * The point with INT64_MAX gets mapped to INT64_MAX-1 so
			 * incrementing that gets you to INT_64MAX
			 */
			end_value = PG_INT64_MAX;
		}

		ts_scan_iterator_scan_key_init(
			it,
			Anum_dimension_slice_dimension_id_range_start_range_end_idx_range_end,
			end_strategy,
			proc,
			Int64GetDatum(end_value));
	}

	return it->ctx.nkeys;
}

/*
 * Look for all dimension slices where (lower_bound, upper_bound) of the dimension_slice contains
 * the given (start_value, end_value) range
 *
 */
DimensionVec *
ts_dimension_slice_scan_range_limit(int32 dimension_id, StrategyNumber start_strategy,
									int64 start_value, StrategyNumber end_strategy, int64 end_value,
									int limit, const ScanTupLock *tuplock)
{
	DimensionVec *slices = ts_dimension_vec_create(limit > 0 ? limit : DIMENSION_VEC_DEFAULT_SIZE);
	ScanIterator it = ts_dimension_slice_scan_iterator_create(tuplock, CurrentMemoryContext);

	ts_dimension_slice_scan_iterator_set_range(&it,
											   dimension_id,
											   start_strategy,
											   start_value,
											   end_strategy,
											   end_value);
	it.ctx.limit = limit;

	ts_scanner_foreach(&it)
	{
		const TupleInfo *ti = ts_scan_iterator_tuple_info(&it);
		DimensionSlice *slice;
		MemoryContext old;

		switch (ti->lockresult)
		{
			case TM_SelfModified:
			case TM_Ok:
				old = MemoryContextSwitchTo(ti->mctx);
				slice = dimension_slice_from_slot(ti->slot);
				Assert(NULL != slice);
				slices = ts_dimension_vec_add_slice(&slices, slice);
				MemoryContextSwitchTo(old);
				break;
			case TM_Deleted:
			case TM_Updated:
				/* Treat as not found */
				break;
			default:
				elog(ERROR, "unexpected tuple lock status: %d", ti->lockresult);
				pg_unreachable();
				break;
		}
	}

	Assert(limit <= 0 || slices->num_slices <= limit);
	ts_scan_iterator_close(&it);

	return ts_dimension_vec_sort(&slices);
}

/*
 * Scan for slices that collide/overlap with the given range.
 *
 * Returns a dimension vector of colliding slices.
 */
DimensionVec *
ts_dimension_slice_collision_scan_limit(int32 dimension_id, int64 range_start, int64 range_end,
										int limit)
{
	ScanKeyData scankey[3];
	DimensionVec *slices = ts_dimension_vec_create(limit > 0 ? limit : DIMENSION_VEC_DEFAULT_SIZE);

	ScanKeyInit(&scankey[0],
				Anum_dimension_slice_dimension_id_range_start_range_end_idx_dimension_id,
				BTEqualStrategyNumber,
				F_INT4EQ,
				Int32GetDatum(dimension_id));
	ScanKeyInit(&scankey[1],
				Anum_dimension_slice_dimension_id_range_start_range_end_idx_range_start,
				BTLessStrategyNumber,
				F_INT8LT,
				Int64GetDatum(range_end));
	ScanKeyInit(&scankey[2],
				Anum_dimension_slice_dimension_id_range_start_range_end_idx_range_end,
				BTGreaterStrategyNumber,
				F_INT8GT,
				Int64GetDatum(range_start));

	dimension_slice_scan_limit_internal(DIMENSION_SLICE_DIMENSION_ID_RANGE_START_RANGE_END_IDX,
										scankey,
										3,
										dimension_vec_tuple_found,
										&slices,
										limit,
										AccessShareLock,
										NULL,
										CurrentMemoryContext);

	return ts_dimension_vec_sort(&slices);
}

DimensionVec *
ts_dimension_slice_scan_by_dimension(int32 dimension_id, int limit)
{
	ScanKeyData scankey[1];
	DimensionVec *slices = ts_dimension_vec_create(limit > 0 ? limit : DIMENSION_VEC_DEFAULT_SIZE);

	ScanKeyInit(&scankey[0],
				Anum_dimension_slice_dimension_id_range_start_range_end_idx_dimension_id,
				BTEqualStrategyNumber,
				F_INT4EQ,
				Int32GetDatum(dimension_id));

	dimension_slice_scan_limit_internal(DIMENSION_SLICE_DIMENSION_ID_RANGE_START_RANGE_END_IDX,
										scankey,
										1,
										dimension_vec_tuple_found,
										&slices,
										limit,
										AccessShareLock,
										NULL,
										CurrentMemoryContext);

	return ts_dimension_vec_sort(&slices);
}

/*
 * Return slices that occur "before" the given point.
 *
 * The slices will be allocated on the given memory context. Note, however, that
 * the returned dimension vector is allocated on the current memory context.
 */
DimensionVec *
ts_dimension_slice_scan_by_dimension_before_point(int32 dimension_id, int64 point, int limit,
												  ScanDirection scandir, MemoryContext mctx)
{
	ScanKeyData scankey[3];
	DimensionVec *slices = ts_dimension_vec_create(limit > 0 ? limit : DIMENSION_VEC_DEFAULT_SIZE);

	ScanKeyInit(&scankey[0],
				Anum_dimension_slice_dimension_id_range_start_range_end_idx_dimension_id,
				BTEqualStrategyNumber,
				F_INT4EQ,
				Int32GetDatum(dimension_id));
	ScanKeyInit(&scankey[1],
				Anum_dimension_slice_dimension_id_range_start_range_end_idx_range_start,
				BTLessStrategyNumber,
				F_INT8LT,
				Int64GetDatum(point));
	ScanKeyInit(&scankey[2],
				Anum_dimension_slice_dimension_id_range_start_range_end_idx_range_end,
				BTLessStrategyNumber,
				F_INT8LT,
				Int64GetDatum(point));

	dimension_slice_scan_limit_direction_internal(
		DIMENSION_SLICE_DIMENSION_ID_RANGE_START_RANGE_END_IDX,
		scankey,
		3,
		dimension_vec_tuple_found,
		&slices,
		limit,
		scandir,
		AccessShareLock,
		NULL,
		mctx);

	return ts_dimension_vec_sort(&slices);
}

static ScanTupleResult
dimension_slice_tuple_delete(TupleInfo *ti, void *data)
{
	bool isnull;
	Datum dimension_slice_id = slot_getattr(ti->slot, Anum_dimension_slice_id, &isnull);
	bool *delete_constraints = data;
	CatalogSecurityContext sec_ctx;

	Assert(!isnull);

	/* delete chunk constraints */
	if (NULL != delete_constraints && *delete_constraints)
		ts_chunk_constraint_delete_by_dimension_slice_id(DatumGetInt32(dimension_slice_id));

	ts_catalog_database_info_become_owner(ts_catalog_database_info_get(), &sec_ctx);
	ts_catalog_delete_tid(ti->scanrel, ts_scanner_get_tuple_tid(ti));
	ts_catalog_restore_user(&sec_ctx);

	return SCAN_CONTINUE;
}

int
ts_dimension_slice_delete_by_dimension_id(int32 dimension_id, bool delete_constraints)
{
	ScanKeyData scankey[1];

	ScanKeyInit(&scankey[0],
				Anum_dimension_slice_dimension_id_range_start_range_end_idx_dimension_id,
				BTEqualStrategyNumber,
				F_INT4EQ,
				Int32GetDatum(dimension_id));

	return dimension_slice_scan_limit_internal(
		DIMENSION_SLICE_DIMENSION_ID_RANGE_START_RANGE_END_IDX,
		scankey,
		1,
		dimension_slice_tuple_delete,
		&delete_constraints,
		0,
		RowExclusiveLock,
		NULL,
		CurrentMemoryContext);
}

int
ts_dimension_slice_delete_by_id(int32 dimension_slice_id, bool delete_constraints)
{
	ScanKeyData scankey[1];

	ScanKeyInit(&scankey[0],
				Anum_dimension_slice_id_idx_id,
				BTEqualStrategyNumber,
				F_INT4EQ,
				Int32GetDatum(dimension_slice_id));

	return dimension_slice_scan_limit_internal(DIMENSION_SLICE_ID_IDX,
											   scankey,
											   1,
											   dimension_slice_tuple_delete,
											   &delete_constraints,
											   1,
											   RowExclusiveLock,
											   NULL,
											   CurrentMemoryContext);
}

static ScanTupleResult
dimension_slice_fill(TupleInfo *ti, void *data)
{
	switch (ti->lockresult)
	{
		case TM_SelfModified:
		case TM_Ok:
		{
			DimensionSlice **slice = data;
			bool should_free;
			HeapTuple tuple = ts_scanner_fetch_heap_tuple(ti, false, &should_free);

			memcpy(&(*slice)->fd, GETSTRUCT(tuple), sizeof(FormData_dimension_slice));

			if (should_free)
				heap_freetuple(tuple);
			break;
		}
		case TM_Deleted:
		case TM_Updated:
			/* Same as not found */
			break;
		default:
			elog(ERROR, "unexpected tuple lock status: %d", ti->lockresult);
			pg_unreachable();
			break;
	}

	return SCAN_DONE;
}

/*
 * Scan for an existing slice that exactly matches the given slice's dimension
 * and range. If a match is found, the given slice is updated with slice ID
 * and the tuple is locked.
 *
 * Returns true if the dimension slice was found (and locked), false
 * otherwise.
 */
bool
ts_dimension_slice_scan_for_existing(const DimensionSlice *slice, const ScanTupLock *tuplock)
{
	ScanKeyData scankey[3];

	ScanKeyInit(&scankey[0],
				Anum_dimension_slice_dimension_id_range_start_range_end_idx_dimension_id,
				BTEqualStrategyNumber,
				F_INT4EQ,
				Int32GetDatum(slice->fd.dimension_id));
	ScanKeyInit(&scankey[1],
				Anum_dimension_slice_dimension_id_range_start_range_end_idx_range_start,
				BTEqualStrategyNumber,
				F_INT8EQ,
				Int64GetDatum(slice->fd.range_start));
	ScanKeyInit(&scankey[2],
				Anum_dimension_slice_dimension_id_range_start_range_end_idx_range_end,
				BTEqualStrategyNumber,
				F_INT8EQ,
				Int64GetDatum(slice->fd.range_end));

	return dimension_slice_scan_limit_internal(
		DIMENSION_SLICE_DIMENSION_ID_RANGE_START_RANGE_END_IDX,
		scankey,
		3,
		dimension_slice_fill,
		(DimensionSlice **) &slice,
		1,
		AccessShareLock,
		tuplock,
		CurrentMemoryContext);
}

DimensionSlice *
ts_dimension_slice_from_tuple(TupleInfo *ti)
{
	DimensionSlice *slice;
	MemoryContext old;

	lock_result_ok_or_abort(ti);
	old = MemoryContextSwitchTo(ti->mctx);
	slice = dimension_slice_from_slot(ti->slot);
	MemoryContextSwitchTo(old);

	return slice;
}

static ScanTupleResult
dimension_slice_tuple_found(TupleInfo *ti, void *data)
{
	DimensionSlice **slice = data;
	*slice = ts_dimension_slice_from_tuple(ti);
	return SCAN_DONE;
}

/* Scan for a slice by dimension slice id.
 *
 * If you're scanning for a tuple, you have to provide a lock, since, otherwise,
 * concurrent threads can do bad things with the tuple and you probably want
 * it to not change nor disappear. */
DimensionSlice *
ts_dimension_slice_scan_by_id_and_lock(int32 dimension_slice_id, const ScanTupLock *tuplock,
									   MemoryContext mctx)
{
	DimensionSlice *slice = NULL;
	ScanKeyData scankey[1];

	ScanKeyInit(&scankey[0],
				Anum_dimension_slice_id_idx_id,
				BTEqualStrategyNumber,
				F_INT4EQ,
				Int32GetDatum(dimension_slice_id));

	dimension_slice_scan_limit_internal(DIMENSION_SLICE_ID_IDX,
										scankey,
										1,
										dimension_slice_tuple_found,
										&slice,
										1,
										AccessShareLock,
										tuplock,
										mctx);

	return slice;
}

ScanIterator
ts_dimension_slice_scan_iterator_create(const ScanTupLock *tuplock, MemoryContext result_mcxt)
{
	ScanIterator it = ts_scan_iterator_create(DIMENSION_SLICE, AccessShareLock, result_mcxt);
	it.ctx.flags |= SCANNER_F_NOEND_AND_NOCLOSE;
	it.ctx.tuplock = tuplock;

	return it;
}

void
ts_dimension_slice_scan_iterator_set_slice_id(ScanIterator *it, int32 slice_id,
											  const ScanTupLock *tuplock)
{
	it->ctx.index = catalog_get_index(ts_catalog_get(), DIMENSION_SLICE, DIMENSION_SLICE_ID_IDX);
	ts_scan_iterator_scan_key_reset(it);
	ts_scan_iterator_scan_key_init(it,
								   Anum_dimension_slice_id_idx_id,
								   BTEqualStrategyNumber,
								   F_INT4EQ,
								   Int32GetDatum(slice_id));
	it->ctx.tuplock = tuplock;
}

DimensionSlice *
ts_dimension_slice_scan_iterator_get_by_id(ScanIterator *it, int32 slice_id,
										   const ScanTupLock *tuplock)
{
	TupleInfo *ti;

	ts_dimension_slice_scan_iterator_set_slice_id(it, slice_id, tuplock);
	ts_scan_iterator_start_or_restart_scan(it);
	ti = ts_scan_iterator_next(it);
	Assert(ti);
	Assert(ts_scan_iterator_next(it) == NULL); /* This is a heavy call, consider removing it */
	return ti ? ts_dimension_slice_from_tuple(ti) : NULL;
}

DimensionSlice *
ts_dimension_slice_copy(const DimensionSlice *original)
{
	DimensionSlice *new = palloc(sizeof(DimensionSlice));

	Assert(original->storage == NULL);
	Assert(original->storage_free == NULL);

	memcpy(new, original, sizeof(DimensionSlice));
	return new;
}

/*
 * Check if two dimensions slices overlap by doing collision detection in one
 * dimension.
 *
 * Returns true if the slices collide, otherwise false.
 */
bool
ts_dimension_slices_collide(const DimensionSlice *slice1, const DimensionSlice *slice2)
{
	Assert(slice1->fd.dimension_id == slice2->fd.dimension_id);

	return (slice1->fd.range_start < slice2->fd.range_end &&
			slice1->fd.range_end > slice2->fd.range_start);
}

/*
 * Check whether two slices are identical.
 *
 * We require by assertion that the slices are in the same dimension and we only
 * compare the ranges (i.e., the slice ID is not important for equality).
 *
 * Returns true if the slices have identical ranges, otherwise false.
 */
bool
ts_dimension_slices_equal(const DimensionSlice *slice1, const DimensionSlice *slice2)
{
	Assert(slice1->fd.dimension_id == slice2->fd.dimension_id);

	return slice1->fd.range_start == slice2->fd.range_start &&
		   slice1->fd.range_end == slice2->fd.range_end;
}

/*-
 * Cut a slice that collides with another slice. The coordinate is the point of
 * insertion, and determines which end of the slice to cut.
 *
 * Case where we cut "after" the coordinate:
 *
 * ' [-x--------]
 * '      [--------]
 *
 * Case where we cut "before" the coordinate:
 *
 * '      [------x--]
 * ' [--------]
 *
 * Returns true if the slice was cut, otherwise false.
 */
bool
ts_dimension_slice_cut(DimensionSlice *to_cut, const DimensionSlice *other, int64 coord)
{
	Assert(to_cut->fd.dimension_id == other->fd.dimension_id);

	coord = REMAP_LAST_COORDINATE(coord);

	if (other->fd.range_end <= coord && other->fd.range_end > to_cut->fd.range_start)
	{
		/* Cut "before" the coordinate */
		to_cut->fd.range_start = other->fd.range_end;

		return true;
	}
	else if (other->fd.range_start > coord && other->fd.range_start < to_cut->fd.range_end)
	{
		/* Cut "after" the coordinate */
		to_cut->fd.range_end = other->fd.range_start;

		return true;
	}

	return false;
}

void
ts_dimension_slice_free(DimensionSlice *slice)
{
	if (slice->storage_free != NULL)
		slice->storage_free(slice->storage);
	pfree(slice);
}

static bool
dimension_slice_insert_relation(const Relation rel, DimensionSlice *slice)
{
	TupleDesc desc = RelationGetDescr(rel);
	Datum values[Natts_dimension_slice];
	bool nulls[Natts_dimension_slice] = { false };
	CatalogSecurityContext sec_ctx;

	if (slice->fd.id > 0)
		/* Slice already exists in table */
		return false;

	ts_catalog_database_info_become_owner(ts_catalog_database_info_get(), &sec_ctx);
	memset(values, 0, sizeof(values));
	slice->fd.id = ts_catalog_table_next_seq_id(ts_catalog_get(), DIMENSION_SLICE);
	values[AttrNumberGetAttrOffset(Anum_dimension_slice_id)] = Int32GetDatum(slice->fd.id);
	values[AttrNumberGetAttrOffset(Anum_dimension_slice_dimension_id)] =
		Int32GetDatum(slice->fd.dimension_id);
	values[AttrNumberGetAttrOffset(Anum_dimension_slice_range_start)] =
		Int64GetDatum(slice->fd.range_start);
	values[AttrNumberGetAttrOffset(Anum_dimension_slice_range_end)] =
		Int64GetDatum(slice->fd.range_end);

	ts_catalog_insert_values(rel, desc, values, nulls);
	ts_catalog_restore_user(&sec_ctx);

	return true;
}

/*
 * Insert slices into the catalog.
 *
 * Only slices that don't already exist in the catalog will be inserted. Note
 * that all slices that already exist (i.e., have a valid ID) MUST be locked
 * with a tuple lock (e.g., FOR KEY SHARE) prior to calling this function
 * since they won't be created. Otherwise it is not possible to guarantee that
 * all slices still exist once the transaction commits.
 *
 * Returns the number of slices inserted.
 */
int
ts_dimension_slice_insert_multi(DimensionSlice **slices, Size num_slices)
{
	Catalog *catalog = ts_catalog_get();
	Relation rel;
	Size i, n = 0;

	rel = table_open(catalog_get_table_id(catalog, DIMENSION_SLICE), RowExclusiveLock);

	for (i = 0; i < num_slices; i++)
	{
		if (slices[i]->fd.id == 0)
		{
			dimension_slice_insert_relation(rel, slices[i]);
			n++;
		}
	}

	table_close(rel, RowExclusiveLock);

	return n;
}

static ScanTupleResult
dimension_slice_nth_tuple_found(TupleInfo *ti, void *data)
{
	DimensionSlice **slice = data;
	MemoryContext old = MemoryContextSwitchTo(ti->mctx);

	*slice = dimension_slice_from_slot(ti->slot);
	MemoryContextSwitchTo(old);
	return SCAN_CONTINUE;
}

DimensionSlice *
ts_dimension_slice_nth_latest_slice(int32 dimension_id, int n)
{
	ScanKeyData scankey[1];
	int num_tuples;
	DimensionSlice *ret = NULL;

	ScanKeyInit(&scankey[0],
				Anum_dimension_slice_dimension_id_range_start_range_end_idx_dimension_id,
				BTEqualStrategyNumber,
				F_INT4EQ,
				Int32GetDatum(dimension_id));

	num_tuples = dimension_slice_scan_limit_direction_internal(
		DIMENSION_SLICE_DIMENSION_ID_RANGE_START_RANGE_END_IDX,
		scankey,
		1,
		dimension_slice_nth_tuple_found,
		&ret,
		n,
		BackwardScanDirection,
		AccessShareLock,
		NULL,
		CurrentMemoryContext);
	if (num_tuples < n)
		return NULL;

	return ret;
}

int32
ts_dimension_slice_oldest_valid_chunk_for_reorder(int32 job_id, int32 dimension_id,
												  StrategyNumber start_strategy, int64 start_value,
												  StrategyNumber end_strategy, int64 end_value)
{
	int32 result_chunk_id = -1;
	ScanIterator it = ts_dimension_slice_scan_iterator_create(NULL, CurrentMemoryContext);
	bool done = false;

	ts_dimension_slice_scan_iterator_set_range(&it,
											   dimension_id,
											   start_strategy,
											   start_value,
											   end_strategy,
											   end_value);
	ts_scan_iterator_start_scan(&it);

	while (!done)
	{
		const TupleInfo *ti = ts_scan_iterator_next(&it);
		ListCell *lc;
		DimensionSlice *slice;
		List *chunk_ids = NIL;

		if (NULL == ti)
			break;

		slice = dimension_slice_from_slot(ti->slot);
		ts_chunk_constraint_scan_by_dimension_slice_to_list(slice,
															&chunk_ids,
															CurrentMemoryContext);

		foreach (lc, chunk_ids)
		{
			/* Look for a chunk that a) doesn't have a job stat (reorder ) and b) is not compressed
			 * (should not reorder a compressed chunk) */
			int32 chunk_id = lfirst_int(lc);
			BgwPolicyChunkStats *chunk_stat = ts_bgw_policy_chunk_stats_find(job_id, chunk_id);

			if ((chunk_stat == NULL || chunk_stat->fd.num_times_job_run == 0) &&
				ts_chunk_get_compression_status(chunk_id) == CHUNK_COMPRESS_NONE)
			{
				/* Save the chunk_id */
				result_chunk_id = chunk_id;
				done = true;
				break;
			}
		}
	}

	ts_scan_iterator_close(&it);

	return result_chunk_id;
}

List *
ts_dimension_slice_get_chunkids_to_compress(int32 dimension_id, StrategyNumber start_strategy,
											int64 start_value, StrategyNumber end_strategy,
											int64 end_value, bool compress, bool recompress,
											int32 numchunks)
{
	List *chunk_ids = NIL;
	int32 maxchunks = numchunks > 0 ? numchunks : -1;
	ScanIterator it = ts_dimension_slice_scan_iterator_create(NULL, CurrentMemoryContext);
	bool done = false;

	ts_dimension_slice_scan_iterator_set_range(&it,
											   dimension_id,
											   start_strategy,
											   start_value,
											   end_strategy,
											   end_value);
	ts_scan_iterator_start_scan(&it);

	while (!done)
	{
		DimensionSlice *slice;
		TupleInfo *ti;
		ListCell *lc;
		List *slice_chunk_ids = NIL;

		ti = ts_scan_iterator_next(&it);

		if (NULL == ti)
			break;

		slice = dimension_slice_from_slot(ti->slot);
		ts_chunk_constraint_scan_by_dimension_slice_to_list(slice,
															&slice_chunk_ids,
															CurrentMemoryContext);
		foreach (lc, slice_chunk_ids)
		{
			int32 chunk_id = lfirst_int(lc);
			ChunkCompressionStatus st = ts_chunk_get_compression_status(chunk_id);

			if ((compress && st == CHUNK_COMPRESS_NONE) ||
				(recompress && st == CHUNK_COMPRESS_UNORDERED))
			{
				/* found a chunk that is not compressed or needs recompress
				 * caller needs to check the correct chunk status
				 */
				chunk_ids = lappend_int(chunk_ids, chunk_id);

				if (maxchunks > 0 && list_length(chunk_ids) >= maxchunks)
				{
					done = true;
					break;
				}
			}
		}
	}

	ts_scan_iterator_close(&it);

	return chunk_ids;
}<|MERGE_RESOLUTION|>--- conflicted
+++ resolved
@@ -308,11 +308,7 @@
 }
 
 void
-<<<<<<< HEAD
-ts_dimension_slice_scan_list(int32 dimension_id, int64 coordinate, List **dest)
-=======
 ts_dimension_slice_scan_list(int32 dimension_id, int64 coordinate, List **matching_dimension_slices)
->>>>>>> 5c69adfb
 {
 	coordinate = REMAP_LAST_COORDINATE(coordinate);
 
@@ -346,11 +342,7 @@
 										scankey,
 										3,
 										dimension_vec_tuple_found_list,
-<<<<<<< HEAD
-										dest,
-=======
 										matching_dimension_slices,
->>>>>>> 5c69adfb
 										/* limit = */ 0,
 										AccessShareLock,
 										&tuplock,
