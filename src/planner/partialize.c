--- conflicted
+++ resolved
@@ -276,7 +276,7 @@
 
 	Assert(list_length(newPath->subpaths) == list_length(subpaths));
 	newPath->subpaths = subpaths;
-<<<<<<< HEAD
+	newPath->path.pathtarget = copy_pathtarget(pathtarget);
 
 	/*
 	 * Note that we can't just call cost_append here, because when there is only
@@ -302,11 +302,6 @@
 	}
 	else
 		cost_append(newPath);
-=======
-	newPath->path.pathtarget = copy_pathtarget(pathtarget);
-
-	cost_append(newPath);
->>>>>>> 2858110f
 
 	return newPath;
 }
