/*
 * This file and its contents are licensed under the Apache License 2.0.
 * Please see the included NOTICE for copyright information and
 * LICENSE-APACHE for a copy of the license.
 */
#ifndef TIMESCALEDB_PLANNER_H
#define TIMESCALEDB_PLANNER_H

#include <postgres.h>
#include <nodes/pg_list.h>
#include <nodes/parsenodes.h>
#include <nodes/pathnodes.h>

#include "export.h"
#include "hypertable.h"
#include "guc.h"

#define CHUNK_EXCL_FUNC_NAME "chunks_in"
/*
 * Constraints created during planning to improve chunk exclusion
 * will be marked with this value as location so they can be easily
 * identified and removed when they are no longer needed.
 * Removal happens in timescaledb_set_rel_pathlist hook.
 */
#define PLANNER_LOCATION_MAGIC -29811

typedef struct Chunk Chunk;
typedef struct Hypertable Hypertable;
typedef struct TsFdwRelInfo TsFdwRelInfo;
typedef struct TimescaleDBPrivate
{
	bool appends_ordered;
	/* attno of the time dimension in the parent table if appends are ordered */
	int order_attno;
	List *nested_oids;
	bool compressed;
	List *chunk_oids;
	List *serverids;
	Relids server_relids;
	TsFdwRelInfo *fdw_relation_info;

	/* Cached chunk data for the chunk relinfo. */
	Chunk *chunk;
} TimescaleDBPrivate;

extern TSDLLEXPORT bool ts_rte_is_hypertable(const RangeTblEntry *rte, bool *isdistributed);
extern TSDLLEXPORT bool ts_rte_is_marked_for_expansion(const RangeTblEntry *rte);
extern TSDLLEXPORT bool ts_contain_param(Node *node);

extern TSDLLEXPORT DataFetcherType ts_data_node_fetcher_scan_type;

static inline TimescaleDBPrivate *
ts_create_private_reloptinfo(RelOptInfo *rel)
{
	Assert(rel->fdw_private == NULL);
	rel->fdw_private = palloc0(sizeof(TimescaleDBPrivate));
	return rel->fdw_private;
}

static inline TimescaleDBPrivate *
ts_get_private_reloptinfo(RelOptInfo *rel)
{
	/* If rel->fdw_private is not set up here it means the rel got missclassified
	 * and did not get expanded by our code but by postgres native code.
	 * This is not a problem by itself, but probably an oversight on our part.
	 */
	Assert(rel->fdw_private);
	return rel->fdw_private ? rel->fdw_private : ts_create_private_reloptinfo(rel);
}

/*
 * TsRelType provides consistent classification of planned relations across
 * planner hooks.
 */
typedef enum TsRelType
{
	TS_REL_HYPERTABLE,		 /* A hypertable with no parent */
	TS_REL_CHUNK_STANDALONE, /* Chunk with no parent (i.e., it's part of the
							  * plan as a standalone table. For example,
							  * querying the chunk directly and not via the
							  * parent hypertable). */
	TS_REL_HYPERTABLE_CHILD, /* Self child. With PostgreSQL's table expansion,
							  * the root table is expanded as a child of
							  * itself. This happens when our expansion code
							  * is turned off. */
	TS_REL_CHUNK_CHILD,		 /* Chunk with parent and the result of table
							  * expansion. */
	TS_REL_OTHER,			 /* Anything which is none of the above */
} TsRelType;

typedef enum PartializeAggFixAggref
{
	TS_DO_NOT_FIX_AGGREF = 0,
	TS_FIX_AGGREF = 1
} PartializeAggFixAggref;

Hypertable *ts_planner_get_hypertable(const Oid relid, const unsigned int flags);
bool has_partialize_function(Query *parse, PartializeAggFixAggref fix_aggref);
bool ts_plan_process_partialize_agg(PlannerInfo *root, RelOptInfo *output_rel);

extern void ts_plan_add_hashagg(PlannerInfo *root, RelOptInfo *input_rel, RelOptInfo *output_rel);
extern void ts_preprocess_first_last_aggregates(PlannerInfo *root, List *tlist);
extern void ts_plan_expand_hypertable_chunks(Hypertable *ht, PlannerInfo *root, RelOptInfo *rel);
extern void ts_plan_expand_timebucket_annotate(PlannerInfo *root, RelOptInfo *rel);
extern Node *ts_constify_now(PlannerInfo *root, List *rtable, Node *node);
extern void ts_planner_constraint_cleanup(PlannerInfo *root, RelOptInfo *rel);
extern Node *ts_add_space_constraints(PlannerInfo *root, List *rtable, Node *node);

extern void add_baserel_cache_entry_for_chunk(Oid chunk_reloid, uint32 chunk_status,
<<<<<<< HEAD
											  Hypertable *hypertable, TsRelType chunk_reltype);
extern TsRelType ts_classify_relation(const PlannerInfo *root, const RelOptInfo *rel, Hypertable **p_ht);
=======
											  Hypertable *hypertable);
>>>>>>> 1f807153

#endif /* TIMESCALEDB_PLANNER_H */<|MERGE_RESOLUTION|>--- conflicted
+++ resolved
@@ -107,11 +107,6 @@
 extern Node *ts_add_space_constraints(PlannerInfo *root, List *rtable, Node *node);
 
 extern void add_baserel_cache_entry_for_chunk(Oid chunk_reloid, uint32 chunk_status,
-<<<<<<< HEAD
-											  Hypertable *hypertable, TsRelType chunk_reltype);
-extern TsRelType ts_classify_relation(const PlannerInfo *root, const RelOptInfo *rel, Hypertable **p_ht);
-=======
 											  Hypertable *hypertable);
->>>>>>> 1f807153
 
 #endif /* TIMESCALEDB_PLANNER_H */