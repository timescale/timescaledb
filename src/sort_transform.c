--- conflicted
+++ resolved
@@ -208,28 +208,20 @@
 		}
 
 		/* Functions of one argument that convert something to timestamp(tz). */
-<<<<<<< HEAD
-		if (func->funcid == F_DATE_TIMESTAMP || func->funcid == F_TIMESTAMPTZ_TIMESTAMP)
-=======
 #if PG14_LT
 		if (func->funcid == F_DATE_TIMESTAMP || func->funcid == F_TIMESTAMPTZ_TIMESTAMP)
 #else
 		if (func->funcid == F_TIMESTAMP_DATE || func->funcid == F_TIMESTAMP_TIMESTAMPTZ)
 #endif
->>>>>>> babcc8e9
 		{
 			return transform_timestamp_cast(func);
 		}
 
-<<<<<<< HEAD
-		if (func->funcid == F_DATE_TIMESTAMPTZ || func->funcid == F_TIMESTAMP_TIMESTAMPTZ)
-=======
 #if PG14_LT
 		if (func->funcid == F_DATE_TIMESTAMPTZ || func->funcid == F_TIMESTAMP_TIMESTAMPTZ)
 #else
 		if (func->funcid == F_TIMESTAMPTZ_DATE || func->funcid == F_TIMESTAMPTZ_TIMESTAMP)
 #endif
->>>>>>> babcc8e9
 		{
 			return transform_timestamptz_cast(func);
 		}
