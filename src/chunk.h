--- conflicted
+++ resolved
@@ -128,11 +128,8 @@
 {
 	int32 chunk_id;
 	ChunkStub *stub;
-<<<<<<< HEAD
-=======
 
 	/* Used for fast chunk search where we don't want to build chunk stubs. */
->>>>>>> 5c69adfb
 	int32 num_dimension_constraints;
 } ChunkScanEntry;
 
@@ -146,21 +143,12 @@
 } DisplayKeyData;
 
 extern void ts_chunk_formdata_fill(FormData_chunk *fd, const TupleInfo *ti);
-<<<<<<< HEAD
-extern Chunk *ts_chunk_get_or_create_from_point(const Hypertable *ht, const Point *p,
-												const char *schema, const char *prefix);
-
-extern TSDLLEXPORT Chunk *ts_chunk_create_base(int32 id, int16 num_constraints, const char relkind);
-extern TSDLLEXPORT ChunkStub *ts_chunk_stub_create(int32 id, int16 num_constraints);
-extern Chunk *ts_chunk_point_find(const Hypertable *ht, const Point *p);
-=======
 extern Chunk *ts_chunk_find_for_point(const Hypertable *ht, const Point *p);
 extern Chunk *ts_chunk_create_for_point(const Hypertable *ht, const Point *p, const char *schema,
 										const char *prefix);
 
 extern TSDLLEXPORT Chunk *ts_chunk_create_base(int32 id, int16 num_constraints, const char relkind);
 extern TSDLLEXPORT ChunkStub *ts_chunk_stub_create(int32 id, int16 num_constraints);
->>>>>>> 5c69adfb
 extern TSDLLEXPORT Chunk *ts_chunk_copy(const Chunk *chunk);
 extern TSDLLEXPORT Chunk *ts_chunk_get_by_name_with_memory_context(const char *schema_name,
 																   const char *table_name,
