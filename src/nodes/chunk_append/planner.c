/*
 * This file and its contents are licensed under the Apache License 2.0.
 * Please see the included NOTICE for copyright information and
 * LICENSE-APACHE for a copy of the license.
 */

#include <postgres.h>
#include <catalog/pg_namespace.h>
#include <nodes/extensible.h>
#include <nodes/makefuncs.h>
#include <nodes/nodeFuncs.h>
#include <optimizer/appendinfo.h>
#include <optimizer/optimizer.h>
#include <optimizer/pathnode.h>
#include <optimizer/paths.h>
#include <optimizer/placeholder.h>
#include <optimizer/planmain.h>
#include <optimizer/prep.h>
#include <optimizer/subselect.h>
#include <optimizer/tlist.h>
#include <parser/parsetree.h>

#include "guc.h"
#include "import/planner.h"
#include "nodes/chunk_append/chunk_append.h"
#include "nodes/chunk_append/transform.h"
#include "nodes/hypertable_modify.h"
#include "nodes/vector_agg.h"

static Sort *make_sort(Plan *lefttree, int numCols, AttrNumber *sortColIdx, Oid *sortOperators,
					   Oid *collations, bool *nullsFirst);
static Plan *adjust_childscan(PlannerInfo *root, Plan *plan, Path *path, List *pathkeys,
							  List *tlist, AttrNumber *sortColIdx);

static CustomScanMethods chunk_append_plan_methods = {
	.CustomName = "ChunkAppend",
	.CreateCustomScanState = ts_chunk_append_state_create,
};

bool
ts_is_chunk_append_plan(Plan *plan)
{
#if PG15_GE
	if (IsA(plan, Result))
	{
		if (castNode(Result, plan)->plan.lefttree &&
			IsA(castNode(Result, plan)->plan.lefttree, CustomScan))
		{
			return castNode(CustomScan, castNode(Result, plan)->plan.lefttree)->methods ==
				   &chunk_append_plan_methods;
		}
		return false;
	}
#endif
	return IsA(plan, CustomScan) &&
		   castNode(CustomScan, plan)->methods == &chunk_append_plan_methods;
}

void
_chunk_append_init(void)
{
	TryRegisterCustomScanMethods(&chunk_append_plan_methods);
}

static Plan *
adjust_childscan(PlannerInfo *root, Plan *plan, Path *path, List *pathkeys, List *tlist,
				 AttrNumber *sortColIdx)
{
	int childSortCols;
	Oid *sortOperators;
	Oid *collations;
	bool *nullsFirst;
	AttrNumber *childColIdx;

	/* Compute sort column info, and adjust subplan's tlist as needed */
	plan = ts_prepare_sort_from_pathkeys(plan,
										 pathkeys,
										 path->parent->relids,
										 sortColIdx,
										 true,
										 &childSortCols,
										 &childColIdx,
										 &sortOperators,
										 &collations,
										 &nullsFirst);

	fprintf(stderr, "required pathkeys:\n");
	my_print(pathkeys);

	fprintf(stderr, "child scan pathkeys:\n");
	my_print(path->pathkeys);

	/* inject sort node if child sort order does not match desired order */
	if (!pathkeys_contained_in(pathkeys, path->pathkeys))
	{
		Assert(!IsA(plan, Sort));

		plan = (Plan *)
			make_sort(plan, childSortCols, childColIdx, sortOperators, collations, nullsFirst);
	}
	return plan;
}

Plan *
ts_chunk_append_plan_create(PlannerInfo *root, RelOptInfo *rel, CustomPath *path, List *tlist,
							List *clauses, List *custom_plans)
{
	ListCell *lc_child;
	List *parent_clauses = NIL;
	List *chunk_ri_clauses = NIL;
	List *chunk_rt_indexes = NIL;
	List *sort_options = NIL;
	List *custom_private = NIL;
	uint32 limit = 0;
	List *orig_tlist = NIL;

	ChunkAppendPath *capath = (ChunkAppendPath *) path;
	CustomScan *cscan = makeNode(CustomScan);

	cscan->flags = path->flags;
	cscan->methods = &chunk_append_plan_methods;
	cscan->scan.scanrelid = rel->relid;

	orig_tlist = ts_build_path_tlist(root, (Path *) path);
	tlist = orig_tlist;

	/*
	 * If this is a child of HypertableModify we need to adjust
	 * targetlists to not have any ROWID_VAR references as postgres
	 * asserts that scan targetlists do not have them in setrefs.c
	 *
	 * We keep orig_tlist unaltered to let adjust_appendrel_attrs()
	 * replace ROWID_VARs for chunks' targetlists (it would assert
	 * trying to modify a "wholerow" target entry that has already
	 * been adjusted by ts_replace_rowid_vars(); we see these in
	 * foreign tables).
	 */
	if (root->parse->commandType != CMD_SELECT)
		tlist = ts_replace_rowid_vars(root, tlist, rel->relid);

	cscan->scan.plan.targetlist = tlist;

	ListCell *lc_plan, *lc_path;
	forboth (lc_path, path->custom_paths, lc_plan, custom_plans)
	{
		Plan *child_plan = lfirst(lc_plan);
		Path *child_path = lfirst(lc_path);

		/* push down targetlist to children */
		if (child_path->parent->reloptkind == RELOPT_OTHER_MEMBER_REL)
		{
			/* if this is an append child we need to adjust targetlist references */
			AppendRelInfo *appinfo = ts_get_appendrelinfo(root, child_path->parent->relid, false);

<<<<<<< HEAD
				child_plan->targetlist =
					castNode(List, adjust_appendrel_attrs(root, (Node *) orig_tlist, 1, &appinfo));
			}
			else
			{
				/*
				 * This can also be a MergeAppend path building the entire
				 * hypertable, in case we have a single partial chunk.
				 */
				child_plan->targetlist = tlist;
			}
=======
			child_plan->targetlist =
				castNode(List, adjust_appendrel_attrs(root, (Node *) orig_tlist, 1, &appinfo));
		}
		else
		{
			/*
			 * This can also be a MergeAppend path building the entire
			 * hypertable, in case we have a single partial chunk.
			 */
			child_plan->targetlist = tlist;
>>>>>>> 30f52014
		}
	}

	if (path->path.pathkeys != NIL)
	{
		/*
		 * If this is an ordered append node we need to ensure the columns
		 * required for sorting are present in the targetlist and all children
		 * return sorted output. Children not returning sorted output will be
		 * wrapped in a sort node.
		 */
		int numCols;
		AttrNumber *sortColIdx;
		Oid *sortOperators;
		Oid *collations;
		bool *nullsFirst;
		List *pathkeys = path->path.pathkeys;
		List *sort_indexes = NIL;
		List *sort_ops = NIL;
		List *sort_collations = NIL;
		List *sort_nulls = NIL;
		int i;

		/* Compute sort column info, and adjust MergeAppend's tlist as needed */
		ts_prepare_sort_from_pathkeys(&cscan->scan.plan,
									  pathkeys,
									  path->path.parent->relids,
									  NULL,
									  true,
									  &numCols,
									  &sortColIdx,
									  &sortOperators,
									  &collations,
									  &nullsFirst);

		/*
		 * collect sort information to make available to explain
		 */
		for (i = 0; i < numCols; i++)
		{
			sort_indexes = lappend_oid(sort_indexes, sortColIdx[i]);
			sort_ops = lappend_oid(sort_ops, sortOperators[i]);
			sort_collations = lappend_oid(sort_collations, collations[i]);
			sort_nulls = lappend_oid(sort_nulls, nullsFirst[i]);
		}

		sort_options = list_make4(sort_indexes, sort_ops, sort_collations, sort_nulls);

		forboth (lc_path, path->custom_paths, lc_plan, custom_plans)
		{
			/*
			 * If the planner injected a Result node to do projection
			 * we can safely remove the Result node if it does not have
			 * a one-time filter because ChunkAppend can do projection.
			 */
			if (IsA(lfirst(lc_plan), Result) &&
				castNode(Result, lfirst(lc_plan))->resconstantqual == NULL)
				lfirst(lc_plan) = ((Plan *) lfirst(lc_plan))->lefttree;

			/*
			 * This could be a MergeAppend due to space partitioning, or
			 * due to partially compressed chunks. The MergeAppend plan adds
			 * sort to it children, and has the proper sorting itself, so no
			 * need to do anything for it.
			 * We can also have plain chunk scans here which might require a
			 * Sort.
			 */
<<<<<<< HEAD
			if (IsA(lfirst(lc_plan), MergeAppend))
			{
				ListCell *lc_childpath, *lc_childplan;
				MergeAppend *merge_plan = castNode(MergeAppend, lfirst(lc_plan));
				MergeAppendPath *merge_path = castNode(MergeAppendPath, lfirst(lc_path));

				/*
				 * Since for space partitioning the MergeAppend below ChunkAppend
				 * still has the hypertable as rel we can copy sort properties and
				 * target list from toplevel ChunkAppend.
				 */
				merge_plan->plan.targetlist = cscan->scan.plan.targetlist;
				merge_plan->sortColIdx = sortColIdx;
				merge_plan->sortOperators = sortOperators;
				merge_plan->collations = collations;
				merge_plan->nullsFirst = nullsFirst;

				forboth (lc_childpath, merge_path->subpaths, lc_childplan, merge_plan->mergeplans)
				{
					/* push down targetlist to children */
					Path *childpath = (Path *) lfirst(lc_childpath);
					Plan *childplan = (Plan *) lfirst(lc_childplan);
					AppendRelInfo *appinfo =
						ts_get_appendrelinfo(root, childpath->parent->relid, false);
					childplan->targetlist =
						castNode(List,
								 adjust_appendrel_attrs(root, (Node *) orig_tlist, 1, &appinfo));
				}
			}
			else
=======
			if (!IsA(lfirst(lc_plan), MergeAppend))
>>>>>>> 30f52014
			{
				lfirst(lc_plan) = adjust_childscan(root,
												   lfirst(lc_plan),
												   lfirst(lc_path),
												   path->path.pathkeys,
												   orig_tlist,
												   sortColIdx);
			}
		}
	}

	/* decouple input tlist from output tlist in case output tlist gets modified later */
	cscan->custom_scan_tlist = list_copy(tlist);
	cscan->custom_plans = custom_plans;

	/*
	 * If we do either startup or runtime exclusion, we need to pass restrictinfo
	 * clauses into executor.
	 */
	if (capath->startup_exclusion || capath->runtime_exclusion_children)
	{
		foreach (lc_child, cscan->custom_plans)
		{
			Scan *scan = ts_chunk_append_get_scan_plan(lfirst(lc_child));

			if (scan == NULL || scan->scanrelid == 0)
			{
				chunk_ri_clauses = lappend(chunk_ri_clauses, NIL);
				chunk_rt_indexes = lappend_oid(chunk_rt_indexes, 0);
			}
			else
			{
				List *chunk_clauses = NIL;
				ListCell *lc;
				AppendRelInfo *appinfo = ts_get_appendrelinfo(root, scan->scanrelid, false);

				foreach (lc, clauses)
				{
					Node *clause = (Node *) ts_transform_cross_datatype_comparison(
						castNode(RestrictInfo, lfirst(lc))->clause);
					clause = adjust_appendrel_attrs(root, clause, 1, &appinfo);
					chunk_clauses = lappend(chunk_clauses, clause);
				}
				chunk_ri_clauses = lappend(chunk_ri_clauses, chunk_clauses);
				chunk_rt_indexes = lappend_oid(chunk_rt_indexes, scan->scanrelid);
			}
		}

		Assert(list_length(cscan->custom_plans) == list_length(chunk_ri_clauses));
		Assert(list_length(chunk_ri_clauses) == list_length(chunk_rt_indexes));
	}

	/* pass down the parent clauses if doing parent exclusion */
	if (capath->runtime_exclusion_parent)
	{
		ListCell *lc;
		foreach (lc, clauses)
		{
			parent_clauses = lappend(parent_clauses, castNode(RestrictInfo, lfirst(lc))->clause);
		}
	}

	if (capath->pushdown_limit && capath->limit_tuples > 0)
		limit = capath->limit_tuples;

	custom_private = list_make1(list_make5_int(capath->startup_exclusion,
											   capath->runtime_exclusion_parent,
											   capath->runtime_exclusion_children,
											   limit,
											   capath->first_partial_path));
	custom_private = lappend(custom_private, chunk_ri_clauses);
	custom_private = lappend(custom_private, chunk_rt_indexes);
	custom_private = lappend(custom_private, sort_options);
	custom_private = lappend(custom_private, parent_clauses);

	cscan->custom_private = custom_private;

	return &cscan->scan.plan;
}

/*
 * make_sort --- basic routine to build a Sort plan node
 *
 * Caller must have built the sortColIdx, sortOperators, collations, and
 * nullsFirst arrays already.
 */
static Sort *
make_sort(Plan *lefttree, int numCols, AttrNumber *sortColIdx, Oid *sortOperators, Oid *collations,
		  bool *nullsFirst)
{
	Sort *node = makeNode(Sort);
	Plan *plan = &node->plan;

	plan->targetlist = lefttree->targetlist;
	plan->qual = NIL;
	plan->lefttree = lefttree;
	plan->righttree = NULL;
	node->numCols = numCols;
	node->sortColIdx = sortColIdx;
	node->sortOperators = sortOperators;
	node->collations = collations;
	node->nullsFirst = nullsFirst;

	fprintf(stderr, "make sort chunk append\n");
	mybt();
	my_print(node);

	return node;
}

Scan *
ts_chunk_append_get_scan_plan(Plan *plan)
{
	if (plan != NULL && (IsA(plan, Sort) || IsA(plan, Result)))
		plan = plan->lefttree;

	if (plan == NULL)
		return NULL;

	switch (nodeTag(plan))
	{
		case T_BitmapHeapScan:
		case T_BitmapIndexScan:
		case T_CteScan:
		case T_ForeignScan:
		case T_FunctionScan:
		case T_IndexOnlyScan:
		case T_IndexScan:
		case T_SampleScan:
		case T_SeqScan:
		case T_SubqueryScan:
		case T_TidScan:
		case T_ValuesScan:
		case T_WorkTableScan:
		case T_TidRangeScan:
			return (Scan *) plan;
			break;
		case T_CustomScan:
		{
			CustomScan *custom = castNode(CustomScan, plan);
			if (custom->scan.scanrelid > 0)
			{
				/*
				 * The custom plan node is a scan itself. This handles the
				 * DecompressChunk node.
				 */
				return (Scan *) plan;
			}

			if (strcmp(custom->methods->CustomName, VECTOR_AGG_NODE_NAME) == 0)
			{
				/*
				 * This is a vectorized aggregation node, we have to recurse
				 * into its child, similar to the normal aggregation node.
				 *
				 * Unfortunately we have to hardcode the node name here, because
				 * we can't depend on the TSL library.
				 */
				return ts_chunk_append_get_scan_plan(linitial(custom->custom_plans));
			}

			/*
			 * This is some other unknown custom scan node, we can't recurse
			 * into it.
			 */
			return NULL;
		}
		case T_Agg:
			if (plan->lefttree != NULL)
			{
				Assert(plan->righttree == NULL);
				/* Let ts_chunk_append_get_scan_plan handle the subplan */
				return ts_chunk_append_get_scan_plan(plan->lefttree);
			}
			return NULL;
			break;
		case T_MergeAppend:
			return NULL;
		default:
			elog(ERROR, "invalid child of chunk append: %s", ts_get_node_name((Node *) plan));
	}
	pg_unreachable();
}<|MERGE_RESOLUTION|>--- conflicted
+++ resolved
@@ -152,19 +152,6 @@
 			/* if this is an append child we need to adjust targetlist references */
 			AppendRelInfo *appinfo = ts_get_appendrelinfo(root, child_path->parent->relid, false);
 
-<<<<<<< HEAD
-				child_plan->targetlist =
-					castNode(List, adjust_appendrel_attrs(root, (Node *) orig_tlist, 1, &appinfo));
-			}
-			else
-			{
-				/*
-				 * This can also be a MergeAppend path building the entire
-				 * hypertable, in case we have a single partial chunk.
-				 */
-				child_plan->targetlist = tlist;
-			}
-=======
 			child_plan->targetlist =
 				castNode(List, adjust_appendrel_attrs(root, (Node *) orig_tlist, 1, &appinfo));
 		}
@@ -175,7 +162,6 @@
 			 * hypertable, in case we have a single partial chunk.
 			 */
 			child_plan->targetlist = tlist;
->>>>>>> 30f52014
 		}
 	}
 
@@ -243,40 +229,7 @@
 			 * We can also have plain chunk scans here which might require a
 			 * Sort.
 			 */
-<<<<<<< HEAD
-			if (IsA(lfirst(lc_plan), MergeAppend))
-			{
-				ListCell *lc_childpath, *lc_childplan;
-				MergeAppend *merge_plan = castNode(MergeAppend, lfirst(lc_plan));
-				MergeAppendPath *merge_path = castNode(MergeAppendPath, lfirst(lc_path));
-
-				/*
-				 * Since for space partitioning the MergeAppend below ChunkAppend
-				 * still has the hypertable as rel we can copy sort properties and
-				 * target list from toplevel ChunkAppend.
-				 */
-				merge_plan->plan.targetlist = cscan->scan.plan.targetlist;
-				merge_plan->sortColIdx = sortColIdx;
-				merge_plan->sortOperators = sortOperators;
-				merge_plan->collations = collations;
-				merge_plan->nullsFirst = nullsFirst;
-
-				forboth (lc_childpath, merge_path->subpaths, lc_childplan, merge_plan->mergeplans)
-				{
-					/* push down targetlist to children */
-					Path *childpath = (Path *) lfirst(lc_childpath);
-					Plan *childplan = (Plan *) lfirst(lc_childplan);
-					AppendRelInfo *appinfo =
-						ts_get_appendrelinfo(root, childpath->parent->relid, false);
-					childplan->targetlist =
-						castNode(List,
-								 adjust_appendrel_attrs(root, (Node *) orig_tlist, 1, &appinfo));
-				}
-			}
-			else
-=======
 			if (!IsA(lfirst(lc_plan), MergeAppend))
->>>>>>> 30f52014
 			{
 				lfirst(lc_plan) = adjust_childscan(root,
 												   lfirst(lc_plan),
