--- conflicted
+++ resolved
@@ -1,10 +1,7 @@
-<<<<<<< HEAD
 -- Drop the type used by the bloom sparse indexes on compressed hypertables.
 DROP TYPE _timescaledb_internal.bloom1 CASCADE;
 
 
-=======
->>>>>>> 17fb43d8
 CREATE FUNCTION _timescaledb_internal.create_chunk_table(hypertable REGCLASS, slices JSONB, schema_name NAME, table_name NAME) RETURNS BOOL AS '@MODULE_PATHNAME@', 'ts_update_placeholder' LANGUAGE C VOLATILE;
 CREATE FUNCTION _timescaledb_functions.create_chunk_table(hypertable REGCLASS, slices JSONB, schema_name NAME, table_name NAME) RETURNS BOOL AS '@MODULE_PATHNAME@', 'ts_update_placeholder' LANGUAGE C VOLATILE;
 
