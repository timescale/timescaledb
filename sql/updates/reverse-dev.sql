--- conflicted
+++ resolved
@@ -1,116 +1,113 @@
-<<<<<<< HEAD
-=======
-DROP FUNCTION _timescaledb_functions.bloom1_contains_any(_timescaledb_internal.bloom1, anyarray);
-
-DROP FUNCTION IF EXISTS _timescaledb_functions.policy_job_stat_history_retention;
-DROP VIEW IF EXISTS timescaledb_information.chunks;
-
--- Revert support for concurrent merge chunks()
-DROP PROCEDURE IF EXISTS _timescaledb_functions.chunk_rewrite_cleanup();
-DROP PROCEDURE IF EXISTS @extschema@.merge_chunks_concurrently(REGCLASS[]);
-DROP PROCEDURE IF EXISTS @extschema@.merge_chunks(REGCLASS, REGCLASS, BOOLEAN);
-DROP TABLE IF EXISTS _timescaledb_catalog.chunk_rewrite;
-
--- Remove UUID time_bucket functions
-DROP FUNCTION IF EXISTS @extschema@.time_bucket(INTERVAL, UUID);
-DROP FUNCTION IF EXISTS @extschema@.time_bucket(INTERVAL, UUID, TIMESTAMPTZ);
-DROP FUNCTION IF EXISTS @extschema@.time_bucket(INTERVAL, UUID, INTERVAL);
-DROP FUNCTION IF EXISTS @extschema@.time_bucket(INTERVAL, UUID, TEXT, TIMESTAMPTZ, INTERVAL);
-
---
--- Rebuild the catalog table `_timescaledb_catalog.continuous_agg` to add `finalized` column
---
-
-DROP VIEW IF EXISTS timescaledb_experimental.policies;
-DROP VIEW IF EXISTS timescaledb_information.hypertables;
-DROP VIEW IF EXISTS timescaledb_information.continuous_aggregates;
-DROP VIEW IF EXISTS timescaledb_information.jobs;
-
-ALTER TABLE _timescaledb_catalog.continuous_aggs_materialization_ranges
-    DROP CONSTRAINT continuous_aggs_materialization_ranges_materialization_id_fkey;
-
-ALTER TABLE _timescaledb_catalog.continuous_aggs_materialization_invalidation_log
-    DROP CONSTRAINT continuous_aggs_materialization_invalid_materialization_id_fkey;
-
-ALTER TABLE _timescaledb_catalog.continuous_aggs_watermark
-    DROP CONSTRAINT continuous_aggs_watermark_mat_hypertable_id_fkey;
-
-ALTER EXTENSION timescaledb
-    DROP TABLE _timescaledb_catalog.continuous_agg;
-
-CREATE TABLE _timescaledb_catalog._tmp_continuous_agg AS
-    SELECT
-        mat_hypertable_id,
-        raw_hypertable_id,
-        parent_mat_hypertable_id,
-        user_view_schema,
-        user_view_name,
-        partial_view_schema,
-        partial_view_name,
-        direct_view_schema,
-        direct_view_name,
-        materialized_only,
-        true AS finalized
-    FROM
-        _timescaledb_catalog.continuous_agg
-    ORDER BY
-        mat_hypertable_id;
-
-DROP TABLE _timescaledb_catalog.continuous_agg;
-
-CREATE TABLE _timescaledb_catalog.continuous_agg (
-    mat_hypertable_id integer NOT NULL,
-    raw_hypertable_id integer NOT NULL,
-    parent_mat_hypertable_id integer,
-    user_view_schema name NOT NULL,
-    user_view_name name NOT NULL,
-    partial_view_schema name NOT NULL,
-    partial_view_name name NOT NULL,
-    direct_view_schema name NOT NULL,
-    direct_view_name name NOT NULL,
-    materialized_only bool NOT NULL DEFAULT FALSE,
-    finalized bool NOT NULL DEFAULT TRUE,
-    -- table constraints
-    CONSTRAINT continuous_agg_pkey PRIMARY KEY (mat_hypertable_id),
-    CONSTRAINT continuous_agg_partial_view_schema_partial_view_name_key UNIQUE (partial_view_schema, partial_view_name),
-    CONSTRAINT continuous_agg_user_view_schema_user_view_name_key UNIQUE (user_view_schema, user_view_name),
-    CONSTRAINT continuous_agg_mat_hypertable_id_fkey
-        FOREIGN KEY (mat_hypertable_id) REFERENCES _timescaledb_catalog.hypertable (id) ON DELETE CASCADE,
-    CONSTRAINT continuous_agg_raw_hypertable_id_fkey
-        FOREIGN KEY (raw_hypertable_id) REFERENCES _timescaledb_catalog.hypertable (id) ON DELETE CASCADE,
-    CONSTRAINT continuous_agg_parent_mat_hypertable_id_fkey
-        FOREIGN KEY (parent_mat_hypertable_id)
-        REFERENCES _timescaledb_catalog.continuous_agg (mat_hypertable_id) ON DELETE CASCADE
-);
-
-INSERT INTO _timescaledb_catalog.continuous_agg
-SELECT * FROM _timescaledb_catalog._tmp_continuous_agg;
-DROP TABLE _timescaledb_catalog._tmp_continuous_agg;
-
-CREATE INDEX continuous_agg_raw_hypertable_id_idx ON _timescaledb_catalog.continuous_agg (raw_hypertable_id);
-
-SELECT pg_catalog.pg_extension_config_dump('_timescaledb_catalog.continuous_agg', '');
-
-GRANT SELECT ON TABLE _timescaledb_catalog.continuous_agg TO PUBLIC;
-
-ALTER TABLE _timescaledb_catalog.continuous_aggs_materialization_ranges
-    ADD CONSTRAINT continuous_aggs_materialization_ranges_materialization_id_fkey
-        FOREIGN KEY (materialization_id)
-        REFERENCES _timescaledb_catalog.continuous_agg(mat_hypertable_id) ON DELETE CASCADE;
-
-ALTER TABLE _timescaledb_catalog.continuous_aggs_materialization_invalidation_log
-    ADD CONSTRAINT continuous_aggs_materialization_invalid_materialization_id_fkey
-        FOREIGN KEY (materialization_id)
-        REFERENCES _timescaledb_catalog.continuous_agg(mat_hypertable_id) ON DELETE CASCADE;
-
-ALTER TABLE _timescaledb_catalog.continuous_aggs_watermark
-    ADD CONSTRAINT continuous_aggs_watermark_mat_hypertable_id_fkey
-        FOREIGN KEY (mat_hypertable_id)
-        REFERENCES _timescaledb_catalog.continuous_agg (mat_hypertable_id) ON DELETE CASCADE;
-
-ANALYZE _timescaledb_catalog.continuous_agg;
-
---
--- END Rebuild the catalog table `_timescaledb_catalog.continuous_agg`
---
->>>>>>> d01e59cb
+DROP FUNCTION _timescaledb_functions.bloom1_contains_any(_timescaledb_internal.bloom1, anyarray);
+
+DROP FUNCTION IF EXISTS _timescaledb_functions.policy_job_stat_history_retention;
+DROP VIEW IF EXISTS timescaledb_information.chunks;
+
+-- Revert support for concurrent merge chunks()
+DROP PROCEDURE IF EXISTS _timescaledb_functions.chunk_rewrite_cleanup();
+DROP PROCEDURE IF EXISTS @extschema@.merge_chunks_concurrently(REGCLASS[]);
+DROP PROCEDURE IF EXISTS @extschema@.merge_chunks(REGCLASS, REGCLASS, BOOLEAN);
+DROP TABLE IF EXISTS _timescaledb_catalog.chunk_rewrite;
+
+-- Remove UUID time_bucket functions
+DROP FUNCTION IF EXISTS @extschema@.time_bucket(INTERVAL, UUID);
+DROP FUNCTION IF EXISTS @extschema@.time_bucket(INTERVAL, UUID, TIMESTAMPTZ);
+DROP FUNCTION IF EXISTS @extschema@.time_bucket(INTERVAL, UUID, INTERVAL);
+DROP FUNCTION IF EXISTS @extschema@.time_bucket(INTERVAL, UUID, TEXT, TIMESTAMPTZ, INTERVAL);
+
+--
+-- Rebuild the catalog table `_timescaledb_catalog.continuous_agg` to add `finalized` column
+--
+
+DROP VIEW IF EXISTS timescaledb_experimental.policies;
+DROP VIEW IF EXISTS timescaledb_information.hypertables;
+DROP VIEW IF EXISTS timescaledb_information.continuous_aggregates;
+DROP VIEW IF EXISTS timescaledb_information.jobs;
+
+ALTER TABLE _timescaledb_catalog.continuous_aggs_materialization_ranges
+    DROP CONSTRAINT continuous_aggs_materialization_ranges_materialization_id_fkey;
+
+ALTER TABLE _timescaledb_catalog.continuous_aggs_materialization_invalidation_log
+    DROP CONSTRAINT continuous_aggs_materialization_invalid_materialization_id_fkey;
+
+ALTER TABLE _timescaledb_catalog.continuous_aggs_watermark
+    DROP CONSTRAINT continuous_aggs_watermark_mat_hypertable_id_fkey;
+
+ALTER EXTENSION timescaledb
+    DROP TABLE _timescaledb_catalog.continuous_agg;
+
+CREATE TABLE _timescaledb_catalog._tmp_continuous_agg AS
+    SELECT
+        mat_hypertable_id,
+        raw_hypertable_id,
+        parent_mat_hypertable_id,
+        user_view_schema,
+        user_view_name,
+        partial_view_schema,
+        partial_view_name,
+        direct_view_schema,
+        direct_view_name,
+        materialized_only,
+        true AS finalized
+    FROM
+        _timescaledb_catalog.continuous_agg
+    ORDER BY
+        mat_hypertable_id;
+
+DROP TABLE _timescaledb_catalog.continuous_agg;
+
+CREATE TABLE _timescaledb_catalog.continuous_agg (
+    mat_hypertable_id integer NOT NULL,
+    raw_hypertable_id integer NOT NULL,
+    parent_mat_hypertable_id integer,
+    user_view_schema name NOT NULL,
+    user_view_name name NOT NULL,
+    partial_view_schema name NOT NULL,
+    partial_view_name name NOT NULL,
+    direct_view_schema name NOT NULL,
+    direct_view_name name NOT NULL,
+    materialized_only bool NOT NULL DEFAULT FALSE,
+    finalized bool NOT NULL DEFAULT TRUE,
+    -- table constraints
+    CONSTRAINT continuous_agg_pkey PRIMARY KEY (mat_hypertable_id),
+    CONSTRAINT continuous_agg_partial_view_schema_partial_view_name_key UNIQUE (partial_view_schema, partial_view_name),
+    CONSTRAINT continuous_agg_user_view_schema_user_view_name_key UNIQUE (user_view_schema, user_view_name),
+    CONSTRAINT continuous_agg_mat_hypertable_id_fkey
+        FOREIGN KEY (mat_hypertable_id) REFERENCES _timescaledb_catalog.hypertable (id) ON DELETE CASCADE,
+    CONSTRAINT continuous_agg_raw_hypertable_id_fkey
+        FOREIGN KEY (raw_hypertable_id) REFERENCES _timescaledb_catalog.hypertable (id) ON DELETE CASCADE,
+    CONSTRAINT continuous_agg_parent_mat_hypertable_id_fkey
+        FOREIGN KEY (parent_mat_hypertable_id)
+        REFERENCES _timescaledb_catalog.continuous_agg (mat_hypertable_id) ON DELETE CASCADE
+);
+
+INSERT INTO _timescaledb_catalog.continuous_agg
+SELECT * FROM _timescaledb_catalog._tmp_continuous_agg;
+DROP TABLE _timescaledb_catalog._tmp_continuous_agg;
+
+CREATE INDEX continuous_agg_raw_hypertable_id_idx ON _timescaledb_catalog.continuous_agg (raw_hypertable_id);
+
+SELECT pg_catalog.pg_extension_config_dump('_timescaledb_catalog.continuous_agg', '');
+
+GRANT SELECT ON TABLE _timescaledb_catalog.continuous_agg TO PUBLIC;
+
+ALTER TABLE _timescaledb_catalog.continuous_aggs_materialization_ranges
+    ADD CONSTRAINT continuous_aggs_materialization_ranges_materialization_id_fkey
+        FOREIGN KEY (materialization_id)
+        REFERENCES _timescaledb_catalog.continuous_agg(mat_hypertable_id) ON DELETE CASCADE;
+
+ALTER TABLE _timescaledb_catalog.continuous_aggs_materialization_invalidation_log
+    ADD CONSTRAINT continuous_aggs_materialization_invalid_materialization_id_fkey
+        FOREIGN KEY (materialization_id)
+        REFERENCES _timescaledb_catalog.continuous_agg(mat_hypertable_id) ON DELETE CASCADE;
+
+ALTER TABLE _timescaledb_catalog.continuous_aggs_watermark
+    ADD CONSTRAINT continuous_aggs_watermark_mat_hypertable_id_fkey
+        FOREIGN KEY (mat_hypertable_id)
+        REFERENCES _timescaledb_catalog.continuous_agg (mat_hypertable_id) ON DELETE CASCADE;
+
+ANALYZE _timescaledb_catalog.continuous_agg;
+
+--
+-- END Rebuild the catalog table `_timescaledb_catalog.continuous_agg`
+--