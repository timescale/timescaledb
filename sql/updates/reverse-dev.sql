<<<<<<< HEAD
DROP VIEW IF EXISTS timescaledb_information.job_stats;
DROP VIEW IF EXISTS timescaledb_information.jobs;
DROP FUNCTION IF EXISTS  @extschema@.add_retention_policy(REGCLASS, "any", BOOL, INTERVAL);
CREATE FUNCTION @extschema@.add_retention_policy(relation REGCLASS, drop_after "any", if_not_exists BOOL = false)
RETURNS INTEGER AS '@MODULE_PATHNAME@', 'ts_policy_retention_add' LANGUAGE C VOLATILE STRICT;

DROP FUNCTION IF EXISTS  @extschema@.add_compression_policy(REGCLASS, "any", BOOL, INTERVAL);
CREATE FUNCTION @extschema@.add_compression_policy(hypertable REGCLASS, compress_after "any", if_not_exists BOOL = false)
RETURNS INTEGER AS '@MODULE_PATHNAME@', 'ts_policy_compression_add' LANGUAGE C VOLATILE STRICT;

DROP FUNCTION IF EXISTS @extschema@.detach_data_node;
CREATE FUNCTION @extschema@.detach_data_node(
    node_name              NAME,
    hypertable             REGCLASS = NULL,
    if_attached            BOOLEAN = FALSE,
    force                  BOOLEAN = FALSE,
    repartition            BOOLEAN = TRUE
) RETURNS INTEGER
AS '@MODULE_PATHNAME@', 'ts_data_node_detach' LANGUAGE C VOLATILE;

DROP FUNCTION _timescaledb_internal.attach_osm_table_chunk( hypertable REGCLASS, chunk REGCLASS);
DROP FUNCTION _timescaledb_internal.alter_job_set_hypertable_id( job_id INTEGER, hypertable REGCLASS );
DROP FUNCTION _timescaledb_internal.unfreeze_chunk( chunk REGCLASS);
-- Drop dimension partition metadata table
ALTER EXTENSION timescaledb DROP TABLE _timescaledb_catalog.dimension_partition;
DROP TABLE IF EXISTS _timescaledb_catalog.dimension_partition;

DROP FUNCTION IF EXISTS timescaledb_experimental.add_policies;
DROP FUNCTION IF EXISTS timescaledb_experimental.remove_policies;
DROP FUNCTION IF EXISTS timescaledb_experimental.remove_all_policies;
DROP FUNCTION IF EXISTS timescaledb_experimental.alter_policies;
DROP FUNCTION IF EXISTS timescaledb_experimental.show_policies;
DROP FUNCTION IF EXISTS @extschema@.remove_continuous_aggregate_policy(REGCLASS, BOOL, BOOL);
CREATE FUNCTION @extschema@.remove_continuous_aggregate_policy(continuous_aggregate REGCLASS, if_not_exists BOOL = false)
RETURNS VOID
AS '@MODULE_PATHNAME@', 'ts_policy_refresh_cagg_remove'
LANGUAGE C VOLATILE STRICT;

DROP VIEW IF EXISTS timescaledb_experimental.policies;

--
-- Rebuild the catalog table `_timescaledb_catalog.chunk`
--
-- We need to recreate the catalog from scratch because when we drop a column
-- Postgres marks `pg_attribute.attisdropped=TRUE` instead of removing it from
-- the `pg_catalog.pg_attribute` table.
--
-- If we downgrade and upgrade the extension without rebuilding the catalog table it
-- will mess up `pg_attribute.attnum` and we will end up with issues when trying
-- to update data in those catalog tables.

-- Recreate _timescaledb_catalog.chunk table --
CREATE TABLE _timescaledb_internal.chunk_tmp
AS SELECT * from _timescaledb_catalog.chunk;

CREATE TABLE _timescaledb_internal.tmp_chunk_seq_value AS
SELECT last_value, is_called FROM _timescaledb_catalog.chunk_id_seq;

--drop foreign keys on chunk table
ALTER TABLE _timescaledb_catalog.chunk_constraint DROP CONSTRAINT 
chunk_constraint_chunk_id_fkey;
ALTER TABLE _timescaledb_catalog.chunk_index DROP CONSTRAINT 
chunk_index_chunk_id_fkey;
ALTER TABLE _timescaledb_catalog.chunk_data_node DROP CONSTRAINT 
chunk_data_node_chunk_id_fkey;
ALTER TABLE _timescaledb_internal.bgw_policy_chunk_stats DROP CONSTRAINT 
bgw_policy_chunk_stats_chunk_id_fkey;
ALTER TABLE _timescaledb_catalog.compression_chunk_size DROP CONSTRAINT 
compression_chunk_size_chunk_id_fkey;
ALTER TABLE _timescaledb_catalog.compression_chunk_size DROP CONSTRAINT 
compression_chunk_size_compressed_chunk_id_fkey;
ALTER TABLE _timescaledb_catalog.chunk_copy_operation DROP CONSTRAINT
chunk_copy_operation_chunk_id_fkey;

--drop dependent views
DROP VIEW IF EXISTS timescaledb_information.hypertables;
DROP VIEW IF EXISTS timescaledb_information.chunks;
DROP VIEW IF EXISTS _timescaledb_internal.hypertable_chunk_local_size;
DROP VIEW IF EXISTS _timescaledb_internal.compressed_chunk_stats;
DROP VIEW IF EXISTS timescaledb_experimental.chunk_replication_status;

ALTER EXTENSION timescaledb DROP TABLE _timescaledb_catalog.chunk;
ALTER EXTENSION timescaledb DROP SEQUENCE _timescaledb_catalog.chunk_id_seq;
DROP TABLE _timescaledb_catalog.chunk;

CREATE SEQUENCE _timescaledb_catalog.chunk_id_seq MINVALUE 1;

-- now create table without self referential foreign key
CREATE TABLE _timescaledb_catalog.chunk (
  id integer NOT NULL DEFAULT nextval('_timescaledb_catalog.chunk_id_seq'),
  hypertable_id int NOT NULL,
  schema_name name NOT NULL,
  table_name name NOT NULL,
  compressed_chunk_id integer ,
  dropped boolean NOT NULL DEFAULT FALSE,
  status integer NOT NULL DEFAULT 0,
  -- table constraints
  CONSTRAINT chunk_pkey PRIMARY KEY (id),
  CONSTRAINT chunk_schema_name_table_name_key UNIQUE (schema_name, table_name)
);

INSERT INTO _timescaledb_catalog.chunk
( id, hypertable_id, schema_name, table_name,
  compressed_chunk_id, dropped, status)
SELECT id, hypertable_id, schema_name, table_name,
  compressed_chunk_id, dropped, status
FROM _timescaledb_internal.chunk_tmp;

--add indexes to the chunk table
CREATE INDEX chunk_hypertable_id_idx ON _timescaledb_catalog.chunk (hypertable_id);
CREATE INDEX chunk_compressed_chunk_id_idx ON _timescaledb_catalog.chunk (compressed_chunk_id);

ALTER SEQUENCE _timescaledb_catalog.chunk_id_seq OWNED BY _timescaledb_catalog.chunk.id;
SELECT setval('_timescaledb_catalog.chunk_id_seq', last_value, is_called) FROM _timescaledb_internal.tmp_chunk_seq_value;

-- add self referential foreign key
ALTER TABLE _timescaledb_catalog.chunk ADD CONSTRAINT chunk_compressed_chunk_id_fkey FOREIGN KEY ( compressed_chunk_id )
 REFERENCES _timescaledb_catalog.chunk( id );

--add foreign key constraint 
ALTER TABLE _timescaledb_catalog.chunk 
      ADD CONSTRAINT chunk_hypertable_id_fkey 
      FOREIGN KEY (hypertable_id) REFERENCES _timescaledb_catalog.hypertable (id);

SELECT pg_catalog.pg_extension_config_dump('_timescaledb_catalog.chunk', '');
SELECT pg_catalog.pg_extension_config_dump('_timescaledb_catalog.chunk_id_seq', '');

--add the foreign key constraints
ALTER TABLE _timescaledb_catalog.chunk_constraint ADD CONSTRAINT 
chunk_constraint_chunk_id_fkey FOREIGN KEY (chunk_id) REFERENCES _timescaledb_catalog.chunk(id); 
ALTER TABLE _timescaledb_catalog.chunk_index ADD CONSTRAINT
chunk_index_chunk_id_fkey FOREIGN KEY (chunk_id) 
REFERENCES _timescaledb_catalog.chunk(id) ON DELETE CASCADE;
ALTER TABLE _timescaledb_catalog.chunk_data_node ADD CONSTRAINT
chunk_data_node_chunk_id_fkey FOREIGN KEY (chunk_id) REFERENCES _timescaledb_catalog.chunk(id);  
ALTER TABLE _timescaledb_internal.bgw_policy_chunk_stats ADD CONSTRAINT
bgw_policy_chunk_stats_chunk_id_fkey FOREIGN KEY (chunk_id) 
REFERENCES _timescaledb_catalog.chunk(id) ON DELETE CASCADE; 
ALTER TABLE _timescaledb_catalog.compression_chunk_size ADD CONSTRAINT
compression_chunk_size_chunk_id_fkey FOREIGN KEY (chunk_id) 
REFERENCES _timescaledb_catalog.chunk(id) ON DELETE CASCADE; 
ALTER TABLE _timescaledb_catalog.compression_chunk_size ADD CONSTRAINT
compression_chunk_size_compressed_chunk_id_fkey FOREIGN KEY (compressed_chunk_id) 
REFERENCES _timescaledb_catalog.chunk(id) ON DELETE CASCADE; 
ALTER TABLE _timescaledb_catalog.chunk_copy_operation ADD CONSTRAINT
chunk_copy_operation_chunk_id_fkey FOREIGN KEY (chunk_id) REFERENCES _timescaledb_catalog.chunk (id) ON DELETE CASCADE;

--cleanup
DROP TABLE _timescaledb_internal.chunk_tmp;
DROP TABLE _timescaledb_internal.tmp_chunk_seq_value;

GRANT SELECT ON _timescaledb_catalog.chunk_id_seq TO PUBLIC;
GRANT SELECT ON _timescaledb_catalog.chunk TO PUBLIC;

-- end recreate _timescaledb_catalog.chunk table --

ALTER TABLE _timescaledb_internal.bgw_job_stat
      DROP CONSTRAINT bgw_job_stat_job_id_fkey;
ALTER TABLE _timescaledb_internal.bgw_policy_chunk_stats
      DROP CONSTRAINT bgw_policy_chunk_stats_chunk_id_fkey,
      DROP CONSTRAINT bgw_policy_chunk_stats_job_id_fkey;

ALTER TABLE _timescaledb_config.bgw_job
      DROP COLUMN check_schema,
      DROP COLUMN check_name;
CREATE TABLE _timescaledb_config.bgw_job_tmp (LIKE _timescaledb_config.bgw_job);
INSERT INTO _timescaledb_config.bgw_job_tmp SELECT * FROM _timescaledb_config.bgw_job;
CREATE TABLE _timescaledb_internal.tmp_bgw_job_seq_value AS
SELECT last_value, is_called FROM _timescaledb_config.bgw_job_id_seq;

ALTER EXTENSION timescaledb DROP TABLE _timescaledb_config.bgw_job;
ALTER EXTENSION timescaledb DROP SEQUENCE _timescaledb_config.bgw_job_id_seq;

DROP TABLE _timescaledb_config.bgw_job;

CREATE SEQUENCE _timescaledb_config.bgw_job_id_seq MINVALUE 1000;
SELECT pg_catalog.pg_extension_config_dump('_timescaledb_config.bgw_job_id_seq', '');
SELECT pg_catalog.setval('_timescaledb_config.bgw_job_id_seq', last_value, is_called)
FROM _timescaledb_internal.tmp_bgw_job_seq_value;
DROP TABLE _timescaledb_internal.tmp_bgw_job_seq_value;

CREATE TABLE _timescaledb_config.bgw_job (
  id integer PRIMARY KEY DEFAULT nextval('_timescaledb_config.bgw_job_id_seq'),
  application_name name NOT NULL,
  schedule_interval interval NOT NULL,
  max_runtime interval NOT NULL,
  max_retries integer NOT NULL,
  retry_period interval NOT NULL,
  proc_schema name NOT NULL,
  proc_name name NOT NULL,
  owner name NOT NULL DEFAULT CURRENT_ROLE,
  scheduled bool NOT NULL DEFAULT TRUE,
  hypertable_id integer REFERENCES _timescaledb_catalog.hypertable (id) ON DELETE CASCADE,
  config jsonb
);

INSERT INTO _timescaledb_config.bgw_job SELECT * FROM _timescaledb_config.bgw_job_tmp ORDER BY id;
DROP TABLE _timescaledb_config.bgw_job_tmp;

ALTER SEQUENCE _timescaledb_config.bgw_job_id_seq OWNED BY _timescaledb_config.bgw_job.id;

CREATE INDEX bgw_job_proc_hypertable_id_idx
       ON _timescaledb_config.bgw_job (proc_schema, proc_name, hypertable_id);
SELECT pg_catalog.pg_extension_config_dump('_timescaledb_config.bgw_job', 'WHERE id >= 1000');
GRANT SELECT ON _timescaledb_config.bgw_job TO PUBLIC;
GRANT SELECT ON _timescaledb_config.bgw_job_id_seq TO PUBLIC;

ALTER TABLE _timescaledb_internal.bgw_job_stat
      ADD CONSTRAINT bgw_job_stat_job_id_fkey
          FOREIGN KEY(job_id) REFERENCES _timescaledb_config.bgw_job(id)
          ON DELETE CASCADE;
ALTER TABLE _timescaledb_internal.bgw_policy_chunk_stats
      ADD CONSTRAINT bgw_policy_chunk_stats_chunk_id_fkey
          FOREIGN KEY (chunk_id) REFERENCES _timescaledb_catalog.chunk(id)
          ON DELETE CASCADE,
      ADD CONSTRAINT bgw_policy_chunk_stats_job_id_fkey
          FOREIGN KEY(job_id) REFERENCES _timescaledb_config.bgw_job(id)
          ON DELETE CASCADE;

DROP FUNCTION IF EXISTS @extschema@.add_job(REGPROC, INTERVAL, JSONB, TIMESTAMPTZ, BOOL, REGPROC);
DROP FUNCTION IF EXISTS _timescaledb_internal.policy_retention_check(JSONB);
DROP FUNCTION IF EXISTS _timescaledb_internal.policy_compression_check(JSONB);
DROP FUNCTION IF EXISTS _timescaledb_internal.policy_reorder_check(JSONB);
DROP FUNCTION IF EXISTS _timescaledb_internal.policy_refresh_continuous_aggregate_check(JSONB);
DROP FUNCTION IF EXISTS @extschema@.alter_job(INTEGER, INTERVAL, INTERVAL, INTEGER, INTERVAL, BOOL, JSONB, TIMESTAMPTZ, BOOL, REGPROC);

CREATE FUNCTION @extschema@.add_job(proc REGPROC,
  schedule_interval INTERVAL,
  config JSONB = NULL,
  initial_start TIMESTAMPTZ = NULL,
  scheduled BOOL = true)
RETURNS INTEGER AS '@MODULE_PATHNAME@', 'ts_job_add' LANGUAGE C VOLATILE;

CREATE FUNCTION @extschema@.alter_job(
    job_id INTEGER,
    schedule_interval INTERVAL = NULL,
    max_runtime INTERVAL = NULL,
    max_retries INTEGER = NULL,
    retry_period INTERVAL = NULL,
    scheduled BOOL = NULL,
    config JSONB = NULL,
    next_start TIMESTAMPTZ = NULL,
    if_exists BOOL = FALSE
)
RETURNS TABLE (job_id INTEGER, schedule_interval INTERVAL, max_runtime INTERVAL, max_retries INTEGER, retry_period INTERVAL, scheduled BOOL, config JSONB, next_start TIMESTAMPTZ)
AS '@MODULE_PATHNAME@', 'ts_job_alter'
LANGUAGE C VOLATILE;

DROP FUNCTION @extschema@.time_bucket(INTERVAL, TIMESTAMPTZ, TEXT, TIMESTAMPTZ, INTERVAL);

-- reverse cagg catalog relations
DROP PROCEDURE @extschema@.cagg_migrate (REGCLASS, BOOLEAN, BOOLEAN);
DROP FUNCTION _timescaledb_internal.cagg_migrate_pre_validation (TEXT, TEXT, TEXT);
DROP PROCEDURE _timescaledb_internal.cagg_migrate_create_plan (_timescaledb_catalog.continuous_agg, TEXT, BOOLEAN, BOOLEAN);
DROP FUNCTION _timescaledb_internal.cagg_migrate_plan_exists (INTEGER);
DROP PROCEDURE _timescaledb_internal.cagg_migrate_execute_plan (_timescaledb_catalog.continuous_agg);
DROP PROCEDURE _timescaledb_internal.cagg_migrate_execute_create_new_cagg (_timescaledb_catalog.continuous_agg, _timescaledb_catalog.continuous_agg_migrate_plan_step);
DROP PROCEDURE _timescaledb_internal.cagg_migrate_execute_disable_policies (_timescaledb_catalog.continuous_agg, _timescaledb_catalog.continuous_agg_migrate_plan_step);
DROP PROCEDURE _timescaledb_internal.cagg_migrate_execute_enable_policies (_timescaledb_catalog.continuous_agg, _timescaledb_catalog.continuous_agg_migrate_plan_step);
DROP PROCEDURE _timescaledb_internal.cagg_migrate_execute_copy_policies (_timescaledb_catalog.continuous_agg, _timescaledb_catalog.continuous_agg_migrate_plan_step);
DROP PROCEDURE _timescaledb_internal.cagg_migrate_execute_refresh_new_cagg (_timescaledb_catalog.continuous_agg, _timescaledb_catalog.continuous_agg_migrate_plan_step);
DROP PROCEDURE _timescaledb_internal.cagg_migrate_execute_copy_data (_timescaledb_catalog.continuous_agg, _timescaledb_catalog.continuous_agg_migrate_plan_step);
DROP PROCEDURE _timescaledb_internal.cagg_migrate_execute_override_cagg (_timescaledb_catalog.continuous_agg, _timescaledb_catalog.continuous_agg_migrate_plan_step);
DROP PROCEDURE _timescaledb_internal.cagg_migrate_execute_drop_old_cagg (_timescaledb_catalog.continuous_agg, _timescaledb_catalog.continuous_agg_migrate_plan_step);

ALTER EXTENSION timescaledb DROP SEQUENCE _timescaledb_catalog.continuous_agg_migrate_plan_step_step_id_seq;
ALTER EXTENSION timescaledb DROP TABLE _timescaledb_catalog.continuous_agg_migrate_plan_step;
DROP TABLE _timescaledb_catalog.continuous_agg_migrate_plan_step;
ALTER EXTENSION timescaledb DROP TABLE _timescaledb_catalog.continuous_agg_migrate_plan;
DROP TABLE _timescaledb_catalog.continuous_agg_migrate_plan;

DROP FUNCTION IF EXISTS @extschema@.create_hypertable(regclass,name,name,integer,name,name,anyelement,boolean,boolean,regproc,boolean,text,regproc,regproc,integer,name[],boolean);
DROP FUNCTION IF EXISTS @extschema@.create_distributed_hypertable(regclass,name,name,integer,name,name,anyelement,boolean,boolean,regproc,boolean,text,regproc,regproc,integer,name[]);

CREATE FUNCTION @extschema@.create_hypertable(
    relation                REGCLASS,
    time_column_name        NAME,
    partitioning_column     NAME = NULL,
    number_partitions       INTEGER = NULL,
    associated_schema_name  NAME = NULL,
    associated_table_prefix NAME = NULL,
    chunk_time_interval     ANYELEMENT = NULL::bigint,
    create_default_indexes  BOOLEAN = TRUE,
    if_not_exists           BOOLEAN = FALSE,
    partitioning_func       REGPROC = NULL,
    migrate_data            BOOLEAN = FALSE,
    chunk_target_size       TEXT = NULL,
    chunk_sizing_func       REGPROC = '_timescaledb_internal.calculate_chunk_interval'::regproc,
    time_partitioning_func  REGPROC = NULL,
    replication_factor      INTEGER = NULL,
    data_nodes              NAME[] = NULL
) RETURNS TABLE(hypertable_id INT, schema_name NAME, table_name NAME, created BOOL) AS '@MODULE_PATHNAME@', 'ts_hypertable_create' LANGUAGE C VOLATILE;

CREATE FUNCTION @extschema@.create_distributed_hypertable(
    relation                REGCLASS,
    time_column_name        NAME,
    partitioning_column     NAME = NULL,
    number_partitions       INTEGER = NULL,
    associated_schema_name  NAME = NULL,
    associated_table_prefix NAME = NULL,
    chunk_time_interval     ANYELEMENT = NULL::bigint,
    create_default_indexes  BOOLEAN = TRUE,
    if_not_exists           BOOLEAN = FALSE,
    partitioning_func       REGPROC = NULL,
    migrate_data            BOOLEAN = FALSE,
    chunk_target_size       TEXT = NULL,
    chunk_sizing_func       REGPROC = '_timescaledb_internal.calculate_chunk_interval'::regproc,
    time_partitioning_func  REGPROC = NULL,
    replication_factor      INTEGER = 1,
    data_nodes              NAME[] = NULL
) RETURNS TABLE(hypertable_id INT, schema_name NAME, table_name NAME, created BOOL) AS '@MODULE_PATHNAME@', 'ts_hypertable_distributed_create' LANGUAGE C VOLATILE;

-- drop and recreate decompress_chunk
DROP FUNCTION IF EXISTS @extschema@.decompress_chunk;
CREATE FUNCTION @extschema@.decompress_chunk(
    uncompressed_chunk REGCLASS,
    if_compressed BOOLEAN = false
) RETURNS REGCLASS AS '@MODULE_PATHNAME@', 'ts_decompress_chunk' LANGUAGE C STRICT VOLATILE;
=======
>>>>>>> 9eef2e70
<|MERGE_RESOLUTION|>--- conflicted
+++ resolved
@@ -1,321 +1,6 @@
-<<<<<<< HEAD
-DROP VIEW IF EXISTS timescaledb_information.job_stats;
-DROP VIEW IF EXISTS timescaledb_information.jobs;
-DROP FUNCTION IF EXISTS  @extschema@.add_retention_policy(REGCLASS, "any", BOOL, INTERVAL);
-CREATE FUNCTION @extschema@.add_retention_policy(relation REGCLASS, drop_after "any", if_not_exists BOOL = false)
-RETURNS INTEGER AS '@MODULE_PATHNAME@', 'ts_policy_retention_add' LANGUAGE C VOLATILE STRICT;
-
-DROP FUNCTION IF EXISTS  @extschema@.add_compression_policy(REGCLASS, "any", BOOL, INTERVAL);
-CREATE FUNCTION @extschema@.add_compression_policy(hypertable REGCLASS, compress_after "any", if_not_exists BOOL = false)
-RETURNS INTEGER AS '@MODULE_PATHNAME@', 'ts_policy_compression_add' LANGUAGE C VOLATILE STRICT;
-
-DROP FUNCTION IF EXISTS @extschema@.detach_data_node;
-CREATE FUNCTION @extschema@.detach_data_node(
-    node_name              NAME,
-    hypertable             REGCLASS = NULL,
-    if_attached            BOOLEAN = FALSE,
-    force                  BOOLEAN = FALSE,
-    repartition            BOOLEAN = TRUE
-) RETURNS INTEGER
-AS '@MODULE_PATHNAME@', 'ts_data_node_detach' LANGUAGE C VOLATILE;
-
-DROP FUNCTION _timescaledb_internal.attach_osm_table_chunk( hypertable REGCLASS, chunk REGCLASS);
-DROP FUNCTION _timescaledb_internal.alter_job_set_hypertable_id( job_id INTEGER, hypertable REGCLASS );
-DROP FUNCTION _timescaledb_internal.unfreeze_chunk( chunk REGCLASS);
--- Drop dimension partition metadata table
-ALTER EXTENSION timescaledb DROP TABLE _timescaledb_catalog.dimension_partition;
-DROP TABLE IF EXISTS _timescaledb_catalog.dimension_partition;
-
-DROP FUNCTION IF EXISTS timescaledb_experimental.add_policies;
-DROP FUNCTION IF EXISTS timescaledb_experimental.remove_policies;
-DROP FUNCTION IF EXISTS timescaledb_experimental.remove_all_policies;
-DROP FUNCTION IF EXISTS timescaledb_experimental.alter_policies;
-DROP FUNCTION IF EXISTS timescaledb_experimental.show_policies;
-DROP FUNCTION IF EXISTS @extschema@.remove_continuous_aggregate_policy(REGCLASS, BOOL, BOOL);
-CREATE FUNCTION @extschema@.remove_continuous_aggregate_policy(continuous_aggregate REGCLASS, if_not_exists BOOL = false)
-RETURNS VOID
-AS '@MODULE_PATHNAME@', 'ts_policy_refresh_cagg_remove'
-LANGUAGE C VOLATILE STRICT;
-
-DROP VIEW IF EXISTS timescaledb_experimental.policies;
-
---
--- Rebuild the catalog table `_timescaledb_catalog.chunk`
---
--- We need to recreate the catalog from scratch because when we drop a column
--- Postgres marks `pg_attribute.attisdropped=TRUE` instead of removing it from
--- the `pg_catalog.pg_attribute` table.
---
--- If we downgrade and upgrade the extension without rebuilding the catalog table it
--- will mess up `pg_attribute.attnum` and we will end up with issues when trying
--- to update data in those catalog tables.
-
--- Recreate _timescaledb_catalog.chunk table --
-CREATE TABLE _timescaledb_internal.chunk_tmp
-AS SELECT * from _timescaledb_catalog.chunk;
-
-CREATE TABLE _timescaledb_internal.tmp_chunk_seq_value AS
-SELECT last_value, is_called FROM _timescaledb_catalog.chunk_id_seq;
-
---drop foreign keys on chunk table
-ALTER TABLE _timescaledb_catalog.chunk_constraint DROP CONSTRAINT 
-chunk_constraint_chunk_id_fkey;
-ALTER TABLE _timescaledb_catalog.chunk_index DROP CONSTRAINT 
-chunk_index_chunk_id_fkey;
-ALTER TABLE _timescaledb_catalog.chunk_data_node DROP CONSTRAINT 
-chunk_data_node_chunk_id_fkey;
-ALTER TABLE _timescaledb_internal.bgw_policy_chunk_stats DROP CONSTRAINT 
-bgw_policy_chunk_stats_chunk_id_fkey;
-ALTER TABLE _timescaledb_catalog.compression_chunk_size DROP CONSTRAINT 
-compression_chunk_size_chunk_id_fkey;
-ALTER TABLE _timescaledb_catalog.compression_chunk_size DROP CONSTRAINT 
-compression_chunk_size_compressed_chunk_id_fkey;
-ALTER TABLE _timescaledb_catalog.chunk_copy_operation DROP CONSTRAINT
-chunk_copy_operation_chunk_id_fkey;
-
---drop dependent views
-DROP VIEW IF EXISTS timescaledb_information.hypertables;
-DROP VIEW IF EXISTS timescaledb_information.chunks;
-DROP VIEW IF EXISTS _timescaledb_internal.hypertable_chunk_local_size;
-DROP VIEW IF EXISTS _timescaledb_internal.compressed_chunk_stats;
-DROP VIEW IF EXISTS timescaledb_experimental.chunk_replication_status;
-
-ALTER EXTENSION timescaledb DROP TABLE _timescaledb_catalog.chunk;
-ALTER EXTENSION timescaledb DROP SEQUENCE _timescaledb_catalog.chunk_id_seq;
-DROP TABLE _timescaledb_catalog.chunk;
-
-CREATE SEQUENCE _timescaledb_catalog.chunk_id_seq MINVALUE 1;
-
--- now create table without self referential foreign key
-CREATE TABLE _timescaledb_catalog.chunk (
-  id integer NOT NULL DEFAULT nextval('_timescaledb_catalog.chunk_id_seq'),
-  hypertable_id int NOT NULL,
-  schema_name name NOT NULL,
-  table_name name NOT NULL,
-  compressed_chunk_id integer ,
-  dropped boolean NOT NULL DEFAULT FALSE,
-  status integer NOT NULL DEFAULT 0,
-  -- table constraints
-  CONSTRAINT chunk_pkey PRIMARY KEY (id),
-  CONSTRAINT chunk_schema_name_table_name_key UNIQUE (schema_name, table_name)
-);
-
-INSERT INTO _timescaledb_catalog.chunk
-( id, hypertable_id, schema_name, table_name,
-  compressed_chunk_id, dropped, status)
-SELECT id, hypertable_id, schema_name, table_name,
-  compressed_chunk_id, dropped, status
-FROM _timescaledb_internal.chunk_tmp;
-
---add indexes to the chunk table
-CREATE INDEX chunk_hypertable_id_idx ON _timescaledb_catalog.chunk (hypertable_id);
-CREATE INDEX chunk_compressed_chunk_id_idx ON _timescaledb_catalog.chunk (compressed_chunk_id);
-
-ALTER SEQUENCE _timescaledb_catalog.chunk_id_seq OWNED BY _timescaledb_catalog.chunk.id;
-SELECT setval('_timescaledb_catalog.chunk_id_seq', last_value, is_called) FROM _timescaledb_internal.tmp_chunk_seq_value;
-
--- add self referential foreign key
-ALTER TABLE _timescaledb_catalog.chunk ADD CONSTRAINT chunk_compressed_chunk_id_fkey FOREIGN KEY ( compressed_chunk_id )
- REFERENCES _timescaledb_catalog.chunk( id );
-
---add foreign key constraint 
-ALTER TABLE _timescaledb_catalog.chunk 
-      ADD CONSTRAINT chunk_hypertable_id_fkey 
-      FOREIGN KEY (hypertable_id) REFERENCES _timescaledb_catalog.hypertable (id);
-
-SELECT pg_catalog.pg_extension_config_dump('_timescaledb_catalog.chunk', '');
-SELECT pg_catalog.pg_extension_config_dump('_timescaledb_catalog.chunk_id_seq', '');
-
---add the foreign key constraints
-ALTER TABLE _timescaledb_catalog.chunk_constraint ADD CONSTRAINT 
-chunk_constraint_chunk_id_fkey FOREIGN KEY (chunk_id) REFERENCES _timescaledb_catalog.chunk(id); 
-ALTER TABLE _timescaledb_catalog.chunk_index ADD CONSTRAINT
-chunk_index_chunk_id_fkey FOREIGN KEY (chunk_id) 
-REFERENCES _timescaledb_catalog.chunk(id) ON DELETE CASCADE;
-ALTER TABLE _timescaledb_catalog.chunk_data_node ADD CONSTRAINT
-chunk_data_node_chunk_id_fkey FOREIGN KEY (chunk_id) REFERENCES _timescaledb_catalog.chunk(id);  
-ALTER TABLE _timescaledb_internal.bgw_policy_chunk_stats ADD CONSTRAINT
-bgw_policy_chunk_stats_chunk_id_fkey FOREIGN KEY (chunk_id) 
-REFERENCES _timescaledb_catalog.chunk(id) ON DELETE CASCADE; 
-ALTER TABLE _timescaledb_catalog.compression_chunk_size ADD CONSTRAINT
-compression_chunk_size_chunk_id_fkey FOREIGN KEY (chunk_id) 
-REFERENCES _timescaledb_catalog.chunk(id) ON DELETE CASCADE; 
-ALTER TABLE _timescaledb_catalog.compression_chunk_size ADD CONSTRAINT
-compression_chunk_size_compressed_chunk_id_fkey FOREIGN KEY (compressed_chunk_id) 
-REFERENCES _timescaledb_catalog.chunk(id) ON DELETE CASCADE; 
-ALTER TABLE _timescaledb_catalog.chunk_copy_operation ADD CONSTRAINT
-chunk_copy_operation_chunk_id_fkey FOREIGN KEY (chunk_id) REFERENCES _timescaledb_catalog.chunk (id) ON DELETE CASCADE;
-
---cleanup
-DROP TABLE _timescaledb_internal.chunk_tmp;
-DROP TABLE _timescaledb_internal.tmp_chunk_seq_value;
-
-GRANT SELECT ON _timescaledb_catalog.chunk_id_seq TO PUBLIC;
-GRANT SELECT ON _timescaledb_catalog.chunk TO PUBLIC;
-
--- end recreate _timescaledb_catalog.chunk table --
-
-ALTER TABLE _timescaledb_internal.bgw_job_stat
-      DROP CONSTRAINT bgw_job_stat_job_id_fkey;
-ALTER TABLE _timescaledb_internal.bgw_policy_chunk_stats
-      DROP CONSTRAINT bgw_policy_chunk_stats_chunk_id_fkey,
-      DROP CONSTRAINT bgw_policy_chunk_stats_job_id_fkey;
-
-ALTER TABLE _timescaledb_config.bgw_job
-      DROP COLUMN check_schema,
-      DROP COLUMN check_name;
-CREATE TABLE _timescaledb_config.bgw_job_tmp (LIKE _timescaledb_config.bgw_job);
-INSERT INTO _timescaledb_config.bgw_job_tmp SELECT * FROM _timescaledb_config.bgw_job;
-CREATE TABLE _timescaledb_internal.tmp_bgw_job_seq_value AS
-SELECT last_value, is_called FROM _timescaledb_config.bgw_job_id_seq;
-
-ALTER EXTENSION timescaledb DROP TABLE _timescaledb_config.bgw_job;
-ALTER EXTENSION timescaledb DROP SEQUENCE _timescaledb_config.bgw_job_id_seq;
-
-DROP TABLE _timescaledb_config.bgw_job;
-
-CREATE SEQUENCE _timescaledb_config.bgw_job_id_seq MINVALUE 1000;
-SELECT pg_catalog.pg_extension_config_dump('_timescaledb_config.bgw_job_id_seq', '');
-SELECT pg_catalog.setval('_timescaledb_config.bgw_job_id_seq', last_value, is_called)
-FROM _timescaledb_internal.tmp_bgw_job_seq_value;
-DROP TABLE _timescaledb_internal.tmp_bgw_job_seq_value;
-
-CREATE TABLE _timescaledb_config.bgw_job (
-  id integer PRIMARY KEY DEFAULT nextval('_timescaledb_config.bgw_job_id_seq'),
-  application_name name NOT NULL,
-  schedule_interval interval NOT NULL,
-  max_runtime interval NOT NULL,
-  max_retries integer NOT NULL,
-  retry_period interval NOT NULL,
-  proc_schema name NOT NULL,
-  proc_name name NOT NULL,
-  owner name NOT NULL DEFAULT CURRENT_ROLE,
-  scheduled bool NOT NULL DEFAULT TRUE,
-  hypertable_id integer REFERENCES _timescaledb_catalog.hypertable (id) ON DELETE CASCADE,
-  config jsonb
-);
-
-INSERT INTO _timescaledb_config.bgw_job SELECT * FROM _timescaledb_config.bgw_job_tmp ORDER BY id;
-DROP TABLE _timescaledb_config.bgw_job_tmp;
-
-ALTER SEQUENCE _timescaledb_config.bgw_job_id_seq OWNED BY _timescaledb_config.bgw_job.id;
-
-CREATE INDEX bgw_job_proc_hypertable_id_idx
-       ON _timescaledb_config.bgw_job (proc_schema, proc_name, hypertable_id);
-SELECT pg_catalog.pg_extension_config_dump('_timescaledb_config.bgw_job', 'WHERE id >= 1000');
-GRANT SELECT ON _timescaledb_config.bgw_job TO PUBLIC;
-GRANT SELECT ON _timescaledb_config.bgw_job_id_seq TO PUBLIC;
-
-ALTER TABLE _timescaledb_internal.bgw_job_stat
-      ADD CONSTRAINT bgw_job_stat_job_id_fkey
-          FOREIGN KEY(job_id) REFERENCES _timescaledb_config.bgw_job(id)
-          ON DELETE CASCADE;
-ALTER TABLE _timescaledb_internal.bgw_policy_chunk_stats
-      ADD CONSTRAINT bgw_policy_chunk_stats_chunk_id_fkey
-          FOREIGN KEY (chunk_id) REFERENCES _timescaledb_catalog.chunk(id)
-          ON DELETE CASCADE,
-      ADD CONSTRAINT bgw_policy_chunk_stats_job_id_fkey
-          FOREIGN KEY(job_id) REFERENCES _timescaledb_config.bgw_job(id)
-          ON DELETE CASCADE;
-
-DROP FUNCTION IF EXISTS @extschema@.add_job(REGPROC, INTERVAL, JSONB, TIMESTAMPTZ, BOOL, REGPROC);
-DROP FUNCTION IF EXISTS _timescaledb_internal.policy_retention_check(JSONB);
-DROP FUNCTION IF EXISTS _timescaledb_internal.policy_compression_check(JSONB);
-DROP FUNCTION IF EXISTS _timescaledb_internal.policy_reorder_check(JSONB);
-DROP FUNCTION IF EXISTS _timescaledb_internal.policy_refresh_continuous_aggregate_check(JSONB);
-DROP FUNCTION IF EXISTS @extschema@.alter_job(INTEGER, INTERVAL, INTERVAL, INTEGER, INTERVAL, BOOL, JSONB, TIMESTAMPTZ, BOOL, REGPROC);
-
-CREATE FUNCTION @extschema@.add_job(proc REGPROC,
-  schedule_interval INTERVAL,
-  config JSONB = NULL,
-  initial_start TIMESTAMPTZ = NULL,
-  scheduled BOOL = true)
-RETURNS INTEGER AS '@MODULE_PATHNAME@', 'ts_job_add' LANGUAGE C VOLATILE;
-
-CREATE FUNCTION @extschema@.alter_job(
-    job_id INTEGER,
-    schedule_interval INTERVAL = NULL,
-    max_runtime INTERVAL = NULL,
-    max_retries INTEGER = NULL,
-    retry_period INTERVAL = NULL,
-    scheduled BOOL = NULL,
-    config JSONB = NULL,
-    next_start TIMESTAMPTZ = NULL,
-    if_exists BOOL = FALSE
-)
-RETURNS TABLE (job_id INTEGER, schedule_interval INTERVAL, max_runtime INTERVAL, max_retries INTEGER, retry_period INTERVAL, scheduled BOOL, config JSONB, next_start TIMESTAMPTZ)
-AS '@MODULE_PATHNAME@', 'ts_job_alter'
-LANGUAGE C VOLATILE;
-
-DROP FUNCTION @extschema@.time_bucket(INTERVAL, TIMESTAMPTZ, TEXT, TIMESTAMPTZ, INTERVAL);
-
--- reverse cagg catalog relations
-DROP PROCEDURE @extschema@.cagg_migrate (REGCLASS, BOOLEAN, BOOLEAN);
-DROP FUNCTION _timescaledb_internal.cagg_migrate_pre_validation (TEXT, TEXT, TEXT);
-DROP PROCEDURE _timescaledb_internal.cagg_migrate_create_plan (_timescaledb_catalog.continuous_agg, TEXT, BOOLEAN, BOOLEAN);
-DROP FUNCTION _timescaledb_internal.cagg_migrate_plan_exists (INTEGER);
-DROP PROCEDURE _timescaledb_internal.cagg_migrate_execute_plan (_timescaledb_catalog.continuous_agg);
-DROP PROCEDURE _timescaledb_internal.cagg_migrate_execute_create_new_cagg (_timescaledb_catalog.continuous_agg, _timescaledb_catalog.continuous_agg_migrate_plan_step);
-DROP PROCEDURE _timescaledb_internal.cagg_migrate_execute_disable_policies (_timescaledb_catalog.continuous_agg, _timescaledb_catalog.continuous_agg_migrate_plan_step);
-DROP PROCEDURE _timescaledb_internal.cagg_migrate_execute_enable_policies (_timescaledb_catalog.continuous_agg, _timescaledb_catalog.continuous_agg_migrate_plan_step);
-DROP PROCEDURE _timescaledb_internal.cagg_migrate_execute_copy_policies (_timescaledb_catalog.continuous_agg, _timescaledb_catalog.continuous_agg_migrate_plan_step);
-DROP PROCEDURE _timescaledb_internal.cagg_migrate_execute_refresh_new_cagg (_timescaledb_catalog.continuous_agg, _timescaledb_catalog.continuous_agg_migrate_plan_step);
-DROP PROCEDURE _timescaledb_internal.cagg_migrate_execute_copy_data (_timescaledb_catalog.continuous_agg, _timescaledb_catalog.continuous_agg_migrate_plan_step);
-DROP PROCEDURE _timescaledb_internal.cagg_migrate_execute_override_cagg (_timescaledb_catalog.continuous_agg, _timescaledb_catalog.continuous_agg_migrate_plan_step);
-DROP PROCEDURE _timescaledb_internal.cagg_migrate_execute_drop_old_cagg (_timescaledb_catalog.continuous_agg, _timescaledb_catalog.continuous_agg_migrate_plan_step);
-
-ALTER EXTENSION timescaledb DROP SEQUENCE _timescaledb_catalog.continuous_agg_migrate_plan_step_step_id_seq;
-ALTER EXTENSION timescaledb DROP TABLE _timescaledb_catalog.continuous_agg_migrate_plan_step;
-DROP TABLE _timescaledb_catalog.continuous_agg_migrate_plan_step;
-ALTER EXTENSION timescaledb DROP TABLE _timescaledb_catalog.continuous_agg_migrate_plan;
-DROP TABLE _timescaledb_catalog.continuous_agg_migrate_plan;
-
-DROP FUNCTION IF EXISTS @extschema@.create_hypertable(regclass,name,name,integer,name,name,anyelement,boolean,boolean,regproc,boolean,text,regproc,regproc,integer,name[],boolean);
-DROP FUNCTION IF EXISTS @extschema@.create_distributed_hypertable(regclass,name,name,integer,name,name,anyelement,boolean,boolean,regproc,boolean,text,regproc,regproc,integer,name[]);
-
-CREATE FUNCTION @extschema@.create_hypertable(
-    relation                REGCLASS,
-    time_column_name        NAME,
-    partitioning_column     NAME = NULL,
-    number_partitions       INTEGER = NULL,
-    associated_schema_name  NAME = NULL,
-    associated_table_prefix NAME = NULL,
-    chunk_time_interval     ANYELEMENT = NULL::bigint,
-    create_default_indexes  BOOLEAN = TRUE,
-    if_not_exists           BOOLEAN = FALSE,
-    partitioning_func       REGPROC = NULL,
-    migrate_data            BOOLEAN = FALSE,
-    chunk_target_size       TEXT = NULL,
-    chunk_sizing_func       REGPROC = '_timescaledb_internal.calculate_chunk_interval'::regproc,
-    time_partitioning_func  REGPROC = NULL,
-    replication_factor      INTEGER = NULL,
-    data_nodes              NAME[] = NULL
-) RETURNS TABLE(hypertable_id INT, schema_name NAME, table_name NAME, created BOOL) AS '@MODULE_PATHNAME@', 'ts_hypertable_create' LANGUAGE C VOLATILE;
-
-CREATE FUNCTION @extschema@.create_distributed_hypertable(
-    relation                REGCLASS,
-    time_column_name        NAME,
-    partitioning_column     NAME = NULL,
-    number_partitions       INTEGER = NULL,
-    associated_schema_name  NAME = NULL,
-    associated_table_prefix NAME = NULL,
-    chunk_time_interval     ANYELEMENT = NULL::bigint,
-    create_default_indexes  BOOLEAN = TRUE,
-    if_not_exists           BOOLEAN = FALSE,
-    partitioning_func       REGPROC = NULL,
-    migrate_data            BOOLEAN = FALSE,
-    chunk_target_size       TEXT = NULL,
-    chunk_sizing_func       REGPROC = '_timescaledb_internal.calculate_chunk_interval'::regproc,
-    time_partitioning_func  REGPROC = NULL,
-    replication_factor      INTEGER = 1,
-    data_nodes              NAME[] = NULL
-) RETURNS TABLE(hypertable_id INT, schema_name NAME, table_name NAME, created BOOL) AS '@MODULE_PATHNAME@', 'ts_hypertable_distributed_create' LANGUAGE C VOLATILE;
-
 -- drop and recreate decompress_chunk
 DROP FUNCTION IF EXISTS @extschema@.decompress_chunk;
 CREATE FUNCTION @extschema@.decompress_chunk(
     uncompressed_chunk REGCLASS,
     if_compressed BOOLEAN = false
-) RETURNS REGCLASS AS '@MODULE_PATHNAME@', 'ts_decompress_chunk' LANGUAGE C STRICT VOLATILE;
-=======
->>>>>>> 9eef2e70
+) RETURNS REGCLASS AS '@MODULE_PATHNAME@', 'ts_decompress_chunk' LANGUAGE C STRICT VOLATILE;