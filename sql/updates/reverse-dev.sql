--- conflicted
+++ resolved
@@ -3,131 +3,8 @@
 DROP FUNCTION IF EXISTS _timescaledb_functions.policy_job_stat_history_retention;
 DROP VIEW IF EXISTS timescaledb_information.chunks;
 
-<<<<<<< HEAD
-DROP FUNCTION _timescaledb_functions.cagg_parse_invalidation_record(BYTEA);
-DROP FUNCTION _timescaledb_functions.has_invalidation_trigger(regclass);
-
-CREATE FUNCTION ts_hypercore_handler(internal) RETURNS table_am_handler
-AS '@MODULE_PATHNAME@', 'ts_hypercore_handler' LANGUAGE C;
-
-CREATE FUNCTION ts_hypercore_proxy_handler(internal) RETURNS index_am_handler
-AS '@MODULE_PATHNAME@', 'ts_hypercore_proxy_handler' LANGUAGE C;
-
-CREATE ACCESS METHOD hypercore TYPE TABLE HANDLER ts_hypercore_handler;
-COMMENT ON ACCESS METHOD hypercore IS 'Storage engine using hybrid row/columnar compression';
-
-CREATE ACCESS METHOD hypercore_proxy TYPE INDEX HANDLER ts_hypercore_proxy_handler;
-COMMENT ON ACCESS METHOD hypercore_proxy IS 'Hypercore proxy index access method';
-
-CREATE OPERATOR CLASS int4_ops
-DEFAULT FOR TYPE int4 USING hypercore_proxy AS
-       OPERATOR 1 = (int4, int4),
-       FUNCTION 1 hashint4(int4);
-
-CREATE FUNCTION _timescaledb_debug.is_compressed_tid(tid) RETURNS BOOL
-AS '@MODULE_PATHNAME@', 'ts_update_placeholder' LANGUAGE C STRICT;
-
-DROP FUNCTION _timescaledb_functions.bloom1_contains_any(_timescaledb_internal.bloom1, anyarray);
-
-DROP PROCEDURE IF EXISTS _timescaledb_functions.policy_compression_execute;
-DROP FUNCTION IF EXISTS @extschema@.add_compression_policy;
-DROP PROCEDURE IF EXISTS @extschema@.add_columnstore_policy;
-DROP FUNCTION IF EXISTS timescaledb_experimental.add_policies;
-DROP FUNCTION IF EXISTS @extschema@.compress_chunk;
-DROP PROCEDURE IF EXISTS @extschema@.convert_to_columnstore;
-
-CREATE FUNCTION @extschema@.compress_chunk(
-  uncompressed_chunk REGCLASS,
-  if_not_compressed BOOLEAN = true,
-  recompress BOOLEAN = false,
-  hypercore_use_access_method BOOL = NULL
-) RETURNS REGCLASS AS '@MODULE_PATHNAME@', 'ts_update_placeholder' LANGUAGE C VOLATILE;
-
-CREATE PROCEDURE @extschema@.convert_to_columnstore(
-  chunk REGCLASS,
-  if_not_columnstore BOOLEAN = true,
-  recompress BOOLEAN = false,
-  hypercore_use_access_method BOOL = NULL
-) AS '@MODULE_PATHNAME@', 'ts_update_placeholder' LANGUAGE C;
-
-CREATE FUNCTION @extschema@.add_compression_policy(
-    hypertable REGCLASS,
-    compress_after "any" = NULL,
-    if_not_exists BOOL = false,
-    schedule_interval INTERVAL = NULL,
-    initial_start TIMESTAMPTZ = NULL,
-    timezone TEXT = NULL,
-    compress_created_before INTERVAL = NULL,
-    hypercore_use_access_method BOOL = NULL
-)
-RETURNS INTEGER
-AS '@MODULE_PATHNAME@', 'ts_update_placeholder'
-LANGUAGE C VOLATILE;
-
-CREATE PROCEDURE @extschema@.add_columnstore_policy(
-    hypertable REGCLASS,
-    after "any" = NULL,
-    if_not_exists BOOL = false,
-    schedule_interval INTERVAL = NULL,
-    initial_start TIMESTAMPTZ = NULL,
-    timezone TEXT = NULL,
-    created_before INTERVAL = NULL,
-    hypercore_use_access_method BOOL = NULL
-) LANGUAGE C AS '@MODULE_PATHNAME@', 'ts_update_placeholder';
-
-CREATE OR REPLACE FUNCTION timescaledb_experimental.add_policies(
-    relation REGCLASS,
-    if_not_exists BOOL = false,
-    refresh_start_offset "any" = NULL,
-    refresh_end_offset "any" = NULL,
-    compress_after "any" = NULL,
-    drop_after "any" = NULL,
-    hypercore_use_access_method BOOL = NULL)
-RETURNS BOOL
-AS '@MODULE_PATHNAME@', 'ts_update_placeholder'
-LANGUAGE C VOLATILE;
-
-CREATE PROCEDURE
-_timescaledb_functions.policy_compression_execute(
-  job_id              INTEGER,
-  htid                INTEGER,
-  lag                 ANYELEMENT,
-  maxchunks           INTEGER,
-  verbose_log         BOOLEAN,
-  recompress_enabled  BOOLEAN,
-  reindex_enabled     BOOLEAN,
-  use_creation_time   BOOLEAN,
-  useam               BOOLEAN = NULL)
-AS $$ BEGIN END $$ LANGUAGE PLPGSQL;
-
-DROP FUNCTION IF EXISTS _timescaledb_functions.generate_uuid_v7;
-DROP FUNCTION IF EXISTS _timescaledb_functions.uuid_v7_from_timestamptz;
-DROP FUNCTION IF EXISTS _timescaledb_functions.timestamptz_from_uuid_v7;
-DROP FUNCTION IF EXISTS _timescaledb_functions.uuid_version;
-
-DELETE FROM _timescaledb_catalog.compression_algorithm WHERE id = 7 AND version = 1 AND name = 'COMPRESSION_ALGORITHM_UUID';
-
--- block downgrade if a table has NULL orderby setting (not allowed in 2.21)
-DO $$
-BEGIN
-  IF EXISTS (
-        SELECT 1
-        FROM _timescaledb_catalog.compression_settings
-        WHERE orderby IS NULL
-        ) THEN
-    RAISE EXCEPTION 'TimescaleDB 2.21 can not have NULL columnstore orderby settings. Use ALTER TABLE to configure them before downgrading.';
-  END IF;
-END
-$$;
-
--- remove empty segmentby
-  UPDATE _timescaledb_catalog.compression_settings
-  SET segmentby = NULL
-  WHERE segmentby = '{}';
-=======
 -- Revert support for concurrent merge chunks()
 DROP PROCEDURE IF EXISTS _timescaledb_functions.chunk_rewrite_cleanup();
 DROP PROCEDURE IF EXISTS @extschema@.merge_chunks_concurrently(REGCLASS[]);
 DROP PROCEDURE IF EXISTS @extschema@.merge_chunks(REGCLASS, REGCLASS, BOOLEAN);
 DROP TABLE IF EXISTS _timescaledb_catalog.chunk_rewrite;
->>>>>>> ff980e62
