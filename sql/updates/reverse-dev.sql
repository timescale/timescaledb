<<<<<<< HEAD
ALTER EXTENSION timescaledb DROP VIEW timescaledb_information.continuous_aggregates;

DROP VIEW timescaledb_information.continuous_aggregates;

DROP FUNCTION _timescaledb_functions.cagg_parse_invalidation_record(BYTEA);
DROP FUNCTION _timescaledb_functions.has_invalidation_trigger(regclass);

CREATE FUNCTION ts_hypercore_handler(internal) RETURNS table_am_handler
AS '@MODULE_PATHNAME@', 'ts_hypercore_handler' LANGUAGE C;

CREATE FUNCTION ts_hypercore_proxy_handler(internal) RETURNS index_am_handler
AS '@MODULE_PATHNAME@', 'ts_hypercore_proxy_handler' LANGUAGE C;

CREATE ACCESS METHOD hypercore TYPE TABLE HANDLER ts_hypercore_handler;
COMMENT ON ACCESS METHOD hypercore IS 'Storage engine using hybrid row/columnar compression';

CREATE ACCESS METHOD hypercore_proxy TYPE INDEX HANDLER ts_hypercore_proxy_handler;
COMMENT ON ACCESS METHOD hypercore_proxy IS 'Hypercore proxy index access method';

CREATE OPERATOR CLASS int4_ops
DEFAULT FOR TYPE int4 USING hypercore_proxy AS
       OPERATOR 1 = (int4, int4),
       FUNCTION 1 hashint4(int4);

CREATE FUNCTION _timescaledb_debug.is_compressed_tid(tid) RETURNS BOOL
AS '@MODULE_PATHNAME@', 'ts_update_placeholder' LANGUAGE C STRICT;

DROP FUNCTION _timescaledb_functions.bloom1_contains_any(_timescaledb_internal.bloom1, anyarray);

DROP PROCEDURE IF EXISTS _timescaledb_functions.policy_compression_execute;
DROP FUNCTION IF EXISTS @extschema@.add_compression_policy;
DROP PROCEDURE IF EXISTS @extschema@.add_columnstore_policy;
DROP FUNCTION IF EXISTS timescaledb_experimental.add_policies;
DROP FUNCTION IF EXISTS @extschema@.compress_chunk;
DROP PROCEDURE IF EXISTS @extschema@.convert_to_columnstore;

CREATE FUNCTION @extschema@.compress_chunk(
  uncompressed_chunk REGCLASS,
  if_not_compressed BOOLEAN = true,
  recompress BOOLEAN = false,
  hypercore_use_access_method BOOL = NULL
) RETURNS REGCLASS AS '@MODULE_PATHNAME@', 'ts_update_placeholder' LANGUAGE C VOLATILE;

CREATE PROCEDURE @extschema@.convert_to_columnstore(
  chunk REGCLASS,
  if_not_columnstore BOOLEAN = true,
  recompress BOOLEAN = false,
  hypercore_use_access_method BOOL = NULL
) AS '@MODULE_PATHNAME@', 'ts_update_placeholder' LANGUAGE C;

CREATE FUNCTION @extschema@.add_compression_policy(
    hypertable REGCLASS,
    compress_after "any" = NULL,
    if_not_exists BOOL = false,
    schedule_interval INTERVAL = NULL,
    initial_start TIMESTAMPTZ = NULL,
    timezone TEXT = NULL,
    compress_created_before INTERVAL = NULL,
    hypercore_use_access_method BOOL = NULL
)
RETURNS INTEGER
AS '@MODULE_PATHNAME@', 'ts_update_placeholder'
LANGUAGE C VOLATILE;

CREATE PROCEDURE @extschema@.add_columnstore_policy(
    hypertable REGCLASS,
    after "any" = NULL,
    if_not_exists BOOL = false,
    schedule_interval INTERVAL = NULL,
    initial_start TIMESTAMPTZ = NULL,
    timezone TEXT = NULL,
    created_before INTERVAL = NULL,
    hypercore_use_access_method BOOL = NULL
) LANGUAGE C AS '@MODULE_PATHNAME@', 'ts_update_placeholder';

CREATE OR REPLACE FUNCTION timescaledb_experimental.add_policies(
    relation REGCLASS,
    if_not_exists BOOL = false,
    refresh_start_offset "any" = NULL,
    refresh_end_offset "any" = NULL,
    compress_after "any" = NULL,
    drop_after "any" = NULL,
    hypercore_use_access_method BOOL = NULL)
RETURNS BOOL
AS '@MODULE_PATHNAME@', 'ts_update_placeholder'
LANGUAGE C VOLATILE;

CREATE PROCEDURE
_timescaledb_functions.policy_compression_execute(
  job_id              INTEGER,
  htid                INTEGER,
  lag                 ANYELEMENT,
  maxchunks           INTEGER,
  verbose_log         BOOLEAN,
  recompress_enabled  BOOLEAN,
  reindex_enabled     BOOLEAN,
  use_creation_time   BOOLEAN,
  useam               BOOLEAN = NULL)
AS $$ BEGIN END $$ LANGUAGE PLPGSQL;

DROP FUNCTION IF EXISTS _timescaledb_functions.generate_uuid_v7;
DROP FUNCTION IF EXISTS _timescaledb_functions.uuid_v7_from_timestamptz;
DROP FUNCTION IF EXISTS _timescaledb_functions.timestamptz_from_uuid_v7;
DROP FUNCTION IF EXISTS _timescaledb_functions.uuid_version;

DELETE FROM _timescaledb_catalog.compression_algorithm WHERE id = 7 AND version = 1 AND name = 'COMPRESSION_ALGORITHM_UUID';

-- downgrade compression settings
CREATE TABLE _timescaledb_catalog.tempsettings (LIKE _timescaledb_catalog.compression_settings);
INSERT INTO _timescaledb_catalog.tempsettings SELECT * FROM _timescaledb_catalog.compression_settings;
DROP VIEW timescaledb_information.hypertable_columnstore_settings;
DROP VIEW timescaledb_information.chunk_columnstore_settings;
DROP VIEW timescaledb_information.hypertable_compression_settings;
DROP VIEW timescaledb_information.chunk_compression_settings;
DROP VIEW timescaledb_information.compression_settings;
ALTER EXTENSION timescaledb DROP TABLE _timescaledb_catalog.compression_settings;
DROP TABLE _timescaledb_catalog.compression_settings;

CREATE TABLE _timescaledb_catalog.compression_settings (
  relid regclass NOT NULL,
  compress_relid regclass NULL,
  segmentby text[],
  orderby text[],
  orderby_desc bool[],
  orderby_nullsfirst bool[],
  CONSTRAINT compression_settings_pkey PRIMARY KEY (relid),
  CONSTRAINT compression_settings_check_segmentby CHECK (array_ndims(segmentby) = 1),
  CONSTRAINT compression_settings_check_orderby_null CHECK ((orderby IS NULL AND orderby_desc IS NULL AND orderby_nullsfirst IS NULL) OR (orderby IS NOT NULL AND orderby_desc IS NOT NULL AND orderby_nullsfirst IS NOT NULL)),
  CONSTRAINT compression_settings_check_orderby_cardinality CHECK (array_ndims(orderby) = 1 AND array_ndims(orderby_desc) = 1 AND array_ndims(orderby_nullsfirst) = 1 AND cardinality(orderby) = cardinality(orderby_desc) AND cardinality(orderby) = cardinality(orderby_nullsfirst))
);

-- Revert information in compression settings
INSERT INTO _timescaledb_catalog.compression_settings
SELECT
    cs.relid,
    cs.compress_relid,
    cs.segmentby,
    cs.orderby,
    cs.orderby_desc,
    cs.orderby_nullsfirst
FROM
    _timescaledb_catalog.tempsettings cs;

DROP TABLE _timescaledb_catalog.tempsettings;

CREATE INDEX compression_settings_compress_relid_idx ON _timescaledb_catalog.compression_settings (compress_relid);

GRANT SELECT ON _timescaledb_catalog.compression_settings TO PUBLIC;
SELECT pg_catalog.pg_extension_config_dump('_timescaledb_catalog.compression_settings', '');

DROP FUNCTION IF EXISTS _timescaledb_functions.jsonb_get_matching_index_entry(jsonb, text, text);

-- block downgrade if a table has NULL orderby setting (not allowed in 2.21)
=======
>>>>>>> 87466dec
DO $$
BEGIN
    UPDATE _timescaledb_config.bgw_job
      SET config = config - 'max_successes_per_job' - 'max_failures_per_job',
          schedule_interval = '1 month'
    WHERE id = 3; -- system job retention

    RAISE WARNING 'job history configuration modified'
    USING DETAIL = 'The job history will keep full history for each job and run once each month.';
END
$$;

DROP VIEW IF EXISTS timescaledb_information.job_stats;
<|MERGE_RESOLUTION|>--- conflicted
+++ resolved
@@ -1,159 +1,5 @@
-<<<<<<< HEAD
-ALTER EXTENSION timescaledb DROP VIEW timescaledb_information.continuous_aggregates;
-
-DROP VIEW timescaledb_information.continuous_aggregates;
-
-DROP FUNCTION _timescaledb_functions.cagg_parse_invalidation_record(BYTEA);
-DROP FUNCTION _timescaledb_functions.has_invalidation_trigger(regclass);
-
-CREATE FUNCTION ts_hypercore_handler(internal) RETURNS table_am_handler
-AS '@MODULE_PATHNAME@', 'ts_hypercore_handler' LANGUAGE C;
-
-CREATE FUNCTION ts_hypercore_proxy_handler(internal) RETURNS index_am_handler
-AS '@MODULE_PATHNAME@', 'ts_hypercore_proxy_handler' LANGUAGE C;
-
-CREATE ACCESS METHOD hypercore TYPE TABLE HANDLER ts_hypercore_handler;
-COMMENT ON ACCESS METHOD hypercore IS 'Storage engine using hybrid row/columnar compression';
-
-CREATE ACCESS METHOD hypercore_proxy TYPE INDEX HANDLER ts_hypercore_proxy_handler;
-COMMENT ON ACCESS METHOD hypercore_proxy IS 'Hypercore proxy index access method';
-
-CREATE OPERATOR CLASS int4_ops
-DEFAULT FOR TYPE int4 USING hypercore_proxy AS
-       OPERATOR 1 = (int4, int4),
-       FUNCTION 1 hashint4(int4);
-
-CREATE FUNCTION _timescaledb_debug.is_compressed_tid(tid) RETURNS BOOL
-AS '@MODULE_PATHNAME@', 'ts_update_placeholder' LANGUAGE C STRICT;
-
 DROP FUNCTION _timescaledb_functions.bloom1_contains_any(_timescaledb_internal.bloom1, anyarray);
 
-DROP PROCEDURE IF EXISTS _timescaledb_functions.policy_compression_execute;
-DROP FUNCTION IF EXISTS @extschema@.add_compression_policy;
-DROP PROCEDURE IF EXISTS @extschema@.add_columnstore_policy;
-DROP FUNCTION IF EXISTS timescaledb_experimental.add_policies;
-DROP FUNCTION IF EXISTS @extschema@.compress_chunk;
-DROP PROCEDURE IF EXISTS @extschema@.convert_to_columnstore;
-
-CREATE FUNCTION @extschema@.compress_chunk(
-  uncompressed_chunk REGCLASS,
-  if_not_compressed BOOLEAN = true,
-  recompress BOOLEAN = false,
-  hypercore_use_access_method BOOL = NULL
-) RETURNS REGCLASS AS '@MODULE_PATHNAME@', 'ts_update_placeholder' LANGUAGE C VOLATILE;
-
-CREATE PROCEDURE @extschema@.convert_to_columnstore(
-  chunk REGCLASS,
-  if_not_columnstore BOOLEAN = true,
-  recompress BOOLEAN = false,
-  hypercore_use_access_method BOOL = NULL
-) AS '@MODULE_PATHNAME@', 'ts_update_placeholder' LANGUAGE C;
-
-CREATE FUNCTION @extschema@.add_compression_policy(
-    hypertable REGCLASS,
-    compress_after "any" = NULL,
-    if_not_exists BOOL = false,
-    schedule_interval INTERVAL = NULL,
-    initial_start TIMESTAMPTZ = NULL,
-    timezone TEXT = NULL,
-    compress_created_before INTERVAL = NULL,
-    hypercore_use_access_method BOOL = NULL
-)
-RETURNS INTEGER
-AS '@MODULE_PATHNAME@', 'ts_update_placeholder'
-LANGUAGE C VOLATILE;
-
-CREATE PROCEDURE @extschema@.add_columnstore_policy(
-    hypertable REGCLASS,
-    after "any" = NULL,
-    if_not_exists BOOL = false,
-    schedule_interval INTERVAL = NULL,
-    initial_start TIMESTAMPTZ = NULL,
-    timezone TEXT = NULL,
-    created_before INTERVAL = NULL,
-    hypercore_use_access_method BOOL = NULL
-) LANGUAGE C AS '@MODULE_PATHNAME@', 'ts_update_placeholder';
-
-CREATE OR REPLACE FUNCTION timescaledb_experimental.add_policies(
-    relation REGCLASS,
-    if_not_exists BOOL = false,
-    refresh_start_offset "any" = NULL,
-    refresh_end_offset "any" = NULL,
-    compress_after "any" = NULL,
-    drop_after "any" = NULL,
-    hypercore_use_access_method BOOL = NULL)
-RETURNS BOOL
-AS '@MODULE_PATHNAME@', 'ts_update_placeholder'
-LANGUAGE C VOLATILE;
-
-CREATE PROCEDURE
-_timescaledb_functions.policy_compression_execute(
-  job_id              INTEGER,
-  htid                INTEGER,
-  lag                 ANYELEMENT,
-  maxchunks           INTEGER,
-  verbose_log         BOOLEAN,
-  recompress_enabled  BOOLEAN,
-  reindex_enabled     BOOLEAN,
-  use_creation_time   BOOLEAN,
-  useam               BOOLEAN = NULL)
-AS $$ BEGIN END $$ LANGUAGE PLPGSQL;
-
-DROP FUNCTION IF EXISTS _timescaledb_functions.generate_uuid_v7;
-DROP FUNCTION IF EXISTS _timescaledb_functions.uuid_v7_from_timestamptz;
-DROP FUNCTION IF EXISTS _timescaledb_functions.timestamptz_from_uuid_v7;
-DROP FUNCTION IF EXISTS _timescaledb_functions.uuid_version;
-
-DELETE FROM _timescaledb_catalog.compression_algorithm WHERE id = 7 AND version = 1 AND name = 'COMPRESSION_ALGORITHM_UUID';
-
--- downgrade compression settings
-CREATE TABLE _timescaledb_catalog.tempsettings (LIKE _timescaledb_catalog.compression_settings);
-INSERT INTO _timescaledb_catalog.tempsettings SELECT * FROM _timescaledb_catalog.compression_settings;
-DROP VIEW timescaledb_information.hypertable_columnstore_settings;
-DROP VIEW timescaledb_information.chunk_columnstore_settings;
-DROP VIEW timescaledb_information.hypertable_compression_settings;
-DROP VIEW timescaledb_information.chunk_compression_settings;
-DROP VIEW timescaledb_information.compression_settings;
-ALTER EXTENSION timescaledb DROP TABLE _timescaledb_catalog.compression_settings;
-DROP TABLE _timescaledb_catalog.compression_settings;
-
-CREATE TABLE _timescaledb_catalog.compression_settings (
-  relid regclass NOT NULL,
-  compress_relid regclass NULL,
-  segmentby text[],
-  orderby text[],
-  orderby_desc bool[],
-  orderby_nullsfirst bool[],
-  CONSTRAINT compression_settings_pkey PRIMARY KEY (relid),
-  CONSTRAINT compression_settings_check_segmentby CHECK (array_ndims(segmentby) = 1),
-  CONSTRAINT compression_settings_check_orderby_null CHECK ((orderby IS NULL AND orderby_desc IS NULL AND orderby_nullsfirst IS NULL) OR (orderby IS NOT NULL AND orderby_desc IS NOT NULL AND orderby_nullsfirst IS NOT NULL)),
-  CONSTRAINT compression_settings_check_orderby_cardinality CHECK (array_ndims(orderby) = 1 AND array_ndims(orderby_desc) = 1 AND array_ndims(orderby_nullsfirst) = 1 AND cardinality(orderby) = cardinality(orderby_desc) AND cardinality(orderby) = cardinality(orderby_nullsfirst))
-);
-
--- Revert information in compression settings
-INSERT INTO _timescaledb_catalog.compression_settings
-SELECT
-    cs.relid,
-    cs.compress_relid,
-    cs.segmentby,
-    cs.orderby,
-    cs.orderby_desc,
-    cs.orderby_nullsfirst
-FROM
-    _timescaledb_catalog.tempsettings cs;
-
-DROP TABLE _timescaledb_catalog.tempsettings;
-
-CREATE INDEX compression_settings_compress_relid_idx ON _timescaledb_catalog.compression_settings (compress_relid);
-
-GRANT SELECT ON _timescaledb_catalog.compression_settings TO PUBLIC;
-SELECT pg_catalog.pg_extension_config_dump('_timescaledb_catalog.compression_settings', '');
-
-DROP FUNCTION IF EXISTS _timescaledb_functions.jsonb_get_matching_index_entry(jsonb, text, text);
-
--- block downgrade if a table has NULL orderby setting (not allowed in 2.21)
-=======
->>>>>>> 87466dec
 DO $$
 BEGIN
     UPDATE _timescaledb_config.bgw_job
