--- conflicted
+++ resolved
@@ -22,9 +22,6 @@
 
 CREATE INDEX chunk_osm_chunk_idx ON _timescaledb_catalog.chunk (osm_chunk, hypertable_id);
 
-<<<<<<< HEAD
-DROP FUNCTION IF EXISTS @extschema@.decompress_chunk;
-=======
 DROP FUNCTION IF EXISTS @extschema@.add_job(REGPROC, INTERVAL, JSONB, TIMESTAMPTZ, BOOL);
 DROP FUNCTION IF EXISTS @extschema@.alter_job(INTEGER, INTERVAL, INTERVAL, INTEGER, INTERVAL, BOOL, JSONB, TIMESTAMPTZ, BOOL);
 
@@ -152,4 +149,5 @@
     replication_factor      INTEGER = NULL,
     data_nodes              NAME[] = NULL
 ) RETURNS TABLE(hypertable_id INT, schema_name NAME, table_name NAME, created BOOL) AS '@MODULE_PATHNAME@', 'ts_hypertable_distributed_create' LANGUAGE C VOLATILE;
->>>>>>> 1fa83739
+
+DROP FUNCTION IF EXISTS @extschema@.decompress_chunk;