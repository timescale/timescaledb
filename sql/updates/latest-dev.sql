--- conflicted
+++ resolved
@@ -15,6 +15,11 @@
 DROP FUNCTION IF EXISTS ts_hypercore_proxy_handler;
 DROP FUNCTION IF EXISTS ts_hypercore_handler;
 DROP FUNCTION IF EXISTS _timescaledb_debug.is_compressed_tid;
+
+CREATE FUNCTION _timescaledb_functions.bloom1_contains_any(_timescaledb_internal.bloom1, anyarray)
+RETURNS bool
+AS '@MODULE_PATHNAME@', 'ts_update_placeholder'
+LANGUAGE C IMMUTABLE PARALLEL SAFE;
 
 DROP PROCEDURE IF EXISTS _timescaledb_functions.policy_compression_execute;
 DROP FUNCTION IF EXISTS @extschema@.add_compression_policy;
@@ -58,22 +63,6 @@
     created_before INTERVAL = NULL
 ) LANGUAGE C AS '@MODULE_PATHNAME@', 'ts_update_placeholder';
 
-<<<<<<< HEAD
-CREATE FUNCTION _timescaledb_functions.bloom1_contains_any(_timescaledb_internal.bloom1, anyarray)
-RETURNS bool
-AS '@MODULE_PATHNAME@', 'ts_update_placeholder'
-LANGUAGE C IMMUTABLE PARALLEL SAFE;
-
-DROP PROCEDURE IF EXISTS _timescaledb_functions.policy_compression(job_id INTEGER, config JSONB);
-
-DROP PROCEDURE IF EXISTS _timescaledb_internal.policy_compression_execute(
-INTEGER, INTEGER, ANYELEMENT, INTEGER, BOOLEAN, BOOLEAN, BOOLEAN
-);
-
-DROP PROCEDURE IF EXISTS _timescaledb_functions.policy_compression_execute(
-  INTEGER, INTEGER, ANYELEMENT, INTEGER, BOOLEAN, BOOLEAN, BOOLEAN, BOOLEAN
-);
-=======
 CREATE FUNCTION timescaledb_experimental.add_policies(
     relation REGCLASS,
     if_not_exists BOOL = false,
@@ -82,7 +71,6 @@
     compress_after "any" = NULL,
     drop_after "any" = NULL
 ) RETURNS BOOL AS '@MODULE_PATHNAME@', 'ts_update_placeholder' LANGUAGE C VOLATILE;
->>>>>>> eace2231
 
 CREATE PROCEDURE _timescaledb_functions.policy_compression_execute(
   job_id              INTEGER,
