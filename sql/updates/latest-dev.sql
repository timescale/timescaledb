
<<<<<<< HEAD
INSERT INTO _timescaledb_catalog.compression_algorithm( id, version, name, description) values
( 5, 1, 'COMPRESSION_ALGORITHM_BOOL', 'bool');


-------------------------------
-- Update compression settings
-------------------------------
CREATE TABLE _timescaledb_catalog.tempsettings (LIKE _timescaledb_catalog.compression_settings);
INSERT INTO _timescaledb_catalog.tempsettings SELECT * FROM _timescaledb_catalog.compression_settings;
ALTER EXTENSION timescaledb DROP TABLE _timescaledb_catalog.compression_settings;
DROP TABLE _timescaledb_catalog.compression_settings CASCADE;

CREATE TABLE _timescaledb_catalog.compression_settings (
  relid regclass NOT NULL,
  compress_relid regclass NULL,
  segmentby text[],
  orderby text[],
  orderby_desc bool[],
  orderby_nullsfirst bool[],
  CONSTRAINT compression_settings_pkey PRIMARY KEY (relid),
  CONSTRAINT compression_settings_check_segmentby CHECK (array_ndims(segmentby) = 1),
  CONSTRAINT compression_settings_check_orderby_null CHECK ((orderby IS NULL AND orderby_desc IS NULL AND orderby_nullsfirst IS NULL) OR (orderby IS NOT NULL AND orderby_desc IS NOT NULL AND orderby_nullsfirst IS NOT NULL)),
  CONSTRAINT compression_settings_check_orderby_cardinality CHECK (array_ndims(orderby) = 1 AND array_ndims(orderby_desc) = 1 AND array_ndims(orderby_nullsfirst) = 1 AND cardinality(orderby) = cardinality(orderby_desc) AND cardinality(orderby) = cardinality(orderby_nullsfirst))
);

-- Insert updated settings
INSERT INTO _timescaledb_catalog.compression_settings
SELECT
    CASE
        WHEN h.schema_name IS NOT NULL THEN
            cs.relid
        ELSE
            format('%I.%I', ch.schema_name, ch.table_name)::regclass
    END AS relid,
    CASE
        WHEN h.schema_name IS NOT NULL THEN
            NULL
        ELSE
            cs.relid
    END AS compress_relid,
    cs.segmentby,
    cs.orderby,
    cs.orderby_desc,
    cs.orderby_nullsfirst
FROM
    _timescaledb_catalog.tempsettings cs
INNER JOIN
    pg_class c ON (cs.relid = c.oid)
INNER JOIN
    pg_namespace ns ON (ns.oid = c.relnamespace)
LEFT JOIN
    _timescaledb_catalog.hypertable h ON (h.schema_name = ns.nspname AND h.table_name = c.relname)
LEFT JOIN
    _timescaledb_catalog.chunk cch ON (cch.schema_name = ns.nspname AND cch.table_name = c.relname)
LEFT JOIN
    _timescaledb_catalog.chunk ch ON (cch.id = ch.compressed_chunk_id);

-- Add index on secondary compressed relid key
CREATE INDEX compression_settings_compress_relid_idx ON _timescaledb_catalog.compression_settings (compress_relid);

DROP TABLE _timescaledb_catalog.tempsettings CASCADE;
GRANT SELECT ON _timescaledb_catalog.compression_settings TO PUBLIC;
SELECT pg_catalog.pg_extension_config_dump('_timescaledb_catalog.compression_settings', '');


-- Type for bloom filters used by the sparse indexes on compressed hypertables.
CREATE TYPE _timescaledb_internal.bloom1;
CREATE FUNCTION _timescaledb_functions.bloom1in(cstring) RETURNS _timescaledb_internal.bloom1 AS 'byteain' LANGUAGE INTERNAL IMMUTABLE PARALLEL SAFE;
CREATE FUNCTION _timescaledb_functions.bloom1out(_timescaledb_internal.bloom1) RETURNS cstring AS 'byteaout' LANGUAGE INTERNAL IMMUTABLE PARALLEL SAFE;
CREATE TYPE _timescaledb_internal.bloom1 (
    INPUT = _timescaledb_functions.bloom1in,
    OUTPUT = _timescaledb_functions.bloom1out,
    LIKE = bytea
);
CREATE OR REPLACE FUNCTION _timescaledb_functions.ts_bloom1_matches(_timescaledb_internal.bloom1, anyelement)
RETURNS bool
AS '@MODULE_PATHNAME@', 'ts_update_placeholder'
LANGUAGE C IMMUTABLE STRICT;
=======
DROP FUNCTION IF EXISTS _timescaledb_internal.create_chunk_table;
DROP FUNCTION IF EXISTS _timescaledb_functions.create_chunk_table;
>>>>>>> ce9c39ef
<|MERGE_RESOLUTION|>--- conflicted
+++ resolved
@@ -1,70 +1,3 @@
-
-<<<<<<< HEAD
-INSERT INTO _timescaledb_catalog.compression_algorithm( id, version, name, description) values
-( 5, 1, 'COMPRESSION_ALGORITHM_BOOL', 'bool');
-
-
--------------------------------
--- Update compression settings
--------------------------------
-CREATE TABLE _timescaledb_catalog.tempsettings (LIKE _timescaledb_catalog.compression_settings);
-INSERT INTO _timescaledb_catalog.tempsettings SELECT * FROM _timescaledb_catalog.compression_settings;
-ALTER EXTENSION timescaledb DROP TABLE _timescaledb_catalog.compression_settings;
-DROP TABLE _timescaledb_catalog.compression_settings CASCADE;
-
-CREATE TABLE _timescaledb_catalog.compression_settings (
-  relid regclass NOT NULL,
-  compress_relid regclass NULL,
-  segmentby text[],
-  orderby text[],
-  orderby_desc bool[],
-  orderby_nullsfirst bool[],
-  CONSTRAINT compression_settings_pkey PRIMARY KEY (relid),
-  CONSTRAINT compression_settings_check_segmentby CHECK (array_ndims(segmentby) = 1),
-  CONSTRAINT compression_settings_check_orderby_null CHECK ((orderby IS NULL AND orderby_desc IS NULL AND orderby_nullsfirst IS NULL) OR (orderby IS NOT NULL AND orderby_desc IS NOT NULL AND orderby_nullsfirst IS NOT NULL)),
-  CONSTRAINT compression_settings_check_orderby_cardinality CHECK (array_ndims(orderby) = 1 AND array_ndims(orderby_desc) = 1 AND array_ndims(orderby_nullsfirst) = 1 AND cardinality(orderby) = cardinality(orderby_desc) AND cardinality(orderby) = cardinality(orderby_nullsfirst))
-);
-
--- Insert updated settings
-INSERT INTO _timescaledb_catalog.compression_settings
-SELECT
-    CASE
-        WHEN h.schema_name IS NOT NULL THEN
-            cs.relid
-        ELSE
-            format('%I.%I', ch.schema_name, ch.table_name)::regclass
-    END AS relid,
-    CASE
-        WHEN h.schema_name IS NOT NULL THEN
-            NULL
-        ELSE
-            cs.relid
-    END AS compress_relid,
-    cs.segmentby,
-    cs.orderby,
-    cs.orderby_desc,
-    cs.orderby_nullsfirst
-FROM
-    _timescaledb_catalog.tempsettings cs
-INNER JOIN
-    pg_class c ON (cs.relid = c.oid)
-INNER JOIN
-    pg_namespace ns ON (ns.oid = c.relnamespace)
-LEFT JOIN
-    _timescaledb_catalog.hypertable h ON (h.schema_name = ns.nspname AND h.table_name = c.relname)
-LEFT JOIN
-    _timescaledb_catalog.chunk cch ON (cch.schema_name = ns.nspname AND cch.table_name = c.relname)
-LEFT JOIN
-    _timescaledb_catalog.chunk ch ON (cch.id = ch.compressed_chunk_id);
-
--- Add index on secondary compressed relid key
-CREATE INDEX compression_settings_compress_relid_idx ON _timescaledb_catalog.compression_settings (compress_relid);
-
-DROP TABLE _timescaledb_catalog.tempsettings CASCADE;
-GRANT SELECT ON _timescaledb_catalog.compression_settings TO PUBLIC;
-SELECT pg_catalog.pg_extension_config_dump('_timescaledb_catalog.compression_settings', '');
-
-
 -- Type for bloom filters used by the sparse indexes on compressed hypertables.
 CREATE TYPE _timescaledb_internal.bloom1;
 CREATE FUNCTION _timescaledb_functions.bloom1in(cstring) RETURNS _timescaledb_internal.bloom1 AS 'byteain' LANGUAGE INTERNAL IMMUTABLE PARALLEL SAFE;
@@ -78,7 +11,7 @@
 RETURNS bool
 AS '@MODULE_PATHNAME@', 'ts_update_placeholder'
 LANGUAGE C IMMUTABLE STRICT;
-=======
+
+
 DROP FUNCTION IF EXISTS _timescaledb_internal.create_chunk_table;
 DROP FUNCTION IF EXISTS _timescaledb_functions.create_chunk_table;
->>>>>>> ce9c39ef
