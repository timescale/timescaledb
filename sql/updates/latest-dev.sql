<<<<<<< HEAD
=======
DROP FUNCTION IF EXISTS _timescaledb_functions.policy_job_stat_history_retention;
DROP VIEW IF EXISTS timescaledb_information.chunks;

-- Add support for concurrent merge_chunks()
CREATE TABLE _timescaledb_catalog.chunk_rewrite (
  chunk_relid REGCLASS NOT NULL,
  new_relid REGCLASS NOT NULL,
  CONSTRAINT chunk_rewrite_key UNIQUE (chunk_relid)
);

GRANT SELECT ON _timescaledb_catalog.chunk_rewrite TO PUBLIC;
DROP PROCEDURE IF EXISTS @extschema@.merge_chunks(REGCLASS, REGCLASS);

-- Check whether the database has the sparse bloom filter indexes on compressed
-- chunks, which will require manual action to re-enable.
DO $$
DECLARE
    num_chunks_with_bloom int;
BEGIN
    SELECT count(*) INTO num_chunks_with_bloom
    FROM pg_attribute WHERE attname LIKE '_ts_meta_v2_bloom1_%';

    IF num_chunks_with_bloom > 0 THEN
       RAISE WARNING 'bloom filter sparse indexes require action to re-enable'
              USING HINT = 'See the changelog for details.';
    END IF;
END
$$;

-- Block update if CAggs in old format are found
DO
$$
DECLARE
  caggs text;
BEGIN
  SELECT string_agg(format('%I.%I', user_view_schema, user_view_name), ', ')
  INTO caggs
  FROM _timescaledb_catalog.continuous_agg
  WHERE finalized IS FALSE
  GROUP BY user_view_schema, user_view_name
  ORDER BY user_view_schema, user_view_name;

  IF caggs IS NOT NULL THEN
    RAISE
      EXCEPTION 'continuous aggregates with old format found, update blocked'
      USING
        DETAIL = format('Continuous Aggregates: %s', caggs),
        HINT = 'You should use `cagg_migrate` procedure to migrate to the new format.';
  END IF;
END
$$;

--
-- Rebuild the catalog table `_timescaledb_catalog.continuous_agg` to remove `finalized` column
--

-- (1) Remove cagg migration functions and procedures from public and internal schemas
DROP PROCEDURE IF EXISTS @extschema@.cagg_migrate (REGCLASS, BOOLEAN, BOOLEAN);
DROP FUNCTION IF EXISTS _timescaledb_internal.cagg_migrate_pre_validation (TEXT, TEXT, TEXT);
DROP FUNCTION IF EXISTS _timescaledb_functions.cagg_migrate_pre_validation (TEXT, TEXT, TEXT);
DROP PROCEDURE IF EXISTS _timescaledb_internal.cagg_migrate_create_plan (_timescaledb_catalog.continuous_agg, TEXT, BOOLEAN, BOOLEAN);
DROP PROCEDURE IF EXISTS _timescaledb_functions.cagg_migrate_create_plan (_timescaledb_catalog.continuous_agg, TEXT, BOOLEAN, BOOLEAN);

DROP FUNCTION IF EXISTS _timescaledb_internal.cagg_migrate_plan_exists (INTEGER);
DROP FUNCTION IF EXISTS _timescaledb_functions.cagg_migrate_plan_exists (INTEGER);
DROP PROCEDURE IF EXISTS _timescaledb_internal.cagg_migrate_execute_plan (_timescaledb_catalog.continuous_agg);
DROP PROCEDURE IF EXISTS _timescaledb_functions.cagg_migrate_execute_plan (_timescaledb_catalog.continuous_agg);
DROP PROCEDURE IF EXISTS _timescaledb_internal.cagg_migrate_execute_create_new_cagg (_timescaledb_catalog.continuous_agg, _timescaledb_catalog.continuous_agg_migrate_plan_step);
DROP PROCEDURE IF EXISTS _timescaledb_functions.cagg_migrate_execute_create_new_cagg (_timescaledb_catalog.continuous_agg, _timescaledb_catalog.continuous_agg_migrate_plan_step);
DROP PROCEDURE IF EXISTS _timescaledb_internal.cagg_migrate_execute_disable_policies (_timescaledb_catalog.continuous_agg, _timescaledb_catalog.continuous_agg_migrate_plan_step);
DROP PROCEDURE IF EXISTS _timescaledb_functions.cagg_migrate_execute_disable_policies (_timescaledb_catalog.continuous_agg, _timescaledb_catalog.continuous_agg_migrate_plan_step);
DROP PROCEDURE IF EXISTS _timescaledb_internal.cagg_migrate_execute_enable_policies (_timescaledb_catalog.continuous_agg, _timescaledb_catalog.continuous_agg_migrate_plan_step);
DROP PROCEDURE IF EXISTS _timescaledb_functions.cagg_migrate_execute_enable_policies (_timescaledb_catalog.continuous_agg, _timescaledb_catalog.continuous_agg_migrate_plan_step);
DROP PROCEDURE IF EXISTS _timescaledb_internal.cagg_migrate_execute_copy_policies (_timescaledb_catalog.continuous_agg, _timescaledb_catalog.continuous_agg_migrate_plan_step);
DROP PROCEDURE IF EXISTS _timescaledb_functions.cagg_migrate_execute_copy_policies (_timescaledb_catalog.continuous_agg, _timescaledb_catalog.continuous_agg_migrate_plan_step);
DROP PROCEDURE IF EXISTS _timescaledb_internal.cagg_migrate_execute_refresh_new_cagg (_timescaledb_catalog.continuous_agg, _timescaledb_catalog.continuous_agg_migrate_plan_step);
DROP PROCEDURE IF EXISTS _timescaledb_functions.cagg_migrate_execute_refresh_new_cagg (_timescaledb_catalog.continuous_agg, _timescaledb_catalog.continuous_agg_migrate_plan_step);
DROP PROCEDURE IF EXISTS _timescaledb_functions.cagg_migrate_update_watermark(integer);
DROP PROCEDURE IF EXISTS _timescaledb_internal.cagg_migrate_execute_copy_data (_timescaledb_catalog.continuous_agg, _timescaledb_catalog.continuous_agg_migrate_plan_step);
DROP PROCEDURE IF EXISTS _timescaledb_functions.cagg_migrate_execute_copy_data (_timescaledb_catalog.continuous_agg, _timescaledb_catalog.continuous_agg_migrate_plan_step);
DROP PROCEDURE IF EXISTS _timescaledb_internal.cagg_migrate_execute_override_cagg (_timescaledb_catalog.continuous_agg, _timescaledb_catalog.continuous_agg_migrate_plan_step);
DROP PROCEDURE IF EXISTS _timescaledb_functions.cagg_migrate_execute_override_cagg (_timescaledb_catalog.continuous_agg, _timescaledb_catalog.continuous_agg_migrate_plan_step);
DROP PROCEDURE IF EXISTS _timescaledb_internal.cagg_migrate_execute_drop_old_cagg (_timescaledb_catalog.continuous_agg, _timescaledb_catalog.continuous_agg_migrate_plan_step);
DROP PROCEDURE IF EXISTS _timescaledb_functions.cagg_migrate_execute_drop_old_cagg (_timescaledb_catalog.continuous_agg, _timescaledb_catalog.continuous_agg_migrate_plan_step);

-- (2) Rebuild catalog table
DROP VIEW IF EXISTS timescaledb_experimental.policies;
DROP VIEW IF EXISTS timescaledb_information.hypertables;
DROP VIEW IF EXISTS timescaledb_information.continuous_aggregates;
DROP VIEW IF EXISTS timescaledb_information.jobs;

ALTER TABLE _timescaledb_catalog.continuous_aggs_materialization_ranges
    DROP CONSTRAINT continuous_aggs_materialization_ranges_materialization_id_fkey;

ALTER TABLE _timescaledb_catalog.continuous_aggs_materialization_invalidation_log
    DROP CONSTRAINT continuous_aggs_materialization_invalid_materialization_id_fkey;

ALTER TABLE _timescaledb_catalog.continuous_aggs_watermark
    DROP CONSTRAINT continuous_aggs_watermark_mat_hypertable_id_fkey;

ALTER EXTENSION timescaledb
    DROP TABLE _timescaledb_catalog.continuous_agg;

CREATE TABLE _timescaledb_catalog._tmp_continuous_agg AS
    SELECT
        mat_hypertable_id,
        raw_hypertable_id,
        parent_mat_hypertable_id,
        user_view_schema,
        user_view_name,
        partial_view_schema,
        partial_view_name,
        direct_view_schema,
        direct_view_name,
        materialized_only
    FROM
        _timescaledb_catalog.continuous_agg
    ORDER BY
        mat_hypertable_id;

DROP TABLE _timescaledb_catalog.continuous_agg;

CREATE TABLE _timescaledb_catalog.continuous_agg (
    mat_hypertable_id integer NOT NULL,
    raw_hypertable_id integer NOT NULL,
    parent_mat_hypertable_id integer,
    user_view_schema name NOT NULL,
    user_view_name name NOT NULL,
    partial_view_schema name NOT NULL,
    partial_view_name name NOT NULL,
    direct_view_schema name NOT NULL,
    direct_view_name name NOT NULL,
    materialized_only bool NOT NULL DEFAULT FALSE,
    -- table constraints
    CONSTRAINT continuous_agg_pkey PRIMARY KEY (mat_hypertable_id),
    CONSTRAINT continuous_agg_partial_view_schema_partial_view_name_key UNIQUE (partial_view_schema, partial_view_name),
    CONSTRAINT continuous_agg_user_view_schema_user_view_name_key UNIQUE (user_view_schema, user_view_name),
    CONSTRAINT continuous_agg_mat_hypertable_id_fkey
        FOREIGN KEY (mat_hypertable_id) REFERENCES _timescaledb_catalog.hypertable (id) ON DELETE CASCADE,
    CONSTRAINT continuous_agg_raw_hypertable_id_fkey
        FOREIGN KEY (raw_hypertable_id) REFERENCES _timescaledb_catalog.hypertable (id) ON DELETE CASCADE,
    CONSTRAINT continuous_agg_parent_mat_hypertable_id_fkey
        FOREIGN KEY (parent_mat_hypertable_id)
        REFERENCES _timescaledb_catalog.continuous_agg (mat_hypertable_id) ON DELETE CASCADE
);

INSERT INTO _timescaledb_catalog.continuous_agg
SELECT * FROM _timescaledb_catalog._tmp_continuous_agg;
DROP TABLE _timescaledb_catalog._tmp_continuous_agg;

CREATE INDEX continuous_agg_raw_hypertable_id_idx ON _timescaledb_catalog.continuous_agg (raw_hypertable_id);

SELECT pg_catalog.pg_extension_config_dump('_timescaledb_catalog.continuous_agg', '');

GRANT SELECT ON TABLE _timescaledb_catalog.continuous_agg TO PUBLIC;

ALTER TABLE _timescaledb_catalog.continuous_aggs_materialization_ranges
    ADD CONSTRAINT continuous_aggs_materialization_ranges_materialization_id_fkey
        FOREIGN KEY (materialization_id)
        REFERENCES _timescaledb_catalog.continuous_agg(mat_hypertable_id) ON DELETE CASCADE;

ALTER TABLE _timescaledb_catalog.continuous_aggs_materialization_invalidation_log
    ADD CONSTRAINT continuous_aggs_materialization_invalid_materialization_id_fkey
        FOREIGN KEY (materialization_id)
        REFERENCES _timescaledb_catalog.continuous_agg(mat_hypertable_id) ON DELETE CASCADE;

ALTER TABLE _timescaledb_catalog.continuous_aggs_watermark
    ADD CONSTRAINT continuous_aggs_watermark_mat_hypertable_id_fkey
        FOREIGN KEY (mat_hypertable_id)
        REFERENCES _timescaledb_catalog.continuous_agg (mat_hypertable_id) ON DELETE CASCADE;

ANALYZE _timescaledb_catalog.continuous_agg;

--
-- END Rebuild the catalog table `_timescaledb_catalog.continuous_agg`
--
>>>>>>> d01e59cb
<|MERGE_RESOLUTION|>--- conflicted
+++ resolved
@@ -1,179 +1,176 @@
-<<<<<<< HEAD
-=======
-DROP FUNCTION IF EXISTS _timescaledb_functions.policy_job_stat_history_retention;
-DROP VIEW IF EXISTS timescaledb_information.chunks;
-
--- Add support for concurrent merge_chunks()
-CREATE TABLE _timescaledb_catalog.chunk_rewrite (
-  chunk_relid REGCLASS NOT NULL,
-  new_relid REGCLASS NOT NULL,
-  CONSTRAINT chunk_rewrite_key UNIQUE (chunk_relid)
-);
-
-GRANT SELECT ON _timescaledb_catalog.chunk_rewrite TO PUBLIC;
-DROP PROCEDURE IF EXISTS @extschema@.merge_chunks(REGCLASS, REGCLASS);
-
--- Check whether the database has the sparse bloom filter indexes on compressed
--- chunks, which will require manual action to re-enable.
-DO $$
-DECLARE
-    num_chunks_with_bloom int;
-BEGIN
-    SELECT count(*) INTO num_chunks_with_bloom
-    FROM pg_attribute WHERE attname LIKE '_ts_meta_v2_bloom1_%';
-
-    IF num_chunks_with_bloom > 0 THEN
-       RAISE WARNING 'bloom filter sparse indexes require action to re-enable'
-              USING HINT = 'See the changelog for details.';
-    END IF;
-END
-$$;
-
--- Block update if CAggs in old format are found
-DO
-$$
-DECLARE
-  caggs text;
-BEGIN
-  SELECT string_agg(format('%I.%I', user_view_schema, user_view_name), ', ')
-  INTO caggs
-  FROM _timescaledb_catalog.continuous_agg
-  WHERE finalized IS FALSE
-  GROUP BY user_view_schema, user_view_name
-  ORDER BY user_view_schema, user_view_name;
-
-  IF caggs IS NOT NULL THEN
-    RAISE
-      EXCEPTION 'continuous aggregates with old format found, update blocked'
-      USING
-        DETAIL = format('Continuous Aggregates: %s', caggs),
-        HINT = 'You should use `cagg_migrate` procedure to migrate to the new format.';
-  END IF;
-END
-$$;
-
---
--- Rebuild the catalog table `_timescaledb_catalog.continuous_agg` to remove `finalized` column
---
-
--- (1) Remove cagg migration functions and procedures from public and internal schemas
-DROP PROCEDURE IF EXISTS @extschema@.cagg_migrate (REGCLASS, BOOLEAN, BOOLEAN);
-DROP FUNCTION IF EXISTS _timescaledb_internal.cagg_migrate_pre_validation (TEXT, TEXT, TEXT);
-DROP FUNCTION IF EXISTS _timescaledb_functions.cagg_migrate_pre_validation (TEXT, TEXT, TEXT);
-DROP PROCEDURE IF EXISTS _timescaledb_internal.cagg_migrate_create_plan (_timescaledb_catalog.continuous_agg, TEXT, BOOLEAN, BOOLEAN);
-DROP PROCEDURE IF EXISTS _timescaledb_functions.cagg_migrate_create_plan (_timescaledb_catalog.continuous_agg, TEXT, BOOLEAN, BOOLEAN);
-
-DROP FUNCTION IF EXISTS _timescaledb_internal.cagg_migrate_plan_exists (INTEGER);
-DROP FUNCTION IF EXISTS _timescaledb_functions.cagg_migrate_plan_exists (INTEGER);
-DROP PROCEDURE IF EXISTS _timescaledb_internal.cagg_migrate_execute_plan (_timescaledb_catalog.continuous_agg);
-DROP PROCEDURE IF EXISTS _timescaledb_functions.cagg_migrate_execute_plan (_timescaledb_catalog.continuous_agg);
-DROP PROCEDURE IF EXISTS _timescaledb_internal.cagg_migrate_execute_create_new_cagg (_timescaledb_catalog.continuous_agg, _timescaledb_catalog.continuous_agg_migrate_plan_step);
-DROP PROCEDURE IF EXISTS _timescaledb_functions.cagg_migrate_execute_create_new_cagg (_timescaledb_catalog.continuous_agg, _timescaledb_catalog.continuous_agg_migrate_plan_step);
-DROP PROCEDURE IF EXISTS _timescaledb_internal.cagg_migrate_execute_disable_policies (_timescaledb_catalog.continuous_agg, _timescaledb_catalog.continuous_agg_migrate_plan_step);
-DROP PROCEDURE IF EXISTS _timescaledb_functions.cagg_migrate_execute_disable_policies (_timescaledb_catalog.continuous_agg, _timescaledb_catalog.continuous_agg_migrate_plan_step);
-DROP PROCEDURE IF EXISTS _timescaledb_internal.cagg_migrate_execute_enable_policies (_timescaledb_catalog.continuous_agg, _timescaledb_catalog.continuous_agg_migrate_plan_step);
-DROP PROCEDURE IF EXISTS _timescaledb_functions.cagg_migrate_execute_enable_policies (_timescaledb_catalog.continuous_agg, _timescaledb_catalog.continuous_agg_migrate_plan_step);
-DROP PROCEDURE IF EXISTS _timescaledb_internal.cagg_migrate_execute_copy_policies (_timescaledb_catalog.continuous_agg, _timescaledb_catalog.continuous_agg_migrate_plan_step);
-DROP PROCEDURE IF EXISTS _timescaledb_functions.cagg_migrate_execute_copy_policies (_timescaledb_catalog.continuous_agg, _timescaledb_catalog.continuous_agg_migrate_plan_step);
-DROP PROCEDURE IF EXISTS _timescaledb_internal.cagg_migrate_execute_refresh_new_cagg (_timescaledb_catalog.continuous_agg, _timescaledb_catalog.continuous_agg_migrate_plan_step);
-DROP PROCEDURE IF EXISTS _timescaledb_functions.cagg_migrate_execute_refresh_new_cagg (_timescaledb_catalog.continuous_agg, _timescaledb_catalog.continuous_agg_migrate_plan_step);
-DROP PROCEDURE IF EXISTS _timescaledb_functions.cagg_migrate_update_watermark(integer);
-DROP PROCEDURE IF EXISTS _timescaledb_internal.cagg_migrate_execute_copy_data (_timescaledb_catalog.continuous_agg, _timescaledb_catalog.continuous_agg_migrate_plan_step);
-DROP PROCEDURE IF EXISTS _timescaledb_functions.cagg_migrate_execute_copy_data (_timescaledb_catalog.continuous_agg, _timescaledb_catalog.continuous_agg_migrate_plan_step);
-DROP PROCEDURE IF EXISTS _timescaledb_internal.cagg_migrate_execute_override_cagg (_timescaledb_catalog.continuous_agg, _timescaledb_catalog.continuous_agg_migrate_plan_step);
-DROP PROCEDURE IF EXISTS _timescaledb_functions.cagg_migrate_execute_override_cagg (_timescaledb_catalog.continuous_agg, _timescaledb_catalog.continuous_agg_migrate_plan_step);
-DROP PROCEDURE IF EXISTS _timescaledb_internal.cagg_migrate_execute_drop_old_cagg (_timescaledb_catalog.continuous_agg, _timescaledb_catalog.continuous_agg_migrate_plan_step);
-DROP PROCEDURE IF EXISTS _timescaledb_functions.cagg_migrate_execute_drop_old_cagg (_timescaledb_catalog.continuous_agg, _timescaledb_catalog.continuous_agg_migrate_plan_step);
-
--- (2) Rebuild catalog table
-DROP VIEW IF EXISTS timescaledb_experimental.policies;
-DROP VIEW IF EXISTS timescaledb_information.hypertables;
-DROP VIEW IF EXISTS timescaledb_information.continuous_aggregates;
-DROP VIEW IF EXISTS timescaledb_information.jobs;
-
-ALTER TABLE _timescaledb_catalog.continuous_aggs_materialization_ranges
-    DROP CONSTRAINT continuous_aggs_materialization_ranges_materialization_id_fkey;
-
-ALTER TABLE _timescaledb_catalog.continuous_aggs_materialization_invalidation_log
-    DROP CONSTRAINT continuous_aggs_materialization_invalid_materialization_id_fkey;
-
-ALTER TABLE _timescaledb_catalog.continuous_aggs_watermark
-    DROP CONSTRAINT continuous_aggs_watermark_mat_hypertable_id_fkey;
-
-ALTER EXTENSION timescaledb
-    DROP TABLE _timescaledb_catalog.continuous_agg;
-
-CREATE TABLE _timescaledb_catalog._tmp_continuous_agg AS
-    SELECT
-        mat_hypertable_id,
-        raw_hypertable_id,
-        parent_mat_hypertable_id,
-        user_view_schema,
-        user_view_name,
-        partial_view_schema,
-        partial_view_name,
-        direct_view_schema,
-        direct_view_name,
-        materialized_only
-    FROM
-        _timescaledb_catalog.continuous_agg
-    ORDER BY
-        mat_hypertable_id;
-
-DROP TABLE _timescaledb_catalog.continuous_agg;
-
-CREATE TABLE _timescaledb_catalog.continuous_agg (
-    mat_hypertable_id integer NOT NULL,
-    raw_hypertable_id integer NOT NULL,
-    parent_mat_hypertable_id integer,
-    user_view_schema name NOT NULL,
-    user_view_name name NOT NULL,
-    partial_view_schema name NOT NULL,
-    partial_view_name name NOT NULL,
-    direct_view_schema name NOT NULL,
-    direct_view_name name NOT NULL,
-    materialized_only bool NOT NULL DEFAULT FALSE,
-    -- table constraints
-    CONSTRAINT continuous_agg_pkey PRIMARY KEY (mat_hypertable_id),
-    CONSTRAINT continuous_agg_partial_view_schema_partial_view_name_key UNIQUE (partial_view_schema, partial_view_name),
-    CONSTRAINT continuous_agg_user_view_schema_user_view_name_key UNIQUE (user_view_schema, user_view_name),
-    CONSTRAINT continuous_agg_mat_hypertable_id_fkey
-        FOREIGN KEY (mat_hypertable_id) REFERENCES _timescaledb_catalog.hypertable (id) ON DELETE CASCADE,
-    CONSTRAINT continuous_agg_raw_hypertable_id_fkey
-        FOREIGN KEY (raw_hypertable_id) REFERENCES _timescaledb_catalog.hypertable (id) ON DELETE CASCADE,
-    CONSTRAINT continuous_agg_parent_mat_hypertable_id_fkey
-        FOREIGN KEY (parent_mat_hypertable_id)
-        REFERENCES _timescaledb_catalog.continuous_agg (mat_hypertable_id) ON DELETE CASCADE
-);
-
-INSERT INTO _timescaledb_catalog.continuous_agg
-SELECT * FROM _timescaledb_catalog._tmp_continuous_agg;
-DROP TABLE _timescaledb_catalog._tmp_continuous_agg;
-
-CREATE INDEX continuous_agg_raw_hypertable_id_idx ON _timescaledb_catalog.continuous_agg (raw_hypertable_id);
-
-SELECT pg_catalog.pg_extension_config_dump('_timescaledb_catalog.continuous_agg', '');
-
-GRANT SELECT ON TABLE _timescaledb_catalog.continuous_agg TO PUBLIC;
-
-ALTER TABLE _timescaledb_catalog.continuous_aggs_materialization_ranges
-    ADD CONSTRAINT continuous_aggs_materialization_ranges_materialization_id_fkey
-        FOREIGN KEY (materialization_id)
-        REFERENCES _timescaledb_catalog.continuous_agg(mat_hypertable_id) ON DELETE CASCADE;
-
-ALTER TABLE _timescaledb_catalog.continuous_aggs_materialization_invalidation_log
-    ADD CONSTRAINT continuous_aggs_materialization_invalid_materialization_id_fkey
-        FOREIGN KEY (materialization_id)
-        REFERENCES _timescaledb_catalog.continuous_agg(mat_hypertable_id) ON DELETE CASCADE;
-
-ALTER TABLE _timescaledb_catalog.continuous_aggs_watermark
-    ADD CONSTRAINT continuous_aggs_watermark_mat_hypertable_id_fkey
-        FOREIGN KEY (mat_hypertable_id)
-        REFERENCES _timescaledb_catalog.continuous_agg (mat_hypertable_id) ON DELETE CASCADE;
-
-ANALYZE _timescaledb_catalog.continuous_agg;
-
---
--- END Rebuild the catalog table `_timescaledb_catalog.continuous_agg`
---
->>>>>>> d01e59cb
+DROP FUNCTION IF EXISTS _timescaledb_functions.policy_job_stat_history_retention;
+DROP VIEW IF EXISTS timescaledb_information.chunks;
+
+-- Add support for concurrent merge_chunks()
+CREATE TABLE _timescaledb_catalog.chunk_rewrite (
+  chunk_relid REGCLASS NOT NULL,
+  new_relid REGCLASS NOT NULL,
+  CONSTRAINT chunk_rewrite_key UNIQUE (chunk_relid)
+);
+
+GRANT SELECT ON _timescaledb_catalog.chunk_rewrite TO PUBLIC;
+DROP PROCEDURE IF EXISTS @extschema@.merge_chunks(REGCLASS, REGCLASS);
+
+-- Check whether the database has the sparse bloom filter indexes on compressed
+-- chunks, which will require manual action to re-enable.
+DO $$
+DECLARE
+    num_chunks_with_bloom int;
+BEGIN
+    SELECT count(*) INTO num_chunks_with_bloom
+    FROM pg_attribute WHERE attname LIKE '_ts_meta_v2_bloom1_%';
+
+    IF num_chunks_with_bloom > 0 THEN
+       RAISE WARNING 'bloom filter sparse indexes require action to re-enable'
+              USING HINT = 'See the changelog for details.';
+    END IF;
+END
+$$;
+
+-- Block update if CAggs in old format are found
+DO
+$$
+DECLARE
+  caggs text;
+BEGIN
+  SELECT string_agg(format('%I.%I', user_view_schema, user_view_name), ', ')
+  INTO caggs
+  FROM _timescaledb_catalog.continuous_agg
+  WHERE finalized IS FALSE
+  GROUP BY user_view_schema, user_view_name
+  ORDER BY user_view_schema, user_view_name;
+
+  IF caggs IS NOT NULL THEN
+    RAISE
+      EXCEPTION 'continuous aggregates with old format found, update blocked'
+      USING
+        DETAIL = format('Continuous Aggregates: %s', caggs),
+        HINT = 'You should use `cagg_migrate` procedure to migrate to the new format.';
+  END IF;
+END
+$$;
+
+--
+-- Rebuild the catalog table `_timescaledb_catalog.continuous_agg` to remove `finalized` column
+--
+
+-- (1) Remove cagg migration functions and procedures from public and internal schemas
+DROP PROCEDURE IF EXISTS @extschema@.cagg_migrate (REGCLASS, BOOLEAN, BOOLEAN);
+DROP FUNCTION IF EXISTS _timescaledb_internal.cagg_migrate_pre_validation (TEXT, TEXT, TEXT);
+DROP FUNCTION IF EXISTS _timescaledb_functions.cagg_migrate_pre_validation (TEXT, TEXT, TEXT);
+DROP PROCEDURE IF EXISTS _timescaledb_internal.cagg_migrate_create_plan (_timescaledb_catalog.continuous_agg, TEXT, BOOLEAN, BOOLEAN);
+DROP PROCEDURE IF EXISTS _timescaledb_functions.cagg_migrate_create_plan (_timescaledb_catalog.continuous_agg, TEXT, BOOLEAN, BOOLEAN);
+
+DROP FUNCTION IF EXISTS _timescaledb_internal.cagg_migrate_plan_exists (INTEGER);
+DROP FUNCTION IF EXISTS _timescaledb_functions.cagg_migrate_plan_exists (INTEGER);
+DROP PROCEDURE IF EXISTS _timescaledb_internal.cagg_migrate_execute_plan (_timescaledb_catalog.continuous_agg);
+DROP PROCEDURE IF EXISTS _timescaledb_functions.cagg_migrate_execute_plan (_timescaledb_catalog.continuous_agg);
+DROP PROCEDURE IF EXISTS _timescaledb_internal.cagg_migrate_execute_create_new_cagg (_timescaledb_catalog.continuous_agg, _timescaledb_catalog.continuous_agg_migrate_plan_step);
+DROP PROCEDURE IF EXISTS _timescaledb_functions.cagg_migrate_execute_create_new_cagg (_timescaledb_catalog.continuous_agg, _timescaledb_catalog.continuous_agg_migrate_plan_step);
+DROP PROCEDURE IF EXISTS _timescaledb_internal.cagg_migrate_execute_disable_policies (_timescaledb_catalog.continuous_agg, _timescaledb_catalog.continuous_agg_migrate_plan_step);
+DROP PROCEDURE IF EXISTS _timescaledb_functions.cagg_migrate_execute_disable_policies (_timescaledb_catalog.continuous_agg, _timescaledb_catalog.continuous_agg_migrate_plan_step);
+DROP PROCEDURE IF EXISTS _timescaledb_internal.cagg_migrate_execute_enable_policies (_timescaledb_catalog.continuous_agg, _timescaledb_catalog.continuous_agg_migrate_plan_step);
+DROP PROCEDURE IF EXISTS _timescaledb_functions.cagg_migrate_execute_enable_policies (_timescaledb_catalog.continuous_agg, _timescaledb_catalog.continuous_agg_migrate_plan_step);
+DROP PROCEDURE IF EXISTS _timescaledb_internal.cagg_migrate_execute_copy_policies (_timescaledb_catalog.continuous_agg, _timescaledb_catalog.continuous_agg_migrate_plan_step);
+DROP PROCEDURE IF EXISTS _timescaledb_functions.cagg_migrate_execute_copy_policies (_timescaledb_catalog.continuous_agg, _timescaledb_catalog.continuous_agg_migrate_plan_step);
+DROP PROCEDURE IF EXISTS _timescaledb_internal.cagg_migrate_execute_refresh_new_cagg (_timescaledb_catalog.continuous_agg, _timescaledb_catalog.continuous_agg_migrate_plan_step);
+DROP PROCEDURE IF EXISTS _timescaledb_functions.cagg_migrate_execute_refresh_new_cagg (_timescaledb_catalog.continuous_agg, _timescaledb_catalog.continuous_agg_migrate_plan_step);
+DROP PROCEDURE IF EXISTS _timescaledb_functions.cagg_migrate_update_watermark(integer);
+DROP PROCEDURE IF EXISTS _timescaledb_internal.cagg_migrate_execute_copy_data (_timescaledb_catalog.continuous_agg, _timescaledb_catalog.continuous_agg_migrate_plan_step);
+DROP PROCEDURE IF EXISTS _timescaledb_functions.cagg_migrate_execute_copy_data (_timescaledb_catalog.continuous_agg, _timescaledb_catalog.continuous_agg_migrate_plan_step);
+DROP PROCEDURE IF EXISTS _timescaledb_internal.cagg_migrate_execute_override_cagg (_timescaledb_catalog.continuous_agg, _timescaledb_catalog.continuous_agg_migrate_plan_step);
+DROP PROCEDURE IF EXISTS _timescaledb_functions.cagg_migrate_execute_override_cagg (_timescaledb_catalog.continuous_agg, _timescaledb_catalog.continuous_agg_migrate_plan_step);
+DROP PROCEDURE IF EXISTS _timescaledb_internal.cagg_migrate_execute_drop_old_cagg (_timescaledb_catalog.continuous_agg, _timescaledb_catalog.continuous_agg_migrate_plan_step);
+DROP PROCEDURE IF EXISTS _timescaledb_functions.cagg_migrate_execute_drop_old_cagg (_timescaledb_catalog.continuous_agg, _timescaledb_catalog.continuous_agg_migrate_plan_step);
+
+-- (2) Rebuild catalog table
+DROP VIEW IF EXISTS timescaledb_experimental.policies;
+DROP VIEW IF EXISTS timescaledb_information.hypertables;
+DROP VIEW IF EXISTS timescaledb_information.continuous_aggregates;
+DROP VIEW IF EXISTS timescaledb_information.jobs;
+
+ALTER TABLE _timescaledb_catalog.continuous_aggs_materialization_ranges
+    DROP CONSTRAINT continuous_aggs_materialization_ranges_materialization_id_fkey;
+
+ALTER TABLE _timescaledb_catalog.continuous_aggs_materialization_invalidation_log
+    DROP CONSTRAINT continuous_aggs_materialization_invalid_materialization_id_fkey;
+
+ALTER TABLE _timescaledb_catalog.continuous_aggs_watermark
+    DROP CONSTRAINT continuous_aggs_watermark_mat_hypertable_id_fkey;
+
+ALTER EXTENSION timescaledb
+    DROP TABLE _timescaledb_catalog.continuous_agg;
+
+CREATE TABLE _timescaledb_catalog._tmp_continuous_agg AS
+    SELECT
+        mat_hypertable_id,
+        raw_hypertable_id,
+        parent_mat_hypertable_id,
+        user_view_schema,
+        user_view_name,
+        partial_view_schema,
+        partial_view_name,
+        direct_view_schema,
+        direct_view_name,
+        materialized_only
+    FROM
+        _timescaledb_catalog.continuous_agg
+    ORDER BY
+        mat_hypertable_id;
+
+DROP TABLE _timescaledb_catalog.continuous_agg;
+
+CREATE TABLE _timescaledb_catalog.continuous_agg (
+    mat_hypertable_id integer NOT NULL,
+    raw_hypertable_id integer NOT NULL,
+    parent_mat_hypertable_id integer,
+    user_view_schema name NOT NULL,
+    user_view_name name NOT NULL,
+    partial_view_schema name NOT NULL,
+    partial_view_name name NOT NULL,
+    direct_view_schema name NOT NULL,
+    direct_view_name name NOT NULL,
+    materialized_only bool NOT NULL DEFAULT FALSE,
+    -- table constraints
+    CONSTRAINT continuous_agg_pkey PRIMARY KEY (mat_hypertable_id),
+    CONSTRAINT continuous_agg_partial_view_schema_partial_view_name_key UNIQUE (partial_view_schema, partial_view_name),
+    CONSTRAINT continuous_agg_user_view_schema_user_view_name_key UNIQUE (user_view_schema, user_view_name),
+    CONSTRAINT continuous_agg_mat_hypertable_id_fkey
+        FOREIGN KEY (mat_hypertable_id) REFERENCES _timescaledb_catalog.hypertable (id) ON DELETE CASCADE,
+    CONSTRAINT continuous_agg_raw_hypertable_id_fkey
+        FOREIGN KEY (raw_hypertable_id) REFERENCES _timescaledb_catalog.hypertable (id) ON DELETE CASCADE,
+    CONSTRAINT continuous_agg_parent_mat_hypertable_id_fkey
+        FOREIGN KEY (parent_mat_hypertable_id)
+        REFERENCES _timescaledb_catalog.continuous_agg (mat_hypertable_id) ON DELETE CASCADE
+);
+
+INSERT INTO _timescaledb_catalog.continuous_agg
+SELECT * FROM _timescaledb_catalog._tmp_continuous_agg;
+DROP TABLE _timescaledb_catalog._tmp_continuous_agg;
+
+CREATE INDEX continuous_agg_raw_hypertable_id_idx ON _timescaledb_catalog.continuous_agg (raw_hypertable_id);
+
+SELECT pg_catalog.pg_extension_config_dump('_timescaledb_catalog.continuous_agg', '');
+
+GRANT SELECT ON TABLE _timescaledb_catalog.continuous_agg TO PUBLIC;
+
+ALTER TABLE _timescaledb_catalog.continuous_aggs_materialization_ranges
+    ADD CONSTRAINT continuous_aggs_materialization_ranges_materialization_id_fkey
+        FOREIGN KEY (materialization_id)
+        REFERENCES _timescaledb_catalog.continuous_agg(mat_hypertable_id) ON DELETE CASCADE;
+
+ALTER TABLE _timescaledb_catalog.continuous_aggs_materialization_invalidation_log
+    ADD CONSTRAINT continuous_aggs_materialization_invalid_materialization_id_fkey
+        FOREIGN KEY (materialization_id)
+        REFERENCES _timescaledb_catalog.continuous_agg(mat_hypertable_id) ON DELETE CASCADE;
+
+ALTER TABLE _timescaledb_catalog.continuous_aggs_watermark
+    ADD CONSTRAINT continuous_aggs_watermark_mat_hypertable_id_fkey
+        FOREIGN KEY (mat_hypertable_id)
+        REFERENCES _timescaledb_catalog.continuous_agg (mat_hypertable_id) ON DELETE CASCADE;
+
+ANALYZE _timescaledb_catalog.continuous_agg;
+
+--
+-- END Rebuild the catalog table `_timescaledb_catalog.continuous_agg`
+--