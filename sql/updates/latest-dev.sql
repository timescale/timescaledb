--- conflicted
+++ resolved
@@ -1,60 +1,5 @@
-<<<<<<< HEAD
-
--- block upgrade if hypercore access method is still in use
-DO $$
-BEGIN
-  IF EXISTS(SELECT from pg_class c join pg_am am ON c.relam=am.oid AND am.amname='hypercore') THEN
-    RAISE EXCEPTION 'TimescaleDB does no longer support the hypercore table access method. Convert all tables to heap access method before upgrading.';
-  END IF;
-END
-$$;
-
-DROP OPERATOR CLASS IF EXISTS int4_ops USING hypercore_proxy;
-DROP ACCESS METHOD IF EXISTS hypercore_proxy;
-DROP ACCESS METHOD IF EXISTS hypercore;
-
-DROP FUNCTION IF EXISTS ts_hypercore_proxy_handler;
-DROP FUNCTION IF EXISTS ts_hypercore_handler;
-DROP FUNCTION IF EXISTS _timescaledb_debug.is_compressed_tid;
-
 CREATE FUNCTION _timescaledb_functions.bloom1_contains_any(_timescaledb_internal.bloom1, anyarray)
 RETURNS bool
-AS '@MODULE_PATHNAME@', 'ts_update_placeholder'
-LANGUAGE C IMMUTABLE PARALLEL SAFE;
-
-DROP PROCEDURE IF EXISTS _timescaledb_functions.policy_compression_execute;
-DROP FUNCTION IF EXISTS @extschema@.add_compression_policy;
-DROP PROCEDURE IF EXISTS @extschema@.add_columnstore_policy;
-DROP FUNCTION IF EXISTS timescaledb_experimental.add_policies;
-DROP FUNCTION IF EXISTS @extschema@.compress_chunk;
-DROP PROCEDURE IF EXISTS @extschema@.convert_to_columnstore;
-
-CREATE FUNCTION @extschema@.compress_chunk(
-  uncompressed_chunk REGCLASS,
-  if_not_compressed BOOLEAN = true,
-  recompress BOOLEAN = false
-) RETURNS REGCLASS AS '@MODULE_PATHNAME@', 'ts_update_placeholder' LANGUAGE C VOLATILE;
-
-CREATE PROCEDURE @extschema@.convert_to_columnstore(
-    chunk REGCLASS,
-    if_not_columnstore BOOLEAN = true,
-    recompress BOOLEAN = false
-) AS '@MODULE_PATHNAME@', 'ts_update_placeholder' LANGUAGE C;
-
-CREATE FUNCTION @extschema@.add_compression_policy(
-    hypertable REGCLASS,
-    compress_after "any" = NULL,
-    if_not_exists BOOL = false,
-    schedule_interval INTERVAL = NULL,
-    initial_start TIMESTAMPTZ = NULL,
-    timezone TEXT = NULL,
-    compress_created_before INTERVAL = NULL
-)
-RETURNS INTEGER
-=======
-CREATE FUNCTION _timescaledb_functions.bloom1_contains_any(_timescaledb_internal.bloom1, anyarray)
-RETURNS bool
->>>>>>> ff980e62
 AS '@MODULE_PATHNAME@', 'ts_update_placeholder'
 LANGUAGE C IMMUTABLE PARALLEL SAFE;
 
