<<<<<<< HEAD
-- Type for bloom filters used by the sparse indexes on compressed hypertables.
CREATE TYPE _timescaledb_internal.bloom1;
CREATE FUNCTION _timescaledb_functions.bloom1in(cstring) RETURNS _timescaledb_internal.bloom1 AS 'byteain' LANGUAGE INTERNAL IMMUTABLE PARALLEL SAFE;
CREATE FUNCTION _timescaledb_functions.bloom1out(_timescaledb_internal.bloom1) RETURNS cstring AS 'byteaout' LANGUAGE INTERNAL IMMUTABLE PARALLEL SAFE;
CREATE TYPE _timescaledb_internal.bloom1 (
    INPUT = _timescaledb_functions.bloom1in,
    OUTPUT = _timescaledb_functions.bloom1out,
    LIKE = bytea
);
CREATE FUNCTION _timescaledb_functions.ts_bloom1_matches(_timescaledb_internal.bloom1, anyelement)
RETURNS bool
AS '@MODULE_PATHNAME@', 'ts_update_placeholder'
LANGUAGE C IMMUTABLE STRICT;


=======
>>>>>>> 17fb43d8
DROP FUNCTION IF EXISTS _timescaledb_internal.create_chunk_table;
DROP FUNCTION IF EXISTS _timescaledb_functions.create_chunk_table;

-- New option `refresh_newest_first` for incremental cagg refresh policy
DROP FUNCTION @extschema@.add_continuous_aggregate_policy(
    continuous_aggregate REGCLASS,
    start_offset "any",
    end_offset "any",
    schedule_interval INTERVAL,
    if_not_exists BOOL,
    initial_start TIMESTAMPTZ,
    timezone TEXT,
    include_tiered_data BOOL,
    buckets_per_batch INTEGER,
    max_batches_per_execution INTEGER
);

CREATE FUNCTION @extschema@.add_continuous_aggregate_policy(
    continuous_aggregate REGCLASS,
    start_offset "any",
    end_offset "any",
    schedule_interval INTERVAL,
    if_not_exists BOOL = false,
    initial_start TIMESTAMPTZ = NULL,
    timezone TEXT = NULL,
    include_tiered_data BOOL = NULL,
    buckets_per_batch INTEGER = NULL,
    max_batches_per_execution INTEGER = NULL,
    refresh_newest_first BOOL = NULL
)
RETURNS INTEGER
AS '@MODULE_PATHNAME@', 'ts_update_placeholder'
LANGUAGE C VOLATILE;<|MERGE_RESOLUTION|>--- conflicted
+++ resolved
@@ -1,4 +1,3 @@
-<<<<<<< HEAD
 -- Type for bloom filters used by the sparse indexes on compressed hypertables.
 CREATE TYPE _timescaledb_internal.bloom1;
 CREATE FUNCTION _timescaledb_functions.bloom1in(cstring) RETURNS _timescaledb_internal.bloom1 AS 'byteain' LANGUAGE INTERNAL IMMUTABLE PARALLEL SAFE;
@@ -14,8 +13,6 @@
 LANGUAGE C IMMUTABLE STRICT;
 
 
-=======
->>>>>>> 17fb43d8
 DROP FUNCTION IF EXISTS _timescaledb_internal.create_chunk_table;
 DROP FUNCTION IF EXISTS _timescaledb_functions.create_chunk_table;
 
