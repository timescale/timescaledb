--- conflicted
+++ resolved
@@ -314,7 +314,6 @@
 			   'MEMBER') IS TRUE
     OR pg_catalog.pg_has_role(current_user, owner, 'MEMBER') IS TRUE);
 
-<<<<<<< HEAD
 CREATE OR REPLACE VIEW timescaledb_information.job_history
 WITH (security_barrier = true) AS
 SELECT
@@ -404,12 +403,9 @@
 		FROM unnest(s.orderby, s.orderby_desc, s.orderby_nullsfirst) un(orderby, "desc", nullsfirst)
 	) un ON true;
 
-GRANT SELECT ON ALL TABLES IN SCHEMA timescaledb_information TO PUBLIC;
-=======
 -- View for viewing non-superuser passwords
 CREATE OR REPLACE VIEW timescaledb_information.pg_authid
 WITH (security_barrier = true) AS
 SELECT * FROM pg_catalog.pg_authid WHERE rolsuper = 'false';
 
 GRANT SELECT ON ALL TABLES IN SCHEMA timescaledb_information TO PUBLIC;
->>>>>>> 09404923
